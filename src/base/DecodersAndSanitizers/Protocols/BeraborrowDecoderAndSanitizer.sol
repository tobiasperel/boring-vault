// SPDX-License-Identifier: UNLICENSED
pragma solidity 0.8.21;

import {DecoderCustomTypes} from "src/interfaces/DecoderCustomTypes.sol";

contract BeraborrowDecoderAndSanitizer {
    // ========================================= ERRORS ==================================
<<<<<<< HEAD
    error BeraborrowDecoderAndSanitizer__PredepositLengthGtZero();
=======
    error BeraborrowDecoderAndSanitizer__PredepositLengthGtZero(); 
    error BeraborrowDecoderAndSanitizer__PayloadLengthGtZero(); 
>>>>>>> 01f66250

    /// @dev we intentionally do not sanitize the hints here
    function openDenVault(DecoderCustomTypes.OpenDenVaultParams memory params)
        external
        pure
        virtual
        returns (bytes memory addressesFound)
    {
        if (params._preDeposit.length > 0) revert BeraborrowDecoderAndSanitizer__PredepositLengthGtZero();
        addressesFound = abi.encodePacked(params.denManager, params.collVault);
    }

    function adjustDenVault(DecoderCustomTypes.AdjustDenVaultParams memory params)
        external
        pure
        virtual
        returns (bytes memory addressesFound)
    {
        if (params._preDeposit.length > 0) revert BeraborrowDecoderAndSanitizer__PredepositLengthGtZero();
        addressesFound = abi.encodePacked(params.denManager, params.collVault);
    }

    function closeDenVault(
        address denManager,
        address collVault,
        uint256, /*minAssetsWithdrawn*/
        uint256, /*collIndex*/
        bool /*unwrap*/
    ) external pure virtual returns (bytes memory addressesFound) {
        addressesFound = abi.encodePacked(denManager, collVault);
    }

    // ========================================= Managed Vault Functions ==================================
    function deposit(uint256, /*assets*/ address receiver, DecoderCustomTypes.AddCollParams memory /*params*/ )
        external
        pure
        virtual
        returns (bytes memory addressesFound)
    {
        // upper hint and lower hint are addresses, but will not be sanitized
        addressesFound = abi.encodePacked(receiver);
    }

    function redeemIntent(uint256, /*shares*/ address receiver, address owner)
        external
        pure
        virtual
        returns (bytes memory addressesFound)
    {
        addressesFound = abi.encodePacked(receiver, owner);
    }

    function cancelWithdrawalIntent(uint256, /*epoch*/ uint256, /*sharesToCancel*/ address receiver)
        external
        pure
        virtual
        returns (bytes memory addressesFound)
    {
        addressesFound = abi.encodePacked(receiver);
    }
<<<<<<< HEAD
=======

    function withdrawFromEpoch(
        uint256 /*epoch*/,
        address receiver,
        DecoderCustomTypes.ExternalRebalanceParams calldata unwrapParams
    ) external pure virtual returns (bytes memory addressesFound) {
        if (unwrapParams.payload.length > 0) revert BeraborrowDecoderAndSanitizer__PayloadLengthGtZero(); 
        addressesFound = abi.encodePacked(receiver, unwrapParams.swapper);  
    }

>>>>>>> 01f66250
}<|MERGE_RESOLUTION|>--- conflicted
+++ resolved
@@ -5,12 +5,8 @@
 
 contract BeraborrowDecoderAndSanitizer {
     // ========================================= ERRORS ==================================
-<<<<<<< HEAD
-    error BeraborrowDecoderAndSanitizer__PredepositLengthGtZero();
-=======
     error BeraborrowDecoderAndSanitizer__PredepositLengthGtZero(); 
     error BeraborrowDecoderAndSanitizer__PayloadLengthGtZero(); 
->>>>>>> 01f66250
 
     /// @dev we intentionally do not sanitize the hints here
     function openDenVault(DecoderCustomTypes.OpenDenVaultParams memory params)
@@ -71,8 +67,6 @@
     {
         addressesFound = abi.encodePacked(receiver);
     }
-<<<<<<< HEAD
-=======
 
     function withdrawFromEpoch(
         uint256 /*epoch*/,
@@ -82,6 +76,4 @@
         if (unwrapParams.payload.length > 0) revert BeraborrowDecoderAndSanitizer__PayloadLengthGtZero(); 
         addressesFound = abi.encodePacked(receiver, unwrapParams.swapper);  
     }
-
->>>>>>> 01f66250
 }