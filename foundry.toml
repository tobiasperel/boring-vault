[profile.default]
# Sets the concrete solc version to use
# This overrides the `auto_detect_solc` value
solc_version = '0.8.21'
auto_detect_solc = false 
evm_version = 'london'
optimizer = true
optimizer_runs = 200 
fs_permissions = [{ access = "read-write", path = "./" }]
deny_warnings = false
remappings = [
    "@solmate/=lib/solmate/src/",
    "@forge-std/=lib/forge-std/src/",
    "@ds-test/=lib/forge-std/lib/ds-test/src/",
    "ds-test/=lib/forge-std/lib/ds-test/src/",
    "@openzeppelin/=lib/openzeppelin-contracts/",
    "@ccip=lib/ccip/",
    "@oapp-auth=lib/OAppAuth/src/",
]

[rpc_endpoints]
mainnet = "${MAINNET_RPC_URL}"
polygon = "${MATIC_RPC_URL}"
bsc = "${BNB_RPC_URL}"
avalanche = "${AVALANCHE_RPC_URL}"
arbitrum = "${ARBITRUM_RPC_URL}"
optimism = "${OPTIMISM_RPC_URL}"
base = "${BASE_RPC_URL}"
zircuit = "${ZIRCUIT_RPC_URL}"
scroll = "${SCROLL_RPC_URL}"
linea = "${LINEA_RPC_URL}"
sonicMainnet = "${SONIC_MAINNET_RPC_URL}"
sepolia = "${SEPOLIA_RPC_URL}"
sonicTestnet = "${SONIC_TESTNET_RPC_URL}"
corn = "${CORN_MAIZENET_RPC_URL}"
swell = "${SWELL_CHAIN_RPC_URL}"
bob = "${BOB_RPC_URL}"
berachainTestnet = "${BERA_TESTNET_RPC_URL}"
berachain = "${BERA_CHAIN_RPC_URL}"
bartio = "${BARTIO_RPC_URL}"
holesky = "${HOLESKY_RPC_URL}"
unichain = "${UNICHAIN_RPC_URL}"
hyperEvm = "${HYPER_EVM_RPC_URL}"
tacTestnet = "${TAC_TESTNET_RPC_URL}"
flare = "${FLARE_RPC_URL}"
ink = "${INK_RPC_URL}"

[etherscan]
#bob = { key = "${BOBSCAN_KEY}", chain = 60808, url = "https://explorer.gobob.xyz/api?"}
#corn = { key = "${CORNSCAN_KEY}", chain = 21000000, url = "https://api.routescan.io/v2/network/mainnet/evm/21000000/etherscan" }
#arbitrum = { key = "${ARBISCAN_KEY}" }
#mainnet = { key = "${ETHERSCAN_KEY}" }
#polygon = { key = "${POLYGONSCAN_KEY}" }
#bsc = { key = "${BSCSCAN_KEY}" }
#avalanche = { key = "${SNOWTRACE_KEY}" }
#optimism = { key = "${OPTIMISMSCAN_KEY}" }
#base = { key = "${BASESCAN_KEY}" }
#scroll = { key = "${SCROLLSCAN_KEY}" }
<<<<<<< HEAD
sonicMainnet = { key = "${SONICSCAN_KEY}", chain = 146, url = "https://api.sonicscan.org/api" }
#swell = { key = "${SWELLSCAN_KEY}", chain = 1923, url = "https://explorer.swellnetwork.io:443/api/" }
=======
#sonicMainnet = { key = "${SONICSCAN_KEY}", chain = 146, url = "https://api.sonicscan.org/api" }
swell = { key = "${SWELLSCAN_KEY}", chain = 1923, url = "https://explorer.swellnetwork.io:443/api/" }
>>>>>>> a6953c40
#berachainTestnet = { key = "${BERASCAN_TESTNET_KEY}", chain = 80000, url = "https://api.routescan.io/v2/network/testnet/evm/80000/etherscan" }
#sepolia = { key = "${ETHERSCAN_KEY}" }
#berachain = { key = "${BERASCAN_KEY}", chain = 80094, url = "https://api.berascan.com/api" }
#bob = { key = "${BOBSCAN_KEY}", chain = 60808, url = "https://explorer.gobob.xyz/api?"}
unichain = { key = "${UNISCAN_KEY}", chain = 130, url = "https://api.uniscan.xyz/api" }
#unichain = { key = "${UNISCAN_KEY}", chain = 130, url = "https://api.uniscan.xyz/api" }
flare = {key = "${FLARESCAN_KEY}", chain = 14, url = "https://api.routescan.io/v2/network/mainnet/evm/14/etherscan" }
#hyperEVM = { key = "${HYPER_EVM_KEY}, chain = 999, url = "https://hyperscan.gas.zip/" }


[fmt]
FOUNDRY_FMT_LINE_LENGTH = 120
FOUNDRY_FMT_TAB_WIDTH = 4
FOUNDRY_FMT_BRACKET_SPACING = true
FOUNDRY_FMT_INT_TYPES = "long"
FOUNDRY_FMT_MULTILINE_FUNC_HEADER = "attributes_first"
FOUNDRY_FMT_QUOTE_STYLE = "double"
FOUNDRY_FMT_NUMBER_UNDERSCORE = "thousands"
FOUNDRY_FMT_OVERRIDE_SPACING = true
FOUNDRY_FMT_WRAP_COMMENTS = false
FOUNDRY_FMT_IGNORE = []<|MERGE_RESOLUTION|>--- conflicted
+++ resolved
@@ -56,13 +56,10 @@
 #optimism = { key = "${OPTIMISMSCAN_KEY}" }
 #base = { key = "${BASESCAN_KEY}" }
 #scroll = { key = "${SCROLLSCAN_KEY}" }
-<<<<<<< HEAD
 sonicMainnet = { key = "${SONICSCAN_KEY}", chain = 146, url = "https://api.sonicscan.org/api" }
 #swell = { key = "${SWELLSCAN_KEY}", chain = 1923, url = "https://explorer.swellnetwork.io:443/api/" }
-=======
 #sonicMainnet = { key = "${SONICSCAN_KEY}", chain = 146, url = "https://api.sonicscan.org/api" }
 swell = { key = "${SWELLSCAN_KEY}", chain = 1923, url = "https://explorer.swellnetwork.io:443/api/" }
->>>>>>> a6953c40
 #berachainTestnet = { key = "${BERASCAN_TESTNET_KEY}", chain = 80000, url = "https://api.routescan.io/v2/network/testnet/evm/80000/etherscan" }
 #sepolia = { key = "${ETHERSCAN_KEY}" }
 #berachain = { key = "${BERASCAN_KEY}", chain = 80094, url = "https://api.berascan.com/api" }
