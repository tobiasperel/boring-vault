--- conflicted
+++ resolved
@@ -55,13 +55,8 @@
 #avalanche = { key = "${SNOWTRACE_KEY}" }
 #optimism = { key = "${OPTIMISMSCAN_KEY}" }
 #base = { key = "${BASESCAN_KEY}" }
-<<<<<<< HEAD
 scroll = { key = "${SCROLLSCAN_KEY}", chain = 534352, url = "https://api.etherscan.io/v2/api?chainid=534352"  }
 #sonicMainnet = { key = "${SONICSCAN_KEY}", chain = 146, url = "https://api.sonicscan.org/api" }
-=======
-#scroll = { key = "${SCROLLSCAN_KEY}" }
-sonicMainnet = { key = "${SONICSCAN_KEY}", chain = 146, url = "https://api.sonicscan.org/api" }
->>>>>>> b0395f22
 #swell = { key = "${SWELLSCAN_KEY}", chain = 1923, url = "https://explorer.swellnetwork.io:443/api/" }
 #sonicMainnet = { key = "${SONICSCAN_KEY}", chain = 146, url = "https://api.sonicscan.org/api" }
 swell = { key = "${SWELLSCAN_KEY}", chain = 1923, url = "https://explorer.swellnetwork.io:443/api/" }
@@ -70,13 +65,9 @@
 #berachain = { key = "${BERASCAN_KEY}", chain = 80094, url = "https://api.berascan.com/api" }
 #bob = { key = "${BOBSCAN_KEY}", chain = 60808, url = "https://explorer.gobob.xyz/api?"}
 #unichain = { key = "${UNISCAN_KEY}", chain = 130, url = "https://api.uniscan.xyz/api" }
-<<<<<<< HEAD
 #unichain = { key = "${UNISCAN_KEY}", chain = 130, url = "https://api.uniscan.xyz/api" }
 #hyperEVM = { key = "${HYPER_EVM_KEY}", chain = 999, url = "https://hyperscan.gas.zip/" }
-=======
 flare = {key = "${FLARESCAN_KEY}", chain = 14, url = "https://api.routescan.io/v2/network/mainnet/evm/14/etherscan" }
-#hyperEVM = { key = "${HYPER_EVM_KEY}, chain = 999, url = "https://hyperscan.gas.zip/" }
->>>>>>> b0395f22
 
 
 [fmt]
