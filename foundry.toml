[profile.default]
# Sets the concrete solc version to use
# This overrides the `auto_detect_solc` value
solc_version = '0.8.21'
auto_detect_solc = false
evm_version = 'cancun'
optimizer = true
optimizer_runs = 200
fs_permissions = [{ access = "read-write", path = "./" }]
deny_warnings = true

remappings = [
    "@solmate/=lib/solmate/src/",
    "@forge-std/=lib/forge-std/src/",
    "@ds-test/=lib/forge-std/lib/ds-test/src/",
    "ds-test/=lib/forge-std/lib/ds-test/src/",
    "@openzeppelin/=lib/openzeppelin-contracts/",
    "@ccip=lib/ccip/",
    "@oapp-auth=lib/OAppAuth/src/",
]


[rpc_endpoints]
mainnet = "${MAINNET_RPC_URL}"
polygon = "${MATIC_RPC_URL}"
bsc = "${BNB_RPC_URL}"
avalanche = "${AVALANCHE_RPC_URL}"
arbitrum = "${ARBITRUM_RPC_URL}"
optimism = "${OPTIMISM_RPC_URL}"
base = "${BASE_RPC_URL}"
zircuit = "${ZIRCUIT_RPC_URL}"
scroll = "${SCROLL_RPC_URL}"
linea = "${LINEA_RPC_URL}"
sepolia = "${SEPOLIA_RPC_URL}"
sonicTestnet = "${SONIC_TESTNET_RPC_URL}"
corn = "${CORN_MAIZENET_RPC_URL}"
swell = "${SWELL_CHAIN_RPC_URL}"


<<<<<<< HEAD
#[etherscan]
#corn = { key = "${CORNSCAN_KEY}", chain = 21000000, url = "https://api.routescan.io/v2/network/mainnet/evm/21000000/etherscan" }
#arbitrum = { key = "${ARBISCAN_KEY}" }
#mainnet = { key = "${ETHERSCAN_KEY}" }
#polygon = { key = "${POLYGONSCAN_KEY}" }
#bsc = { key = "${BSCSCAN_KEY}" }
#avalanche = { key = "${SNOWTRACE_KEY}" }
#optimism = { key = "${OPTIMISMSCAN_KEY}" }
#base = { key = "${BASESCAN_KEY}" }
=======
[etherscan]
corn = { key = "${CORNSCAN_KEY}", chain = 21000000, url = "https://api.routescan.io/v2/network/mainnet/evm/21000000/etherscan" }
arbitrum = { key = "${ARBISCAN_KEY}" }
mainnet = { key = "${ETHERSCAN_KEY}" }
polygon = { key = "${POLYGONSCAN_KEY}" }
bsc = { key = "${BSCSCAN_KEY}" }
avalanche = { key = "${SNOWTRACE_KEY}" }
optimism = { key = "${OPTIMISMSCAN_KEY}" }
base = { key = "${BASESCAN_KEY}" }
scroll = { key = "${SCROLLSCAN_KEY}" }
sonicMainnet = { key = "${SONICSCAN_KEY}", chain = 146, url = "https://api.routescan.io/v2/network/mainnet/evm/146/etherscan" }
>>>>>>> main

[fmt]
FOUNDRY_FMT_LINE_LENGTH = 120
FOUNDRY_FMT_TAB_WIDTH = 4
FOUNDRY_FMT_BRACKET_SPACING = true
FOUNDRY_FMT_INT_TYPES = "long"
FOUNDRY_FMT_MULTILINE_FUNC_HEADER = "attributes_first"
FOUNDRY_FMT_QUOTE_STYLE = "double"
FOUNDRY_FMT_NUMBER_UNDERSCORE = "thousands"
FOUNDRY_FMT_OVERRIDE_SPACING = true
FOUNDRY_FMT_WRAP_COMMENTS = false
FOUNDRY_FMT_IGNORE = []<|MERGE_RESOLUTION|>--- conflicted
+++ resolved
@@ -19,7 +19,6 @@
     "@oapp-auth=lib/OAppAuth/src/",
 ]
 
-
 [rpc_endpoints]
 mainnet = "${MAINNET_RPC_URL}"
 polygon = "${MATIC_RPC_URL}"
@@ -36,18 +35,6 @@
 corn = "${CORN_MAIZENET_RPC_URL}"
 swell = "${SWELL_CHAIN_RPC_URL}"
 
-
-<<<<<<< HEAD
-#[etherscan]
-#corn = { key = "${CORNSCAN_KEY}", chain = 21000000, url = "https://api.routescan.io/v2/network/mainnet/evm/21000000/etherscan" }
-#arbitrum = { key = "${ARBISCAN_KEY}" }
-#mainnet = { key = "${ETHERSCAN_KEY}" }
-#polygon = { key = "${POLYGONSCAN_KEY}" }
-#bsc = { key = "${BSCSCAN_KEY}" }
-#avalanche = { key = "${SNOWTRACE_KEY}" }
-#optimism = { key = "${OPTIMISMSCAN_KEY}" }
-#base = { key = "${BASESCAN_KEY}" }
-=======
 [etherscan]
 corn = { key = "${CORNSCAN_KEY}", chain = 21000000, url = "https://api.routescan.io/v2/network/mainnet/evm/21000000/etherscan" }
 arbitrum = { key = "${ARBISCAN_KEY}" }
@@ -59,7 +46,6 @@
 base = { key = "${BASESCAN_KEY}" }
 scroll = { key = "${SCROLLSCAN_KEY}" }
 sonicMainnet = { key = "${SONICSCAN_KEY}", chain = 146, url = "https://api.routescan.io/v2/network/mainnet/evm/146/etherscan" }
->>>>>>> main
 
 [fmt]
 FOUNDRY_FMT_LINE_LENGTH = 120
