// SPDX-License-Identifier: UNLICENSED
pragma solidity 0.8.21;

import {BaseTestIntegration} from "test/integrations/BaseTestIntegration.t.sol"; 
import {ERC20} from "@solmate/tokens/ERC20.sol";
import {DecoderCustomTypes} from "src/interfaces/DecoderCustomTypes.sol"; 
import {TellerDecoderAndSanitizer} from "src/base/DecodersAndSanitizers/Protocols/TellerDecoderAndSanitizer.sol";
import {CurveDecoderAndSanitizer} from "src/base/DecodersAndSanitizers/Protocols/CurveDecoderAndSanitizer.sol"; 
import {Test, stdStorage, StdStorage, stdError, console} from "@forge-std/Test.sol";

contract FullTellerDecoderAndSanitizer is 
    TellerDecoderAndSanitizer
{

}

contract CrossChainTellerIntegration is BaseTestIntegration {

    function _setUpMainnet() internal {
        super.setUp(); 
        _setupChain("mainnet", 22238421); 
            
        address tellerDecoder = address(new FullTellerDecoderAndSanitizer()); 

        _overrideDecoder(tellerDecoder);     
    }

    function testCrossChainDepositAndBridgePayETH() external {
        _setUpMainnet(); 

        deal(getAddress(sourceChain, "LBTC"), address(boringVault), 1e8); 
        deal(address(boringVault), 10e18); 

        ManageLeaf[] memory leafs = new ManageLeaf[](64);
        
        address[] memory depositAssets = new address[](3); 
        depositAssets[0] = getAddress(sourceChain, "LBTC"); 
        depositAssets[1] = getAddress(sourceChain, "WBTC"); 
        depositAssets[2] = getAddress(sourceChain, "cbBTC"); 

        address[] memory feeAssets = new address[](1); 
        feeAssets[0] = getAddress(sourceChain, "ETH"); 

        _addCrossChainTellerLeafs(
            leafs, 
            getAddress(sourceChain, "eBTCTeller"),
            depositAssets,
            feeAssets,
            abi.encode(layerZeroBaseEndpointId)
        ); 

        bytes32[][] memory manageTree = _generateMerkleTree(leafs);

        //generate test json 
        //_generateTestLeafs(leafs, manageTree); 

        manager.setManageRoot(address(this), manageTree[manageTree.length - 1][0]);
        
        Tx memory tx_ = _getTxArrays(3); 

        tx_.manageLeafs[0] = leafs[0]; //approve eBTC
        tx_.manageLeafs[1] = leafs[1]; //approve LBTC
        tx_.manageLeafs[2] = leafs[4]; //depositAndBridge w/ ETH as fee

        bytes32[][] memory manageProofs = _getProofsUsingTree(tx_.manageLeafs, manageTree);
        
        //targets
        tx_.targets[0] = getAddress(sourceChain, "EBTC"); //approve eBTC to be spent by teller
        tx_.targets[1] = getAddress(sourceChain, "LBTC"); //approve LBTC to be spent by boringVault (deposit) 
        tx_.targets[2] = getAddress(sourceChain, "eBTCTeller"); //bridge shares (eBTC)
       

        tx_.targetData[0] = abi.encodeWithSignature("approve(address,uint256)", getAddress(sourceChain, "eBTCTeller"), type(uint256).max); 
        tx_.targetData[1] = abi.encodeWithSignature("approve(address,uint256)", getAddress(sourceChain, "eBTC"), type(uint256).max); 
        tx_.targetData[2] = abi.encodeWithSignature(
            "depositAndBridge(address,uint256,uint256,address,bytes,address,uint256)",
            getAddress(sourceChain, "LBTC"), 
            0.25e8,
            0,
            address(boringVault),
            abi.encode(layerZeroBaseEndpointId),
            getAddress(sourceChain, "ETH"),
            1e18          
        ); 
        
        tx_.decodersAndSanitizers[0] = rawDataDecoderAndSanitizer; 
        tx_.decodersAndSanitizers[1] = rawDataDecoderAndSanitizer; 
        tx_.decodersAndSanitizers[2] = rawDataDecoderAndSanitizer; 

        tx_.values[0] = 0; 
        tx_.values[1] = 0; 
        tx_.values[2] = 30819757242215; 
        
        _submitManagerCall(manageProofs, tx_); 
    }

    function testCrossChainDepositAndBridgePayETH2() external {
        _setUpMainnet(); 

        deal(getAddress(sourceChain, "eBTC"), address(boringVault), 1e8); 
        deal(address(boringVault), 10e18); 

        ManageLeaf[] memory leafs = new ManageLeaf[](64);
        
        address[] memory depositAssets = new address[](3); 
        depositAssets[0] = getAddress(sourceChain, "LBTC"); 
        depositAssets[1] = getAddress(sourceChain, "WBTC"); 
        depositAssets[2] = getAddress(sourceChain, "cbBTC"); 

        address[] memory feeAssets = new address[](1); 
        feeAssets[0] = getAddress(sourceChain, "ETH"); 

        _addCrossChainTellerLeafs(
            leafs, 
            getAddress(sourceChain, "eBTCTeller"),
            depositAssets,
            feeAssets
        ); 

        bytes32[][] memory manageTree = _generateMerkleTree(leafs);

        //generate test json 
        _generateTestLeafs(leafs, manageTree); 

        manager.setManageRoot(address(this), manageTree[manageTree.length - 1][0]);
        
        Tx memory tx_ = _getTxArrays(2); 

        tx_.manageLeafs[0] = leafs[0]; //approve eBTC
        tx_.manageLeafs[1] = leafs[7]; //depositAndBridge w/ ETH as fee

        bytes32[][] memory manageProofs = _getProofsUsingTree(tx_.manageLeafs, manageTree);
        
        //targets
        tx_.targets[0] = getAddress(sourceChain, "EBTC"); //approve eBTC to be spent by teller
        tx_.targets[1] = getAddress(sourceChain, "eBTCTeller"); //bridge shares (eBTC)
       

        tx_.targetData[0] = abi.encodeWithSignature("approve(address,uint256)", getAddress(sourceChain, "eBTCTeller"), type(uint256).max); 
        tx_.targetData[1] = abi.encodeWithSignature(
            "bridge(uint96,address,bytes,address,uint256)",
            0.25e8,
            address(boringVault),
            abi.encode(layerZeroBaseEndpointId),
            getAddress(sourceChain, "ETH"),
            1e18          
        ); 
        
        tx_.decodersAndSanitizers[0] = rawDataDecoderAndSanitizer; 
        tx_.decodersAndSanitizers[1] = rawDataDecoderAndSanitizer; 

        tx_.values[0] = 0; 
        tx_.values[1] = 30819757242215; 
        
        _submitManagerCall(manageProofs, tx_); 
    }

<<<<<<< HEAD
=======
    function testCrossChainDepositAndBridgePayETH__RevertsLt20() external {
        _setUpMainnet(); 

        deal(getAddress(sourceChain, "LBTC"), address(boringVault), 1e8); 
        deal(address(boringVault), 10e18); 

        ManageLeaf[] memory leafs = new ManageLeaf[](64);
        
        address[] memory depositAssets = new address[](3); 
        depositAssets[0] = getAddress(sourceChain, "LBTC"); 
        depositAssets[1] = getAddress(sourceChain, "WBTC"); 
        depositAssets[2] = getAddress(sourceChain, "cbBTC"); 

        address[] memory feeAssets = new address[](1); 
        feeAssets[0] = getAddress(sourceChain, "ETH"); 

        bytes memory shortBridgeWildCard = new bytes(2);
        shortBridgeWildCard[0] = 0x07;
        shortBridgeWildCard[1] = 0xe8;

        _addCrossChainTellerLeafs(
            leafs, 
            getAddress(sourceChain, "eBTCTeller"),
            depositAssets,
            feeAssets,
            abi.encodePacked(layerZeroBaseEndpointId)
        ); 

        bytes32[][] memory manageTree = _generateMerkleTree(leafs);

        //generate test json 
        //_generateTestLeafs(leafs, manageTree); 

        manager.setManageRoot(address(this), manageTree[manageTree.length - 1][0]);
        
        Tx memory tx_ = _getTxArrays(3); 

        tx_.manageLeafs[0] = leafs[0]; //approve eBTC
        tx_.manageLeafs[1] = leafs[1]; //approve LBTC
        tx_.manageLeafs[2] = leafs[4]; //depositAndBridge w/ ETH as fee

        bytes32[][] memory manageProofs = _getProofsUsingTree(tx_.manageLeafs, manageTree);
        
        //targets
        tx_.targets[0] = getAddress(sourceChain, "EBTC"); //approve eBTC to be spent by teller
        tx_.targets[1] = getAddress(sourceChain, "LBTC"); //approve LBTC to be spent by boringVault (deposit) 
        tx_.targets[2] = getAddress(sourceChain, "eBTCTeller"); //bridge shares (eBTC)
       

        tx_.targetData[0] = abi.encodeWithSignature("approve(address,uint256)", getAddress(sourceChain, "eBTCTeller"), type(uint256).max); 
        tx_.targetData[1] = abi.encodeWithSignature("approve(address,uint256)", getAddress(sourceChain, "eBTC"), type(uint256).max); 
        tx_.targetData[2] = abi.encodeWithSignature(
            "depositAndBridge(address,uint256,uint256,address,bytes,address,uint256)",
            getAddress(sourceChain, "LBTC"), 
            0.25e8,
            0,
            address(boringVault),
            shortBridgeWildCard,
            getAddress(sourceChain, "ETH"),
            1e18          
        ); 
        
        tx_.decodersAndSanitizers[0] = rawDataDecoderAndSanitizer; 
        tx_.decodersAndSanitizers[1] = rawDataDecoderAndSanitizer; 
        tx_.decodersAndSanitizers[2] = rawDataDecoderAndSanitizer; 

        tx_.values[0] = 0; 
        tx_.values[1] = 0; 
        tx_.values[2] = 30819757242215; 
        
        vm.expectRevert(abi.encodeWithSelector(TellerDecoderAndSanitizer.TellerDecoderAndSanitizer__BridgeWildCardLengthMustBe32Bytes.selector));  
        _submitManagerCall(manageProofs, tx_); 
    }


    function testCrossChainDepositAndBridgePayETH__RevertsGt32() external {
        _setUpMainnet(); 

        deal(getAddress(sourceChain, "LBTC"), address(boringVault), 1e8); 
        deal(address(boringVault), 10e18); 

        ManageLeaf[] memory leafs = new ManageLeaf[](64);
        
        address[] memory depositAssets = new address[](3); 
        depositAssets[0] = getAddress(sourceChain, "LBTC"); 
        depositAssets[1] = getAddress(sourceChain, "WBTC"); 
        depositAssets[2] = getAddress(sourceChain, "cbBTC"); 

        address[] memory feeAssets = new address[](1); 
        feeAssets[0] = getAddress(sourceChain, "ETH"); 

        bytes memory shortBridgeWildCard = new bytes(2);
        shortBridgeWildCard[0] = 0x07;
        shortBridgeWildCard[1] = 0xe8;

        _addCrossChainTellerLeafs(
            leafs, 
            getAddress(sourceChain, "eBTCTeller"),
            depositAssets,
            feeAssets,
            abi.encodePacked(layerZeroBaseEndpointId)
        ); 

        bytes32[][] memory manageTree = _generateMerkleTree(leafs);

        //generate test json 
        //_generateTestLeafs(leafs, manageTree); 

        manager.setManageRoot(address(this), manageTree[manageTree.length - 1][0]);
        
        Tx memory tx_ = _getTxArrays(3); 

        tx_.manageLeafs[0] = leafs[0]; //approve eBTC
        tx_.manageLeafs[1] = leafs[1]; //approve LBTC
        tx_.manageLeafs[2] = leafs[4]; //depositAndBridge w/ ETH as fee

        bytes32[][] memory manageProofs = _getProofsUsingTree(tx_.manageLeafs, manageTree);
        
        //targets
        tx_.targets[0] = getAddress(sourceChain, "EBTC"); //approve eBTC to be spent by teller
        tx_.targets[1] = getAddress(sourceChain, "LBTC"); //approve LBTC to be spent by boringVault (deposit) 
        tx_.targets[2] = getAddress(sourceChain, "eBTCTeller"); //bridge shares (eBTC)
       

        tx_.targetData[0] = abi.encodeWithSignature("approve(address,uint256)", getAddress(sourceChain, "eBTCTeller"), type(uint256).max); 
        tx_.targetData[1] = abi.encodeWithSignature("approve(address,uint256)", getAddress(sourceChain, "eBTC"), type(uint256).max); 
        tx_.targetData[2] = abi.encodeWithSignature(
            "depositAndBridge(address,uint256,uint256,address,bytes,address,uint256)",
            getAddress(sourceChain, "LBTC"), 
            0.25e8,
            0,
            address(boringVault),
            abi.encode(layerZeroBaseEndpointId, layerZeroBaseEndpointId),
            getAddress(sourceChain, "ETH"),
            1e18          
        ); 
        
        tx_.decodersAndSanitizers[0] = rawDataDecoderAndSanitizer; 
        tx_.decodersAndSanitizers[1] = rawDataDecoderAndSanitizer; 
        tx_.decodersAndSanitizers[2] = rawDataDecoderAndSanitizer; 

        tx_.values[0] = 0; 
        tx_.values[1] = 0; 
        tx_.values[2] = 30819757242215; 
        
        vm.expectRevert(abi.encodeWithSelector(TellerDecoderAndSanitizer.TellerDecoderAndSanitizer__BridgeWildCardLengthMustBe32Bytes.selector));  
        _submitManagerCall(manageProofs, tx_); 
    }
>>>>>>> 9ed13993
}<|MERGE_RESOLUTION|>--- conflicted
+++ resolved
@@ -94,69 +94,6 @@
         _submitManagerCall(manageProofs, tx_); 
     }
 
-    function testCrossChainDepositAndBridgePayETH2() external {
-        _setUpMainnet(); 
-
-        deal(getAddress(sourceChain, "eBTC"), address(boringVault), 1e8); 
-        deal(address(boringVault), 10e18); 
-
-        ManageLeaf[] memory leafs = new ManageLeaf[](64);
-        
-        address[] memory depositAssets = new address[](3); 
-        depositAssets[0] = getAddress(sourceChain, "LBTC"); 
-        depositAssets[1] = getAddress(sourceChain, "WBTC"); 
-        depositAssets[2] = getAddress(sourceChain, "cbBTC"); 
-
-        address[] memory feeAssets = new address[](1); 
-        feeAssets[0] = getAddress(sourceChain, "ETH"); 
-
-        _addCrossChainTellerLeafs(
-            leafs, 
-            getAddress(sourceChain, "eBTCTeller"),
-            depositAssets,
-            feeAssets
-        ); 
-
-        bytes32[][] memory manageTree = _generateMerkleTree(leafs);
-
-        //generate test json 
-        _generateTestLeafs(leafs, manageTree); 
-
-        manager.setManageRoot(address(this), manageTree[manageTree.length - 1][0]);
-        
-        Tx memory tx_ = _getTxArrays(2); 
-
-        tx_.manageLeafs[0] = leafs[0]; //approve eBTC
-        tx_.manageLeafs[1] = leafs[7]; //depositAndBridge w/ ETH as fee
-
-        bytes32[][] memory manageProofs = _getProofsUsingTree(tx_.manageLeafs, manageTree);
-        
-        //targets
-        tx_.targets[0] = getAddress(sourceChain, "EBTC"); //approve eBTC to be spent by teller
-        tx_.targets[1] = getAddress(sourceChain, "eBTCTeller"); //bridge shares (eBTC)
-       
-
-        tx_.targetData[0] = abi.encodeWithSignature("approve(address,uint256)", getAddress(sourceChain, "eBTCTeller"), type(uint256).max); 
-        tx_.targetData[1] = abi.encodeWithSignature(
-            "bridge(uint96,address,bytes,address,uint256)",
-            0.25e8,
-            address(boringVault),
-            abi.encode(layerZeroBaseEndpointId),
-            getAddress(sourceChain, "ETH"),
-            1e18          
-        ); 
-        
-        tx_.decodersAndSanitizers[0] = rawDataDecoderAndSanitizer; 
-        tx_.decodersAndSanitizers[1] = rawDataDecoderAndSanitizer; 
-
-        tx_.values[0] = 0; 
-        tx_.values[1] = 30819757242215; 
-        
-        _submitManagerCall(manageProofs, tx_); 
-    }
-
-<<<<<<< HEAD
-=======
     function testCrossChainDepositAndBridgePayETH__RevertsLt20() external {
         _setUpMainnet(); 
 
@@ -231,7 +168,6 @@
         _submitManagerCall(manageProofs, tx_); 
     }
 
-
     function testCrossChainDepositAndBridgePayETH__RevertsGt32() external {
         _setUpMainnet(); 
 
@@ -305,5 +241,66 @@
         vm.expectRevert(abi.encodeWithSelector(TellerDecoderAndSanitizer.TellerDecoderAndSanitizer__BridgeWildCardLengthMustBe32Bytes.selector));  
         _submitManagerCall(manageProofs, tx_); 
     }
->>>>>>> 9ed13993
+
+    function testCrossChainDepositAndBridgePayETH2() external {
+        _setUpMainnet(); 
+
+        deal(getAddress(sourceChain, "eBTC"), address(boringVault), 1e8); 
+        deal(address(boringVault), 10e18); 
+
+        ManageLeaf[] memory leafs = new ManageLeaf[](64);
+        
+        address[] memory depositAssets = new address[](3); 
+        depositAssets[0] = getAddress(sourceChain, "LBTC"); 
+        depositAssets[1] = getAddress(sourceChain, "WBTC"); 
+        depositAssets[2] = getAddress(sourceChain, "cbBTC"); 
+
+        address[] memory feeAssets = new address[](1); 
+        feeAssets[0] = getAddress(sourceChain, "ETH"); 
+
+        _addCrossChainTellerLeafs(
+            leafs, 
+            getAddress(sourceChain, "eBTCTeller"),
+            depositAssets,
+            feeAssets,
+            abi.encode(layerZeroBaseEndpointId)
+        ); 
+
+        bytes32[][] memory manageTree = _generateMerkleTree(leafs);
+
+        //generate test json 
+        //_generateTestLeafs(leafs, manageTree); 
+
+        manager.setManageRoot(address(this), manageTree[manageTree.length - 1][0]);
+        
+        Tx memory tx_ = _getTxArrays(2); 
+
+        tx_.manageLeafs[0] = leafs[0]; //approve eBTC
+        tx_.manageLeafs[1] = leafs[7]; //depositAndBridge w/ ETH as fee
+
+        bytes32[][] memory manageProofs = _getProofsUsingTree(tx_.manageLeafs, manageTree);
+        
+        //targets
+        tx_.targets[0] = getAddress(sourceChain, "EBTC"); //approve eBTC to be spent by teller
+        tx_.targets[1] = getAddress(sourceChain, "eBTCTeller"); //bridge shares (eBTC)
+       
+
+        tx_.targetData[0] = abi.encodeWithSignature("approve(address,uint256)", getAddress(sourceChain, "eBTCTeller"), type(uint256).max); 
+        tx_.targetData[1] = abi.encodeWithSignature(
+            "bridge(uint96,address,bytes,address,uint256)",
+            0.25e8,
+            address(boringVault),
+            abi.encode(layerZeroBaseEndpointId),
+            getAddress(sourceChain, "ETH"),
+            1e18          
+        ); 
+        
+        tx_.decodersAndSanitizers[0] = rawDataDecoderAndSanitizer; 
+        tx_.decodersAndSanitizers[1] = rawDataDecoderAndSanitizer; 
+
+        tx_.values[0] = 0; 
+        tx_.values[1] = 30819757242215; 
+        
+        _submitManagerCall(manageProofs, tx_); 
+    }
 }