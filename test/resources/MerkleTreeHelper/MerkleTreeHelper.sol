--- conflicted
+++ resolved
@@ -7230,7 +7230,6 @@
         }
     }
 
-<<<<<<< HEAD
     // ========================================= Kodiak Finance =========================================
     
     function _addKodiakIslandLeafs(ManageLeaf[] memory leafs, address[] memory islands) internal {
@@ -7364,12 +7363,7 @@
         }
     }
 
-    // ========================================= JSON FUNCTIONS =========================================
-    // TODO this should pass in a bool or something to generate leafs indicating that we want leaf indexes printed.
-    bool addLeafIndex = false;
-=======
     // ========================================= Dolomite Finance =========================================
->>>>>>> 13e99be9
 
     function _addDolomiteDepositLeafs(ManageLeaf[] memory leafs, address token) internal {
         uint256 marketId = IDolomiteMargin(getAddress(sourceChain, "dolomiteMargin")).getMarketIdByTokenAddress(token);   
@@ -8161,12 +8155,12 @@
     function delegationSupervisor() external view returns (address);
 }
 
-<<<<<<< HEAD
 interface IKodiakIsland {
     function token0() external view returns (address); 
     function token1() external view returns (address); 
     function name() external view returns (string memory); 
-=======
+}
+
 interface IUniswapV2Factory {
     function getPair(address token0, address token1) external view returns (address);
 }
@@ -8178,5 +8172,4 @@
 interface ISilo {
     function SILO_ID() external view returns (uint256); 
     function getSilos() external view returns (address, address); 
->>>>>>> 13e99be9
 }