// SPDX-License-Identifier: UNLICENSED
pragma solidity 0.8.21;

import {ERC20} from "@solmate/tokens/ERC20.sol";
import {AddressToBytes32Lib} from "src/helper/AddressToBytes32Lib.sol"; 
import {ChainValues} from "test/resources/ChainValues.sol"; 
import {Strings} from "lib/openzeppelin-contracts/contracts/utils/Strings.sol";
import {ERC4626} from "@solmate/tokens/ERC4626.sol";
import {Address} from "@openzeppelin/contracts/utils/Address.sol";
import {IComet} from "src/interfaces/IComet.sol";
import {TellerWithMultiAssetSupport} from "src/base/Roles/TellerWithMultiAssetSupport.sol";
import {BaseDecoderAndSanitizer} from "src/base/DecodersAndSanitizers/BaseDecoderAndSanitizer.sol";
import "forge-std/Base.sol";
import "forge-std/Test.sol";

contract MerkleTreeHelper is CommonBase, ChainValues, Test {
    using Address for address;

    string public sourceChain;
    uint256 leafIndex = type(uint256).max;

    mapping(address => mapping(address => mapping(address => bool))) public ownerToTokenToSpenderToApprovalInTree;
    mapping(address => mapping(address => mapping(address => bool))) public ownerToOneInchSellTokenToBuyTokenToInTree;
    mapping(address => mapping(address => mapping(address => bool))) public ownerToOdosSellTokenToBuyTokenToInTree;

    function setSourceChainName(string memory _chain) internal {
        sourceChain = _chain;
    }

    // ========================================= 1Inch =========================================

    enum SwapKind {
        BuyAndSell,
        Sell
    }

    function _addLeafsFor1InchGeneralSwapping(
        ManageLeaf[] memory leafs,
        address[] memory assets,
        SwapKind[] memory kind
    ) internal {
        require(assets.length == kind.length, "Arrays must be of equal length");
        for (uint256 i; i < assets.length; ++i) {
            // Add approval leaf if not already added
            if (
                !ownerToTokenToSpenderToApprovalInTree[getAddress(sourceChain, "boringVault")][assets[i]][getAddress(
                    sourceChain, "aggregationRouterV5"
                )]
            ) {
                unchecked {
                    leafIndex++;
                }
                leafs[leafIndex] = ManageLeaf(
                    assets[i],
                    false,
                    "approve(address,uint256)",
                    new address[](1),
                    string.concat("Approve 1Inch router to spend ", ERC20(assets[i]).symbol()),
                    getAddress(sourceChain, "rawDataDecoderAndSanitizer")
                );
                leafs[leafIndex].argumentAddresses[0] = getAddress(sourceChain, "aggregationRouterV5");
                ownerToTokenToSpenderToApprovalInTree[getAddress(sourceChain, "boringVault")][assets[i]][getAddress(
                    sourceChain, "aggregationRouterV5"
                )] = true;
            }
            // Iterate through the list again.
            for (uint256 j; j < assets.length; ++j) {
                // Skip if we are on the same index
                if (i == j) {
                    continue;
                }
                if (
                    !ownerToOneInchSellTokenToBuyTokenToInTree[getAddress(sourceChain, "boringVault")][assets[i]][assets[j]]
                        && kind[j] != SwapKind.Sell
                ) {
                    // Add sell swap.
                    unchecked {
                        leafIndex++;
                    }
                    leafs[leafIndex] = ManageLeaf(
                        getAddress(sourceChain, "aggregationRouterV5"),
                        false,
                        "swap(address,(address,address,address,address,uint256,uint256,uint256),bytes,bytes)",
                        new address[](5),
                        string.concat(
                            "Swap ",
                            ERC20(assets[i]).symbol(),
                            " for ",
                            ERC20(assets[j]).symbol(),
                            " using 1inch router"
                        ),
                        getAddress(sourceChain, "rawDataDecoderAndSanitizer")
                    );
                    leafs[leafIndex].argumentAddresses[0] = getAddress(sourceChain, "oneInchExecutor");
                    leafs[leafIndex].argumentAddresses[1] = assets[i];
                    leafs[leafIndex].argumentAddresses[2] = assets[j];
                    leafs[leafIndex].argumentAddresses[3] = getAddress(sourceChain, "oneInchExecutor");
                    leafs[leafIndex].argumentAddresses[4] = getAddress(sourceChain, "boringVault");
                    ownerToOneInchSellTokenToBuyTokenToInTree[getAddress(sourceChain, "boringVault")][assets[i]][assets[j]]
                    = true;
                }

                if (
                    kind[i] == SwapKind.BuyAndSell
                        && !ownerToOneInchSellTokenToBuyTokenToInTree[getAddress(sourceChain, "boringVault")][assets[j]][assets[i]]
                ) {
                    // Add buy swap.
                    unchecked {
                        leafIndex++;
                    }
                    leafs[leafIndex] = ManageLeaf(
                        getAddress(sourceChain, "aggregationRouterV5"),
                        false,
                        "swap(address,(address,address,address,address,uint256,uint256,uint256),bytes,bytes)",
                        new address[](5),
                        string.concat(
                            "Swap ",
                            ERC20(assets[j]).symbol(),
                            " for ",
                            ERC20(assets[i]).symbol(),
                            " using 1inch router"
                        ),
                        getAddress(sourceChain, "rawDataDecoderAndSanitizer")
                    );
                    leafs[leafIndex].argumentAddresses[0] = getAddress(sourceChain, "oneInchExecutor");
                    leafs[leafIndex].argumentAddresses[1] = assets[j];
                    leafs[leafIndex].argumentAddresses[2] = assets[i];
                    leafs[leafIndex].argumentAddresses[3] = getAddress(sourceChain, "oneInchExecutor");
                    leafs[leafIndex].argumentAddresses[4] = getAddress(sourceChain, "boringVault");
                    ownerToOneInchSellTokenToBuyTokenToInTree[getAddress(sourceChain, "boringVault")][assets[j]][assets[i]]
                    = true;
                }
            }
        }
    }

    function _addLeafsFor1InchUniswapV3Swapping(ManageLeaf[] memory leafs, address pool) internal {
        UniswapV3Pool uniswapV3Pool = UniswapV3Pool(pool);
        address token0 = uniswapV3Pool.token0();
        address token1 = uniswapV3Pool.token1();
        // Add approval leaf if not already added
        if (
            !ownerToTokenToSpenderToApprovalInTree[getAddress(sourceChain, "boringVault")][token0][getAddress(
                sourceChain, "aggregationRouterV5"
            )]
        ) {
            unchecked {
                leafIndex++;
            }
            leafs[leafIndex] = ManageLeaf(
                token0,
                false,
                "approve(address,uint256)",
                new address[](1),
                string.concat("Approve 1Inch router to spend ", ERC20(token0).symbol()),
                getAddress(sourceChain, "rawDataDecoderAndSanitizer")
            );
            leafs[leafIndex].argumentAddresses[0] = getAddress(sourceChain, "aggregationRouterV5");
            ownerToTokenToSpenderToApprovalInTree[getAddress(sourceChain, "boringVault")][token0][getAddress(
                sourceChain, "aggregationRouterV5"
            )] = true;
        }
        if (
            !ownerToTokenToSpenderToApprovalInTree[getAddress(sourceChain, "boringVault")][token1][getAddress(
                sourceChain, "aggregationRouterV5"
            )]
        ) {
            unchecked {
                leafIndex++;
            }
            leafs[leafIndex] = ManageLeaf(
                token1,
                false,
                "approve(address,uint256)",
                new address[](1),
                string.concat("Approve 1Inch router to spend ", ERC20(token1).symbol()),
                getAddress(sourceChain, "rawDataDecoderAndSanitizer")
            );
            leafs[leafIndex].argumentAddresses[0] = getAddress(sourceChain, "aggregationRouterV5");
            ownerToTokenToSpenderToApprovalInTree[getAddress(sourceChain, "boringVault")][token1][getAddress(
                sourceChain, "aggregationRouterV5"
            )] = true;
        }
        uint256 feeInBps = uniswapV3Pool.fee() / 100;
        unchecked {
            leafIndex++;
        }
        leafs[leafIndex] = ManageLeaf(
            getAddress(sourceChain, "aggregationRouterV5"),
            false,
            "uniswapV3Swap(uint256,uint256,uint256[])",
            new address[](1),
            string.concat(
                "Swap between ",
                ERC20(token0).symbol(),
                " and ",
                ERC20(token1).symbol(),
                " with ",
                vm.toString(feeInBps),
                " bps fee on UniswapV3 using 1inch router"
            ),
            getAddress(sourceChain, "rawDataDecoderAndSanitizer")
        );
        leafs[leafIndex].argumentAddresses[0] = pool;
    }

    // ========================================= Curve/Convex =========================================
    // TODO need to use this in the test suite.
    function _addCurveLeafs(ManageLeaf[] memory leafs, address poolAddress, uint256 coinCount, address gauge)
        internal
    {
        CurvePool pool = CurvePool(poolAddress);
        ERC20[] memory coins = new ERC20[](coinCount);

        // Approve pool to spend tokens.
        for (uint256 i; i < coinCount; i++) {
            coins[i] = ERC20(pool.coins(i));
            // Approvals.
            if (
                !ownerToTokenToSpenderToApprovalInTree[getAddress(sourceChain, "boringVault")][address(coins[i])][poolAddress]
            ) {
                unchecked {
                    leafIndex++;
                }
                leafs[leafIndex] = ManageLeaf(
                    address(coins[i]),
                    false,
                    "approve(address,uint256)",
                    new address[](1),
                    string.concat("Approve Curve pool to spend ", coins[i].symbol()),
                    getAddress(sourceChain, "rawDataDecoderAndSanitizer")
                );
                leafs[leafIndex].argumentAddresses[0] = poolAddress;
                ownerToTokenToSpenderToApprovalInTree[getAddress(sourceChain, "boringVault")][address(coins[i])][poolAddress]
                = true;
            }
        }

        // Add liquidity.
        unchecked {
            leafIndex++;
        }
        leafs[leafIndex] = ManageLeaf(
            poolAddress,
            false,
            "add_liquidity(uint256[],uint256)",
            new address[](0),
            string.concat("Add liquidity to Curve pool"),
            getAddress(sourceChain, "rawDataDecoderAndSanitizer")
        );

        // Remove liquidity.
        unchecked {
            leafIndex++;
        }
        leafs[leafIndex] = ManageLeaf(
            poolAddress,
            false,
            "remove_liquidity(uint256,uint256[])",
            new address[](0),
            string.concat("Remove liquidity from Curve pool"),
            getAddress(sourceChain, "rawDataDecoderAndSanitizer")
        );

        if (gauge != address(0)) {
            address lpToken = ICurveGauge(gauge).lp_token();

            unchecked {
                leafIndex++;
            }
            leafs[leafIndex] = ManageLeaf(
                lpToken,
                false,
                "approve(address,uint256)",
                new address[](1),
                string.concat("Approve Curve gauge to spend ", ERC20(lpToken).name()),
                getAddress(sourceChain, "rawDataDecoderAndSanitizer")
            );
            leafs[leafIndex].argumentAddresses[0] = gauge;

            // Deposit into gauge.
            unchecked {
                leafIndex++;
            }
            leafs[leafIndex] = ManageLeaf(
                gauge,
                false,
                "deposit(uint256,address)",
                new address[](1),
                string.concat("Deposit ", ERC20(lpToken).name(), " into Curve gauge"),
                getAddress(sourceChain, "rawDataDecoderAndSanitizer")
            );
            leafs[leafIndex].argumentAddresses[0] = getAddress(sourceChain, "boringVault");

            // Withdraw from gauge.
            unchecked {
                leafIndex++;
            }
            leafs[leafIndex] = ManageLeaf(
                gauge,
                false,
                "withdraw(uint256)",
                new address[](0),
                string.concat("Withdraw ", ERC20(lpToken).name(), " from Curve gauge"),
                getAddress(sourceChain, "rawDataDecoderAndSanitizer")
            );

            // Claim rewards.
            unchecked {
                leafIndex++;
            }
            leafs[leafIndex] = ManageLeaf(
                gauge,
                false,
                "claim_rewards(address)",
                new address[](1),
                string.concat("Claim rewards from Curve gauge"),
                getAddress(sourceChain, "rawDataDecoderAndSanitizer")
            );
            leafs[leafIndex].argumentAddresses[0] = getAddress(sourceChain, "boringVault");
        }
    }

    function _addCurveGaugeLeafs(ManageLeaf[] memory leafs, address gauge) internal {
        address lpToken = ICurveGauge(gauge).lp_token();

        unchecked {
            leafIndex++;
        }
        leafs[leafIndex] = ManageLeaf(
            lpToken,
            false,
            "approve(address,uint256)",
            new address[](1),
            string.concat("Approve Curve gauge to spend ", ERC20(lpToken).name()),
            getAddress(sourceChain, "rawDataDecoderAndSanitizer")
        );
        leafs[leafIndex].argumentAddresses[0] = gauge;

        // Deposit into gauge.
        unchecked {
            leafIndex++;
        }
        leafs[leafIndex] = ManageLeaf(
            gauge,
            false,
            "deposit(uint256,address)",
            new address[](1),
            string.concat("Deposit ", ERC20(lpToken).name(), " into Curve gauge"),
            getAddress(sourceChain, "rawDataDecoderAndSanitizer")
        );
        leafs[leafIndex].argumentAddresses[0] = getAddress(sourceChain, "boringVault");

        // Withdraw from gauge.
        unchecked {
            leafIndex++;
        }
        leafs[leafIndex] = ManageLeaf(
            gauge,
            false,
            "withdraw(uint256)",
            new address[](0),
            string.concat("Withdraw ", ERC20(lpToken).name(), " from Curve gauge"),
            getAddress(sourceChain, "rawDataDecoderAndSanitizer")
        );

        // Claim rewards.
        unchecked {
            leafIndex++;
        }
        leafs[leafIndex] = ManageLeaf(
            gauge,
            false,
            "claim_rewards(address)",
            new address[](1),
            string.concat("Claim rewards from Curve gauge"),
            getAddress(sourceChain, "rawDataDecoderAndSanitizer")
        );
        leafs[leafIndex].argumentAddresses[0] = getAddress(sourceChain, "boringVault");
    }

    function _addConvexLeafs(ManageLeaf[] memory leafs, ERC20 token, address rewardsContract) internal {
        // Approve convexCurveMainnetBooster to spend lp tokens.
        if (
            !ownerToTokenToSpenderToApprovalInTree[getAddress(sourceChain, "boringVault")][address(token)][getAddress(
                sourceChain, "convexCurveMainnetBooster"
            )]
        ) {
            unchecked {
                leafIndex++;
            }
            leafs[leafIndex] = ManageLeaf(
                address(token),
                false,
                "approve(address,uint256)",
                new address[](1),
                string.concat("Approve Convex Curve Mainnet Booster to spend ", token.symbol()),
                getAddress(sourceChain, "rawDataDecoderAndSanitizer")
            );
            leafs[leafIndex].argumentAddresses[0] = getAddress(sourceChain, "convexCurveMainnetBooster");
            ownerToTokenToSpenderToApprovalInTree[getAddress(sourceChain, "boringVault")][address(token)][getAddress(
                sourceChain, "convexCurveMainnetBooster"
            )] = true;
        }

        // Deposit into convexCurveMainnetBooster.
        unchecked {
            leafIndex++;
        }
        leafs[leafIndex] = ManageLeaf(
            getAddress(sourceChain, "convexCurveMainnetBooster"),
            false,
            "deposit(uint256,uint256,bool)",
            new address[](0),
            "Deposit into Convex Curve Mainnet Booster",
            getAddress(sourceChain, "rawDataDecoderAndSanitizer")
        );

        // Withdraw from rewardsContract.
        unchecked {
            leafIndex++;
        }
        leafs[leafIndex] = ManageLeaf(
            rewardsContract,
            false,
            "withdrawAndUnwrap(uint256,bool)",
            new address[](0),
            "Withdraw and unwrap from Convex Curve Rewards Contract",
            getAddress(sourceChain, "rawDataDecoderAndSanitizer")
        );

        // Get rewards from rewardsContract.
        unchecked {
            leafIndex++;
        }
        leafs[leafIndex] = ManageLeaf(
            rewardsContract,
            false,
            "getReward(address,bool)",
            new address[](1),
            "Get rewards from Convex Curve Rewards Contract",
            getAddress(sourceChain, "rawDataDecoderAndSanitizer")
        );
        leafs[leafIndex].argumentAddresses[0] = getAddress(sourceChain, "boringVault");
    }

    function _addLeafsForCurveSwapping(ManageLeaf[] memory leafs, address curvePool) internal {
        CurvePool pool = CurvePool(curvePool);
        ERC20 coins0 = ERC20(pool.coins(0));
        ERC20 coins1 = ERC20(pool.coins(1));
        // Approvals.
        unchecked {
            leafIndex++;
        }
        leafs[leafIndex] = ManageLeaf(
            address(coins0),
            false,
            "approve(address,uint256)",
            new address[](1),
            string.concat("Approve Curve ", coins0.symbol(), "/", coins1.symbol(), " pool to spend ", coins0.symbol()),
            getAddress(sourceChain, "rawDataDecoderAndSanitizer")
        );
        leafs[leafIndex].argumentAddresses[0] = curvePool;
        unchecked {
            leafIndex++;
        }
        leafs[leafIndex] = ManageLeaf(
            address(coins1),
            false,
            "approve(address,uint256)",
            new address[](1),
            string.concat("Approve Curve ", coins0.symbol(), "/", coins1.symbol(), " pool to spend ", coins1.symbol()),
            getAddress(sourceChain, "rawDataDecoderAndSanitizer")
        );
        leafs[leafIndex].argumentAddresses[0] = curvePool;
        // Swapping.
        unchecked {
            leafIndex++;
        }
        leafs[leafIndex] = ManageLeaf(
            curvePool,
            false,
            "exchange(int128,int128,uint256,uint256)",
            new address[](0),
            string.concat("Swap using Curve ", coins0.symbol(), "/", coins1.symbol(), " pool"),
            getAddress(sourceChain, "rawDataDecoderAndSanitizer")
        );
    }

    function _addLeafsForCurveSwapping3Pool(ManageLeaf[] memory leafs, address curvePool) internal {
        CurvePool pool = CurvePool(curvePool);
        ERC20 coins0 = ERC20(pool.coins(0));
        ERC20 coins1 = ERC20(pool.coins(1));
        ERC20 coins2 = ERC20(pool.coins(2));
        // Approvals.
        unchecked {
            leafIndex++;
        }
        leafs[leafIndex] = ManageLeaf(
            address(coins0),
            false,
            "approve(address,uint256)",
            new address[](1),
            string.concat(
                "Approve Curve ",
                coins0.symbol(),
                "/",
                coins1.symbol(),
                "/",
                coins2.symbol(),
                " pool to spend ",
                coins0.symbol()
            ),
            getAddress(sourceChain, "rawDataDecoderAndSanitizer")
        );
        leafs[leafIndex].argumentAddresses[0] = curvePool;
        unchecked {
            leafIndex++;
        }
        leafs[leafIndex] = ManageLeaf(
            address(coins1),
            false,
            "approve(address,uint256)",
            new address[](1),
            string.concat(
                "Approve Curve ",
                coins0.symbol(),
                "/",
                coins1.symbol(),
                "/",
                coins2.symbol(),
                " pool to spend ",
                coins1.symbol()
            ),
            getAddress(sourceChain, "rawDataDecoderAndSanitizer")
        );
        leafs[leafIndex].argumentAddresses[0] = curvePool;

        unchecked {
            leafIndex++;
        }
        leafs[leafIndex] = ManageLeaf(
            address(coins2),
            false,
            "approve(address,uint256)",
            new address[](1),
            string.concat(
                "Approve Curve ",
                coins0.symbol(),
                "/",
                coins1.symbol(),
                "/",
                coins2.symbol(),
                " pool to spend ",
                coins2.symbol()
            ),
            getAddress(sourceChain, "rawDataDecoderAndSanitizer")
        );
        leafs[leafIndex].argumentAddresses[0] = curvePool;
        // Swapping.
        unchecked {
            leafIndex++;
        }
        leafs[leafIndex] = ManageLeaf(
            curvePool,
            false,
            "exchange(int128,int128,uint256,uint256)",
            new address[](0),
            string.concat("Swap using Curve ", coins0.symbol(), "/", coins1.symbol(), "/", coins2.symbol(), " pool"),
            getAddress(sourceChain, "rawDataDecoderAndSanitizer")
        );
    }

    function _addConvexFXBoosterLeafs(ManageLeaf[] memory leafs, address stakingAddress, address stakingToken)
        internal
    {
        unchecked {
            leafIndex++;
        }
        leafs[leafIndex] = ManageLeaf(
            getAddress(sourceChain, "convexFXBooster"),
            false,
            "createVault(uint256)",
            new address[](2),
            string.concat("Create Vault for ", ERC20(stakingToken).symbol()),
            getAddress(sourceChain, "rawDataDecoderAndSanitizer")
        );
        leafs[leafIndex].argumentAddresses[0] = stakingAddress;
        leafs[leafIndex].argumentAddresses[1] = stakingToken;
    }

    function _addConvexFXVaultLeafs(ManageLeaf[] memory leafs, address fxVault) internal {
        address stakingToken = IConvexFXVault(fxVault).stakingToken();

        unchecked {
            leafIndex++;
        }
        leafs[leafIndex] = ManageLeaf(
            stakingToken,
            false,
            "approve(address,uint256)",
            new address[](1),
            string.concat("Approve Created FXVault to spend ", ERC20(stakingToken).symbol()),
            getAddress(sourceChain, "rawDataDecoderAndSanitizer")
        );
        leafs[leafIndex].argumentAddresses[0] = fxVault;

        unchecked {
            leafIndex++;
        }
        leafs[leafIndex] = ManageLeaf(
            fxVault,
            false,
            "deposit(uint256,bool)",
            new address[](0),
            string.concat("Deposit ", ERC20(stakingToken).symbol(), " into created Convex FX Vault"),
            getAddress(sourceChain, "rawDataDecoderAndSanitizer")
        );

        unchecked {
            leafIndex++;
        }
        leafs[leafIndex] = ManageLeaf(
            fxVault,
            false,
            "withdraw(uint256)",
            new address[](0),
            string.concat("Withdraw ", ERC20(stakingToken).symbol(), " from created Convex FX Vault"),
            getAddress(sourceChain, "rawDataDecoderAndSanitizer")
        );

        unchecked {
            leafIndex++;
        }
        leafs[leafIndex] = ManageLeaf(
            fxVault,
            false,
            "getReward(bool)",
            new address[](0),
            string.concat("Get Reward from ", ERC20(stakingToken).symbol(), " Convex FX Vault"),
            getAddress(sourceChain, "rawDataDecoderAndSanitizer")
        );

        unchecked {
            leafIndex++;
        }
        leafs[leafIndex] = ManageLeaf(
            fxVault,
            false,
            "transferTokens(address[])",
            new address[](0),
            string.concat("Rescue Tokens from ", ERC20(stakingToken).symbol(), " Convex FX Vault"),
            getAddress(sourceChain, "rawDataDecoderAndSanitizer")
        );
    }

    // ========================================= Usual Money =========================================

    function _addUsualMoneyLeafs(ManageLeaf[] memory leafs) internal {
        ERC20 USDC = getERC20(sourceChain, "USDC");
        ERC20 Usd0 = getERC20(sourceChain, "USD0");
        ERC20 Usd0PP = getERC20(sourceChain, "USD0_plus"); //new function added here
        address swapperEngine = getAddress(sourceChain, "usualSwapperEngine");

        // Approve Usd0PP to spend Usd0.
        unchecked {
            leafIndex++;
        }
        leafs[leafIndex] = ManageLeaf(
            address(Usd0),
            false,
            "approve(address,uint256)",
            new address[](1),
            string.concat("Approve Usd0PP to spend ", Usd0.symbol()),
            getAddress(sourceChain, "rawDataDecoderAndSanitizer")
        );
        leafs[leafIndex].argumentAddresses[0] = address(Usd0PP);

        // Approve Usd0 to be swapped in swapper engine.
        unchecked {
            leafIndex++;
        }
        leafs[leafIndex] = ManageLeaf(
            address(Usd0),
            false,
            "approve(address,uint256)",
            new address[](1),
            string.concat("Approve Swapper Engine to spend ", Usd0.symbol()),
            getAddress(sourceChain, "rawDataDecoderAndSanitizer")
        );
        leafs[leafIndex].argumentAddresses[0] = address(swapperEngine);

        unchecked {
            leafIndex++;
        }
        leafs[leafIndex] = ManageLeaf(
            address(USDC),
            false,
            "approve(address,uint256)",
            new address[](1),
            string.concat("Approve Usual Swapper Engine to spend ", USDC.symbol()),
            getAddress(sourceChain, "rawDataDecoderAndSanitizer")
        );
        leafs[leafIndex].argumentAddresses[0] = address(swapperEngine);

        // Call mint on Usd0PP.
        unchecked {
            leafIndex++;
        }
        leafs[leafIndex] = ManageLeaf(
            address(Usd0PP),
            false,
            "mint(uint256)",
            new address[](0),
            string.concat("Mint Usd0PP"),
            getAddress(sourceChain, "rawDataDecoderAndSanitizer")
        );

        //Call unlock on Usd0pp
        unchecked {
            leafIndex++;
        }
        leafs[leafIndex] = ManageLeaf(
            address(Usd0PP),
            false,
            "unlockUsd0ppFloorPrice(uint256)",
            new address[](0),
            string.concat("Unlock Usd0PP at the USD0 floor price"),
            getAddress(sourceChain, "rawDataDecoderAndSanitizer")
        );

        // Call unwrap on Usd0PP.
        unchecked {
            leafIndex++;
        }
        leafs[leafIndex] = ManageLeaf(
            address(Usd0PP),
            false,
            "unwrap()",
            new address[](0),
            string.concat("Unwrap Usd0PP"),
            getAddress(sourceChain, "rawDataDecoderAndSanitizer")
        );

        unchecked {
            leafIndex++;
        }
        leafs[leafIndex] = ManageLeaf(
            address(swapperEngine),
            false,
            "depositUSDC(uint256)",
            new address[](0),
            string.concat("Deposit USDC to swap for USD0"),
            getAddress(sourceChain, "rawDataDecoderAndSanitizer")
        );

        unchecked {
            leafIndex++;
        }
        leafs[leafIndex] = ManageLeaf(
            address(swapperEngine),
            false,
            "provideUsd0ReceiveUSDC(address,uint256,uint256[],bool)",
            new address[](1),
            string.concat("Deposit USDC to swap for USD0"),
            getAddress(sourceChain, "rawDataDecoderAndSanitizer")
        );
        leafs[leafIndex].argumentAddresses[0] = getAddress(sourceChain, "boringVault");

        unchecked {
            leafIndex++;
        }
        leafs[leafIndex] = ManageLeaf(
            address(swapperEngine),
            false,
            "swapUsd0(address,uint256,uint256[],bool)",
            new address[](1),
            string.concat("Swap USD0 for USDC"),
            getAddress(sourceChain, "rawDataDecoderAndSanitizer")
        );
        leafs[leafIndex].argumentAddresses[0] = getAddress(sourceChain, "boringVault");

        unchecked {
            leafIndex++;
        }
        leafs[leafIndex] = ManageLeaf(
            address(swapperEngine),
            false,
            "withdrawUSDC(uint256)",
            new address[](0),
            string.concat("Cancel order for USDC swap"),
            getAddress(sourceChain, "rawDataDecoderAndSanitizer")
        );
    }

    // ========================================= Treehouse =========================================

    function _addTreehouseLeafs(
        ManageLeaf[] memory leafs,
        ERC20[] memory routerTokensIn,
        address router,
        address redemptionContract,
        ERC20 tAsset,
        address poolAddress,
        uint256 coinCount,
        address gauge
    ) internal {
        for (uint256 i; i < routerTokensIn.length; ++i) {
            // Approve Treehouse Router to spend tokens in.
            unchecked {
                leafIndex++;
            }
            leafs[leafIndex] = ManageLeaf(
                address(routerTokensIn[i]),
                false,
                "approve(address,uint256)",
                new address[](1),
                string.concat("Approve Treehouse Router to spend ", routerTokensIn[i].symbol()),
                getAddress(sourceChain, "rawDataDecoderAndSanitizer")
            );
            leafs[leafIndex].argumentAddresses[0] = router;

            // Deposit into Treehouse contract using router.
            unchecked {
                leafIndex++;
            }
            leafs[leafIndex] = ManageLeaf(
                router,
                false,
                "deposit(address,uint256)",
                new address[](1),
                string.concat("Deposit into Treehouse contract using router with ", routerTokensIn[i].symbol()),
                getAddress(sourceChain, "rawDataDecoderAndSanitizer")
            );
            leafs[leafIndex].argumentAddresses[0] = address(routerTokensIn[i]);
        }

        // Approve redemption contract to spend tAsset.
        unchecked {
            leafIndex++;
        }
        leafs[leafIndex] = ManageLeaf(
            address(tAsset),
            false,
            "approve(address,uint256)",
            new address[](1),
            string.concat("Approve redemption contract to spend ", tAsset.symbol()),
            getAddress(sourceChain, "rawDataDecoderAndSanitizer")
        );
        leafs[leafIndex].argumentAddresses[0] = redemptionContract;

        // Redeem tAsset.
        unchecked {
            leafIndex++;
        }
        leafs[leafIndex] = ManageLeaf(
            redemptionContract,
            false,
            "redeem(uint96)",
            new address[](0),
            string.concat("Redeem ", tAsset.symbol()),
            getAddress(sourceChain, "rawDataDecoderAndSanitizer")
        );

        // Finalize redeem.
        unchecked {
            leafIndex++;
        }
        leafs[leafIndex] = ManageLeaf(
            redemptionContract,
            false,
            "finalizeRedeem(uint256)",
            new address[](0),
            string.concat("Finalize redeem ", tAsset.symbol()),
            getAddress(sourceChain, "rawDataDecoderAndSanitizer")
        );

        _addCurveLeafs(leafs, poolAddress, coinCount, gauge);
    }

    // ========================================= StandardBridge =========================================

    error StandardBridge__LocalAndRemoteTokensLengthMismatch();

    function _addStandardBridgeLeafs(
        ManageLeaf[] memory leafs,
        string memory destination,
        address destinationCrossDomainMessenger,
        address sourceResolvedDelegate,
        address sourceStandardBridge,
        address sourcePortal,
        ERC20[] memory localTokens,
        ERC20[] memory remoteTokens
    ) internal virtual {
        if (localTokens.length != remoteTokens.length) {
            revert StandardBridge__LocalAndRemoteTokensLengthMismatch();
        }
        // Approvals
        for (uint256 i; i < localTokens.length; i++) {
            unchecked {
                leafIndex++;
            }
            leafs[leafIndex] = ManageLeaf(
                address(localTokens[i]),
                false,
                "approve(address,uint256)",
                new address[](1),
                string.concat("Approve StandardBridge to spend ", localTokens[i].symbol()),
                getAddress(sourceChain, "rawDataDecoderAndSanitizer")
            );
            leafs[leafIndex].argumentAddresses[0] = sourceStandardBridge;
        }

        // ERC20 bridge leafs.
        for (uint256 i; i < localTokens.length; i++) {
            unchecked {
                leafIndex++;
            }
            leafs[leafIndex] = ManageLeaf(
                sourceStandardBridge,
                false,
                "bridgeERC20To(address,address,address,uint256,uint32,bytes)",
                new address[](3),
                string.concat("Bridge ", localTokens[i].symbol(), " from ", sourceChain, " to ", destination),
                getAddress(sourceChain, "rawDataDecoderAndSanitizer")
            );
            leafs[leafIndex].argumentAddresses[0] = address(localTokens[i]);
            leafs[leafIndex].argumentAddresses[1] = address(remoteTokens[i]);
            leafs[leafIndex].argumentAddresses[2] = getAddress(sourceChain, "boringVault");
        }

        if (keccak256(abi.encode(sourceChain)) == keccak256(abi.encode(mantle))) {
            // Mantle uses a nonstand `bridgeETHTo` function on their L2.
            // Bridge ETH.
            unchecked {
                leafIndex++;
            }
            leafs[leafIndex] = ManageLeaf(
                sourceStandardBridge,
                false,
                "bridgeETHTo(uint256,address,uint32,bytes)",
                new address[](1),
                string.concat("Bridge ETH from ", sourceChain, " to ", destination),
                getAddress(sourceChain, "rawDataDecoderAndSanitizer")
            );
            leafs[leafIndex].argumentAddresses[0] = getAddress(sourceChain, "boringVault");
        } else {
            // Bridge ETH.
            unchecked {
                leafIndex++;
            }
            leafs[leafIndex] = ManageLeaf(
                sourceStandardBridge,
                true,
                "bridgeETHTo(address,uint32,bytes)",
                new address[](1),
                string.concat("Bridge ETH from ", sourceChain, " to ", destination),
                getAddress(sourceChain, "rawDataDecoderAndSanitizer")
            );
            leafs[leafIndex].argumentAddresses[0] = getAddress(sourceChain, "boringVault");
        }

        // If we are generating leafs for some L2 back to mainnet, these leafs are not needed.
        if (keccak256(abi.encode(destination)) != keccak256(abi.encode(mainnet))) {
            if (keccak256(abi.encode(destination)) == keccak256(abi.encode(mantle))) {
                // Prove withdrawal transaction.
                unchecked {
                    leafIndex++;
                }
                leafs[leafIndex] = ManageLeaf(
                    sourcePortal,
                    false,
                    "proveWithdrawalTransaction((uint256,address,address,uint256,uint256,uint256,bytes),uint256,(bytes32,bytes32,bytes32,bytes32),bytes[])",
                    new address[](2),
                    string.concat("Prove withdrawal transaction from ", destination, " to ", sourceChain),
                    getAddress(sourceChain, "rawDataDecoderAndSanitizer")
                );
                leafs[leafIndex].argumentAddresses[0] = destinationCrossDomainMessenger;
                leafs[leafIndex].argumentAddresses[1] = sourceResolvedDelegate;

                // Finalize withdrawal transaction.
                unchecked {
                    leafIndex++;
                }
                leafs[leafIndex] = ManageLeaf(
                    sourcePortal,
                    false,
                    "finalizeWithdrawalTransaction((uint256,address,address,uint256,uint256,uint256,bytes))",
                    new address[](2),
                    string.concat("Finalize withdrawal transaction from ", destination, " to ", sourceChain),
                    getAddress(sourceChain, "rawDataDecoderAndSanitizer")
                );
                leafs[leafIndex].argumentAddresses[0] = destinationCrossDomainMessenger;
                leafs[leafIndex].argumentAddresses[1] = sourceResolvedDelegate;
            } else {
                // Prove withdrawal transaction.
                unchecked {
                    leafIndex++;
                }
                leafs[leafIndex] = ManageLeaf(
                    sourcePortal,
                    false,
                    "proveWithdrawalTransaction((uint256,address,address,uint256,uint256,bytes),uint256,(bytes32,bytes32,bytes32,bytes32),bytes[])",
                    new address[](2),
                    string.concat("Prove withdrawal transaction from ", destination, " to ", sourceChain),
                    getAddress(sourceChain, "rawDataDecoderAndSanitizer")
                );
                leafs[leafIndex].argumentAddresses[0] = destinationCrossDomainMessenger;
                leafs[leafIndex].argumentAddresses[1] = sourceResolvedDelegate;

                // Finalize withdrawal transaction.
                unchecked {
                    leafIndex++;
                }
                leafs[leafIndex] = ManageLeaf(
                    sourcePortal,
                    false,
                    "finalizeWithdrawalTransaction((uint256,address,address,uint256,uint256,bytes))",
                    new address[](2),
                    string.concat("Finalize withdrawal transaction from ", destination, " to ", sourceChain),
                    getAddress(sourceChain, "rawDataDecoderAndSanitizer")
                );
                leafs[leafIndex].argumentAddresses[0] = destinationCrossDomainMessenger;
                leafs[leafIndex].argumentAddresses[1] = sourceResolvedDelegate;
            }
        }
    }

    function _addLidoStandardBridgeLeafs(
        ManageLeaf[] memory leafs,
        string memory destination,
        address destinationCrossDomainMessenger,
        address sourceResolvedDelegate,
        address sourceStandardBridge,
        address sourcePortal
    ) internal virtual {
        ERC20 localToken = getERC20(sourceChain, "WSTETH");
        ERC20 remoteToken = getERC20(destination, "WSTETH");
        if (keccak256(abi.encode(sourceChain)) == keccak256(abi.encode(mainnet))) {
            // Approvals
            unchecked {
                leafIndex++;
            }
            leafs[leafIndex] = ManageLeaf(
                address(localToken),
                false,
                "approve(address,uint256)",
                new address[](1),
                string.concat("Approve StandardBridge to spend ", localToken.symbol()),
                getAddress(sourceChain, "rawDataDecoderAndSanitizer")
            );
            leafs[leafIndex].argumentAddresses[0] = sourceStandardBridge;

            // ERC20 bridge leafs.
            unchecked {
                leafIndex++;
            }
            leafs[leafIndex] = ManageLeaf(
                sourceStandardBridge,
                false,
                "depositERC20To(address,address,address,uint256,uint32,bytes)",
                new address[](3),
                string.concat("Bridge ", localToken.symbol(), " from ", sourceChain, " to ", destination),
                getAddress(sourceChain, "rawDataDecoderAndSanitizer")
            );
            leafs[leafIndex].argumentAddresses[0] = address(localToken);
            leafs[leafIndex].argumentAddresses[1] = address(remoteToken);
            leafs[leafIndex].argumentAddresses[2] = getAddress(sourceChain, "boringVault");

            // Prove withdrawal transaction.
            unchecked {
                leafIndex++;
            }
            leafs[leafIndex] = ManageLeaf(
                sourcePortal,
                false,
                "proveWithdrawalTransaction((uint256,address,address,uint256,uint256,bytes),uint256,(bytes32,bytes32,bytes32,bytes32),bytes[])",
                new address[](2),
                string.concat("Prove withdrawal transaction from ", destination, " to ", sourceChain),
                getAddress(sourceChain, "rawDataDecoderAndSanitizer")
            );
            leafs[leafIndex].argumentAddresses[0] = destinationCrossDomainMessenger;
            leafs[leafIndex].argumentAddresses[1] = sourceResolvedDelegate;

            // Finalize withdrawal transaction.
            unchecked {
                leafIndex++;
            }
            leafs[leafIndex] = ManageLeaf(
                sourcePortal,
                false,
                "finalizeWithdrawalTransaction((uint256,address,address,uint256,uint256,bytes))",
                new address[](2),
                string.concat("Finalize withdrawal transaction from ", destination, " to ", sourceChain),
                getAddress(sourceChain, "rawDataDecoderAndSanitizer")
            );
            leafs[leafIndex].argumentAddresses[0] = destinationCrossDomainMessenger;
            leafs[leafIndex].argumentAddresses[1] = sourceResolvedDelegate;
        } else if (keccak256(abi.encode(destination)) == keccak256(abi.encode(mainnet))) {
            // We are bridging back to mainnet.
            // Approve L2 ERC20 Token Bridge to spent wstETH.
            unchecked {
                leafIndex++;
            }
            leafs[leafIndex] = ManageLeaf(
                address(localToken),
                false,
                "approve(address,uint256)",
                new address[](1),
                string.concat("Approve L2 ERC20 Token Bridge to spend ", localToken.symbol()),
                getAddress(sourceChain, "rawDataDecoderAndSanitizer")
            );
            leafs[leafIndex].argumentAddresses[0] = sourceStandardBridge;

            // call withdrawTo.
            unchecked {
                leafIndex++;
            }
            leafs[leafIndex] = ManageLeaf(
                sourceStandardBridge,
                false,
                "withdrawTo(address,address,uint256,uint32,bytes)",
                new address[](2),
                string.concat("Withdraw wstETH to ", destination),
                getAddress(sourceChain, "rawDataDecoderAndSanitizer")
            );
            leafs[leafIndex].argumentAddresses[0] = address(localToken);
            leafs[leafIndex].argumentAddresses[1] = getAddress(sourceChain, "boringVault");
        }
    }

    // ========================================= Arbitrum Native Bridge =========================================

    /// @notice When sourceChain is arbitrum bridgeAssets MUST be mainnet addresses.
    function _addArbitrumNativeBridgeLeafs(ManageLeaf[] memory leafs, ERC20[] memory bridgeAssets) internal {
        if (keccak256(abi.encode(sourceChain)) == keccak256(abi.encode(mainnet))) {
            // Bridge ERC20 Assets to Arbitrum
            for (uint256 i; i < bridgeAssets.length; i++) {
                address spender = address(bridgeAssets[i]) == getAddress(sourceChain, "WETH")
                    ? getAddress(sourceChain, "arbitrumWethGateway")
                    : getAddress(sourceChain, "arbitrumL1ERC20Gateway");
                unchecked {
                    leafIndex++;
                }
                leafs[leafIndex] = ManageLeaf(
                    address(bridgeAssets[i]),
                    false,
                    "approve(address,uint256)",
                    new address[](1),
                    string.concat("Approve Arbitrum L1 Gateway to spend ", bridgeAssets[i].symbol()),
                    getAddress(sourceChain, "rawDataDecoderAndSanitizer")
                );
                leafs[leafIndex].argumentAddresses[0] = spender;
                unchecked {
                    leafIndex++;
                }
                leafs[leafIndex] = ManageLeaf(
                    getAddress(sourceChain, "arbitrumL1GatewayRouter"),
                    true,
                    "outboundTransfer(address,address,uint256,uint256,uint256,bytes)",
                    new address[](2),
                    string.concat("Bridge ", bridgeAssets[i].symbol(), " to Arbitrum"),
                    getAddress(sourceChain, "rawDataDecoderAndSanitizer")
                );
                leafs[leafIndex].argumentAddresses[0] = address(bridgeAssets[i]);
                leafs[leafIndex].argumentAddresses[1] = getAddress(sourceChain, "boringVault");
                unchecked {
                    leafIndex++;
                }
                leafs[leafIndex] = ManageLeaf(
                    getAddress(sourceChain, "arbitrumL1GatewayRouter"),
                    true,
                    "outboundTransferCustomRefund(address,address,address,uint256,uint256,uint256,bytes)",
                    new address[](3),
                    string.concat("Bridge ", bridgeAssets[i].symbol(), " to Arbitrum"),
                    getAddress(sourceChain, "rawDataDecoderAndSanitizer")
                );
                leafs[leafIndex].argumentAddresses[0] = address(bridgeAssets[i]);
                leafs[leafIndex].argumentAddresses[1] = getAddress(sourceChain, "boringVault");
                leafs[leafIndex].argumentAddresses[2] = getAddress(sourceChain, "boringVault");
            }
            // Create Retryable Ticket
            unchecked {
                leafIndex++;
            }
            leafs[leafIndex] = ManageLeaf(
                getAddress(sourceChain, "arbitrumDelayedInbox"),
                false,
                "createRetryableTicket(address,uint256,uint256,address,address,uint256,uint256,bytes)",
                new address[](3),
                "Create retryable ticket for Arbitrum",
                getAddress(sourceChain, "rawDataDecoderAndSanitizer")
            );
            leafs[leafIndex].argumentAddresses[0] = getAddress(sourceChain, "boringVault");
            leafs[leafIndex].argumentAddresses[1] = getAddress(sourceChain, "boringVault");
            leafs[leafIndex].argumentAddresses[2] = getAddress(sourceChain, "boringVault");

            // Unsafe Create Retryable Ticket
            unchecked {
                leafIndex++;
            }
            leafs[leafIndex] = ManageLeaf(
                getAddress(sourceChain, "arbitrumDelayedInbox"),
                false,
                "unsafeCreateRetryableTicket(address,uint256,uint256,address,address,uint256,uint256,bytes)",
                new address[](3),
                "Unsafe Create retryable ticket for Arbitrum",
                getAddress(sourceChain, "rawDataDecoderAndSanitizer")
            );
            leafs[leafIndex].argumentAddresses[0] = getAddress(sourceChain, "boringVault");
            leafs[leafIndex].argumentAddresses[1] = getAddress(sourceChain, "boringVault");
            leafs[leafIndex].argumentAddresses[2] = getAddress(sourceChain, "boringVault");

            // Create Retryable Ticket
            unchecked {
                leafIndex++;
            }
            leafs[leafIndex] = ManageLeaf(
                getAddress(sourceChain, "arbitrumDelayedInbox"),
                true,
                "createRetryableTicket(address,uint256,uint256,address,address,uint256,uint256,bytes)",
                new address[](3),
                "Create retryable ticket for Arbitrum",
                getAddress(sourceChain, "rawDataDecoderAndSanitizer")
            );
            leafs[leafIndex].argumentAddresses[0] = getAddress(sourceChain, "boringVault");
            leafs[leafIndex].argumentAddresses[1] = getAddress(sourceChain, "boringVault");
            leafs[leafIndex].argumentAddresses[2] = getAddress(sourceChain, "boringVault");

            // Unsafe Create Retryable Ticket
            unchecked {
                leafIndex++;
            }
            leafs[leafIndex] = ManageLeaf(
                getAddress(sourceChain, "arbitrumDelayedInbox"),
                true,
                "unsafeCreateRetryableTicket(address,uint256,uint256,address,address,uint256,uint256,bytes)",
                new address[](3),
                "Unsafe Create retryable ticket for Arbitrum",
                getAddress(sourceChain, "rawDataDecoderAndSanitizer")
            );
            leafs[leafIndex].argumentAddresses[0] = getAddress(sourceChain, "boringVault");
            leafs[leafIndex].argumentAddresses[1] = getAddress(sourceChain, "boringVault");
            leafs[leafIndex].argumentAddresses[2] = getAddress(sourceChain, "boringVault");

            // Execute Transaction For ERC20 claim.
            unchecked {
                leafIndex++;
            }
            leafs[leafIndex] = ManageLeaf(
                getAddress(sourceChain, "arbitrumOutbox"),
                false,
                "executeTransaction(bytes32[],uint256,address,address,uint256,uint256,uint256,uint256,bytes)",
                new address[](2),
                "Execute transaction to claim ERC20",
                getAddress(sourceChain, "rawDataDecoderAndSanitizer")
            );
            leafs[leafIndex].argumentAddresses[0] = getAddress(arbitrum, "arbitrumL2Sender");
            leafs[leafIndex].argumentAddresses[1] = getAddress(sourceChain, "arbitrumL1ERC20Gateway");

            // Execute Transaction For ETH claim.
            unchecked {
                leafIndex++;
            }
            leafs[leafIndex] = ManageLeaf(
                getAddress(sourceChain, "arbitrumOutbox"),
                false,
                "executeTransaction(bytes32[],uint256,address,address,uint256,uint256,uint256,uint256,bytes)",
                new address[](2),
                "Execute transaction to claim ETH",
                getAddress(sourceChain, "rawDataDecoderAndSanitizer")
            );
            leafs[leafIndex].argumentAddresses[0] = getAddress(sourceChain, "boringVault");
            leafs[leafIndex].argumentAddresses[1] = getAddress(sourceChain, "boringVault");
        } else if (keccak256(abi.encode(sourceChain)) == keccak256(abi.encode(arbitrum))) {
            // ERC20 bridge withdraws.
            for (uint256 i; i < bridgeAssets.length; ++i) {
                // outboundTransfer
                unchecked {
                    leafIndex++;
                }
                leafs[leafIndex] = ManageLeaf(
                    getAddress(sourceChain, "arbitrumL2GatewayRouter"),
                    false,
                    "outboundTransfer(address,address,uint256,bytes)",
                    new address[](2),
                    string.concat("Withdraw ", vm.toString(address(bridgeAssets[i])), " from Arbitrum"),
                    getAddress(sourceChain, "rawDataDecoderAndSanitizer")
                );
                leafs[leafIndex].argumentAddresses[0] = address(bridgeAssets[i]);
                leafs[leafIndex].argumentAddresses[1] = getAddress(sourceChain, "boringVault");
            }

            // WithdrawEth
            unchecked {
                leafIndex++;
            }
            leafs[leafIndex] = ManageLeaf(
                getAddress(sourceChain, "arbitrumSys"),
                true,
                "withdrawEth(address)",
                new address[](1),
                "Withdraw ETH from Arbitrum",
                getAddress(sourceChain, "rawDataDecoderAndSanitizer")
            );
            leafs[leafIndex].argumentAddresses[0] = getAddress(sourceChain, "boringVault");

            // Redeem
            unchecked {
                leafIndex++;
            }
            leafs[leafIndex] = ManageLeaf(
                getAddress(sourceChain, "arbitrumRetryableTx"),
                false,
                "redeem(bytes32)",
                new address[](0),
                "Redeem retryable ticket on Arbitrum",
                getAddress(sourceChain, "rawDataDecoderAndSanitizer")
            );
        } else {
            revert("Unsupported chain for Arbitrum Native Bridge");
        }
    }

    // ========================================= Linea Native Bridge =========================================

    function _addLineaNativeBridgeLeafs(
        ManageLeaf[] memory leafs,
        string memory destination,
        ERC20[] memory localTokens
    ) internal {
        // Approve the source chains tokenBridge to spend local tokens.
        for (uint256 i; i < localTokens.length; i++) {
            unchecked {
                leafIndex++;
            }
            leafs[leafIndex] = ManageLeaf(
                address(localTokens[i]),
                false,
                "approve(address,uint256)",
                new address[](1),
                string.concat("Approve Linea ", sourceChain, " tokenBridge to spend ", localTokens[i].symbol()),
                getAddress(sourceChain, "rawDataDecoderAndSanitizer")
            );
            leafs[leafIndex].argumentAddresses[0] = getAddress(sourceChain, "tokenBridge");

            // Call bridgeToken to bridge the token.
            unchecked {
                leafIndex++;
            }
            leafs[leafIndex] = ManageLeaf(
                getAddress(sourceChain, "tokenBridge"),
                false,
                "bridgeToken(address,uint256,address)",
                new address[](2),
                string.concat("Bridge ", localTokens[i].symbol(), " from ", sourceChain, " to ", destination),
                getAddress(sourceChain, "rawDataDecoderAndSanitizer")
            );
            leafs[leafIndex].argumentAddresses[0] = address(localTokens[i]);
            leafs[leafIndex].argumentAddresses[1] = getAddress(sourceChain, "boringVault");

            unchecked {
                leafIndex++;
            }
            leafs[leafIndex] = ManageLeaf(
                getAddress(sourceChain, "tokenBridge"),
                true,
                "bridgeToken(address,uint256,address)",
                new address[](2),
                string.concat("Bridge ", localTokens[i].symbol(), " from ", sourceChain, " to ", destination),
                getAddress(sourceChain, "rawDataDecoderAndSanitizer")
            );
            leafs[leafIndex].argumentAddresses[0] = address(localTokens[i]);
            leafs[leafIndex].argumentAddresses[1] = getAddress(sourceChain, "boringVault");
        }

        if (localTokens.length > 0) {
            if (keccak256(abi.encode(sourceChain)) == keccak256(abi.encode(mainnet))) {
                // Call claimMessageWithProof to handle claiming ERC20s.
                unchecked {
                    leafIndex++;
                }
                leafs[leafIndex] = ManageLeaf(
                    getAddress(sourceChain, "lineaMessageService"),
                    false,
                    "claimMessageWithProof((bytes32[],uint256,uint32,address,address,uint256,uint256,address,bytes32,bytes))",
                    new address[](3),
                    string.concat("Claim ERC20s from ", destination, " Token Bridge to ", sourceChain, " Token Bridge"),
                    getAddress(sourceChain, "rawDataDecoderAndSanitizer")
                );
                leafs[leafIndex].argumentAddresses[0] = getAddress(destination, "tokenBridge");
                leafs[leafIndex].argumentAddresses[1] = getAddress(sourceChain, "tokenBridge");
                leafs[leafIndex].argumentAddresses[2] = address(0);
            } else if (keccak256(abi.encode(sourceChain)) == keccak256(abi.encode(linea))) {
                // Use claimMessage Leaf instead of claimMessageWithProof.
                unchecked {
                    leafIndex++;
                }
                leafs[leafIndex] = ManageLeaf(
                    getAddress(sourceChain, "lineaMessageService"),
                    false,
                    "claimMessage(address,address,uint256,uint256,address,bytes,uint256)",
                    new address[](3),
                    string.concat("Claim ERC20s from ", destination, " Token Bridge to ", sourceChain, " Token Bridge"),
                    getAddress(sourceChain, "rawDataDecoderAndSanitizer")
                );
                leafs[leafIndex].argumentAddresses[0] = getAddress(destination, "tokenBridge");
                leafs[leafIndex].argumentAddresses[1] = getAddress(sourceChain, "tokenBridge");
                leafs[leafIndex].argumentAddresses[2] = address(0);
            }
        }

        // Call sendMessage to send ETH.
        unchecked {
            leafIndex++;
        }
        leafs[leafIndex] = ManageLeaf(
            getAddress(sourceChain, "lineaMessageService"),
            true,
            "sendMessage(address,uint256,bytes)",
            new address[](1),
            string.concat("Send ETH from ", sourceChain, " to ", destination),
            getAddress(sourceChain, "rawDataDecoderAndSanitizer")
        );
        leafs[leafIndex].argumentAddresses[0] = getAddress(sourceChain, "boringVault");

        // Call claimMessage to handle claiming ETH.
        if (keccak256(abi.encode(sourceChain)) == keccak256(abi.encode(mainnet))) {
            unchecked {
                leafIndex++;
            }
            leafs[leafIndex] = ManageLeaf(
                getAddress(sourceChain, "lineaMessageService"),
                false,
                "claimMessageWithProof((bytes32[],uint256,uint32,address,address,uint256,uint256,address,bytes32,bytes))",
                new address[](3),
                string.concat("Claim ETH from ", destination, " Token Bridge to ", sourceChain, " Token Bridge"),
                getAddress(sourceChain, "rawDataDecoderAndSanitizer")
            );
            leafs[leafIndex].argumentAddresses[0] = getAddress(sourceChain, "boringVault");
            leafs[leafIndex].argumentAddresses[1] = getAddress(sourceChain, "boringVault");
            leafs[leafIndex].argumentAddresses[2] = address(0);
        } else if (keccak256(abi.encode(sourceChain)) == keccak256(abi.encode(linea))) {
            unchecked {
                leafIndex++;
            }
            leafs[leafIndex] = ManageLeaf(
                getAddress(sourceChain, "lineaMessageService"),
                false,
                "claimMessage(address,address,uint256,uint256,address,bytes,uint256)",
                new address[](3),
                string.concat("Claim ETH from ", destination, " Token Bridge to ", sourceChain, " Token Bridge"),
                getAddress(sourceChain, "rawDataDecoderAndSanitizer")
            );
            leafs[leafIndex].argumentAddresses[0] = getAddress(sourceChain, "boringVault");
            leafs[leafIndex].argumentAddresses[1] = getAddress(sourceChain, "boringVault");
            leafs[leafIndex].argumentAddresses[2] = address(0);
        }
    }

    // ========================================= Scroll Native Bridge =========================================

    function _addScrollNativeBridgeLeafs(
        ManageLeaf[] memory leafs,
        string memory destination,
        ERC20[] memory localTokens
    ) internal {
        if (keccak256(abi.encode(sourceChain)) == keccak256(abi.encode(mainnet))) {
            // Add leaf for bridging ETH.
            unchecked {
                leafIndex++;
            }
            leafs[leafIndex] = ManageLeaf(
                getAddress(sourceChain, "scrollMessenger"),
                true,
                "sendMessage(address,uint256,bytes,uint256)",
                new address[](1),
                string.concat("Bridge ETH from ", sourceChain, " to ", mainnet),
                getAddress(sourceChain, "rawDataDecoderAndSanitizer")
            );
            leafs[leafIndex].argumentAddresses[0] = getAddress(sourceChain, "boringVault");

            // Add leafs for bridging ERC20s.
            for (uint256 i; i < localTokens.length; ++i) {
                unchecked {
                    leafIndex++;
                }
                leafs[leafIndex] = ManageLeaf(
                    address(localTokens[i]),
                    false,
                    "approve(address,uint256)",
                    new address[](1),
                    string.concat("Approve Scroll Gateway Router to spend ", localTokens[i].symbol()),
                    getAddress(sourceChain, "rawDataDecoderAndSanitizer")
                );
                leafs[leafIndex].argumentAddresses[0] = getAddress(sourceChain, "scrollGatewayRouter");

                unchecked {
                    leafIndex++;
                }
                leafs[leafIndex] = ManageLeaf(
                    getAddress(sourceChain, "scrollGatewayRouter"),
                    true,
                    "depositERC20(address,address,uint256,uint256)",
                    new address[](2),
                    string.concat("Bridge ", localTokens[i].symbol(), " from ", sourceChain, " to ", destination),
                    getAddress(sourceChain, "rawDataDecoderAndSanitizer")
                );
                leafs[leafIndex].argumentAddresses[0] = address(localTokens[i]);
                leafs[leafIndex].argumentAddresses[1] = getAddress(sourceChain, "boringVault");
            }

            // Add leaf for claiming ETH.
            unchecked {
                leafIndex++;
            }
            leafs[leafIndex] = ManageLeaf(
                getAddress(sourceChain, "scrollMessenger"),
                false,
                "relayMessageWithProof(address,address,uint256,uint256,bytes,(uint256,bytes))",
                new address[](2),
                string.concat("Claim ETH from ", destination, " to ", sourceChain),
                getAddress(sourceChain, "rawDataDecoderAndSanitizer")
            );
            leafs[leafIndex].argumentAddresses[0] = getAddress(sourceChain, "boringVault");
            leafs[leafIndex].argumentAddresses[1] = getAddress(sourceChain, "boringVault");

            // Add leaf for ERC20 claiming.
            unchecked {
                leafIndex++;
            }
            leafs[leafIndex] = ManageLeaf(
                getAddress(sourceChain, "scrollMessenger"),
                false,
                "relayMessageWithProof(address,address,uint256,uint256,bytes,(uint256,bytes))",
                new address[](2),
                string.concat("Claim ERC20s from ", destination, " to ", sourceChain),
                getAddress(sourceChain, "rawDataDecoderAndSanitizer")
            );
            leafs[leafIndex].argumentAddresses[0] = getAddress(destination, "scrollCustomERC20Gateway");
            leafs[leafIndex].argumentAddresses[1] = getAddress(sourceChain, "scrollCustomERC20Gateway");
        } else if (keccak256(abi.encode(sourceChain)) == keccak256(abi.encode(scroll))) {
            // Add leafs for withdrawing ETH.
            unchecked {
                leafIndex++;
            }
            leafs[leafIndex] = ManageLeaf(
                getAddress(sourceChain, "scrollMessenger"),
                true,
                "sendMessage(address,uint256,bytes,uint256)",
                new address[](1),
                string.concat("Bridge ETH from ", sourceChain, " to ", destination),
                getAddress(sourceChain, "rawDataDecoderAndSanitizer")
            );
            leafs[leafIndex].argumentAddresses[0] = getAddress(sourceChain, "boringVault");

            // Add leafs for withdrawing ERC20s.
            for (uint256 i; i < localTokens.length; ++i) {
                unchecked {
                    leafIndex++;
                }
                leafs[leafIndex] = ManageLeaf(
                    getAddress(sourceChain, "scrollGatewayRouter"),
                    false,
                    "withdrawERC20(address,address,uint256,uint256)",
                    new address[](2),
                    string.concat("Withdraw ", localTokens[i].symbol(), " from ", sourceChain, " to ", destination),
                    getAddress(sourceChain, "rawDataDecoderAndSanitizer")
                );
                leafs[leafIndex].argumentAddresses[0] = address(localTokens[i]);
                leafs[leafIndex].argumentAddresses[1] = getAddress(sourceChain, "boringVault");
            }
        }
    }

    // ========================================= CCIP Send =========================================

    function _addCcipBridgeLeafs(
        ManageLeaf[] memory leafs,
        uint64 destinationChainId,
        ERC20[] memory bridgeAssets,
        ERC20[] memory feeTokens
    ) internal {
        // Bridge ERC20 Assets
        for (uint256 i; i < feeTokens.length; i++) {
            if (
                !ownerToTokenToSpenderToApprovalInTree[getAddress(sourceChain, "boringVault")][address(feeTokens[i])][getAddress(
                    sourceChain, "ccipRouter"
                )]
            ) {
                // Add fee token approval.
                unchecked {
                    leafIndex++;
                }
                leafs[leafIndex] = ManageLeaf(
                    address(feeTokens[i]),
                    false,
                    "approve(address,uint256)",
                    new address[](1),
                    string.concat("Approve ", sourceChain, " CCIP Router to spend ", feeTokens[i].symbol()),
                    getAddress(sourceChain, "rawDataDecoderAndSanitizer")
                );
                leafs[leafIndex].argumentAddresses[0] = getAddress(sourceChain, "ccipRouter");
                ownerToTokenToSpenderToApprovalInTree[getAddress(sourceChain, "boringVault")][address(feeTokens[i])][getAddress(
                    sourceChain, "ccipRouter"
                )] = true;
            }
            for (uint256 j; j < bridgeAssets.length; j++) {
                if (
                    !ownerToTokenToSpenderToApprovalInTree[getAddress(sourceChain, "boringVault")][address(
                        bridgeAssets[j]
                    )][getAddress(sourceChain, "ccipRouter")]
                ) {
                    // Add bridge asset approval.
                    unchecked {
                        leafIndex++;
                    }
                    leafs[leafIndex] = ManageLeaf(
                        address(bridgeAssets[j]),
                        false,
                        "approve(address,uint256)",
                        new address[](1),
                        string.concat("Approve ", sourceChain, " CCIP Router to spend ", bridgeAssets[j].symbol()),
                        getAddress(sourceChain, "rawDataDecoderAndSanitizer")
                    );
                    leafs[leafIndex].argumentAddresses[0] = getAddress(sourceChain, "ccipRouter");
                    ownerToTokenToSpenderToApprovalInTree[getAddress(sourceChain, "boringVault")][address(
                        bridgeAssets[j]
                    )][getAddress(sourceChain, "ccipRouter")] = true;
                }
                // Add ccipSend leaf.
                unchecked {
                    leafIndex++;
                }
                leafs[leafIndex] = ManageLeaf(
                    getAddress(sourceChain, "ccipRouter"),
                    false,
                    "ccipSend(uint64,(bytes,bytes,(address,uint256)[],address,bytes))",
                    new address[](4),
                    string.concat(
                        "Bridge ",
                        bridgeAssets[j].symbol(),
                        " to chain ",
                        vm.toString(destinationChainId),
                        " using CCIP"
                    ),
                    getAddress(sourceChain, "rawDataDecoderAndSanitizer")
                );
                leafs[leafIndex].argumentAddresses[0] = address(uint160(destinationChainId));
                leafs[leafIndex].argumentAddresses[1] = getAddress(sourceChain, "boringVault");
                leafs[leafIndex].argumentAddresses[2] = address(bridgeAssets[j]);
                leafs[leafIndex].argumentAddresses[3] = address(feeTokens[i]);
            }
        }
    }

    // ========================================= PancakeSwap V3 =========================================

    function _addPancakeSwapV3Leafs(ManageLeaf[] memory leafs, address[] memory token0, address[] memory token1)
        internal
    {
        require(token0.length == token1.length, "Token arrays must be of equal length");
        for (uint256 i; i < token0.length; ++i) {
            (token0[i], token1[i]) = token0[i] < token1[i] ? (token0[i], token1[i]) : (token1[i], token0[i]);
            // Approvals
            if (
                !ownerToTokenToSpenderToApprovalInTree[getAddress(sourceChain, "boringVault")][token0[i]][getAddress(
                    sourceChain, "pancakeSwapV3NonFungiblePositionManager"
                )]
            ) {
                unchecked {
                    leafIndex++;
                }
                leafs[leafIndex] = ManageLeaf(
                    token0[i],
                    false,
                    "approve(address,uint256)",
                    new address[](1),
                    string.concat(
                        "Approve PancakeSwapV3 NonFungible Position Manager to spend ", ERC20(token0[i]).symbol()
                    ),
                    getAddress(sourceChain, "rawDataDecoderAndSanitizer")
                );
                leafs[leafIndex].argumentAddresses[0] =
                    getAddress(sourceChain, "pancakeSwapV3NonFungiblePositionManager");
                ownerToTokenToSpenderToApprovalInTree[getAddress(sourceChain, "boringVault")][token0[i]][getAddress(
                    sourceChain, "pancakeSwapV3NonFungiblePositionManager"
                )] = true;
            }
            if (
                !ownerToTokenToSpenderToApprovalInTree[getAddress(sourceChain, "boringVault")][token1[i]][getAddress(
                    sourceChain, "pancakeSwapV3NonFungiblePositionManager"
                )]
            ) {
                unchecked {
                    leafIndex++;
                }
                leafs[leafIndex] = ManageLeaf(
                    token1[i],
                    false,
                    "approve(address,uint256)",
                    new address[](1),
                    string.concat(
                        "Approve PancakeSwapV3 NonFungible Position Manager to spend ", ERC20(token1[i]).symbol()
                    ),
                    getAddress(sourceChain, "rawDataDecoderAndSanitizer")
                );
                leafs[leafIndex].argumentAddresses[0] =
                    getAddress(sourceChain, "pancakeSwapV3NonFungiblePositionManager");
                ownerToTokenToSpenderToApprovalInTree[getAddress(sourceChain, "boringVault")][token1[i]][getAddress(
                    sourceChain, "pancakeSwapV3NonFungiblePositionManager"
                )] = true;
            }
            if (
                !ownerToTokenToSpenderToApprovalInTree[getAddress(sourceChain, "boringVault")][token0[i]][getAddress(
                    sourceChain, "pancakeSwapV3MasterChefV3"
                )]
            ) {
                unchecked {
                    leafIndex++;
                }
                leafs[leafIndex] = ManageLeaf(
                    token0[i],
                    false,
                    "approve(address,uint256)",
                    new address[](1),
                    string.concat("Approve PancakeSwapV3 Master Chef to spend ", ERC20(token0[i]).symbol()),
                    getAddress(sourceChain, "rawDataDecoderAndSanitizer")
                );
                leafs[leafIndex].argumentAddresses[0] = getAddress(sourceChain, "pancakeSwapV3MasterChefV3");
                ownerToTokenToSpenderToApprovalInTree[getAddress(sourceChain, "boringVault")][token0[i]][getAddress(
                    sourceChain, "pancakeSwapV3MasterChefV3"
                )] = true;
            }
            if (
                !ownerToTokenToSpenderToApprovalInTree[getAddress(sourceChain, "boringVault")][token1[i]][getAddress(
                    sourceChain, "pancakeSwapV3MasterChefV3"
                )]
            ) {
                unchecked {
                    leafIndex++;
                }
                leafs[leafIndex] = ManageLeaf(
                    token1[i],
                    false,
                    "approve(address,uint256)",
                    new address[](1),
                    string.concat("Approve PancakeSwapV3 Master Chef to spend ", ERC20(token1[i]).symbol()),
                    getAddress(sourceChain, "rawDataDecoderAndSanitizer")
                );
                leafs[leafIndex].argumentAddresses[0] = getAddress(sourceChain, "pancakeSwapV3MasterChefV3");
                ownerToTokenToSpenderToApprovalInTree[getAddress(sourceChain, "boringVault")][token1[i]][getAddress(
                    sourceChain, "pancakeSwapV3MasterChefV3"
                )] = true;
            }

            if (
                !ownerToTokenToSpenderToApprovalInTree[getAddress(sourceChain, "boringVault")][token0[i]][getAddress(
                    sourceChain, "pancakeSwapV3Router"
                )]
            ) {
                unchecked {
                    leafIndex++;
                }
                leafs[leafIndex] = ManageLeaf(
                    token0[i],
                    false,
                    "approve(address,uint256)",
                    new address[](1),
                    string.concat("Approve PancakeSwapV3 Router to spend ", ERC20(token0[i]).symbol()),
                    getAddress(sourceChain, "rawDataDecoderAndSanitizer")
                );
                leafs[leafIndex].argumentAddresses[0] = getAddress(sourceChain, "pancakeSwapV3Router");
                ownerToTokenToSpenderToApprovalInTree[getAddress(sourceChain, "boringVault")][token0[i]][getAddress(
                    sourceChain, "pancakeSwapV3Router"
                )] = true;
            }
            if (
                !ownerToTokenToSpenderToApprovalInTree[getAddress(sourceChain, "boringVault")][token1[i]][getAddress(
                    sourceChain, "pancakeSwapV3Router"
                )]
            ) {
                unchecked {
                    leafIndex++;
                }
                leafs[leafIndex] = ManageLeaf(
                    token1[i],
                    false,
                    "approve(address,uint256)",
                    new address[](1),
                    string.concat("Approve PancakeSwapV3 Router to spend ", ERC20(token1[i]).symbol()),
                    getAddress(sourceChain, "rawDataDecoderAndSanitizer")
                );
                leafs[leafIndex].argumentAddresses[0] = getAddress(sourceChain, "pancakeSwapV3Router");
                ownerToTokenToSpenderToApprovalInTree[getAddress(sourceChain, "boringVault")][token1[i]][getAddress(
                    sourceChain, "pancakeSwapV3Router"
                )] = true;
            }

            // Minting
            unchecked {
                leafIndex++;
            }
            leafs[leafIndex] = ManageLeaf(
                getAddress(sourceChain, "pancakeSwapV3NonFungiblePositionManager"),
                false,
                "mint((address,address,uint24,int24,int24,uint256,uint256,uint256,uint256,address,uint256))",
                new address[](3),
                string.concat(
                    "Mint PancakeSwapV3 ", ERC20(token0[i]).symbol(), " ", ERC20(token1[i]).symbol(), " position"
                ),
                getAddress(sourceChain, "rawDataDecoderAndSanitizer")
            );
            leafs[leafIndex].argumentAddresses[0] = token0[i];
            leafs[leafIndex].argumentAddresses[1] = token1[i];
            leafs[leafIndex].argumentAddresses[2] = getAddress(sourceChain, "boringVault");
            // Increase liquidity
            unchecked {
                leafIndex++;
            }
            leafs[leafIndex] = ManageLeaf(
                getAddress(sourceChain, "pancakeSwapV3NonFungiblePositionManager"),
                false,
                "increaseLiquidity((uint256,uint256,uint256,uint256,uint256,uint256))",
                new address[](5),
                string.concat(
                    "Add liquidity to PancakeSwapV3 ",
                    ERC20(token0[i]).symbol(),
                    " ",
                    ERC20(token1[i]).symbol(),
                    " position"
                ),
                getAddress(sourceChain, "rawDataDecoderAndSanitizer")
            );
            leafs[leafIndex].argumentAddresses[0] = address(0);
            leafs[leafIndex].argumentAddresses[1] = token0[i];
            leafs[leafIndex].argumentAddresses[2] = token1[i];
            leafs[leafIndex].argumentAddresses[3] = getAddress(sourceChain, "boringVault");
            leafs[leafIndex].argumentAddresses[4] = address(0);

            unchecked {
                leafIndex++;
            }
            leafs[leafIndex] = ManageLeaf(
                getAddress(sourceChain, "pancakeSwapV3MasterChefV3"),
                false,
                "increaseLiquidity((uint256,uint256,uint256,uint256,uint256,uint256))",
                new address[](5),
                string.concat(
                    "Add liquidity to PancakeSwapV3 ",
                    ERC20(token0[i]).symbol(),
                    " ",
                    ERC20(token1[i]).symbol(),
                    " staked position"
                ),
                getAddress(sourceChain, "rawDataDecoderAndSanitizer")
            );
            leafs[leafIndex].argumentAddresses[0] = address(0);
            leafs[leafIndex].argumentAddresses[1] = token0[i];
            leafs[leafIndex].argumentAddresses[2] = token1[i];
            leafs[leafIndex].argumentAddresses[3] = getAddress(sourceChain, "pancakeSwapV3MasterChefV3");
            leafs[leafIndex].argumentAddresses[4] = getAddress(sourceChain, "boringVault");

            // Swapping to move tick in pool.
            unchecked {
                leafIndex++;
            }
            leafs[leafIndex] = ManageLeaf(
                getAddress(sourceChain, "pancakeSwapV3Router"),
                false,
                "exactInput((bytes,address,uint256,uint256))",
                new address[](3),
                string.concat(
                    "Swap ",
                    ERC20(token0[i]).symbol(),
                    " for ",
                    ERC20(token1[i]).symbol(),
                    " using PancakeSwapV3 router"
                ),
                getAddress(sourceChain, "rawDataDecoderAndSanitizer")
            );
            leafs[leafIndex].argumentAddresses[0] = token0[i];
            leafs[leafIndex].argumentAddresses[1] = token1[i];
            leafs[leafIndex].argumentAddresses[2] = getAddress(sourceChain, "boringVault");

            unchecked {
                leafIndex++;
            }
            leafs[leafIndex] = ManageLeaf(
                getAddress(sourceChain, "pancakeSwapV3Router"),
                false,
                "exactInput((bytes,address,uint256,uint256))",
                new address[](3),
                string.concat(
                    "Swap ",
                    ERC20(token1[i]).symbol(),
                    " for ",
                    ERC20(token0[i]).symbol(),
                    " using PancakeSwapV3 router"
                ),
                getAddress(sourceChain, "rawDataDecoderAndSanitizer")
            );
            leafs[leafIndex].argumentAddresses[0] = token1[i];
            leafs[leafIndex].argumentAddresses[1] = token0[i];
            leafs[leafIndex].argumentAddresses[2] = getAddress(sourceChain, "boringVault");
        }
        // Decrease liquidity
        unchecked {
            leafIndex++;
        }
        leafs[leafIndex] = ManageLeaf(
            getAddress(sourceChain, "pancakeSwapV3NonFungiblePositionManager"),
            false,
            "decreaseLiquidity((uint256,uint128,uint256,uint256,uint256))",
            new address[](2),
            "Remove liquidity from PancakeSwapV3 position",
            getAddress(sourceChain, "rawDataDecoderAndSanitizer")
        );
        leafs[leafIndex].argumentAddresses[0] = getAddress(sourceChain, "boringVault");
        leafs[leafIndex].argumentAddresses[1] = address(0);

        unchecked {
            leafIndex++;
        }
        leafs[leafIndex] = ManageLeaf(
            getAddress(sourceChain, "pancakeSwapV3MasterChefV3"),
            false,
            "decreaseLiquidity((uint256,uint128,uint256,uint256,uint256))",
            new address[](2),
            "Remove liquidity from PancakeSwapV3 staked position",
            getAddress(sourceChain, "rawDataDecoderAndSanitizer")
        );
        leafs[leafIndex].argumentAddresses[0] = getAddress(sourceChain, "pancakeSwapV3MasterChefV3");
        leafs[leafIndex].argumentAddresses[1] = getAddress(sourceChain, "boringVault");

        unchecked {
            leafIndex++;
        }
        leafs[leafIndex] = ManageLeaf(
            getAddress(sourceChain, "pancakeSwapV3NonFungiblePositionManager"),
            false,
            "collect((uint256,address,uint128,uint128))",
            new address[](3),
            "Collect fees from PancakeSwapV3 position",
            getAddress(sourceChain, "rawDataDecoderAndSanitizer")
        );
        leafs[leafIndex].argumentAddresses[0] = getAddress(sourceChain, "boringVault");
        leafs[leafIndex].argumentAddresses[1] = getAddress(sourceChain, "boringVault");
        leafs[leafIndex].argumentAddresses[2] = address(0);

        unchecked {
            leafIndex++;
        }
        leafs[leafIndex] = ManageLeaf(
            getAddress(sourceChain, "pancakeSwapV3MasterChefV3"),
            false,
            "collect((uint256,address,uint128,uint128))",
            new address[](3),
            "Collect fees from PancakeSwapV3 staked position",
            getAddress(sourceChain, "rawDataDecoderAndSanitizer")
        );
        leafs[leafIndex].argumentAddresses[0] = getAddress(sourceChain, "boringVault");
        leafs[leafIndex].argumentAddresses[1] = getAddress(sourceChain, "pancakeSwapV3MasterChefV3");
        leafs[leafIndex].argumentAddresses[2] = getAddress(sourceChain, "boringVault");

        // burn
        unchecked {
            leafIndex++;
        }
        leafs[leafIndex] = ManageLeaf(
            getAddress(sourceChain, "pancakeSwapV3NonFungiblePositionManager"),
            false,
            "burn(uint256)",
            new address[](0),
            "Burn PancakeSwapV3 position",
            getAddress(sourceChain, "rawDataDecoderAndSanitizer")
        );

        // Staking
        unchecked {
            leafIndex++;
        }
        leafs[leafIndex] = ManageLeaf(
            getAddress(sourceChain, "pancakeSwapV3NonFungiblePositionManager"),
            false,
            "safeTransferFrom(address,address,uint256)",
            new address[](2),
            "Stake PancakeSwapV3 position",
            getAddress(sourceChain, "rawDataDecoderAndSanitizer")
        );
        leafs[leafIndex].argumentAddresses[0] = getAddress(sourceChain, "boringVault");
        leafs[leafIndex].argumentAddresses[1] = getAddress(sourceChain, "pancakeSwapV3MasterChefV3");

        // Staking harvest.
        unchecked {
            leafIndex++;
        }
        leafs[leafIndex] = ManageLeaf(
            getAddress(sourceChain, "pancakeSwapV3MasterChefV3"),
            false,
            "harvest(uint256,address)",
            new address[](1),
            "Harvest rewards from PancakeSwapV3 staked postiion",
            getAddress(sourceChain, "rawDataDecoderAndSanitizer")
        );
        leafs[leafIndex].argumentAddresses[0] = getAddress(sourceChain, "boringVault");

        // Unstaking
        unchecked {
            leafIndex++;
        }
        leafs[leafIndex] = ManageLeaf(
            getAddress(sourceChain, "pancakeSwapV3MasterChefV3"),
            false,
            "withdraw(uint256,address)",
            new address[](1),
            "Unstake PancakeSwapV3 position",
            getAddress(sourceChain, "rawDataDecoderAndSanitizer")
        );
        leafs[leafIndex].argumentAddresses[0] = getAddress(sourceChain, "boringVault");
    }

    // ========================================= Native =========================================

    function _addNativeLeafs(ManageLeaf[] memory leafs) internal {
        _addNativeLeafs(leafs, getAddress(sourceChain, "WETH"));
    }

    function _addNativeLeafs(ManageLeaf[] memory leafs, address wrappedToken) internal {
        // Wrapping
        unchecked {
            leafIndex++;
        }
        leafs[leafIndex] = ManageLeaf(
            wrappedToken,
            true,
            "deposit()",
            new address[](0),
            "Wrap ETH for wETH",
            getAddress(sourceChain, "rawDataDecoderAndSanitizer")
        );

        unchecked {
            leafIndex++;
        }
        leafs[leafIndex] = ManageLeaf(
            wrappedToken,
            false,
            "withdraw(uint256)",
            new address[](0),
            "Unwrap wETH for ETH",
            getAddress(sourceChain, "rawDataDecoderAndSanitizer")
        );
    }

    // ========================================= EtherFi =========================================

    function _addEtherFiLeafs(ManageLeaf[] memory leafs) internal {
        // Approvals
        unchecked {
            leafIndex++;
        }
        leafs[leafIndex] = ManageLeaf(
            getAddress(sourceChain, "EETH"),
            false,
            "approve(address,uint256)",
            new address[](1),
            "Approve WEETH to spend eETH",
            getAddress(sourceChain, "rawDataDecoderAndSanitizer")
        );
        leafs[leafIndex].argumentAddresses[0] = getAddress(sourceChain, "WEETH");
        unchecked {
            leafIndex++;
        }
        leafs[leafIndex] = ManageLeaf(
            getAddress(sourceChain, "EETH"),
            false,
            "approve(address,uint256)",
            new address[](1),
            "Approve EtherFi Liquidity Pool to spend eETH",
            getAddress(sourceChain, "rawDataDecoderAndSanitizer")
        );
        leafs[leafIndex].argumentAddresses[0] = getAddress(sourceChain, "EETH_LIQUIDITY_POOL");
        // Staking
        unchecked {
            leafIndex++;
        }
        leafs[leafIndex] = ManageLeaf(
            getAddress(sourceChain, "EETH_LIQUIDITY_POOL"),
            true,
            "deposit()",
            new address[](0),
            "Stake ETH for eETH",
            getAddress(sourceChain, "rawDataDecoderAndSanitizer")
        );
        // Unstaking
        unchecked {
            leafIndex++;
        }
        leafs[leafIndex] = ManageLeaf(
            getAddress(sourceChain, "EETH_LIQUIDITY_POOL"),
            false,
            "requestWithdraw(address,uint256)",
            new address[](1),
            "Request withdrawal from eETH",
            getAddress(sourceChain, "rawDataDecoderAndSanitizer")
        );
        leafs[leafIndex].argumentAddresses[0] = getAddress(sourceChain, "boringVault");
        unchecked {
            leafIndex++;
        }
        leafs[leafIndex] = ManageLeaf(
            getAddress(sourceChain, "withdrawalRequestNft"),
            false,
            "claimWithdraw(uint256)",
            new address[](0),
            "Claim eETH withdrawal",
            getAddress(sourceChain, "rawDataDecoderAndSanitizer")
        );
        // Wrapping
        unchecked {
            leafIndex++;
        }
        leafs[leafIndex] = ManageLeaf(
            getAddress(sourceChain, "WEETH"),
            false,
            "wrap(uint256)",
            new address[](0),
            "Wrap eETH",
            getAddress(sourceChain, "rawDataDecoderAndSanitizer")
        );
        unchecked {
            leafIndex++;
        }
        leafs[leafIndex] = ManageLeaf(
            getAddress(sourceChain, "WEETH"),
            false,
            "unwrap(uint256)",
            new address[](0),
            "Unwrap weETH",
            getAddress(sourceChain, "rawDataDecoderAndSanitizer")
        );
    }

    // ========================================= LIDO =========================================

    function _addLidoLeafs(ManageLeaf[] memory leafs) internal {
        // Approvals
        unchecked {
            leafIndex++;
        }
        leafs[leafIndex] = ManageLeaf(
            getAddress(sourceChain, "STETH"),
            false,
            "approve(address,uint256)",
            new address[](1),
            "Approve WSTETH to spend stETH",
            getAddress(sourceChain, "rawDataDecoderAndSanitizer")
        );
        leafs[leafIndex].argumentAddresses[0] = getAddress(sourceChain, "WSTETH");
        unchecked {
            leafIndex++;
        }
        leafs[leafIndex] = ManageLeaf(
            getAddress(sourceChain, "STETH"),
            false,
            "approve(address,uint256)",
            new address[](1),
            "Approve unstETH to spend stETH",
            getAddress(sourceChain, "rawDataDecoderAndSanitizer")
        );
        leafs[leafIndex].argumentAddresses[0] = getAddress(sourceChain, "unstETH");
        // Staking
        unchecked {
            leafIndex++;
        }
        leafs[leafIndex] = ManageLeaf(
            getAddress(sourceChain, "STETH"),
            true,
            "submit(address)",
            new address[](1),
            "Stake ETH for stETH",
            getAddress(sourceChain, "rawDataDecoderAndSanitizer")
        );
        leafs[leafIndex].argumentAddresses[0] = address(0);
        // Unstaking
        unchecked {
            leafIndex++;
        }
        leafs[leafIndex] = ManageLeaf(
            getAddress(sourceChain, "unstETH"),
            false,
            "requestWithdrawals(uint256[],address)",
            new address[](1),
            "Request withdrawals from stETH",
            getAddress(sourceChain, "rawDataDecoderAndSanitizer")
        );
        leafs[leafIndex].argumentAddresses[0] = getAddress(sourceChain, "boringVault");
        unchecked {
            leafIndex++;
        }
        leafs[leafIndex] = ManageLeaf(
            getAddress(sourceChain, "unstETH"),
            false,
            "claimWithdrawal(uint256)",
            new address[](0),
            "Claim stETH withdrawal",
            getAddress(sourceChain, "rawDataDecoderAndSanitizer")
        );
        unchecked {
            leafIndex++;
        }
        leafs[leafIndex] = ManageLeaf(
            getAddress(sourceChain, "unstETH"),
            false,
            "claimWithdrawals(uint256[],uint256[])",
            new address[](0),
            "Claim stETH withdrawals",
            getAddress(sourceChain, "rawDataDecoderAndSanitizer")
        );
        // Wrapping
        unchecked {
            leafIndex++;
        }
        leafs[leafIndex] = ManageLeaf(
            getAddress(sourceChain, "WSTETH"),
            false,
            "wrap(uint256)",
            new address[](0),
            "Wrap stETH",
            getAddress(sourceChain, "rawDataDecoderAndSanitizer")
        );
        unchecked {
            leafIndex++;
        }
        leafs[leafIndex] = ManageLeaf(
            getAddress(sourceChain, "WSTETH"),
            false,
            "unwrap(uint256)",
            new address[](0),
            "Unwrap wstETH",
            getAddress(sourceChain, "rawDataDecoderAndSanitizer")
        );
    }

    // ========================================= Frax =========================================

    function _addFraxLeafs(ManageLeaf[] memory leafs) internal {
        _addERC4626Leafs(leafs, ERC4626(getAddress(sourceChain, "SFRXETH")));
        unchecked {
            leafIndex++;
        }
        leafs[leafIndex] = ManageLeaf(
            getAddress(sourceChain, "FRXETH"),
            false,
            "approve(address,uint256)",
            new address[](1),
            "Approve frxETH Redemption Ticket to spend frxETH",
            getAddress(sourceChain, "rawDataDecoderAndSanitizer")
        );
        leafs[leafIndex].argumentAddresses[0] = getAddress(sourceChain, "frxETHRedemptionTicket");
        unchecked {
            leafIndex++;
        }
        leafs[leafIndex] = ManageLeaf(
            getAddress(sourceChain, "SFRXETH"),
            false,
            "approve(address,uint256)",
            new address[](1),
            "Approve frxETH Redemption Ticket to spend sfrxETH",
            getAddress(sourceChain, "rawDataDecoderAndSanitizer")
        );
        leafs[leafIndex].argumentAddresses[0] = getAddress(sourceChain, "frxETHRedemptionTicket");

        // Staking
        unchecked {
            leafIndex++;
        }
        leafs[leafIndex] = ManageLeaf(
            getAddress(sourceChain, "frxETHMinter"),
            true,
            "submit()",
            new address[](0),
            "Stake ETH for frxETH",
            getAddress(sourceChain, "rawDataDecoderAndSanitizer")
        );

        // Unstaking
        unchecked {
            leafIndex++;
        }
        leafs[leafIndex] = ManageLeaf(
            getAddress(sourceChain, "frxETHRedemptionTicket"),
            false,
            "enterRedemptionQueue(address,uint120)",
            new address[](1),
            "Request withdrawal from frxETH using frxETH",
            getAddress(sourceChain, "rawDataDecoderAndSanitizer")
        );
        leafs[leafIndex].argumentAddresses[0] = getAddress(sourceChain, "boringVault");
        unchecked {
            leafIndex++;
        }
        leafs[leafIndex] = ManageLeaf(
            getAddress(sourceChain, "frxETHRedemptionTicket"),
            false,
            "enterRedemptionQueueViaSfrxEth(address,uint120)",
            new address[](1),
            "Request withdrawal from frxETH using sfrxETH",
            getAddress(sourceChain, "rawDataDecoderAndSanitizer")
        );
        leafs[leafIndex].argumentAddresses[0] = getAddress(sourceChain, "boringVault");

        // Complete withdrawal
        unchecked {
            leafIndex++;
        }
        leafs[leafIndex] = ManageLeaf(
            getAddress(sourceChain, "frxETHRedemptionTicket"),
            false,
            "burnRedemptionTicketNft(uint256,address)",
            new address[](1),
            "Claim frxETH withdrawal",
            getAddress(sourceChain, "rawDataDecoderAndSanitizer")
        );
        leafs[leafIndex].argumentAddresses[0] = getAddress(sourceChain, "boringVault");
        unchecked {
            leafIndex++;
        }
        leafs[leafIndex] = ManageLeaf(
            getAddress(sourceChain, "frxETHRedemptionTicket"),
            false,
            "earlyBurnRedemptionTicketNft(address,uint256)",
            new address[](1),
            "Cancel frxETH withdrawal with penalty",
            getAddress(sourceChain, "rawDataDecoderAndSanitizer")
        );
        leafs[leafIndex].argumentAddresses[0] = getAddress(sourceChain, "boringVault");
    }

    // ========================================= Swell Staking =========================================

    function _addSwellStakingLeafs(ManageLeaf[] memory leafs) internal {
        unchecked {
            leafIndex++;
        }
        leafs[leafIndex] = ManageLeaf(
            getAddress(sourceChain, "SWETH"),
            true,
            "deposit()",
            new address[](0),
            "Stake ETH for swETH",
            getAddress(sourceChain, "rawDataDecoderAndSanitizer")
        );
        unchecked {
            leafIndex++;
        }
        leafs[leafIndex] = ManageLeaf(
            getAddress(sourceChain, "SWETH"),
            false,
            "approve(address,uint256)",
            new address[](1),
            "Approve swEXIT to spend swETH",
            getAddress(sourceChain, "rawDataDecoderAndSanitizer")
        );
        leafs[leafIndex].argumentAddresses[0] = getAddress(sourceChain, "swEXIT");
        unchecked {
            leafIndex++;
        }
        leafs[leafIndex] = ManageLeaf(
            getAddress(sourceChain, "swEXIT"),
            false,
            "createWithdrawRequest(uint256)",
            new address[](0),
            "Create a withdraw request from swETH",
            getAddress(sourceChain, "rawDataDecoderAndSanitizer")
        );
        unchecked {
            leafIndex++;
        }
        leafs[leafIndex] = ManageLeaf(
            getAddress(sourceChain, "swEXIT"),
            false,
            "finalizeWithdrawal(uint256)",
            new address[](0),
            "Finalize a swETH withdraw request",
            getAddress(sourceChain, "rawDataDecoderAndSanitizer")
        );
    }

    // ========================================= Mantle Staking =========================================

    function _addMantleStakingLeafs(ManageLeaf[] memory leafs) internal {
        unchecked {
            leafIndex++;
        }
        leafs[leafIndex] = ManageLeaf(
            getAddress(sourceChain, "mantleLspStaking"),
            true,
            "stake(uint256)",
            new address[](0),
            "Stake ETH for mETH",
            getAddress(sourceChain, "rawDataDecoderAndSanitizer")
        );
        unchecked {
            leafIndex++;
        }
        leafs[leafIndex] = ManageLeaf(
            getAddress(sourceChain, "METH"),
            false,
            "approve(address,uint256)",
            new address[](1),
            "Approve Mantle LSP Staking to spend mETH",
            getAddress(sourceChain, "rawDataDecoderAndSanitizer")
        );
        leafs[leafIndex].argumentAddresses[0] = getAddress(sourceChain, "mantleLspStaking");
        unchecked {
            leafIndex++;
        }
        leafs[leafIndex] = ManageLeaf(
            getAddress(sourceChain, "mantleLspStaking"),
            false,
            "unstakeRequest(uint128,uint128)",
            new address[](0),
            "Request Unstake mETH for ETH",
            getAddress(sourceChain, "rawDataDecoderAndSanitizer")
        );
        unchecked {
            leafIndex++;
        }
        leafs[leafIndex] = ManageLeaf(
            getAddress(sourceChain, "mantleLspStaking"),
            false,
            "claimUnstakeRequest(uint256)",
            new address[](0),
            "Claim Unstake Request for ETH",
            getAddress(sourceChain, "rawDataDecoderAndSanitizer")
        );
    }

    // ========================================= Aave V3 =========================================

    function _addAaveV3Leafs(ManageLeaf[] memory leafs, ERC20[] memory supplyAssets, ERC20[] memory borrowAssets)
        internal
    {
        _addAaveV3ForkLeafs("Aave V3", getAddress(sourceChain, "v3Pool"), leafs, supplyAssets, borrowAssets);
    }

    function _addAaveV3PrimeLeafs(ManageLeaf[] memory leafs, ERC20[] memory supplyAssets, ERC20[] memory borrowAssets)
        internal
    {
        _addAaveV3ForkLeafs("Aave V3 Prime", getAddress(sourceChain, "v3PrimePool"), leafs, supplyAssets, borrowAssets);
    }

    function _addAaveV3LidoLeafs(ManageLeaf[] memory leafs, ERC20[] memory supplyAssets, ERC20[] memory borrowAssets)
        internal
    {
        _addAaveV3ForkLeafs("Aave V3 Lido", getAddress(sourceChain, "v3LidoPool"), leafs, supplyAssets, borrowAssets);
    }

    function _addSparkLendLeafs(ManageLeaf[] memory leafs, ERC20[] memory supplyAssets, ERC20[] memory borrowAssets)
        internal
    {
        _addAaveV3ForkLeafs("SparkLend", getAddress(sourceChain, "sparkLendPool"), leafs, supplyAssets, borrowAssets);
    }

    function _addAaveV3ForkLeafs(
        string memory protocolName,
        address protocolAddress,
        ManageLeaf[] memory leafs,
        ERC20[] memory supplyAssets,
        ERC20[] memory borrowAssets
    ) internal {
        // Approvals
        string memory baseApprovalString = string.concat("Approve ", protocolName, " Pool to spend ");
        for (uint256 i; i < supplyAssets.length; ++i) {
            if (
                !ownerToTokenToSpenderToApprovalInTree[getAddress(sourceChain, "boringVault")][address(supplyAssets[i])][protocolAddress]
            ) {
                unchecked {
                    leafIndex++;
                }
                leafs[leafIndex] = ManageLeaf(
                    address(supplyAssets[i]),
                    false,
                    "approve(address,uint256)",
                    new address[](1),
                    string.concat(baseApprovalString, supplyAssets[i].symbol()),
                    getAddress(sourceChain, "rawDataDecoderAndSanitizer")
                );
                leafs[leafIndex].argumentAddresses[0] = protocolAddress;
                ownerToTokenToSpenderToApprovalInTree[getAddress(sourceChain, "boringVault")][address(supplyAssets[i])][protocolAddress]
                = true;
            }
        }
        for (uint256 i; i < borrowAssets.length; ++i) {
            if (
                !ownerToTokenToSpenderToApprovalInTree[getAddress(sourceChain, "boringVault")][address(borrowAssets[i])][protocolAddress]
            ) {
                unchecked {
                    leafIndex++;
                }
                leafs[leafIndex] = ManageLeaf(
                    address(borrowAssets[i]),
                    false,
                    "approve(address,uint256)",
                    new address[](1),
                    string.concat(baseApprovalString, borrowAssets[i].symbol()),
                    getAddress(sourceChain, "rawDataDecoderAndSanitizer")
                );
                leafs[leafIndex].argumentAddresses[0] = protocolAddress;
                ownerToTokenToSpenderToApprovalInTree[getAddress(sourceChain, "boringVault")][address(borrowAssets[i])][protocolAddress]
                = true;
            }
        }
        // Lending
        for (uint256 i; i < supplyAssets.length; ++i) {
            unchecked {
                leafIndex++;
            }
            leafs[leafIndex] = ManageLeaf(
                protocolAddress,
                false,
                "supply(address,uint256,address,uint16)",
                new address[](2),
                string.concat("Supply ", supplyAssets[i].symbol(), " to ", protocolName),
                getAddress(sourceChain, "rawDataDecoderAndSanitizer")
            );
            leafs[leafIndex].argumentAddresses[0] = address(supplyAssets[i]);
            leafs[leafIndex].argumentAddresses[1] = getAddress(sourceChain, "boringVault");
        }
        // Withdrawing
        for (uint256 i; i < supplyAssets.length; ++i) {
            unchecked {
                leafIndex++;
            }
            leafs[leafIndex] = ManageLeaf(
                protocolAddress,
                false,
                "withdraw(address,uint256,address)",
                new address[](2),
                string.concat("Withdraw ", supplyAssets[i].symbol(), " from ", protocolName),
                getAddress(sourceChain, "rawDataDecoderAndSanitizer")
            );
            leafs[leafIndex].argumentAddresses[0] = address(supplyAssets[i]);
            leafs[leafIndex].argumentAddresses[1] = getAddress(sourceChain, "boringVault");
        }
        // Borrowing
        for (uint256 i; i < borrowAssets.length; ++i) {
            unchecked {
                leafIndex++;
            }
            leafs[leafIndex] = ManageLeaf(
                protocolAddress,
                false,
                "borrow(address,uint256,uint256,uint16,address)",
                new address[](2),
                string.concat("Borrow ", borrowAssets[i].symbol(), " from ", protocolName),
                getAddress(sourceChain, "rawDataDecoderAndSanitizer")
            );
            leafs[leafIndex].argumentAddresses[0] = address(borrowAssets[i]);
            leafs[leafIndex].argumentAddresses[1] = getAddress(sourceChain, "boringVault");
        }
        // Repaying
        for (uint256 i; i < borrowAssets.length; ++i) {
            unchecked {
                leafIndex++;
            }
            leafs[leafIndex] = ManageLeaf(
                protocolAddress,
                false,
                "repay(address,uint256,uint256,address)",
                new address[](2),
                string.concat("Repay ", borrowAssets[i].symbol(), " to ", protocolName),
                getAddress(sourceChain, "rawDataDecoderAndSanitizer")
            );
            leafs[leafIndex].argumentAddresses[0] = address(borrowAssets[i]);
            leafs[leafIndex].argumentAddresses[1] = getAddress(sourceChain, "boringVault");
        }
        // Misc
        for (uint256 i; i < supplyAssets.length; ++i) {
            unchecked {
                leafIndex++;
            }
            leafs[leafIndex] = ManageLeaf(
                protocolAddress,
                false,
                "setUserUseReserveAsCollateral(address,bool)",
                new address[](1),
                string.concat("Toggle ", supplyAssets[i].symbol(), " as collateral in ", protocolName),
                getAddress(sourceChain, "rawDataDecoderAndSanitizer")
            );
            leafs[leafIndex].argumentAddresses[0] = address(supplyAssets[i]);
        }
        unchecked {
            leafIndex++;
        }
        leafs[leafIndex] = ManageLeaf(
            protocolAddress,
            false,
            "setUserEMode(uint8)",
            new address[](0),
            string.concat("Set user e-mode in ", protocolName),
            getAddress(sourceChain, "rawDataDecoderAndSanitizer")
        );

        unchecked {
            leafIndex++;
        }
        leafs[leafIndex] = ManageLeaf(
            getAddress(sourceChain, "v3RewardsController"),
            false,
            "claimRewards(address[],uint256,address,address)",
            new address[](1),
            string.concat("Claim rewards"),
            getAddress(sourceChain, "rawDataDecoderAndSanitizer")
        );
        leafs[leafIndex].argumentAddresses[0] = getAddress(sourceChain, "boringVault");
    }

    // ========================================= Uniswap V2 =========================================

    function _addUniswapV2Leafs(
        ManageLeaf[] memory leafs,
        address[] memory token0,
        address[] memory token1,
        bool includeNativeETHLeaves
    ) internal {
        require(token0.length == token1.length, "Token arrays must be of equal length");
        address nativeETH = getAddress(sourceChain, "ETH");

        // 3 * n token - repeats leaves
        for (uint256 i; i < token0.length; i++) {
            if (token0[i] == nativeETH) token0[i] = getAddress(sourceChain, "WETH");
            if (token1[i] == nativeETH) token1[i] = getAddress(sourceChain, "WETH");
            //Approvals
            //1) token0
            //2) token1
            //3) tokenPair

            if (token0[i] != nativeETH) {
                if (
                    !ownerToTokenToSpenderToApprovalInTree[getAddress(sourceChain, "boringVault")][token0[i]][getAddress(
                        sourceChain, "uniV2Router"
                    )]
                ) {
                    (token0[i], token1[i]) = token0[i] < token1[i] ? (token0[i], token1[i]) : (token1[i], token0[i]);

                    unchecked {
                        leafIndex++;
                    }
                    leafs[leafIndex] = ManageLeaf(
                        token0[i],
                        false,
                        "approve(address,uint256)",
                        new address[](1),
                        string.concat("Approve UniswapV2 Router to spend ", ERC20(token0[i]).symbol()),
                        getAddress(sourceChain, "rawDataDecoderAndSanitizer")
                    );
                    leafs[leafIndex].argumentAddresses[0] = getAddress(sourceChain, "uniV2Router");
                    ownerToTokenToSpenderToApprovalInTree[getAddress(sourceChain, "boringVault")][token0[i]][getAddress(
                        sourceChain, "uniV2Router"
                    )] = true;
                }
            }

            if (token1[i] != nativeETH) {
                if (
                    !ownerToTokenToSpenderToApprovalInTree[getAddress(sourceChain, "boringVault")][token1[i]][getAddress(
                        sourceChain, "uniV2Router"
                    )]
                ) {
                    unchecked {
                        leafIndex++;
                    }
                    leafs[leafIndex] = ManageLeaf(
                        token1[i],
                        false,
                        "approve(address,uint256)",
                        new address[](1),
                        string.concat("Approve UniswapV2 Router to spend ", ERC20(token1[i]).symbol()),
                        getAddress(sourceChain, "rawDataDecoderAndSanitizer")
                    );
                    leafs[leafIndex].argumentAddresses[0] = getAddress(sourceChain, "uniV2Router");
                    ownerToTokenToSpenderToApprovalInTree[getAddress(sourceChain, "boringVault")][token1[i]][getAddress(
                        sourceChain, "uniV2Router"
                    )] = true;
                }
            }

            address tokenPair = IUniswapV2Factory(getAddress(sourceChain, "uniV2Factory")).getPair(token0[i], token1[i]);
            if (
                !ownerToTokenToSpenderToApprovalInTree[getAddress(sourceChain, "boringVault")][tokenPair][getAddress(
                    sourceChain, "uniV2Router"
                )]
            ) {
                unchecked {
                    leafIndex++;
                }
                leafs[leafIndex] = ManageLeaf(
                    tokenPair,
                    false,
                    "approve(address,uint256)",
                    new address[](1),
                    string.concat(
                        "Approve UniswapV2 Router to spend ",
                        ERC20(tokenPair).symbol(),
                        "-",
                        ERC20(token0[i]).symbol(),
                        "-",
                        ERC20(token1[i]).symbol()
                    ),
                    getAddress(sourceChain, "rawDataDecoderAndSanitizer")
                );
                leafs[leafIndex].argumentAddresses[0] = getAddress(sourceChain, "uniV2Router");
                ownerToTokenToSpenderToApprovalInTree[getAddress(sourceChain, "boringVault")][tokenPair][getAddress(
                    sourceChain, "uniV2Router"
                )] = true;
            }
        }

        // TOKEN TO TOKEN SWAP FUNCTIONS //
        // 6 * n tokens leaves
        // token0 -> token1 * 2 funcs
        // token1 -> token0 * 2 funcs
        // add liquidity
        // remove liquidity

        for (uint256 i; i < token0.length; i++) {
            if (token0[i] == nativeETH || token1[i] == nativeETH) continue;
            // Swap token0 for token1
            unchecked {
                leafIndex++;
            }

            leafs[leafIndex] = ManageLeaf(
                getAddress(sourceChain, "uniV2Router"),
                false,
                "swapExactTokensForTokens(uint256,uint256,address[],address,uint256)",
                new address[](3),
                string.concat("Swap exact ", ERC20(token0[i]).symbol(), " for ", ERC20(token1[i]).symbol()),
                getAddress(sourceChain, "rawDataDecoderAndSanitizer")
            );
            leafs[leafIndex].argumentAddresses[0] = token0[i];
            leafs[leafIndex].argumentAddresses[1] = token1[i];
            leafs[leafIndex].argumentAddresses[2] = getAddress(sourceChain, "boringVault");

            //Swap token1 for token0
            unchecked {
                leafIndex++;
            }

            leafs[leafIndex] = ManageLeaf(
                getAddress(sourceChain, "uniV2Router"),
                false,
                "swapExactTokensForTokens(uint256,uint256,address[],address,uint256)",
                new address[](3),
                string.concat("Swap exact ", ERC20(token1[i]).symbol(), " for ", ERC20(token0[i]).symbol()),
                getAddress(sourceChain, "rawDataDecoderAndSanitizer")
            );
            leafs[leafIndex].argumentAddresses[0] = token1[i];
            leafs[leafIndex].argumentAddresses[1] = token0[i];
            leafs[leafIndex].argumentAddresses[2] = getAddress(sourceChain, "boringVault");

            //Swap token0 for exact token1
            unchecked {
                leafIndex++;
            }

            leafs[leafIndex] = ManageLeaf(
                getAddress(sourceChain, "uniV2Router"),
                false,
                "swapTokensForExactTokens(uint256,uint256,address[],address,uint256)",
                new address[](3),
                string.concat("Swap ", ERC20(token0[i]).symbol(), " for exact ", ERC20(token1[i]).symbol()),
                getAddress(sourceChain, "rawDataDecoderAndSanitizer")
            );
            leafs[leafIndex].argumentAddresses[0] = token0[i];
            leafs[leafIndex].argumentAddresses[1] = token1[i];
            leafs[leafIndex].argumentAddresses[2] = getAddress(sourceChain, "boringVault");

            //Swap token1 for exact token0
            unchecked {
                leafIndex++;
            }

            leafs[leafIndex] = ManageLeaf(
                getAddress(sourceChain, "uniV2Router"),
                false,
                "swapTokensForExactTokens(uint256,uint256,address[],address,uint256)",
                new address[](3),
                string.concat("Swap ", ERC20(token1[i]).symbol(), " for exact ", ERC20(token0[i]).symbol()),
                getAddress(sourceChain, "rawDataDecoderAndSanitizer")
            );
            leafs[leafIndex].argumentAddresses[0] = token1[i];
            leafs[leafIndex].argumentAddresses[1] = token0[i];
            leafs[leafIndex].argumentAddresses[2] = getAddress(sourceChain, "boringVault");

            // LIQUIDITY FUNCTIONS
            unchecked {
                leafIndex++;
            }
            leafs[leafIndex] = ManageLeaf(
                getAddress(sourceChain, "uniV2Router"),
                false,
                "addLiquidity(address,address,uint256,uint256,uint256,uint256,address,uint256)",
                new address[](3),
                string.concat("Add liquidty on UniswapV2"),
                getAddress(sourceChain, "rawDataDecoderAndSanitizer")
            );
            leafs[leafIndex].argumentAddresses[0] = token0[i];
            leafs[leafIndex].argumentAddresses[1] = token1[i];
            leafs[leafIndex].argumentAddresses[2] = getAddress(sourceChain, "boringVault");

            unchecked {
                leafIndex++;
            }
            leafs[leafIndex] = ManageLeaf(
                getAddress(sourceChain, "uniV2Router"),
                false,
                "removeLiquidity(address,address,uint256,uint256,uint256,address,uint256)",
                new address[](3),
                string.concat("Remove liquidty on UniswapV2"),
                getAddress(sourceChain, "rawDataDecoderAndSanitizer")
            );
            leafs[leafIndex].argumentAddresses[0] = token0[i];
            leafs[leafIndex].argumentAddresses[1] = token1[i];
            leafs[leafIndex].argumentAddresses[2] = getAddress(sourceChain, "boringVault");
        }

        if (!includeNativeETHLeaves) return;

        for (uint256 i; i < token0.length; i++) {
            if (token0[i] == getAddress(sourceChain, "WETH") || token1[i] == getAddress(sourceChain, "WETH")) {
                address token = token0[i] != getAddress(sourceChain, "WETH") ? token0[i] : token1[i];

                //9
                unchecked {
                    leafIndex++;
                }

                leafs[leafIndex] = ManageLeaf(
                    getAddress(sourceChain, "uniV2Router"),
                    true,
                    "swapExactETHForTokens(uint256,address[],address,uint256)",
                    new address[](3),
                    string.concat("Swap exact ETH for ", ERC20(token).symbol()),
                    getAddress(sourceChain, "rawDataDecoderAndSanitizer")
                );
                leafs[leafIndex].argumentAddresses[0] = getAddress(sourceChain, "WETH");
                leafs[leafIndex].argumentAddresses[1] = token;
                leafs[leafIndex].argumentAddresses[2] = getAddress(sourceChain, "boringVault");

                unchecked {
                    leafIndex++;
                }

                //10
                leafs[leafIndex] = ManageLeaf(
                    getAddress(sourceChain, "uniV2Router"),
                    false,
                    "swapExactTokensForETH(uint256,uint256,address[],address,uint256)",
                    new address[](3),
                    string.concat("Swap exact ETH for ", ERC20(token).symbol()),
                    getAddress(sourceChain, "rawDataDecoderAndSanitizer")
                );
                leafs[leafIndex].argumentAddresses[0] = token;
                leafs[leafIndex].argumentAddresses[1] = getAddress(sourceChain, "WETH");
                leafs[leafIndex].argumentAddresses[2] = getAddress(sourceChain, "boringVault");

                unchecked {
                    leafIndex++;
                }

                //11
                leafs[leafIndex] = ManageLeaf(
                    getAddress(sourceChain, "uniV2Router"),
                    false,
                    "swapTokensForExactETH(uint256,uint256,address[],address,uint256)",
                    new address[](3),
                    string.concat("Swap ", ERC20(token).symbol(), " for exact ETH"),
                    getAddress(sourceChain, "rawDataDecoderAndSanitizer")
                );
                leafs[leafIndex].argumentAddresses[0] = token;
                leafs[leafIndex].argumentAddresses[1] = getAddress(sourceChain, "WETH");
                leafs[leafIndex].argumentAddresses[2] = getAddress(sourceChain, "boringVault");

                unchecked {
                    leafIndex++;
                }

                //12
                leafs[leafIndex] = ManageLeaf(
                    getAddress(sourceChain, "uniV2Router"),
                    true,
                    "swapETHForExactTokens(uint256,address[],address,uint256)",
                    new address[](3),
                    string.concat("Swap ETH for exact ", ERC20(token).symbol()),
                    getAddress(sourceChain, "rawDataDecoderAndSanitizer")
                );
                leafs[leafIndex].argumentAddresses[0] = getAddress(sourceChain, "WETH");
                leafs[leafIndex].argumentAddresses[1] = token;
                leafs[leafIndex].argumentAddresses[2] = getAddress(sourceChain, "boringVault");

                unchecked {
                    leafIndex++;
                }

                leafs[leafIndex] = ManageLeaf(
                    getAddress(sourceChain, "uniV2Router"),
                    true,
                    "addLiquidityETH(address,uint256,uint256,uint256,address,uint256)",
                    new address[](2),
                    string.concat("Add liquidity for ETH and ", ERC20(token).symbol()),
                    getAddress(sourceChain, "rawDataDecoderAndSanitizer")
                );
                leafs[leafIndex].argumentAddresses[0] = token;
                leafs[leafIndex].argumentAddresses[1] = getAddress(sourceChain, "boringVault");

                unchecked {
                    leafIndex++;
                }

                leafs[leafIndex] = ManageLeaf(
                    getAddress(sourceChain, "uniV2Router"),
                    false,
                    "removeLiquidityETH(address,uint256,uint256,uint256,address,uint256)",
                    new address[](2),
                    string.concat("Remove liquidity from ETH and ", ERC20(token).symbol()),
                    getAddress(sourceChain, "rawDataDecoderAndSanitizer")
                );
                leafs[leafIndex].argumentAddresses[0] = token;
                leafs[leafIndex].argumentAddresses[1] = getAddress(sourceChain, "boringVault");
            }
        }
    }

    // ========================================= Uniswap V3 =========================================
    function _addUniswapV3Leafs(
        ManageLeaf[] memory leafs,
        address[] memory token0,
        address[] memory token1,
        bool swap_only
    ) internal {
        _addUniswapV3Leafs(leafs, token0, token1, swap_only, false);
    }

    function _addUniswapV3Leafs(
        ManageLeaf[] memory leafs,
        address[] memory token0,
        address[] memory token1,
        bool swap_only,
        bool swapRouter02
    ) internal {
        require(token0.length == token1.length, "Token arrays must be of equal length");
        for (uint256 i; i < token0.length; ++i) {
            (token0[i], token1[i]) = token0[i] < token1[i] ? (token0[i], token1[i]) : (token1[i], token0[i]);

            if (
                !ownerToTokenToSpenderToApprovalInTree[getAddress(sourceChain, "boringVault")][token0[i]][getAddress(
                    sourceChain, "uniV3Router"
                )]
            ) {
                unchecked {
                    leafIndex++;
                }
                leafs[leafIndex] = ManageLeaf(
                    token0[i],
                    false,
                    "approve(address,uint256)",
                    new address[](1),
                    string.concat("Approve UniswapV3 Router to spend ", ERC20(token0[i]).symbol()),
                    getAddress(sourceChain, "rawDataDecoderAndSanitizer")
                );
                leafs[leafIndex].argumentAddresses[0] = getAddress(sourceChain, "uniV3Router");
                ownerToTokenToSpenderToApprovalInTree[getAddress(sourceChain, "boringVault")][token0[i]][getAddress(
                    sourceChain, "uniV3Router"
                )] = true;
            }
            if (
                !ownerToTokenToSpenderToApprovalInTree[getAddress(sourceChain, "boringVault")][token1[i]][getAddress(
                    sourceChain, "uniV3Router"
                )]
            ) {
                unchecked {
                    leafIndex++;
                }
                leafs[leafIndex] = ManageLeaf(
                    token1[i],
                    false,
                    "approve(address,uint256)",
                    new address[](1),
                    string.concat("Approve UniswapV3 Router to spend ", ERC20(token1[i]).symbol()),
                    getAddress(sourceChain, "rawDataDecoderAndSanitizer")
                );
                leafs[leafIndex].argumentAddresses[0] = getAddress(sourceChain, "uniV3Router");
                ownerToTokenToSpenderToApprovalInTree[getAddress(sourceChain, "boringVault")][token1[i]][getAddress(
                    sourceChain, "uniV3Router"
                )] = true;
            }

            //end swap only

            if (!swap_only) {
                // Approvals for position manager
                if (
                    !ownerToTokenToSpenderToApprovalInTree[getAddress(sourceChain, "boringVault")][token0[i]][getAddress(
                        sourceChain, "uniswapV3NonFungiblePositionManager"
                    )]
                ) {
                    unchecked {
                        leafIndex++;
                    }
                    leafs[leafIndex] = ManageLeaf(
                        token0[i],
                        false,
                        "approve(address,uint256)",
                        new address[](1),
                        string.concat(
                            "Approve UniswapV3 NonFungible Position Manager to spend ", ERC20(token0[i]).symbol()
                        ),
                        getAddress(sourceChain, "rawDataDecoderAndSanitizer")
                    );
                    leafs[leafIndex].argumentAddresses[0] =
                        getAddress(sourceChain, "uniswapV3NonFungiblePositionManager");
                    ownerToTokenToSpenderToApprovalInTree[getAddress(sourceChain, "boringVault")][token0[i]][getAddress(
                        sourceChain, "uniswapV3NonFungiblePositionManager"
                    )] = true;
                }
                if (
                    !ownerToTokenToSpenderToApprovalInTree[getAddress(sourceChain, "boringVault")][token1[i]][getAddress(
                        sourceChain, "uniswapV3NonFungiblePositionManager"
                    )]
                ) {
                    unchecked {
                        leafIndex++;
                    }
                    leafs[leafIndex] = ManageLeaf(
                        token1[i],
                        false,
                        "approve(address,uint256)",
                        new address[](1),
                        string.concat(
                            "Approve UniswapV3 NonFungible Position Manager to spend ", ERC20(token1[i]).symbol()
                        ),
                        getAddress(sourceChain, "rawDataDecoderAndSanitizer")
                    );
                    leafs[leafIndex].argumentAddresses[0] =
                        getAddress(sourceChain, "uniswapV3NonFungiblePositionManager");
                    ownerToTokenToSpenderToApprovalInTree[getAddress(sourceChain, "boringVault")][token1[i]][getAddress(
                        sourceChain, "uniswapV3NonFungiblePositionManager"
                    )] = true;
                }

                // Minting
                unchecked {
                    leafIndex++;
                }
                leafs[leafIndex] = ManageLeaf(
                    getAddress(sourceChain, "uniswapV3NonFungiblePositionManager"),
                    false,
                    "mint((address,address,uint24,int24,int24,uint256,uint256,uint256,uint256,address,uint256))",
                    new address[](3),
                    string.concat(
                        "Mint UniswapV3 ", ERC20(token0[i]).symbol(), " ", ERC20(token1[i]).symbol(), " position"
                    ),
                    getAddress(sourceChain, "rawDataDecoderAndSanitizer")
                );
                leafs[leafIndex].argumentAddresses[0] = token0[i];
                leafs[leafIndex].argumentAddresses[1] = token1[i];
                leafs[leafIndex].argumentAddresses[2] = getAddress(sourceChain, "boringVault");

                // Increase liquidity
                unchecked {
                    leafIndex++;
                }
                leafs[leafIndex] = ManageLeaf(
                    getAddress(sourceChain, "uniswapV3NonFungiblePositionManager"),
                    false,
                    "increaseLiquidity((uint256,uint256,uint256,uint256,uint256,uint256))",
                    new address[](4),
                    string.concat(
                        "Add liquidity to UniswapV3 ",
                        ERC20(token0[i]).symbol(),
                        " ",
                        ERC20(token1[i]).symbol(),
                        " position"
                    ),
                    getAddress(sourceChain, "rawDataDecoderAndSanitizer")
                );
                leafs[leafIndex].argumentAddresses[0] = address(0);
                leafs[leafIndex].argumentAddresses[1] = token0[i];
                leafs[leafIndex].argumentAddresses[2] = token1[i];
                leafs[leafIndex].argumentAddresses[3] = getAddress(sourceChain, "boringVault");
            }

            //BEGIN SWAP ONLY LEAVES
            // Swapping to move tick in pool.
            if (!swapRouter02) {
                unchecked {
                    leafIndex++;
                }
                leafs[leafIndex] = ManageLeaf(
                    getAddress(sourceChain, "uniV3Router"),
                    false,
                    "exactInput((bytes,address,uint256,uint256,uint256))",
                    new address[](3),
                    string.concat(
                        "Swap ",
                        ERC20(token0[i]).symbol(),
                        " for ",
                        ERC20(token1[i]).symbol(),
                        " using UniswapV3 router"
                    ),
                    getAddress(sourceChain, "rawDataDecoderAndSanitizer")
                );
                leafs[leafIndex].argumentAddresses[0] = token0[i];
                leafs[leafIndex].argumentAddresses[1] = token1[i];
                leafs[leafIndex].argumentAddresses[2] = getAddress(sourceChain, "boringVault");

                unchecked {
                    leafIndex++;
                }
                leafs[leafIndex] = ManageLeaf(
                    getAddress(sourceChain, "uniV3Router"),
                    false,
                    "exactInput((bytes,address,uint256,uint256,uint256))",
                    new address[](3),
                    string.concat(
                        "Swap ",
                        ERC20(token1[i]).symbol(),
                        " for ",
                        ERC20(token0[i]).symbol(),
                        " using UniswapV3 router"
                    ),
                    getAddress(sourceChain, "rawDataDecoderAndSanitizer")
                );
                leafs[leafIndex].argumentAddresses[0] = token1[i];
                leafs[leafIndex].argumentAddresses[1] = token0[i];
                leafs[leafIndex].argumentAddresses[2] = getAddress(sourceChain, "boringVault");
            }

            if (swapRouter02) {
                //SWAPROUTER02
                unchecked {
                    leafIndex++;
                }
                leafs[leafIndex] = ManageLeaf(
                    getAddress(sourceChain, "uniV3Router"),
                    false,
                    "exactInput((bytes,address,uint256,uint256))",
                    new address[](3),
                    string.concat(
                        "Swap ",
                        ERC20(token0[i]).symbol(),
                        " for ",
                        ERC20(token1[i]).symbol(),
                        " using UniswapV3 router"
                    ),
                    getAddress(sourceChain, "rawDataDecoderAndSanitizer")
                );
                leafs[leafIndex].argumentAddresses[0] = token0[i];
                leafs[leafIndex].argumentAddresses[1] = token1[i];
                leafs[leafIndex].argumentAddresses[2] = getAddress(sourceChain, "boringVault");

                unchecked {
                    leafIndex++;
                }
                leafs[leafIndex] = ManageLeaf(
                    getAddress(sourceChain, "uniV3Router"),
                    false,
                    "exactInput((bytes,address,uint256,uint256))",
                    new address[](3),
                    string.concat(
                        "Swap ",
                        ERC20(token1[i]).symbol(),
                        " for ",
                        ERC20(token0[i]).symbol(),
                        " using UniswapV3 router"
                    ),
                    getAddress(sourceChain, "rawDataDecoderAndSanitizer")
                );
                leafs[leafIndex].argumentAddresses[0] = token1[i];
                leafs[leafIndex].argumentAddresses[1] = token0[i];
                leafs[leafIndex].argumentAddresses[2] = getAddress(sourceChain, "boringVault");
            }
        }

        //END FOR LOOP
        //END SWAP ONLY LEAVES

        if (!swap_only) {
            // Decrease liquidity
            unchecked {
                leafIndex++;
            }
            leafs[leafIndex] = ManageLeaf(
                getAddress(sourceChain, "uniswapV3NonFungiblePositionManager"),
                false,
                "decreaseLiquidity((uint256,uint128,uint256,uint256,uint256))",
                new address[](1),
                "Remove liquidity from UniswapV3 position",
                getAddress(sourceChain, "rawDataDecoderAndSanitizer")
            );
            leafs[leafIndex].argumentAddresses[0] = getAddress(sourceChain, "boringVault");

            unchecked {
                leafIndex++;
            }
            leafs[leafIndex] = ManageLeaf(
                getAddress(sourceChain, "uniswapV3NonFungiblePositionManager"),
                false,
                "collect((uint256,address,uint128,uint128))",
                new address[](2),
                "Collect fees from UniswapV3 position",
                getAddress(sourceChain, "rawDataDecoderAndSanitizer")
            );
            leafs[leafIndex].argumentAddresses[0] = getAddress(sourceChain, "boringVault");
            leafs[leafIndex].argumentAddresses[1] = getAddress(sourceChain, "boringVault");

            // burn
            unchecked {
                leafIndex++;
            }
            leafs[leafIndex] = ManageLeaf(
                getAddress(sourceChain, "uniswapV3NonFungiblePositionManager"),
                false,
                "burn(uint256)",
                new address[](0),
                "Burn UniswapV3 position",
                getAddress(sourceChain, "rawDataDecoderAndSanitizer")
            );
        }
    }

    // ========================================= Uniswap V4 =========================================

    /// @dev NOTE that for decreasing and burning positions, the decoder has the option to include a SWEEP, but isn't needed for regular functionality and thus
    /// is not included in the leaves at this time
    /// -- if in the future it is required for a specific hook, these leaves could be added, but as no ETH is sent during these calls, SWEEP shouldn't be needed
    function _addUniswapV4Leafs(
        ManageLeaf[] memory leafs,
        address[] memory token0,
        address[] memory token1,
        address[] memory hooks
    ) internal {
        require(token0.length == token1.length, "Token arrays must be of equal length");
        require(token1.length == hooks.length, "Token and hook arrays must be of equal length");
        for (uint256 i; i < token0.length; ++i) {
            console.log("TOKEN 0: ", token0[i]);
            console.log("TOKEN 1: ", token1[i]);

            //after sorting, ETH can only ever be token0, and is always token0 in univ4 pools (iirc)
            if (token0[i] == getAddress(sourceChain, "ETH")) {
                token0[i] = address(0); //in univ4, ETH is address(0)
            }

            if (token1[i] == getAddress(sourceChain, "ETH")) {
                token1[i] = address(0); //in univ4, ETH is address(0)
            }

            (token0[i], token1[i]) = token0[i] < token1[i] ? (token0[i], token1[i]) : (token1[i], token0[i]);

            if (token0[i] != address(0)) {
                if (
                    !ownerToTokenToSpenderToApprovalInTree[getAddress(sourceChain, "boringVault")][token0[i]][getAddress(
                        sourceChain, "uniV4UniversalRouter"
                    )]
                ) {
                    //approve token0 after sorting
                    unchecked {
                        leafIndex++;
                    }
                    leafs[leafIndex] = ManageLeaf(
                        token0[i],
                        false,
                        "approve(address,uint256)",
                        new address[](1),
                        string.concat("Approve UniswapV4 Pool Manager to spend ", ERC20(token0[i]).symbol()),
                        getAddress(sourceChain, "rawDataDecoderAndSanitizer")
                    );
                    leafs[leafIndex].argumentAddresses[0] = getAddress(sourceChain, "uniV4UniversalRouter");
                    ownerToTokenToSpenderToApprovalInTree[getAddress(sourceChain, "boringVault")][token0[i]][getAddress(
                        sourceChain, "uniV4PoolManager"
                    )] = true;

                    unchecked {
                        leafIndex++;
                    }
                    leafs[leafIndex] = ManageLeaf(
                        token0[i],
                        false,
                        "approve(address,uint256)",
                        new address[](1),
                        string.concat("Approve UniswapV4 Position Manager to spend ", ERC20(token0[i]).symbol()),
                        getAddress(sourceChain, "rawDataDecoderAndSanitizer")
                    );
                    leafs[leafIndex].argumentAddresses[0] = getAddress(sourceChain, "uniV4PositionManager");

                    ownerToTokenToSpenderToApprovalInTree[getAddress(sourceChain, "boringVault")][token0[i]][getAddress(
                        sourceChain, "uniV4PoolManager"
                    )] = true;

                    unchecked {
                        leafIndex++;
                    }
                    leafs[leafIndex] = ManageLeaf(
                        token0[i],
                        false,
                        "approve(address,uint256)",
                        new address[](1),
                        string.concat("Approve Permit2 to spend ", ERC20(token0[i]).symbol()),
                        getAddress(sourceChain, "rawDataDecoderAndSanitizer")
                    );
                    leafs[leafIndex].argumentAddresses[0] = getAddress(sourceChain, "permit2");

                    unchecked {
                        leafIndex++;
                    }
                    leafs[leafIndex] = ManageLeaf(
                        getAddress(sourceChain, "permit2"),
                        false,
                        "approve(address,address,uint160,uint48)",
                        new address[](2),
                        string.concat("Use Permit2 to approve ", ERC20(token0[i]).symbol(), " for Universal Router"),
                        getAddress(sourceChain, "rawDataDecoderAndSanitizer")
                    );
                    leafs[leafIndex].argumentAddresses[0] = token0[i];
                    leafs[leafIndex].argumentAddresses[1] = getAddress(sourceChain, "uniV4UniversalRouter");

                    unchecked {
                        leafIndex++;
                    }
                    leafs[leafIndex] = ManageLeaf(
                        getAddress(sourceChain, "permit2"),
                        false,
                        "approve(address,address,uint160,uint48)",
                        new address[](2),
                        string.concat("Use Permit2 to approve ", ERC20(token0[i]).symbol(), " for POSM"),
                        getAddress(sourceChain, "rawDataDecoderAndSanitizer")
                    );
                    leafs[leafIndex].argumentAddresses[0] = token0[i];
                    leafs[leafIndex].argumentAddresses[1] = getAddress(sourceChain, "uniV4PositionManager");
                }
            }

            if (token1[i] != address(0)) {
                if (
                    !ownerToTokenToSpenderToApprovalInTree[getAddress(sourceChain, "boringVault")][token1[i]][getAddress(
                        sourceChain, "uniV4UniversalRouter"
                    )]
                ) {
                    unchecked {
                        leafIndex++;
                    }
                    leafs[leafIndex] = ManageLeaf(
                        token1[i],
                        false,
                        "approve(address,uint256)",
                        new address[](1),
                        string.concat("Approve UniswapV4 Universal Router to spend ", ERC20(token1[i]).symbol()),
                        getAddress(sourceChain, "rawDataDecoderAndSanitizer")
                    );
                    leafs[leafIndex].argumentAddresses[0] = getAddress(sourceChain, "uniV4UniversalRouter");
                    ownerToTokenToSpenderToApprovalInTree[getAddress(sourceChain, "boringVault")][token1[i]][getAddress(
                        sourceChain, "uniV4UniversalRouter"
                    )] = true;

                    unchecked {
                        leafIndex++;
                    }
                    leafs[leafIndex] = ManageLeaf(
                        token1[i],
                        false,
                        "approve(address,uint256)",
                        new address[](1),
                        string.concat("Approve UniswapV4 Position Manager to spend ", ERC20(token1[i]).symbol()),
                        getAddress(sourceChain, "rawDataDecoderAndSanitizer")
                    );
                    leafs[leafIndex].argumentAddresses[0] = getAddress(sourceChain, "uniV4PositionManager");
                    ownerToTokenToSpenderToApprovalInTree[getAddress(sourceChain, "boringVault")][token1[i]][getAddress(
                        sourceChain, "uniV4PositionManager"
                    )] = true;

                    unchecked {
                        leafIndex++;
                    }
                    leafs[leafIndex] = ManageLeaf(
                        token1[i],
                        false,
                        "approve(address,uint256)",
                        new address[](1),
                        string.concat("Approve Permit2 to spend ", ERC20(token1[i]).symbol()),
                        getAddress(sourceChain, "rawDataDecoderAndSanitizer")
                    );
                    leafs[leafIndex].argumentAddresses[0] = getAddress(sourceChain, "permit2");

                    unchecked {
                        leafIndex++;
                    }
                    leafs[leafIndex] = ManageLeaf(
                        getAddress(sourceChain, "permit2"),
                        false,
                        "approve(address,address,uint160,uint48)",
                        new address[](2),
                        string.concat("Approve Permit2 to spend ", ERC20(token1[i]).symbol()),
                        getAddress(sourceChain, "rawDataDecoderAndSanitizer")
                    );
                    leafs[leafIndex].argumentAddresses[0] = token1[i];
                    leafs[leafIndex].argumentAddresses[1] = getAddress(sourceChain, "uniV4UniversalRouter");

                    unchecked {
                        leafIndex++;
                    }
                    leafs[leafIndex] = ManageLeaf(
                        getAddress(sourceChain, "permit2"),
                        false,
                        "approve(address,address,uint160,uint48)",
                        new address[](2),
                        string.concat("Approve Permit2 to spend ", ERC20(token1[i]).symbol(), " for POSM"),
                        getAddress(sourceChain, "rawDataDecoderAndSanitizer")
                    );
                    leafs[leafIndex].argumentAddresses[0] = token1[i];
                    leafs[leafIndex].argumentAddresses[1] = getAddress(sourceChain, "uniV4PositionManager");
                } //end if
            }

            if (token0[i] != address(0)) {
                unchecked {
                    leafIndex++;
                }
                leafs[leafIndex] = ManageLeaf(
                    getAddress(sourceChain, "uniV4UniversalRouter"),
                    false,
                    "execute(bytes,bytes[],uint256)",
                    new address[](5),
                    string.concat("Swap ", ERC20(token0[i]).symbol(), " for ", ERC20(token1[i]).symbol()),
                    getAddress(sourceChain, "rawDataDecoderAndSanitizer")
                );
                leafs[leafIndex].argumentAddresses[0] = address(token0[i]);
                leafs[leafIndex].argumentAddresses[1] = address(token1[i]);
                leafs[leafIndex].argumentAddresses[2] = hooks[i];
                leafs[leafIndex].argumentAddresses[3] = address(token0[i]);
                leafs[leafIndex].argumentAddresses[4] = address(token1[i]);

                unchecked {
                    leafIndex++;
                }
                leafs[leafIndex] = ManageLeaf(
                    getAddress(sourceChain, "uniV4UniversalRouter"),
                    false,
                    "execute(bytes,bytes[],uint256)",
                    new address[](5),
                    string.concat("Swap ", ERC20(token1[i]).symbol(), " for ", ERC20(token0[i]).symbol()),
                    getAddress(sourceChain, "rawDataDecoderAndSanitizer")
                );
                leafs[leafIndex].argumentAddresses[0] = address(token0[i]);
                leafs[leafIndex].argumentAddresses[1] = address(token1[i]);
                leafs[leafIndex].argumentAddresses[2] = hooks[i];
                leafs[leafIndex].argumentAddresses[3] = address(token1[i]);
                leafs[leafIndex].argumentAddresses[4] = address(token0[i]);
            } else {
                unchecked {
                    leafIndex++;
                }
                leafs[leafIndex] = ManageLeaf(
                    getAddress(sourceChain, "uniV4UniversalRouter"),
                    true,
                    "execute(bytes,bytes[],uint256)",
                    new address[](7),
                    string.concat("Swap ETH for ", ERC20(token1[i]).symbol()),
                    getAddress(sourceChain, "rawDataDecoderAndSanitizer")
                );

                leafs[leafIndex].argumentAddresses[0] = address(token0[i]);
                leafs[leafIndex].argumentAddresses[1] = address(token1[i]);
                leafs[leafIndex].argumentAddresses[2] = hooks[i];
                leafs[leafIndex].argumentAddresses[3] = address(token0[i]);
                leafs[leafIndex].argumentAddresses[4] = address(token1[i]);
                leafs[leafIndex].argumentAddresses[5] = address(token0[i]); //should be ETH
                leafs[leafIndex].argumentAddresses[6] = getAddress(sourceChain, "boringVault");

                unchecked {
                    leafIndex++;
                }
                leafs[leafIndex] = ManageLeaf(
                    getAddress(sourceChain, "uniV4UniversalRouter"),
                    false,
                    "execute(bytes,bytes[],uint256)",
                    new address[](5),
                    string.concat("Swap ", ERC20(token1[i]).symbol(), " for ETH"),
                    getAddress(sourceChain, "rawDataDecoderAndSanitizer")
                );

                leafs[leafIndex].argumentAddresses[0] = address(token0[i]);
                leafs[leafIndex].argumentAddresses[1] = address(token1[i]);
                leafs[leafIndex].argumentAddresses[2] = hooks[i];
                leafs[leafIndex].argumentAddresses[3] = address(token1[i]);
                leafs[leafIndex].argumentAddresses[4] = address(token0[i]);
            }

            //MINT POSITION LEAVES

            if (token0[i] != address(0)) {
                unchecked {
                    leafIndex++;
                }
                leafs[leafIndex] = ManageLeaf(
                    getAddress(sourceChain, "uniV4PositionManager"),
                    false,
                    "modifyLiquidities(bytes,uint256)",
                    new address[](6),
                    string.concat(
                        "Mint UniswapV4 position for ", ERC20(token0[i]).symbol(), " and ", ERC20(token1[i]).symbol()
                    ),
                    getAddress(sourceChain, "rawDataDecoderAndSanitizer")
                );
                leafs[leafIndex].argumentAddresses[0] = token0[i];
                leafs[leafIndex].argumentAddresses[1] = token1[i];
                leafs[leafIndex].argumentAddresses[2] = hooks[i];
                leafs[leafIndex].argumentAddresses[3] = getAddress(sourceChain, "boringVault");
                leafs[leafIndex].argumentAddresses[4] = token0[i];
                leafs[leafIndex].argumentAddresses[5] = token1[i];
            } else {
                unchecked {
                    leafIndex++;
                }
                leafs[leafIndex] = ManageLeaf(
                    getAddress(sourceChain, "uniV4PositionManager"),
                    true,
                    "modifyLiquidities(bytes,uint256)",
                    new address[](8),
                    string.concat("Mint UniswapV4 position for ETH and ", ERC20(token1[i]).symbol()),
                    getAddress(sourceChain, "rawDataDecoderAndSanitizer")
                );
                leafs[leafIndex].argumentAddresses[0] = token0[i];
                leafs[leafIndex].argumentAddresses[1] = token1[i];
                leafs[leafIndex].argumentAddresses[2] = hooks[i];
                leafs[leafIndex].argumentAddresses[3] = getAddress(sourceChain, "boringVault");
                leafs[leafIndex].argumentAddresses[4] = token0[i];
                leafs[leafIndex].argumentAddresses[5] = token1[i];
                leafs[leafIndex].argumentAddresses[6] = token0[i];
                leafs[leafIndex].argumentAddresses[7] = getAddress(sourceChain, "boringVault");
            }

            //INCREASE LIQUIDITY
            //all variations of this function give back 2 addressess
            if (token0[i] != address(0)) {
                unchecked {
                    leafIndex++;
                }
                leafs[leafIndex] = ManageLeaf(
                    getAddress(sourceChain, "uniV4PositionManager"),
                    false,
                    "modifyLiquidities(bytes,uint256)",
                    new address[](5),
                    string.concat(
                        "Increase liquidity for UniswapV4 position for ",
                        ERC20(token0[i]).symbol(),
                        " and ",
                        ERC20(token1[i]).symbol(),
                        " using SETTLE_PAIR, CLOSE_CURRENCY (both pairs), or CLEAR_AND_TAKE (both pairs)"
                    ),
                    getAddress(sourceChain, "rawDataDecoderAndSanitizer")
                );
                leafs[leafIndex].argumentAddresses[0] = token0[i];
                leafs[leafIndex].argumentAddresses[1] = token1[i];
                leafs[leafIndex].argumentAddresses[2] = hooks[i];
                leafs[leafIndex].argumentAddresses[3] = token0[i];
                leafs[leafIndex].argumentAddresses[4] = token1[i];
            } else {
                unchecked {
                    leafIndex++;
                }
                leafs[leafIndex] = ManageLeaf(
                    getAddress(sourceChain, "uniV4PositionManager"),
                    true,
                    "modifyLiquidities(bytes,uint256)",
                    new address[](7),
                    string.concat("Increase liquidity for UniswapV4 position for ETH and ", ERC20(token1[i]).symbol()),
                    getAddress(sourceChain, "rawDataDecoderAndSanitizer")
                );
                leafs[leafIndex].argumentAddresses[0] = token0[i];
                leafs[leafIndex].argumentAddresses[1] = token1[i];
                leafs[leafIndex].argumentAddresses[2] = hooks[i];
                leafs[leafIndex].argumentAddresses[3] = token0[i];
                leafs[leafIndex].argumentAddresses[4] = token1[i];
                leafs[leafIndex].argumentAddresses[5] = token0[i];
                leafs[leafIndex].argumentAddresses[6] = getAddress(sourceChain, "boringVault");
            }

            //DECREASE LIQUIDITY
            if (token0[i] != address(0)) {
                unchecked {
                    leafIndex++;
                }
                leafs[leafIndex] = ManageLeaf(
                    getAddress(sourceChain, "uniV4PositionManager"),
                    false,
                    "modifyLiquidities(bytes,uint256)",
                    new address[](6),
                    string.concat(
                        "Decrease liquidity for UniswapV4 position for ",
                        ERC20(token0[i]).symbol(),
                        " and ",
                        ERC20(token1[i]).symbol(),
                        " using SETTLE"
                    ),
                    getAddress(sourceChain, "rawDataDecoderAndSanitizer")
                );
                leafs[leafIndex].argumentAddresses[0] = token0[i];
                leafs[leafIndex].argumentAddresses[1] = token1[i];
                leafs[leafIndex].argumentAddresses[2] = hooks[i];
                leafs[leafIndex].argumentAddresses[3] = token0[i];
                leafs[leafIndex].argumentAddresses[4] = token1[i];
                leafs[leafIndex].argumentAddresses[5] = getAddress(sourceChain, "boringVault");

                unchecked {
                    leafIndex++;
                }
                leafs[leafIndex] = ManageLeaf(
                    getAddress(sourceChain, "uniV4PositionManager"),
                    false,
                    "modifyLiquidities(bytes,uint256)",
                    new address[](5),
                    string.concat(
                        "Decrease liquidity for UniswapV4 position for ",
                        ERC20(token0[i]).symbol(),
                        " and ",
                        ERC20(token1[i]).symbol(),
                        " using CLEAR_OR_TAKE or CLOSE_CURRENCY"
                    ),
                    getAddress(sourceChain, "rawDataDecoderAndSanitizer")
                );
                leafs[leafIndex].argumentAddresses[0] = token0[i];
                leafs[leafIndex].argumentAddresses[1] = token1[i];
                leafs[leafIndex].argumentAddresses[2] = hooks[i];
                leafs[leafIndex].argumentAddresses[3] = token0[i];
                leafs[leafIndex].argumentAddresses[4] = token1[i];
            } else {
                unchecked {
                    leafIndex++;
                }
                leafs[leafIndex] = ManageLeaf(
                    getAddress(sourceChain, "uniV4PositionManager"),
                    false,
                    "modifyLiquidities(bytes,uint256)",
                    new address[](6),
                    string.concat(
                        "Decrease liquidity for UniswapV4 position for ETH and ",
                        ERC20(token1[i]).symbol(),
                        " using SETTLE"
                    ),
                    getAddress(sourceChain, "rawDataDecoderAndSanitizer")
                );
                leafs[leafIndex].argumentAddresses[0] = token0[i];
                leafs[leafIndex].argumentAddresses[1] = token1[i];
                leafs[leafIndex].argumentAddresses[2] = hooks[i];
                leafs[leafIndex].argumentAddresses[3] = token0[i];
                leafs[leafIndex].argumentAddresses[4] = token1[i];
                leafs[leafIndex].argumentAddresses[5] = getAddress(sourceChain, "boringVault");

                unchecked {
                    leafIndex++;
                }
                leafs[leafIndex] = ManageLeaf(
                    getAddress(sourceChain, "uniV4PositionManager"),
                    false,
                    "modifyLiquidities(bytes,uint256)",
                    new address[](5),
                    string.concat(
                        "Decrease liquidity for UniswapV4 position for ETH and ",
                        ERC20(token1[i]).symbol(),
                        " using CLEAR_OR_TAKE or CLOSE_CURRENCY"
                    ),
                    getAddress(sourceChain, "rawDataDecoderAndSanitizer")
                );
                leafs[leafIndex].argumentAddresses[0] = token0[i];
                leafs[leafIndex].argumentAddresses[1] = token1[i];
                leafs[leafIndex].argumentAddresses[2] = hooks[i];
                leafs[leafIndex].argumentAddresses[3] = token0[i];
                leafs[leafIndex].argumentAddresses[4] = token1[i];
            }

            //BURN LIQUIDITY
            if (token0[i] != address(0)) {
                unchecked {
                    leafIndex++;
                }
                leafs[leafIndex] = ManageLeaf(
                    getAddress(sourceChain, "uniV4PositionManager"),
                    false,
                    "modifyLiquidities(bytes,uint256)",
                    new address[](6),
                    string.concat(
                        "Burn liquidity position for UniswapV4 position for ",
                        ERC20(token0[i]).symbol(),
                        " and ",
                        ERC20(token1[i]).symbol()
                    ),
                    getAddress(sourceChain, "rawDataDecoderAndSanitizer")
                );
                leafs[leafIndex].argumentAddresses[0] = token0[i];
                leafs[leafIndex].argumentAddresses[1] = token1[i];
                leafs[leafIndex].argumentAddresses[2] = hooks[i];
                leafs[leafIndex].argumentAddresses[3] = token0[i];
                leafs[leafIndex].argumentAddresses[4] = token1[i];
                leafs[leafIndex].argumentAddresses[5] = getAddress(sourceChain, "boringVault");
            } else {
                unchecked {
                    leafIndex++;
                }
                leafs[leafIndex] = ManageLeaf(
                    getAddress(sourceChain, "uniV4PositionManager"),
                    false,
                    "modifyLiquidities(bytes,uint256)",
                    new address[](6),
                    string.concat(
                        "Burn liquidity position for UniswapV4 position for ETH and ", ERC20(token1[i]).symbol()
                    ),
                    getAddress(sourceChain, "rawDataDecoderAndSanitizer")
                );
                leafs[leafIndex].argumentAddresses[0] = token0[i];
                leafs[leafIndex].argumentAddresses[1] = token1[i];
                leafs[leafIndex].argumentAddresses[2] = hooks[i];
                leafs[leafIndex].argumentAddresses[3] = token0[i];
                leafs[leafIndex].argumentAddresses[4] = token1[i];
                leafs[leafIndex].argumentAddresses[5] = getAddress(sourceChain, "boringVault");
            }
        }
    }

    // ========================================= Camelot V3 =========================================

    function _addCamelotV3Leafs(ManageLeaf[] memory leafs, address[] memory token0, address[] memory token1) internal {
        require(token0.length == token1.length, "Token arrays must be of equal length");
        for (uint256 i; i < token0.length; ++i) {
            (token0[i], token1[i]) = token0[i] < token1[i] ? (token0[i], token1[i]) : (token1[i], token0[i]);
            // Approvals
            if (
                !ownerToTokenToSpenderToApprovalInTree[getAddress(sourceChain, "boringVault")][token0[i]][getAddress(
                    sourceChain, "camelotNonFungiblePositionManager"
                )]
            ) {
                unchecked {
                    leafIndex++;
                }
                leafs[leafIndex] = ManageLeaf(
                    token0[i],
                    false,
                    "approve(address,uint256)",
                    new address[](1),
                    string.concat("Approve CamelotV3 NonFungible Position Manager to spend ", ERC20(token0[i]).symbol()),
                    getAddress(sourceChain, "rawDataDecoderAndSanitizer")
                );
                leafs[leafIndex].argumentAddresses[0] = getAddress(sourceChain, "camelotNonFungiblePositionManager");
                ownerToTokenToSpenderToApprovalInTree[getAddress(sourceChain, "boringVault")][token0[i]][getAddress(
                    sourceChain, "camelotNonFungiblePositionManager"
                )] = true;
            }
            if (
                !ownerToTokenToSpenderToApprovalInTree[getAddress(sourceChain, "boringVault")][token1[i]][getAddress(
                    sourceChain, "camelotNonFungiblePositionManager"
                )]
            ) {
                unchecked {
                    leafIndex++;
                }
                leafs[leafIndex] = ManageLeaf(
                    token1[i],
                    false,
                    "approve(address,uint256)",
                    new address[](1),
                    string.concat("Approve CamelotV3 NonFungible Position Manager to spend ", ERC20(token1[i]).symbol()),
                    getAddress(sourceChain, "rawDataDecoderAndSanitizer")
                );
                leafs[leafIndex].argumentAddresses[0] = getAddress(sourceChain, "camelotNonFungiblePositionManager");
                ownerToTokenToSpenderToApprovalInTree[getAddress(sourceChain, "boringVault")][token1[i]][getAddress(
                    sourceChain, "camelotNonFungiblePositionManager"
                )] = true;
            }

            if (
                !ownerToTokenToSpenderToApprovalInTree[getAddress(sourceChain, "boringVault")][token0[i]][getAddress(
                    sourceChain, "camelotRouterV3"
                )]
            ) {
                unchecked {
                    leafIndex++;
                }
                leafs[leafIndex] = ManageLeaf(
                    token0[i],
                    false,
                    "approve(address,uint256)",
                    new address[](1),
                    string.concat("Approve CamelotV3 Router to spend ", ERC20(token0[i]).symbol()),
                    getAddress(sourceChain, "rawDataDecoderAndSanitizer")
                );
                leafs[leafIndex].argumentAddresses[0] = getAddress(sourceChain, "camelotRouterV3");
                ownerToTokenToSpenderToApprovalInTree[getAddress(sourceChain, "boringVault")][token0[i]][getAddress(
                    sourceChain, "camelotRouterV3"
                )] = true;
            }
            if (
                !ownerToTokenToSpenderToApprovalInTree[getAddress(sourceChain, "boringVault")][token1[i]][getAddress(
                    sourceChain, "camelotRouterV3"
                )]
            ) {
                unchecked {
                    leafIndex++;
                }
                leafs[leafIndex] = ManageLeaf(
                    token1[i],
                    false,
                    "approve(address,uint256)",
                    new address[](1),
                    string.concat("Approve CamelotV3 Router to spend ", ERC20(token1[i]).symbol()),
                    getAddress(sourceChain, "rawDataDecoderAndSanitizer")
                );
                leafs[leafIndex].argumentAddresses[0] = getAddress(sourceChain, "camelotRouterV3");
                ownerToTokenToSpenderToApprovalInTree[getAddress(sourceChain, "boringVault")][token1[i]][getAddress(
                    sourceChain, "camelotRouterV3"
                )] = true;
            }

            // Minting
            unchecked {
                leafIndex++;
            }
            leafs[leafIndex] = ManageLeaf(
                getAddress(sourceChain, "camelotNonFungiblePositionManager"),
                false,
                "mint((address,address,int24,int24,uint256,uint256,uint256,uint256,address,uint256))",
                new address[](3),
                string.concat("Mint CamelotV3 ", ERC20(token0[i]).symbol(), " ", ERC20(token1[i]).symbol(), " position"),
                getAddress(sourceChain, "rawDataDecoderAndSanitizer")
            );
            leafs[leafIndex].argumentAddresses[0] = token0[i];
            leafs[leafIndex].argumentAddresses[1] = token1[i];
            leafs[leafIndex].argumentAddresses[2] = getAddress(sourceChain, "boringVault");
            // Increase liquidity
            unchecked {
                leafIndex++;
            }
            leafs[leafIndex] = ManageLeaf(
                getAddress(sourceChain, "camelotNonFungiblePositionManager"),
                false,
                "increaseLiquidity((uint256,uint256,uint256,uint256,uint256,uint256))",
                new address[](4),
                string.concat(
                    "Add liquidity to CamelotV3 ",
                    ERC20(token0[i]).symbol(),
                    " ",
                    ERC20(token1[i]).symbol(),
                    " position"
                ),
                getAddress(sourceChain, "rawDataDecoderAndSanitizer")
            );
            leafs[leafIndex].argumentAddresses[0] = address(0);
            leafs[leafIndex].argumentAddresses[1] = token0[i];
            leafs[leafIndex].argumentAddresses[2] = token1[i];
            leafs[leafIndex].argumentAddresses[3] = getAddress(sourceChain, "boringVault");

            // Swapping to move tick in pool.
            unchecked {
                leafIndex++;
            }
            leafs[leafIndex] = ManageLeaf(
                getAddress(sourceChain, "camelotRouterV3"),
                false,
                "exactInput((bytes,address,uint256,uint256,uint256))",
                new address[](3),
                string.concat(
                    "Swap ", ERC20(token0[i]).symbol(), " for ", ERC20(token1[i]).symbol(), " using CamelotV3 router"
                ),
                getAddress(sourceChain, "rawDataDecoderAndSanitizer")
            );
            leafs[leafIndex].argumentAddresses[0] = token0[i];
            leafs[leafIndex].argumentAddresses[1] = token1[i];
            leafs[leafIndex].argumentAddresses[2] = getAddress(sourceChain, "boringVault");
            unchecked {
                leafIndex++;
            }
            leafs[leafIndex] = ManageLeaf(
                getAddress(sourceChain, "camelotRouterV3"),
                false,
                "exactInput((bytes,address,uint256,uint256,uint256))",
                new address[](3),
                string.concat(
                    "Swap ", ERC20(token1[i]).symbol(), " for ", ERC20(token0[i]).symbol(), " using CamelotV3 router"
                ),
                getAddress(sourceChain, "rawDataDecoderAndSanitizer")
            );
            leafs[leafIndex].argumentAddresses[0] = token1[i];
            leafs[leafIndex].argumentAddresses[1] = token0[i];
            leafs[leafIndex].argumentAddresses[2] = getAddress(sourceChain, "boringVault");
        }
        // Decrease liquidity
        unchecked {
            leafIndex++;
        }
        leafs[leafIndex] = ManageLeaf(
            getAddress(sourceChain, "camelotNonFungiblePositionManager"),
            false,
            "decreaseLiquidity((uint256,uint128,uint256,uint256,uint256))",
            new address[](1),
            "Remove liquidity from CamelotV3 position",
            getAddress(sourceChain, "rawDataDecoderAndSanitizer")
        );
        leafs[leafIndex].argumentAddresses[0] = getAddress(sourceChain, "boringVault");

        unchecked {
            leafIndex++;
        }
        leafs[leafIndex] = ManageLeaf(
            getAddress(sourceChain, "camelotNonFungiblePositionManager"),
            false,
            "collect((uint256,address,uint128,uint128))",
            new address[](2),
            "Collect fees from CamelotV3 position",
            getAddress(sourceChain, "rawDataDecoderAndSanitizer")
        );
        leafs[leafIndex].argumentAddresses[0] = getAddress(sourceChain, "boringVault");
        leafs[leafIndex].argumentAddresses[1] = getAddress(sourceChain, "boringVault");

        // burn
        unchecked {
            leafIndex++;
        }
        leafs[leafIndex] = ManageLeaf(
            getAddress(sourceChain, "camelotNonFungiblePositionManager"),
            false,
            "burn(uint256)",
            new address[](0),
            "Burn CamelotV3 position",
            getAddress(sourceChain, "rawDataDecoderAndSanitizer")
        );
    }

    // ========================================= Balancer V2 Flashloans =========================================

    function _addBalancerFlashloanLeafs(ManageLeaf[] memory leafs, address tokenToFlashloan) internal {
        unchecked {
            leafIndex++;
        }
        leafs[leafIndex] = ManageLeaf(
            getAddress(sourceChain, "managerAddress"),
            false,
            "flashLoan(address,address[],uint256[],bytes)",
            new address[](2),
            string.concat("Flashloan ", ERC20(tokenToFlashloan).symbol(), " from Balancer Vault"),
            getAddress(sourceChain, "rawDataDecoderAndSanitizer")
        );
        leafs[leafIndex].argumentAddresses[0] = getAddress(sourceChain, "managerAddress");
        leafs[leafIndex].argumentAddresses[1] = tokenToFlashloan;
    }

    // ========================================= Pendle Router =========================================
    function _addPendleMarketLeafs(ManageLeaf[] memory leafs, address marketAddress, bool allowLimitOrderFills)
        internal
    {
        PendleMarket market = PendleMarket(marketAddress);
        (address sy, address pt, address yt) = market.readTokens();
        PendleSy SY = PendleSy(sy);
        address[] memory possibleTokensIn = SY.getTokensIn();
        address[] memory possibleTokensOut = SY.getTokensOut();
        string memory underlyingAssetDescriptor;
        {
            // Some pendle markets report underlying assets that are not actually on the source chain, so handle that edge case.
            (, ERC20 underlyingAsset,) = SY.assetInfo();
            if (keccak256(bytes(sourceChain)) == keccak256(bytes(mainnet))) {
                // Underlying asset is a contract on sourceChain.
                if (address(underlyingAsset) == address(0)) {
                    underlyingAssetDescriptor = "liquidBeraETH";
                } else {
                    underlyingAssetDescriptor = underlyingAsset.symbol();
                }
            } else {
                // Underlying asset is not a contract on targetChain.
                underlyingAssetDescriptor = ERC20(sy).symbol();
            }
        }
        // Approve router to spend all tokens in, skipping zero addresses.
        for (uint256 i; i < possibleTokensIn.length; ++i) {
            if (
                possibleTokensIn[i] != address(0)
                    && !ownerToTokenToSpenderToApprovalInTree[getAddress(sourceChain, "boringVault")][possibleTokensIn[i]][getAddress(
                        sourceChain, "pendleRouter"
                    )]
            ) {
                ERC20 tokenIn = ERC20(possibleTokensIn[i]);
                unchecked {
                    leafIndex++;
                }
                leafs[leafIndex] = ManageLeaf(
                    possibleTokensIn[i],
                    false,
                    "approve(address,uint256)",
                    new address[](1),
                    string.concat("Approve Pendle router to spend ", tokenIn.symbol()),
                    getAddress(sourceChain, "rawDataDecoderAndSanitizer")
                );
                leafs[leafIndex].argumentAddresses[0] = getAddress(sourceChain, "pendleRouter");
                ownerToTokenToSpenderToApprovalInTree[getAddress(sourceChain, "boringVault")][possibleTokensIn[i]][getAddress(
                    sourceChain, "pendleRouter"
                )] = true;
            }
        }
        // Approve router to spend LP, SY, PT, YT
        unchecked {
            leafIndex++;
        }
        leafs[leafIndex] = ManageLeaf(
            marketAddress,
            false,
            "approve(address,uint256)",
            new address[](1),
            string.concat("Approve Pendle router to spend LP-", underlyingAssetDescriptor),
            getAddress(sourceChain, "rawDataDecoderAndSanitizer")
        );
        leafs[leafIndex].argumentAddresses[0] = getAddress(sourceChain, "pendleRouter");
        unchecked {
            leafIndex++;
        }
        leafs[leafIndex] = ManageLeaf(
            sy,
            false,
            "approve(address,uint256)",
            new address[](1),
            string.concat("Approve Pendle router to spend ", ERC20(sy).symbol()),
            getAddress(sourceChain, "rawDataDecoderAndSanitizer")
        );
        leafs[leafIndex].argumentAddresses[0] = getAddress(sourceChain, "pendleRouter");
        unchecked {
            leafIndex++;
        }
        leafs[leafIndex] = ManageLeaf(
            pt,
            false,
            "approve(address,uint256)",
            new address[](1),
            string.concat("Approve Pendle router to spend ", ERC20(pt).symbol()),
            getAddress(sourceChain, "rawDataDecoderAndSanitizer")
        );
        leafs[leafIndex].argumentAddresses[0] = getAddress(sourceChain, "pendleRouter");
        unchecked {
            leafIndex++;
        }
        leafs[leafIndex] = ManageLeaf(
            yt,
            false,
            "approve(address,uint256)",
            new address[](1),
            string.concat("Approve Pendle router to spend ", ERC20(yt).symbol()),
            getAddress(sourceChain, "rawDataDecoderAndSanitizer")
        );
        leafs[leafIndex].argumentAddresses[0] = getAddress(sourceChain, "pendleRouter");
        // Mint SY using input token.
        for (uint256 i; i < possibleTokensIn.length; ++i) {
            if (possibleTokensIn[i] != address(0)) {
                unchecked {
                    leafIndex++;
                }
                leafs[leafIndex] = ManageLeaf(
                    getAddress(sourceChain, "pendleRouter"),
                    false,
                    "mintSyFromToken(address,address,uint256,(address,uint256,address,address,(uint8,address,bytes,bool)))",
                    new address[](6),
                    string.concat("Mint ", ERC20(sy).symbol(), " using ", ERC20(possibleTokensIn[i]).symbol()),
                    getAddress(sourceChain, "rawDataDecoderAndSanitizer")
                );
                leafs[leafIndex].argumentAddresses[0] = getAddress(sourceChain, "boringVault");
                leafs[leafIndex].argumentAddresses[1] = sy;
                leafs[leafIndex].argumentAddresses[2] = possibleTokensIn[i];
                leafs[leafIndex].argumentAddresses[3] = possibleTokensIn[i];
                leafs[leafIndex].argumentAddresses[4] = address(0);
                leafs[leafIndex].argumentAddresses[5] = address(0);
            }
        }
        // Mint PT and YT using SY.
        unchecked {
            leafIndex++;
        }
        leafs[leafIndex] = ManageLeaf(
            getAddress(sourceChain, "pendleRouter"),
            false,
            "mintPyFromSy(address,address,uint256,uint256)",
            new address[](2),
            string.concat("Mint ", ERC20(pt).symbol(), " and ", ERC20(yt).symbol(), " from ", ERC20(sy).symbol()),
            getAddress(sourceChain, "rawDataDecoderAndSanitizer")
        );
        leafs[leafIndex].argumentAddresses[0] = getAddress(sourceChain, "boringVault");
        leafs[leafIndex].argumentAddresses[1] = yt;
        // Swap between PT and YT.
        unchecked {
            leafIndex++;
        }
        leafs[leafIndex] = ManageLeaf(
            getAddress(sourceChain, "pendleRouter"),
            false,
            "swapExactYtForPt(address,address,uint256,uint256,(uint256,uint256,uint256,uint256,uint256))",
            new address[](2),
            string.concat("Swap ", ERC20(yt).symbol(), " for ", ERC20(pt).symbol()),
            getAddress(sourceChain, "rawDataDecoderAndSanitizer")
        );
        leafs[leafIndex].argumentAddresses[0] = getAddress(sourceChain, "boringVault");
        leafs[leafIndex].argumentAddresses[1] = marketAddress;
        unchecked {
            leafIndex++;
        }
        leafs[leafIndex] = ManageLeaf(
            getAddress(sourceChain, "pendleRouter"),
            false,
            "swapExactPtForYt(address,address,uint256,uint256,(uint256,uint256,uint256,uint256,uint256))",
            new address[](2),
            string.concat("Swap ", ERC20(pt).symbol(), " for ", ERC20(yt).symbol()),
            getAddress(sourceChain, "rawDataDecoderAndSanitizer")
        );
        leafs[leafIndex].argumentAddresses[0] = getAddress(sourceChain, "boringVault");
        leafs[leafIndex].argumentAddresses[1] = marketAddress;
        // Manage Liquidity.
        unchecked {
            leafIndex++;
        }
        leafs[leafIndex] = ManageLeaf(
            getAddress(sourceChain, "pendleRouter"),
            false,
            "addLiquidityDualSyAndPt(address,address,uint256,uint256,uint256)",
            new address[](2),
            string.concat(
                "Mint LP-", underlyingAssetDescriptor, " using ", ERC20(sy).symbol(), " and ", ERC20(pt).symbol()
            ),
            getAddress(sourceChain, "rawDataDecoderAndSanitizer")
        );
        leafs[leafIndex].argumentAddresses[0] = getAddress(sourceChain, "boringVault");
        leafs[leafIndex].argumentAddresses[1] = marketAddress;
        unchecked {
            leafIndex++;
        }
        leafs[leafIndex] = ManageLeaf(
            getAddress(sourceChain, "pendleRouter"),
            false,
            "removeLiquidityDualSyAndPt(address,address,uint256,uint256,uint256)",
            new address[](2),
            string.concat(
                "Burn LP-", underlyingAssetDescriptor, " for ", ERC20(sy).symbol(), " and ", ERC20(pt).symbol()
            ),
            getAddress(sourceChain, "rawDataDecoderAndSanitizer")
        );
        leafs[leafIndex].argumentAddresses[0] = getAddress(sourceChain, "boringVault");
        leafs[leafIndex].argumentAddresses[1] = marketAddress;
        // Burn PT and YT for SY.
        unchecked {
            leafIndex++;
        }
        leafs[leafIndex] = ManageLeaf(
            getAddress(sourceChain, "pendleRouter"),
            false,
            "redeemPyToSy(address,address,uint256,uint256)",
            new address[](2),
            string.concat("Burn ", ERC20(pt).symbol(), " and ", ERC20(yt).symbol(), " for ", ERC20(sy).symbol()),
            getAddress(sourceChain, "rawDataDecoderAndSanitizer")
        );
        leafs[leafIndex].argumentAddresses[0] = getAddress(sourceChain, "boringVault");
        leafs[leafIndex].argumentAddresses[1] = yt;
        // Redeem SY for output token.
        for (uint256 i; i < possibleTokensOut.length; ++i) {
            if (possibleTokensOut[i] != address(0)) {
                unchecked {
                    leafIndex++;
                }
                leafs[leafIndex] = ManageLeaf(
                    getAddress(sourceChain, "pendleRouter"),
                    false,
                    "redeemSyToToken(address,address,uint256,(address,uint256,address,address,(uint8,address,bytes,bool)))",
                    new address[](6),
                    string.concat("Burn ", ERC20(sy).symbol(), " for ", ERC20(possibleTokensOut[i]).symbol()),
                    getAddress(sourceChain, "rawDataDecoderAndSanitizer")
                );
                leafs[leafIndex].argumentAddresses[0] = getAddress(sourceChain, "boringVault");
                leafs[leafIndex].argumentAddresses[1] = sy;
                leafs[leafIndex].argumentAddresses[2] = possibleTokensOut[i];
                leafs[leafIndex].argumentAddresses[3] = possibleTokensOut[i];
                leafs[leafIndex].argumentAddresses[4] = address(0);
                leafs[leafIndex].argumentAddresses[5] = address(0);
            }
        }
        // Harvest rewards.
        unchecked {
            leafIndex++;
        }
        leafs[leafIndex] = ManageLeaf(
            getAddress(sourceChain, "pendleRouter"),
            false,
            "redeemDueInterestAndRewards(address,address[],address[],address[])",
            new address[](4),
            string.concat("Redeem due interest and rewards for ", underlyingAssetDescriptor, " Pendle"),
            getAddress(sourceChain, "rawDataDecoderAndSanitizer")
        );
        leafs[leafIndex].argumentAddresses[0] = getAddress(sourceChain, "boringVault");
        leafs[leafIndex].argumentAddresses[1] = sy;
        leafs[leafIndex].argumentAddresses[2] = yt;
        leafs[leafIndex].argumentAddresses[3] = marketAddress;

        // Swap between SY and PT
        unchecked {
            leafIndex++;
        }
        leafs[leafIndex] = ManageLeaf(
            getAddress(sourceChain, "pendleRouter"),
            false,
            "swapExactSyForPt(address,address,uint256,uint256,(uint256,uint256,uint256,uint256,uint256),(address,uint256,((uint256,uint256,uint256,uint8,address,address,address,address,uint256,uint256,uint256,bytes),bytes,uint256)[],((uint256,uint256,uint256,uint8,address,address,address,address,uint256,uint256,uint256,bytes),bytes,uint256)[],bytes))",
            new address[](2),
            string.concat("Swap ", ERC20(sy).symbol(), " for ", ERC20(pt).symbol()),
            getAddress(sourceChain, "rawDataDecoderAndSanitizer")
        );
        leafs[leafIndex].argumentAddresses[0] = getAddress(sourceChain, "boringVault");
        leafs[leafIndex].argumentAddresses[1] = marketAddress;
        unchecked {
            leafIndex++;
        }
        leafs[leafIndex] = ManageLeaf(
            getAddress(sourceChain, "pendleRouter"),
            false,
            "swapExactPtForSy(address,address,uint256,uint256,(address,uint256,((uint256,uint256,uint256,uint8,address,address,address,address,uint256,uint256,uint256,bytes),bytes,uint256)[],((uint256,uint256,uint256,uint8,address,address,address,address,uint256,uint256,uint256,bytes),bytes,uint256)[],bytes))",
            new address[](2),
            string.concat("Swap ", ERC20(pt).symbol(), " for ", ERC20(sy).symbol()),
            getAddress(sourceChain, "rawDataDecoderAndSanitizer")
        );
        leafs[leafIndex].argumentAddresses[0] = getAddress(sourceChain, "boringVault");
        leafs[leafIndex].argumentAddresses[1] = marketAddress;

        // Swap between SY and YT
        unchecked {
            leafIndex++;
        }
        leafs[leafIndex] = ManageLeaf(
            getAddress(sourceChain, "pendleRouter"),
            false,
            "swapExactSyForYt(address,address,uint256,uint256,(uint256,uint256,uint256,uint256,uint256),(address,uint256,((uint256,uint256,uint256,uint8,address,address,address,address,uint256,uint256,uint256,bytes),bytes,uint256)[],((uint256,uint256,uint256,uint8,address,address,address,address,uint256,uint256,uint256,bytes),bytes,uint256)[],bytes))",
            new address[](2),
            string.concat("Swap ", ERC20(sy).symbol(), " for ", ERC20(yt).symbol()),
            getAddress(sourceChain, "rawDataDecoderAndSanitizer")
        );
        leafs[leafIndex].argumentAddresses[0] = getAddress(sourceChain, "boringVault");
        leafs[leafIndex].argumentAddresses[1] = marketAddress;
        unchecked {
            leafIndex++;
        }
        leafs[leafIndex] = ManageLeaf(
            getAddress(sourceChain, "pendleRouter"),
            false,
            "swapExactYtForSy(address,address,uint256,uint256,(address,uint256,((uint256,uint256,uint256,uint8,address,address,address,address,uint256,uint256,uint256,bytes),bytes,uint256)[],((uint256,uint256,uint256,uint8,address,address,address,address,uint256,uint256,uint256,bytes),bytes,uint256)[],bytes))",
            new address[](2),
            string.concat("Swap ", ERC20(yt).symbol(), " for ", ERC20(sy).symbol()),
            getAddress(sourceChain, "rawDataDecoderAndSanitizer")
        );
        leafs[leafIndex].argumentAddresses[0] = getAddress(sourceChain, "boringVault");
        leafs[leafIndex].argumentAddresses[1] = marketAddress;

        if (allowLimitOrderFills) {
            // Re-add the swap between SY and PT and YT leaves, but add in the limit order router, and YT in the argumentAddresses.
            unchecked {
                leafIndex++;
            }
            leafs[leafIndex] = ManageLeaf(
                getAddress(sourceChain, "pendleRouter"),
                false,
                "swapExactSyForPt(address,address,uint256,uint256,(uint256,uint256,uint256,uint256,uint256),(address,uint256,((uint256,uint256,uint256,uint8,address,address,address,address,uint256,uint256,uint256,bytes),bytes,uint256)[],((uint256,uint256,uint256,uint8,address,address,address,address,uint256,uint256,uint256,bytes),bytes,uint256)[],bytes))",
                new address[](4),
                string.concat("Swap ", ERC20(sy).symbol(), " for ", ERC20(pt).symbol(), " with limit orders"),
                getAddress(sourceChain, "rawDataDecoderAndSanitizer")
            );
            leafs[leafIndex].argumentAddresses[0] = getAddress(sourceChain, "boringVault");
            leafs[leafIndex].argumentAddresses[1] = marketAddress;
            leafs[leafIndex].argumentAddresses[2] = getAddress(sourceChain, "pendleLimitOrderRouter");
            leafs[leafIndex].argumentAddresses[3] = yt;
            unchecked {
                leafIndex++;
            }
            leafs[leafIndex] = ManageLeaf(
                getAddress(sourceChain, "pendleRouter"),
                false,
                "swapExactPtForSy(address,address,uint256,uint256,(address,uint256,((uint256,uint256,uint256,uint8,address,address,address,address,uint256,uint256,uint256,bytes),bytes,uint256)[],((uint256,uint256,uint256,uint8,address,address,address,address,uint256,uint256,uint256,bytes),bytes,uint256)[],bytes))",
                new address[](4),
                string.concat("Swap ", ERC20(pt).symbol(), " for ", ERC20(sy).symbol(), " with limit orders"),
                getAddress(sourceChain, "rawDataDecoderAndSanitizer")
            );
            leafs[leafIndex].argumentAddresses[0] = getAddress(sourceChain, "boringVault");
            leafs[leafIndex].argumentAddresses[1] = marketAddress;
            leafs[leafIndex].argumentAddresses[2] = getAddress(sourceChain, "pendleLimitOrderRouter");
            leafs[leafIndex].argumentAddresses[3] = yt;

            unchecked {
                leafIndex++;
            }
            leafs[leafIndex] = ManageLeaf(
                getAddress(sourceChain, "pendleRouter"),
                false,
                "swapExactSyForYt(address,address,uint256,uint256,(uint256,uint256,uint256,uint256,uint256),(address,uint256,((uint256,uint256,uint256,uint8,address,address,address,address,uint256,uint256,uint256,bytes),bytes,uint256)[],((uint256,uint256,uint256,uint8,address,address,address,address,uint256,uint256,uint256,bytes),bytes,uint256)[],bytes))",
                new address[](4),
                string.concat("Swap ", ERC20(sy).symbol(), " for ", ERC20(yt).symbol(), " with limit orders"),
                getAddress(sourceChain, "rawDataDecoderAndSanitizer")
            );
            leafs[leafIndex].argumentAddresses[0] = getAddress(sourceChain, "boringVault");
            leafs[leafIndex].argumentAddresses[1] = marketAddress;
            leafs[leafIndex].argumentAddresses[2] = getAddress(sourceChain, "pendleLimitOrderRouter");
            leafs[leafIndex].argumentAddresses[3] = yt;
            unchecked {
                leafIndex++;
            }
            leafs[leafIndex] = ManageLeaf(
                getAddress(sourceChain, "pendleRouter"),
                false,
                "swapExactYtForSy(address,address,uint256,uint256,(address,uint256,((uint256,uint256,uint256,uint8,address,address,address,address,uint256,uint256,uint256,bytes),bytes,uint256)[],((uint256,uint256,uint256,uint8,address,address,address,address,uint256,uint256,uint256,bytes),bytes,uint256)[],bytes))",
                new address[](4),
                string.concat("Swap ", ERC20(yt).symbol(), " for ", ERC20(sy).symbol(), " with limit orders"),
                getAddress(sourceChain, "rawDataDecoderAndSanitizer")
            );
            leafs[leafIndex].argumentAddresses[0] = getAddress(sourceChain, "boringVault");
            leafs[leafIndex].argumentAddresses[1] = marketAddress;
            leafs[leafIndex].argumentAddresses[2] = getAddress(sourceChain, "pendleLimitOrderRouter");
            leafs[leafIndex].argumentAddresses[3] = yt;

            _addPendleLimitOrderLeafs(leafs, marketAddress);
        }
    }

    // ========================================= Pendle Limit Order =========================================

    function _addPendleLimitOrderLeafs(ManageLeaf[] memory leafs, address marketAddress) internal {
        // Approve Limit Order Router to spend yt, pt and sy.
        PendleMarket market = PendleMarket(marketAddress);
        (address sy, address pt, address yt) = market.readTokens();

        if (
            !ownerToTokenToSpenderToApprovalInTree[getAddress(sourceChain, "boringVault")][yt][getAddress(
                sourceChain, "pendleLimitOrderRouter"
            )]
        ) {
            unchecked {
                leafIndex++;
            }
            leafs[leafIndex] = ManageLeaf(
                yt,
                false,
                "approve(address,uint256)",
                new address[](1),
                string.concat("Approve Pendle Limit Order Router to spend ", ERC20(yt).symbol()),
                getAddress(sourceChain, "rawDataDecoderAndSanitizer")
            );
            leafs[leafIndex].argumentAddresses[0] = getAddress(sourceChain, "pendleLimitOrderRouter");
            ownerToTokenToSpenderToApprovalInTree[getAddress(sourceChain, "boringVault")][yt][getAddress(
                sourceChain, "pendleLimitOrderRouter"
            )] = true;
        }

        if (
            !ownerToTokenToSpenderToApprovalInTree[getAddress(sourceChain, "boringVault")][pt][getAddress(
                sourceChain, "pendleLimitOrderRouter"
            )]
        ) {
            unchecked {
                leafIndex++;
            }
            leafs[leafIndex] = ManageLeaf(
                pt,
                false,
                "approve(address,uint256)",
                new address[](1),
                string.concat("Approve Pendle Limit Order Router to spend ", ERC20(pt).symbol()),
                getAddress(sourceChain, "rawDataDecoderAndSanitizer")
            );
            leafs[leafIndex].argumentAddresses[0] = getAddress(sourceChain, "pendleLimitOrderRouter");
            ownerToTokenToSpenderToApprovalInTree[getAddress(sourceChain, "boringVault")][pt][getAddress(
                sourceChain, "pendleLimitOrderRouter"
            )] = true;
        }

        if (
            !ownerToTokenToSpenderToApprovalInTree[getAddress(sourceChain, "boringVault")][sy][getAddress(
                sourceChain, "pendleLimitOrderRouter"
            )]
        ) {
            unchecked {
                leafIndex++;
            }
            leafs[leafIndex] = ManageLeaf(
                sy,
                false,
                "approve(address,uint256)",
                new address[](1),
                string.concat("Approve Pendle Limit Order Router to spend ", ERC20(sy).symbol()),
                getAddress(sourceChain, "rawDataDecoderAndSanitizer")
            );
            leafs[leafIndex].argumentAddresses[0] = getAddress(sourceChain, "pendleLimitOrderRouter");
            ownerToTokenToSpenderToApprovalInTree[getAddress(sourceChain, "boringVault")][sy][getAddress(
                sourceChain, "pendleLimitOrderRouter"
            )] = true;
        }

        // Add fill leaf.
        unchecked {
            leafIndex++;
        }
        leafs[leafIndex] = ManageLeaf(
            getAddress(sourceChain, "pendleLimitOrderRouter"),
            false,
            "fill(((uint256,uint256,uint256,uint8,address,address,address,address,uint256,uint256,uint256,bytes),bytes,uint256)[],address,uint256,bytes,bytes)",
            new address[](2),
            string.concat("Fill Limit orders for ", ERC20(sy).symbol(), " Pendle market"),
            getAddress(sourceChain, "rawDataDecoderAndSanitizer")
        );
        leafs[leafIndex].argumentAddresses[0] = getAddress(sourceChain, "boringVault");
        leafs[leafIndex].argumentAddresses[1] = yt;
    }

    // ========================================= Balancer =========================================

    function _addBalancerLeafs(ManageLeaf[] memory leafs, bytes32 poolId, address gauge) internal {
        BalancerVault bv = BalancerVault(getAddress(sourceChain, "balancerVault"));

        (ERC20[] memory tokens,,) = bv.getPoolTokens(poolId);
        address pool = _getPoolAddressFromPoolId(poolId);
        uint256 tokenCount;
        for (uint256 i; i < tokens.length; i++) {
            if (
                address(tokens[i]) != pool
                    && !ownerToTokenToSpenderToApprovalInTree[getAddress(sourceChain, "boringVault")][address(tokens[i])][getAddress(
                        sourceChain, "balancerVault"
                    )]
            ) {
                unchecked {
                    leafIndex++;
                }
                leafs[leafIndex] = ManageLeaf(
                    address(tokens[i]),
                    false,
                    "approve(address,uint256)",
                    new address[](1),
                    string.concat("Approve Balancer Vault to spend ", tokens[i].symbol()),
                    getAddress(sourceChain, "rawDataDecoderAndSanitizer")
                );
                leafs[leafIndex].argumentAddresses[0] = getAddress(sourceChain, "balancerVault");
                ownerToTokenToSpenderToApprovalInTree[getAddress(sourceChain, "boringVault")][address(tokens[i])][getAddress(
                    sourceChain, "balancerVault"
                )] = true;
            }
            tokenCount++;
        }

        // Approve gauge.
        if (gauge != address(0)) {
            if (!ownerToTokenToSpenderToApprovalInTree[getAddress(sourceChain, "boringVault")][pool][gauge]) {
                unchecked {
                    leafIndex++;
                }
                leafs[leafIndex] = ManageLeaf(
                    pool,
                    false,
                    "approve(address,uint256)",
                    new address[](1),
                    string.concat("Approve Balancer gauge to spend ", ERC20(pool).symbol()),
                    getAddress(sourceChain, "rawDataDecoderAndSanitizer")
                );
                leafs[leafIndex].argumentAddresses[0] = gauge;
                ownerToTokenToSpenderToApprovalInTree[getAddress(sourceChain, "boringVault")][pool][gauge] = true;
            }
        }

        address[] memory addressArguments = new address[](3 + tokenCount);
        addressArguments[0] = pool;
        addressArguments[1] = getAddress(sourceChain, "boringVault");
        addressArguments[2] = getAddress(sourceChain, "boringVault");
        // uint256 j;
        for (uint256 i; i < tokens.length; i++) {
            // if (address(tokens[i]) == pool) continue;
            addressArguments[3 + i] = address(tokens[i]);
            // j++;
        }

        // Join pool
        unchecked {
            leafIndex++;
        }
        leafs[leafIndex] = ManageLeaf(
            getAddress(sourceChain, "balancerVault"),
            false,
            "joinPool(bytes32,address,address,(address[],uint256[],bytes,bool))",
            new address[](addressArguments.length),
            string.concat("Join Balancer pool ", ERC20(pool).symbol()),
            getAddress(sourceChain, "rawDataDecoderAndSanitizer")
        );
        for (uint256 i; i < addressArguments.length; i++) {
            leafs[leafIndex].argumentAddresses[i] = addressArguments[i];
        }

        // Exit pool
        unchecked {
            leafIndex++;
        }
        leafs[leafIndex] = ManageLeaf(
            getAddress(sourceChain, "balancerVault"),
            false,
            "exitPool(bytes32,address,address,(address[],uint256[],bytes,bool))",
            new address[](addressArguments.length),
            string.concat("Exit Balancer pool ", ERC20(pool).symbol()),
            getAddress(sourceChain, "rawDataDecoderAndSanitizer")
        );
        for (uint256 i; i < addressArguments.length; i++) {
            leafs[leafIndex].argumentAddresses[i] = addressArguments[i];
        }

        // Deposit into gauge.
        if (gauge != address(0)) {
            unchecked {
                leafIndex++;
            }
            leafs[leafIndex] = ManageLeaf(
                gauge,
                false,
                "deposit(uint256,address)",
                new address[](1),
                string.concat("Deposit ", ERC20(pool).symbol(), " into Balancer gauge"),
                getAddress(sourceChain, "rawDataDecoderAndSanitizer")
            );
            leafs[leafIndex].argumentAddresses[0] = getAddress(sourceChain, "boringVault");

            // Withdraw from gauge.
            unchecked {
                leafIndex++;
            }
            leafs[leafIndex] = ManageLeaf(
                gauge,
                false,
                "withdraw(uint256)",
                new address[](0),
                string.concat("Withdraw ", ERC20(pool).symbol(), " from Balancer gauge"),
                getAddress(sourceChain, "rawDataDecoderAndSanitizer")
            );

            if (keccak256(abi.encode(sourceChain)) == keccak256(abi.encode(mainnet))) {
                // Mint rewards.
                unchecked {
                    leafIndex++;
                }
                leafs[leafIndex] = ManageLeaf(
                    getAddress(sourceChain, "minter"),
                    false,
                    "mint(address)",
                    new address[](1),
                    string.concat("Mint rewards from Balancer gauge"),
                    getAddress(sourceChain, "rawDataDecoderAndSanitizer")
                );
                leafs[leafIndex].argumentAddresses[0] = gauge;
            } else {
                // Call claim_rewards(address) on gauge.
                unchecked {
                    leafIndex++;
                }
                leafs[leafIndex] = ManageLeaf(
                    gauge,
                    false,
                    "claim_rewards(address)",
                    new address[](1),
                    string.concat("Claim rewards from Balancer gauge"),
                    getAddress(sourceChain, "rawDataDecoderAndSanitizer")
                );
                leafs[leafIndex].argumentAddresses[0] = getAddress(sourceChain, "boringVault");
            }
        }
    }

    function _addBalancerSwapLeafs(ManageLeaf[] memory leafs, bytes32 poolId) internal {
        BalancerVault bv = BalancerVault(getAddress(sourceChain, "balancerVault"));

        (ERC20[] memory tokens,,) = bv.getPoolTokens(poolId);
        address pool = _getPoolAddressFromPoolId(poolId);
        uint256 tokenCount;

        require(tokens.length <= 2, "Swaps for token pools above 2 are not supported");

        for (uint256 i; i < tokens.length; i++) {
            if (
                address(tokens[i]) != pool
                    && !ownerToTokenToSpenderToApprovalInTree[getAddress(sourceChain, "boringVault")][address(tokens[i])][getAddress(
                        sourceChain, "balancerVault"
                    )]
            ) {
                unchecked {
                    leafIndex++;
                }
                leafs[leafIndex] = ManageLeaf(
                    address(tokens[i]),
                    false,
                    "approve(address,uint256)",
                    new address[](1),
                    string.concat("Approve Balancer Vault to spend ", tokens[i].symbol()),
                    getAddress(sourceChain, "rawDataDecoderAndSanitizer")
                );
                leafs[leafIndex].argumentAddresses[0] = getAddress(sourceChain, "balancerVault");
                ownerToTokenToSpenderToApprovalInTree[getAddress(sourceChain, "boringVault")][address(tokens[i])][getAddress(
                    sourceChain, "balancerVault"
                )] = true;
            }
            tokenCount++;
        }

        unchecked {
            leafIndex++;
        }
        leafs[leafIndex] = ManageLeaf(
            getAddress(sourceChain, "balancerVault"),
            false,
            "swap((bytes32,uint8,address,address,uint256,bytes),(address,bool,address,bool),uint256,uint256)",
            new address[](5),
            string.concat("Swap ", tokens[0].symbol(), " for ", tokens[1].symbol(), " using Balancer"),
            getAddress(sourceChain, "rawDataDecoderAndSanitizer")
        );
        leafs[leafIndex].argumentAddresses[0] = pool;
        leafs[leafIndex].argumentAddresses[1] = address(tokens[0]);
        leafs[leafIndex].argumentAddresses[2] = address(tokens[1]);
        leafs[leafIndex].argumentAddresses[3] = getAddress(sourceChain, "boringVault");
        leafs[leafIndex].argumentAddresses[4] = getAddress(sourceChain, "boringVault");

        unchecked {
            leafIndex++;
        }
        leafs[leafIndex] = ManageLeaf(
            getAddress(sourceChain, "balancerVault"),
            false,
            "swap((bytes32,uint8,address,address,uint256,bytes),(address,bool,address,bool),uint256,uint256)",
            new address[](5),
            string.concat("Swap ", tokens[1].symbol(), " for ", tokens[0].symbol(), " using Balancer"),
            getAddress(sourceChain, "rawDataDecoderAndSanitizer")
        );
        leafs[leafIndex].argumentAddresses[0] = pool;
        leafs[leafIndex].argumentAddresses[1] = address(tokens[1]);
        leafs[leafIndex].argumentAddresses[2] = address(tokens[0]);
        leafs[leafIndex].argumentAddresses[3] = getAddress(sourceChain, "boringVault");
        leafs[leafIndex].argumentAddresses[4] = getAddress(sourceChain, "boringVault");
    }

    function _addBalancerV3Leafs(ManageLeaf[] memory leafs, address _pool, bool boosted, address gauge) internal {
        // if it's a boosted pool, these will be wrapped YB tokens, so we will need to somehow get the underlying of those pools
        // it appears like they are a standard ERC4626(?) compliant wrapper vault, so we can proably just check if the pool is boosted, and if it is, then we add ERC4626 leaves
        address[] memory tokens =
            IVaultExplorer(getAddress(sourceChain, "balancerV3VaultExplorer")).getPoolTokens(_pool);

        IBalancerV3Pool pool = IBalancerV3Pool(_pool);

        // NOTE: the router functions are all payable, but pool creation does not seem to support Native ETH? so it might be payable for something else, idk yet
        bool hasEth = false;

        //I think the router uses permit2, but will double check
        uint256 length = tokens.length;
        for (uint256 i = 0; i < length; ++i) {
            //if ETH is not used on chain, will have to add it to `ChainValues`, but this should revert during root creation alerting us of that
            if (tokens[i] == address(0) || tokens[i] == getAddress(sourceChain, "ETH")) {
                hasEth = true;
            }

            if (boosted) {
                try ERC4626(tokens[i]).asset() returns (ERC20 assetAddress) {
                    if (address(assetAddress) != address(0)) {
                        _addERC4626Leafs(leafs, ERC4626(tokens[i]));
                    }
                } catch {
                    // Token doesn't implement asset() or isn't a valid ERC4626
                    // Skip this token or handle the error as needed
                }
            }

            if (
                !ownerToTokenToSpenderToApprovalInTree[getAddress(sourceChain, "boringVault")][address(tokens[i])][_pool]
            ) {
                unchecked {
                    leafIndex++;
                }
                leafs[leafIndex] = ManageLeaf(
                    address(tokens[i]),
                    false,
                    "approve(address,uint256)",
                    new address[](1),
                    string.concat("Approve Permit2 to spend ", ERC20(tokens[i]).symbol()),
                    getAddress(sourceChain, "rawDataDecoderAndSanitizer")
                );
                leafs[leafIndex].argumentAddresses[0] = getAddress(sourceChain, "permit2");
                ownerToTokenToSpenderToApprovalInTree[getAddress(sourceChain, "boringVault")][address(tokens[i])][getAddress(
                    sourceChain, "permit2"
                )] = true;

                //use permit2 to approve router
                unchecked {
                    leafIndex++;
                }
                leafs[leafIndex] = ManageLeaf(
                    getAddress(sourceChain, "permit2"),
                    false,
                    "approve(address,address,uint160,uint48)",
                    new address[](2),
                    string.concat("Use Permit2 to approve ", pool.name(), " to spend ", ERC20(tokens[i]).symbol()),
                    getAddress(sourceChain, "rawDataDecoderAndSanitizer")
                );
                leafs[leafIndex].argumentAddresses[0] = tokens[i];
                leafs[leafIndex].argumentAddresses[1] = getAddress(sourceChain, "balancerV3Router");
                ownerToTokenToSpenderToApprovalInTree[getAddress(sourceChain, "boringVault")][address(tokens[i])][getAddress(
                    sourceChain, "balancerV3Router"
                )] = true;
            }

            unchecked {
                leafIndex++;
            }
            leafs[leafIndex] = ManageLeaf(
                getAddress(sourceChain, "permit2"),
                false,
                "lockdown((address,address)[])",
                new address[](2),
                string.concat("Revoke approval from BalancerV3Router for ", ERC20(tokens[i]).symbol()),
                getAddress(sourceChain, "rawDataDecoderAndSanitizer")
            );
            leafs[leafIndex].argumentAddresses[0] = tokens[i];
            leafs[leafIndex].argumentAddresses[1] = getAddress(sourceChain, "balancerV3Router");
        }

        if (
            !ownerToTokenToSpenderToApprovalInTree[getAddress(sourceChain, "boringVault")][address(_pool)][getAddress(
                sourceChain, "permit2"
            )]
        ) {
            unchecked {
                leafIndex++;
            }
            leafs[leafIndex] = ManageLeaf(
                address(_pool),
                false,
                "approve(address,uint256)",
                new address[](1),
                string.concat("Approve Router to spend bpt: ", ERC20(_pool).symbol()),
                getAddress(sourceChain, "rawDataDecoderAndSanitizer")
            );
            leafs[leafIndex].argumentAddresses[0] = getAddress(sourceChain, "balancerV3Router");
            ownerToTokenToSpenderToApprovalInTree[getAddress(sourceChain, "boringVault")][address(_pool)][getAddress(
                sourceChain, "balancerV3Router"
            )] = true;
        }

        unchecked {
            leafIndex++;
        }
        leafs[leafIndex] = ManageLeaf(
            getAddress(sourceChain, "balancerV3Router"),
            false,
            "addLiquidityProportional(address,uint256[],uint256,bool,bytes)",
            new address[](1),
            string.concat("Add liquidty proportional to ", pool.name(), " on BalancerV3"),
            getAddress(sourceChain, "rawDataDecoderAndSanitizer")
        );
        leafs[leafIndex].argumentAddresses[0] = _pool;

        if (hasEth) {
            unchecked {
                leafIndex++;
            }
            leafs[leafIndex] = ManageLeaf(
                getAddress(sourceChain, "balancerV3Router"),
                true,
                "addLiquidityProportional(address,uint256[],uint256,bool,bytes)",
                new address[](1),
                string.concat("Add liquidty proportional to ", pool.name(), " on BalancerV3"),
                getAddress(sourceChain, "rawDataDecoderAndSanitizer")
            );
            leafs[leafIndex].argumentAddresses[0] = _pool;
        }

        unchecked {
            leafIndex++;
        }
        leafs[leafIndex] = ManageLeaf(
            getAddress(sourceChain, "balancerV3Router"),
            false,
            "addLiquidityUnbalanced(address,uint256[],uint256,bool,bytes)",
            new address[](1),
            string.concat("Add liquidty unbalanced to ", pool.name(), " on BalancerV3"),
            getAddress(sourceChain, "rawDataDecoderAndSanitizer")
        );
        leafs[leafIndex].argumentAddresses[0] = _pool;

        if (hasEth) {
            unchecked {
                leafIndex++;
            }
            leafs[leafIndex] = ManageLeaf(
                getAddress(sourceChain, "balancerV3Router"),
                true,
                "addLiquidityUnbalanced(address,uint256[],uint256,bool,bytes)",
                new address[](1),
                string.concat("Add liquidty proportional to ", pool.name(), " on BalancerV3"),
                getAddress(sourceChain, "rawDataDecoderAndSanitizer")
            );
            leafs[leafIndex].argumentAddresses[0] = _pool;
        }

        unchecked {
            leafIndex++;
        }
        leafs[leafIndex] = ManageLeaf(
            getAddress(sourceChain, "balancerV3Router"),
            false,
            "addLiquiditySingleTokenExactOut(address,address,uint256,uint256,bool,bytes)",
            new address[](1),
            string.concat("Add liquidty unbalanced to ", pool.name(), " on BalancerV3"),
            getAddress(sourceChain, "rawDataDecoderAndSanitizer")
        );
        leafs[leafIndex].argumentAddresses[0] = _pool;
        //leafs[leafIndex].argumentAddresses[1] = _pool;

        if (hasEth) {
            unchecked {
                leafIndex++;
            }
            leafs[leafIndex] = ManageLeaf(
                getAddress(sourceChain, "balancerV3Router"),
                true,
                "addLiquiditySingleTokenExactOut(address,address,uint256,uint256,bool,bytes)",
                new address[](1),
                string.concat("Add liquidty proportional to ", pool.name(), " on BalancerV3"),
                getAddress(sourceChain, "rawDataDecoderAndSanitizer")
            );
            leafs[leafIndex].argumentAddresses[0] = _pool;
        }

        unchecked {
            leafIndex++;
        }
        leafs[leafIndex] = ManageLeaf(
            getAddress(sourceChain, "balancerV3Router"),
            false,
            "addLiquidityCustom(address,uint256[],uint256,bool,bytes)",
            new address[](1),
            string.concat("Add liquidty custom to ", pool.name(), " on BalancerV3"),
            getAddress(sourceChain, "rawDataDecoderAndSanitizer")
        );
        leafs[leafIndex].argumentAddresses[0] = _pool;

        if (hasEth) {
            unchecked {
                leafIndex++;
            }
            leafs[leafIndex] = ManageLeaf(
                getAddress(sourceChain, "balancerV3Router"),
                true,
                "addLiquidityCustom(address,uint256[],uint256,bool,bytes)",
                new address[](1),
                string.concat("Add liquidty custom to ", pool.name(), " on BalancerV3"),
                getAddress(sourceChain, "rawDataDecoderAndSanitizer")
            );
            leafs[leafIndex].argumentAddresses[0] = _pool;
        }

        unchecked {
            leafIndex++;
        }
        leafs[leafIndex] = ManageLeaf(
            getAddress(sourceChain, "balancerV3Router"),
            false,
            "removeLiquidityProportional(address,uint256,uint256[],bool,bytes)",
            new address[](1),
            string.concat("Remove liquidity proportional to ", pool.name(), " on BalancerV3"),
            getAddress(sourceChain, "rawDataDecoderAndSanitizer")
        );
        leafs[leafIndex].argumentAddresses[0] = _pool;

        if (hasEth) {
            unchecked {
                leafIndex++;
            }
            leafs[leafIndex] = ManageLeaf(
                getAddress(sourceChain, "balancerV3Router"),
                true,
                "removeLiquidityProportional(address,uint256,uint256[],bool,bytes)",
                new address[](1),
                string.concat("Remove liquidity proportional to ", pool.name(), " on BalancerV3"),
                getAddress(sourceChain, "rawDataDecoderAndSanitizer")
            );
            leafs[leafIndex].argumentAddresses[0] = _pool;
        }

        unchecked {
            leafIndex++;
        }
        leafs[leafIndex] = ManageLeaf(
            getAddress(sourceChain, "balancerV3Router"),
            false,
            "removeLiquiditySingleTokenExactIn(address,uint256,address,uint256,bool,bytes)",
            new address[](1),
            string.concat("Remove liquidty single token exact in from ", pool.name()),
            getAddress(sourceChain, "rawDataDecoderAndSanitizer")
        );
        leafs[leafIndex].argumentAddresses[0] = _pool;

        if (hasEth) {
            unchecked {
                leafIndex++;
            }
            leafs[leafIndex] = ManageLeaf(
                getAddress(sourceChain, "balancerV3Router"),
                true,
                "removeLiquiditySingleTokenExactIn(address,uint256,address,uint256,bool,bytes)",
                new address[](1),
                string.concat("Remove liquidty single token exact in from ", pool.name()),
                getAddress(sourceChain, "rawDataDecoderAndSanitizer")
            );
            leafs[leafIndex].argumentAddresses[0] = _pool;
        }

        unchecked {
            leafIndex++;
        }
        leafs[leafIndex] = ManageLeaf(
            getAddress(sourceChain, "balancerV3Router"),
            false,
            "removeLiquiditySingleTokenExactOut(address,uint256,address,uint256,bool,bytes)",
            new address[](1),
            string.concat("Remove Liquidity single token exact out from ", pool.name()),
            getAddress(sourceChain, "rawDataDecoderAndSanitizer")
        );
        leafs[leafIndex].argumentAddresses[0] = _pool;

        if (hasEth) {
            unchecked {
                leafIndex++;
            }
            leafs[leafIndex] = ManageLeaf(
                getAddress(sourceChain, "balancerV3Router"),
                true,
                "removeLiquiditySingleTokenExactOut(address,uint256,address,uint256,bool,bytes)",
                new address[](1),
                string.concat("Remove liquidty single token exact in from ", pool.name()),
                getAddress(sourceChain, "rawDataDecoderAndSanitizer")
            );
            leafs[leafIndex].argumentAddresses[0] = _pool;
        }

        unchecked {
            leafIndex++;
        }
        leafs[leafIndex] = ManageLeaf(
            getAddress(sourceChain, "balancerV3Router"),
            false,
            "removeLiquidityCustom(address,uint256,uint256[],bool,bytes)",
            new address[](1),
            string.concat("Remove Liquidity custom from ", pool.name()),
            getAddress(sourceChain, "rawDataDecoderAndSanitizer")
        );
        leafs[leafIndex].argumentAddresses[0] = _pool;

        if (hasEth) {
            unchecked {
                leafIndex++;
            }
            leafs[leafIndex] = ManageLeaf(
                getAddress(sourceChain, "balancerV3Router"),
                true,
                "removeLiquidityCustom(address,uint256,uint256[],bool,bytes)",
                new address[](1),
                string.concat("Remove Liquidity custom from ", pool.name()),
                getAddress(sourceChain, "rawDataDecoderAndSanitizer")
            );
            leafs[leafIndex].argumentAddresses[0] = _pool;
        }

        unchecked {
            leafIndex++;
        }
        leafs[leafIndex] = ManageLeaf(
            getAddress(sourceChain, "balancerV3Router"),
            false,
            "removeLiquidityRecovery(address,uint256,uint256[])",
            new address[](1),
            string.concat("Remove Liquidity in recovery mode from ", pool.name()),
            getAddress(sourceChain, "rawDataDecoderAndSanitizer")
        );
        leafs[leafIndex].argumentAddresses[0] = _pool;

        if (gauge != address(0)) {
            _addCurveGaugeLeafs(leafs, gauge);
        }
    }

    function _addBalancerV3SwapLeafs(ManageLeaf[] memory leafs, address _pool, bool hasEth) internal {
        address[] memory tokens =
            IVaultExplorer(getAddress(sourceChain, "balancerV3VaultExplorer")).getPoolTokens(_pool);

        IBalancerV3Pool pool = IBalancerV3Pool(_pool);

        //if the pool as WETH, you can use native eth and wrap it

        //I think the router uses permit2, but will double check
        uint256 length = tokens.length;
        for (uint256 i = 0; i < length; ++i) {
            //unchecked {
            //    leafIndex++;
            //}

            //leafs[leafIndex] = ManageLeaf(
            //    address(tokens[i]),
            //    false,
            //    "approve(address,uint256)",
            //    new address[](1),
            //    string.concat("Approve BalancerV3 Vault to spend ", ERC20(tokens[i]).symbol()),
            //    getAddress(sourceChain, "rawDataDecoderAndSanitizer")
            //);
            //leafs[leafIndex].argumentAddresses[0] = getAddress(sourceChain, "balancerV3Vault");

            unchecked {
                leafIndex++;
            }
            leafs[leafIndex] = ManageLeaf(
                address(tokens[i]),
                false,
                "approve(address,uint256)",
                new address[](1),
                string.concat("Approve Permit2 to spend ", ERC20(tokens[i]).symbol()),
                getAddress(sourceChain, "rawDataDecoderAndSanitizer")
            );
            leafs[leafIndex].argumentAddresses[0] = getAddress(sourceChain, "permit2");
            ownerToTokenToSpenderToApprovalInTree[getAddress(sourceChain, "boringVault")][address(tokens[i])][getAddress(
                sourceChain, "permit2"
            )] = true;

            //use permit2 to approve router
            unchecked {
                leafIndex++;
            }
            leafs[leafIndex] = ManageLeaf(
                getAddress(sourceChain, "permit2"),
                false,
                "approve(address,address,uint160,uint48)",
                new address[](2),
                string.concat("Use Permit2 to approve ", pool.name(), " to spend ", ERC20(tokens[i]).symbol()),
                getAddress(sourceChain, "rawDataDecoderAndSanitizer")
            );
            leafs[leafIndex].argumentAddresses[0] = tokens[i];
            leafs[leafIndex].argumentAddresses[1] = getAddress(sourceChain, "balancerV3Router");
        }

        unchecked {
            leafIndex++;
        }
        leafs[leafIndex] = ManageLeaf(
            getAddress(sourceChain, "balancerV3Router"),
            false,
            "swapSingleTokenExactIn(address,address,address,uint256,uint256,uint256,bool,bytes)",
            new address[](1),
            string.concat("Swap tokens using ", ERC20(_pool).name()),
            getAddress(sourceChain, "rawDataDecoderAndSanitizer")
        );
        leafs[leafIndex].argumentAddresses[0] = _pool;
        //leafs[leafIndex].argumentAddresses[1] = tokens[0]; //token0
        //leafs[leafIndex].argumentAddresses[2] = tokens[1]; //token1...tokenN

        if (hasEth) {
            unchecked {
                leafIndex++;
            }
            leafs[leafIndex] = ManageLeaf(
                getAddress(sourceChain, "balancerV3Router"),
                true,
                "swapSingleTokenExactIn(address,address,address,uint256,uint256,uint256,bool,bytes)",
                new address[](1),
                string.concat("Swap tokens using ", ERC20(_pool).name()),
                getAddress(sourceChain, "rawDataDecoderAndSanitizer")
            );
            leafs[leafIndex].argumentAddresses[0] = _pool;
        }

        unchecked {
            leafIndex++;
        }
        leafs[leafIndex] = ManageLeaf(
            getAddress(sourceChain, "balancerV3Router"),
            false,
            "swapSingleTokenExactOut(address,address,address,uint256,uint256,uint256,bool,bytes)",
            new address[](1),
            string.concat("Swap tokens using ", ERC20(_pool).name()),
            getAddress(sourceChain, "rawDataDecoderAndSanitizer")
        );
        leafs[leafIndex].argumentAddresses[0] = _pool;
        //leafs[leafIndex].argumentAddresses[1] = tokens[0]; //token0
        //leafs[leafIndex].argumentAddresses[2] = tokens[1]; //token1...tokenN

        if (hasEth) {
            unchecked {
                leafIndex++;
            }
            leafs[leafIndex] = ManageLeaf(
                getAddress(sourceChain, "balancerV3Router"),
                false,
                "swapSingleTokenExactOut(address,address,address,uint256,uint256,uint256,bool,bytes)",
                new address[](1),
                string.concat("Swap tokens using ", ERC20(_pool).name()),
                getAddress(sourceChain, "rawDataDecoderAndSanitizer")
            );
            leafs[leafIndex].argumentAddresses[0] = _pool;
        }
    }

    // ========================================= Aura =========================================

    function _addAuraLeafs(ManageLeaf[] memory leafs, address auraDeposit) internal {
        ERC4626 auraVault = ERC4626(auraDeposit);
        ERC20 bpt = auraVault.asset();

        // Approve vault to spend BPT.
        if (!ownerToTokenToSpenderToApprovalInTree[getAddress(sourceChain, "boringVault")][address(bpt)][auraDeposit]) {
            unchecked {
                leafIndex++;
            }
            leafs[leafIndex] = ManageLeaf(
                address(bpt),
                false,
                "approve(address,uint256)",
                new address[](1),
                string.concat("Approve ", auraVault.symbol(), " to spend ", bpt.symbol()),
                getAddress(sourceChain, "rawDataDecoderAndSanitizer")
            );
            leafs[leafIndex].argumentAddresses[0] = auraDeposit;
            ownerToTokenToSpenderToApprovalInTree[getAddress(sourceChain, "boringVault")][address(bpt)][auraDeposit] =
                true;
        }

        // Deposit BPT into Aura vault.
        unchecked {
            leafIndex++;
        }
        leafs[leafIndex] = ManageLeaf(
            auraDeposit,
            false,
            "deposit(uint256,address)",
            new address[](1),
            string.concat("Deposit ", bpt.symbol(), " into ", auraVault.symbol()),
            getAddress(sourceChain, "rawDataDecoderAndSanitizer")
        );
        leafs[leafIndex].argumentAddresses[0] = getAddress(sourceChain, "boringVault");

        // Withdraw BPT from Aura vault.
        unchecked {
            leafIndex++;
        }
        leafs[leafIndex] = ManageLeaf(
            auraDeposit,
            false,
            "withdraw(uint256,address,address)",
            new address[](2),
            string.concat("Withdraw ", bpt.symbol(), " from ", auraVault.symbol()),
            getAddress(sourceChain, "rawDataDecoderAndSanitizer")
        );
        leafs[leafIndex].argumentAddresses[0] = getAddress(sourceChain, "boringVault");
        leafs[leafIndex].argumentAddresses[1] = getAddress(sourceChain, "boringVault");

        // Call getReward.
        unchecked {
            leafIndex++;
        }
        leafs[leafIndex] = ManageLeaf(
            auraDeposit,
            false,
            "getReward(address,bool)",
            new address[](1),
            string.concat("Get rewards from ", auraVault.symbol()),
            getAddress(sourceChain, "rawDataDecoderAndSanitizer")
        );
        leafs[leafIndex].argumentAddresses[0] = getAddress(sourceChain, "boringVault");
    }

    // ========================================= MorphoBlue =========================================

    function _addMorphoBlueSupplyLeafs(ManageLeaf[] memory leafs, bytes32 marketId) internal {
        IMB.MarketParams memory marketParams = IMB(getAddress(sourceChain, "morphoBlue")).idToMarketParams(marketId);
        ERC20 loanToken = ERC20(marketParams.loanToken);
        ERC20 collateralToken = ERC20(marketParams.collateralToken);
        uint256 leftSideLLTV = marketParams.lltv / 1e16;
        uint256 rightSideLLTV = (marketParams.lltv / 1e14) % 100;
        string memory morphoBlueMarketName = string.concat(
            "MorphoBlue ",
            collateralToken.symbol(),
            "/",
            loanToken.symbol(),
            " ",
            vm.toString(leftSideLLTV),
            ".",
            vm.toString(rightSideLLTV),
            " LLTV market"
        );
        // Add approval leaf if not already added
        if (
            !ownerToTokenToSpenderToApprovalInTree[getAddress(sourceChain, "boringVault")][marketParams.loanToken][getAddress(
                sourceChain, "morphoBlue"
            )]
        ) {
            unchecked {
                leafIndex++;
            }
            leafs[leafIndex] = ManageLeaf(
                marketParams.loanToken,
                false,
                "approve(address,uint256)",
                new address[](1),
                string.concat("Approve MorhoBlue to spend ", loanToken.symbol()),
                getAddress(sourceChain, "rawDataDecoderAndSanitizer")
            );
            leafs[leafIndex].argumentAddresses[0] = getAddress(sourceChain, "morphoBlue");
            ownerToTokenToSpenderToApprovalInTree[getAddress(sourceChain, "boringVault")][marketParams.loanToken][getAddress(
                sourceChain, "morphoBlue"
            )] = true;
        }
        unchecked {
            leafIndex++;
        }
        leafs[leafIndex] = ManageLeaf(
            getAddress(sourceChain, "morphoBlue"),
            false,
            "supply((address,address,address,address,uint256),uint256,uint256,address,bytes)",
            new address[](5),
            string.concat("Supply ", loanToken.symbol(), " to ", morphoBlueMarketName),
            getAddress(sourceChain, "rawDataDecoderAndSanitizer")
        );
        leafs[leafIndex].argumentAddresses[0] = marketParams.loanToken;
        leafs[leafIndex].argumentAddresses[1] = marketParams.collateralToken;
        leafs[leafIndex].argumentAddresses[2] = marketParams.oracle;
        leafs[leafIndex].argumentAddresses[3] = marketParams.irm;
        leafs[leafIndex].argumentAddresses[4] = getAddress(sourceChain, "boringVault");
        unchecked {
            leafIndex++;
        }
        leafs[leafIndex] = ManageLeaf(
            getAddress(sourceChain, "morphoBlue"),
            false,
            "withdraw((address,address,address,address,uint256),uint256,uint256,address,address)",
            new address[](6),
            string.concat("Withdraw ", loanToken.symbol(), " from ", morphoBlueMarketName),
            getAddress(sourceChain, "rawDataDecoderAndSanitizer")
        );
        leafs[leafIndex].argumentAddresses[0] = marketParams.loanToken;
        leafs[leafIndex].argumentAddresses[1] = marketParams.collateralToken;
        leafs[leafIndex].argumentAddresses[2] = marketParams.oracle;
        leafs[leafIndex].argumentAddresses[3] = marketParams.irm;
        leafs[leafIndex].argumentAddresses[4] = getAddress(sourceChain, "boringVault");
        leafs[leafIndex].argumentAddresses[5] = getAddress(sourceChain, "boringVault");
    }

    function _addMorphoBlueCollateralLeafs(ManageLeaf[] memory leafs, bytes32 marketId) internal {
        IMB.MarketParams memory marketParams = IMB(getAddress(sourceChain, "morphoBlue")).idToMarketParams(marketId);
        ERC20 loanToken = ERC20(marketParams.loanToken);
        ERC20 collateralToken = ERC20(marketParams.collateralToken);
        uint256 leftSideLLTV = marketParams.lltv / 1e16;
        uint256 rightSideLLTV = (marketParams.lltv / 1e14) % 100;
        string memory morphoBlueMarketName = string.concat(
            "MorphoBlue ",
            collateralToken.symbol(),
            "/",
            loanToken.symbol(),
            " ",
            vm.toString(leftSideLLTV),
            ".",
            vm.toString(rightSideLLTV),
            " LLTV market"
        );
        // Approve MorphoBlue to spend collateral.
        if (
            !ownerToTokenToSpenderToApprovalInTree[getAddress(sourceChain, "boringVault")][marketParams.collateralToken][getAddress(
                sourceChain, "morphoBlue"
            )]
        ) {
            unchecked {
                leafIndex++;
            }
            leafs[leafIndex] = ManageLeaf(
                marketParams.collateralToken,
                false,
                "approve(address,uint256)",
                new address[](1),
                string.concat("Approve MorhoBlue to spend ", collateralToken.symbol()),
                getAddress(sourceChain, "rawDataDecoderAndSanitizer")
            );
            leafs[leafIndex].argumentAddresses[0] = getAddress(sourceChain, "morphoBlue");
            ownerToTokenToSpenderToApprovalInTree[getAddress(sourceChain, "boringVault")][marketParams.collateralToken][getAddress(
                sourceChain, "morphoBlue"
            )] = true;
        }
        // Approve morpho blue to spend loan token.
        if (
            !ownerToTokenToSpenderToApprovalInTree[getAddress(sourceChain, "boringVault")][marketParams.collateralToken][getAddress(
                sourceChain, "morphoBlue"
            )]
        ) {
            unchecked {
                leafIndex++;
            }
            leafs[leafIndex] = ManageLeaf(
                marketParams.loanToken,
                false,
                "approve(address,uint256)",
                new address[](1),
                string.concat("Approve MorhoBlue to spend ", loanToken.symbol()),
                getAddress(sourceChain, "rawDataDecoderAndSanitizer")
            );
            leafs[leafIndex].argumentAddresses[0] = getAddress(sourceChain, "morphoBlue");
            ownerToTokenToSpenderToApprovalInTree[getAddress(sourceChain, "boringVault")][marketParams.loanToken][getAddress(
                sourceChain, "morphoBlue"
            )] = true;
        }
        // Supply collateral to MorphoBlue.
        unchecked {
            leafIndex++;
        }
        leafs[leafIndex] = ManageLeaf(
            getAddress(sourceChain, "morphoBlue"),
            false,
            "supplyCollateral((address,address,address,address,uint256),uint256,address,bytes)",
            new address[](5),
            string.concat("Supply ", collateralToken.symbol(), " to ", morphoBlueMarketName),
            getAddress(sourceChain, "rawDataDecoderAndSanitizer")
        );
        leafs[leafIndex].argumentAddresses[0] = marketParams.loanToken;
        leafs[leafIndex].argumentAddresses[1] = marketParams.collateralToken;
        leafs[leafIndex].argumentAddresses[2] = marketParams.oracle;
        leafs[leafIndex].argumentAddresses[3] = marketParams.irm;
        leafs[leafIndex].argumentAddresses[4] = getAddress(sourceChain, "boringVault");

        // Borrow loan token from MorphoBlue.
        unchecked {
            leafIndex++;
        }
        leafs[leafIndex] = ManageLeaf(
            getAddress(sourceChain, "morphoBlue"),
            false,
            "borrow((address,address,address,address,uint256),uint256,uint256,address,address)",
            new address[](6),
            string.concat("Borrow ", loanToken.symbol(), " from ", morphoBlueMarketName),
            getAddress(sourceChain, "rawDataDecoderAndSanitizer")
        );
        leafs[leafIndex].argumentAddresses[0] = marketParams.loanToken;
        leafs[leafIndex].argumentAddresses[1] = marketParams.collateralToken;
        leafs[leafIndex].argumentAddresses[2] = marketParams.oracle;
        leafs[leafIndex].argumentAddresses[3] = marketParams.irm;
        leafs[leafIndex].argumentAddresses[4] = getAddress(sourceChain, "boringVault");
        leafs[leafIndex].argumentAddresses[5] = getAddress(sourceChain, "boringVault");

        // Repay loan token to MorphoBlue.
        unchecked {
            leafIndex++;
        }
        leafs[leafIndex] = ManageLeaf(
            getAddress(sourceChain, "morphoBlue"),
            false,
            "repay((address,address,address,address,uint256),uint256,uint256,address,bytes)",
            new address[](5),
            string.concat("Repay ", loanToken.symbol(), " to ", morphoBlueMarketName),
            getAddress(sourceChain, "rawDataDecoderAndSanitizer")
        );
        leafs[leafIndex].argumentAddresses[0] = marketParams.loanToken;
        leafs[leafIndex].argumentAddresses[1] = marketParams.collateralToken;
        leafs[leafIndex].argumentAddresses[2] = marketParams.oracle;
        leafs[leafIndex].argumentAddresses[3] = marketParams.irm;
        leafs[leafIndex].argumentAddresses[4] = getAddress(sourceChain, "boringVault");

        // Withdraw collateral from MorphoBlue.
        unchecked {
            leafIndex++;
        }
        leafs[leafIndex] = ManageLeaf(
            getAddress(sourceChain, "morphoBlue"),
            false,
            "withdrawCollateral((address,address,address,address,uint256),uint256,address,address)",
            new address[](6),
            string.concat("Withdraw ", collateralToken.symbol(), " from ", morphoBlueMarketName),
            getAddress(sourceChain, "rawDataDecoderAndSanitizer")
        );
        leafs[leafIndex].argumentAddresses[0] = marketParams.loanToken;
        leafs[leafIndex].argumentAddresses[1] = marketParams.collateralToken;
        leafs[leafIndex].argumentAddresses[2] = marketParams.oracle;
        leafs[leafIndex].argumentAddresses[3] = marketParams.irm;
        leafs[leafIndex].argumentAddresses[4] = getAddress(sourceChain, "boringVault");
        leafs[leafIndex].argumentAddresses[5] = getAddress(sourceChain, "boringVault");
    }

    function _addMorphoRewardWrapperLeafs(ManageLeaf[] memory leafs) internal {
        address legacyToken = getAddress(sourceChain, "legacyMorpho");
        address newToken = getAddress(sourceChain, "newMorpho");
        address wrapper = getAddress(sourceChain, "morphoRewardsWrapper");
        // Approve morpho rewards wrapper to spend legacy morpho.
        unchecked {
            leafIndex++;
        }
        leafs[leafIndex] = ManageLeaf(
            legacyToken,
            false,
            "approve(address,uint256)",
            new address[](1),
            "Approve morpho rewards wrapper to spend legacy morpho",
            getAddress(sourceChain, "rawDataDecoderAndSanitizer")
        );
        leafs[leafIndex].argumentAddresses[0] = getAddress(sourceChain, "morphoRewardsWrapper");

        // Approve morpho rewards wrapper to spend new morpho.
        unchecked {
            leafIndex++;
        }
        leafs[leafIndex] = ManageLeaf(
            newToken,
            false,
            "approve(address,uint256)",
            new address[](1),
            "Approve morpho rewards wrapper to spend new morpho",
            getAddress(sourceChain, "rawDataDecoderAndSanitizer")
        );
        leafs[leafIndex].argumentAddresses[0] = getAddress(sourceChain, "morphoRewardsWrapper");

        // Wrapping
        unchecked {
            leafIndex++;
        }
        leafs[leafIndex] = ManageLeaf(
            wrapper,
            false,
            "depositFor(address,uint256)",
            new address[](1),
            "Wrap legacy morpho for new morpho",
            getAddress(sourceChain, "rawDataDecoderAndSanitizer")
        );
        leafs[leafIndex].argumentAddresses[0] = getAddress(sourceChain, "boringVault");

        // Unwrapping
        unchecked {
            leafIndex++;
        }
        leafs[leafIndex] = ManageLeaf(
            wrapper,
            false,
            "withdrawTo(address,uint256)",
            new address[](1),
            "Unwrap new morpho for legacy morpho",
            getAddress(sourceChain, "rawDataDecoderAndSanitizer")
        );
        leafs[leafIndex].argumentAddresses[0] = getAddress(sourceChain, "boringVault");
    }

    function _addMorphoRewardMerkleClaimerLeafs(ManageLeaf[] memory leafs, address universalRewardsDistributor)
        internal
    {
        // Claim morpho rewards.
        unchecked {
            leafIndex++;
        }
        leafs[leafIndex] = ManageLeaf(
            universalRewardsDistributor,
            false,
            "claim(address,address,uint256,bytes32[])",
            new address[](1),
            "Claim morpho rewards",
            getAddress(sourceChain, "rawDataDecoderAndSanitizer")
        );
        leafs[leafIndex].argumentAddresses[0] = getAddress(sourceChain, "boringVault");
    }

    // ========================================= ERC4626 =========================================

    function _addERC4626Leafs(ManageLeaf[] memory leafs, ERC4626 vault) internal {
        ERC20 asset = vault.asset();
        // Approvals
        unchecked {
            leafIndex++;
        }
        leafs[leafIndex] = ManageLeaf(
            address(asset),
            false,
            "approve(address,uint256)",
            new address[](1),
            string.concat("Approve ", vault.symbol(), " to spend ", asset.symbol()),
            getAddress(sourceChain, "rawDataDecoderAndSanitizer")
        );
        leafs[leafIndex].argumentAddresses[0] = address(vault);
        // Depositing
        unchecked {
            leafIndex++;
        }
        leafs[leafIndex] = ManageLeaf(
            address(vault),
            false,
            "deposit(uint256,address)",
            new address[](1),
            string.concat("Deposit ", asset.symbol(), " for ", vault.symbol()),
            getAddress(sourceChain, "rawDataDecoderAndSanitizer")
        );
        leafs[leafIndex].argumentAddresses[0] = getAddress(sourceChain, "boringVault");
        // Withdrawing
        unchecked {
            leafIndex++;
        }
        leafs[leafIndex] = ManageLeaf(
            address(vault),
            false,
            "withdraw(uint256,address,address)",
            new address[](2),
            string.concat("Withdraw ", asset.symbol(), " from ", vault.symbol()),
            getAddress(sourceChain, "rawDataDecoderAndSanitizer")
        );
        leafs[leafIndex].argumentAddresses[0] = getAddress(sourceChain, "boringVault");
        leafs[leafIndex].argumentAddresses[1] = getAddress(sourceChain, "boringVault");

        // Minting
        unchecked {
            leafIndex++;
        }
        leafs[leafIndex] = ManageLeaf(
            address(vault),
            false,
            "mint(uint256,address)",
            new address[](1),
            string.concat("Mint ", vault.symbol(), " using ", asset.symbol()),
            getAddress(sourceChain, "rawDataDecoderAndSanitizer")
        );
        leafs[leafIndex].argumentAddresses[0] = getAddress(sourceChain, "boringVault");

        // Redeeming
        unchecked {
            leafIndex++;
        }
        leafs[leafIndex] = ManageLeaf(
            address(vault),
            false,
            "redeem(uint256,address,address)",
            new address[](2),
            string.concat("Redeem ", vault.symbol(), " for ", asset.symbol()),
            getAddress(sourceChain, "rawDataDecoderAndSanitizer")
        );
        leafs[leafIndex].argumentAddresses[0] = getAddress(sourceChain, "boringVault");
        leafs[leafIndex].argumentAddresses[1] = getAddress(sourceChain, "boringVault");
    }

    function _addERC4626SubaccountLeafs(ManageLeaf[] memory leafs, ERC4626 vault, address subaccount) internal {
        ERC20 asset = vault.asset();
        // Approvals
        unchecked {
            leafIndex++;
        }
        leafs[leafIndex] = ManageLeaf(
            address(asset),
            false,
            "approve(address,uint256)",
            new address[](1),
            string.concat("Approve ", vault.symbol(), " to spend ", asset.symbol()),
            getAddress(sourceChain, "rawDataDecoderAndSanitizer")
        );
        leafs[leafIndex].argumentAddresses[0] = address(vault);
        // Depositing
        unchecked {
            leafIndex++;
        }
        leafs[leafIndex] = ManageLeaf(
            address(vault),
            false,
            "deposit(uint256,address)",
            new address[](1),
            string.concat("Deposit ", asset.symbol(), " for ", vault.symbol(), " for ", vm.toString(subaccount)),
            getAddress(sourceChain, "rawDataDecoderAndSanitizer")
        );
        leafs[leafIndex].argumentAddresses[0] = subaccount;
        // Withdrawing
        unchecked {
            leafIndex++;
        }
        leafs[leafIndex] = ManageLeaf(
            address(vault),
            false,
            "withdraw(uint256,address,address)",
            new address[](2),
            string.concat("Withdraw ", asset.symbol(), " from ", vault.symbol(), " for ", vm.toString(subaccount)),
            getAddress(sourceChain, "rawDataDecoderAndSanitizer")
        );
        leafs[leafIndex].argumentAddresses[0] = getAddress(sourceChain, "boringVault");
        leafs[leafIndex].argumentAddresses[1] = subaccount;

        // Minting
        unchecked {
            leafIndex++;
        }
        leafs[leafIndex] = ManageLeaf(
            address(vault),
            false,
            "mint(uint256,address)",
            new address[](1),
            string.concat("Mint ", vault.symbol(), " using ", asset.symbol(), " for ", vm.toString(subaccount)),
            getAddress(sourceChain, "rawDataDecoderAndSanitizer")
        );
        leafs[leafIndex].argumentAddresses[0] = subaccount;

        // Redeeming
        unchecked {
            leafIndex++;
        }
        leafs[leafIndex] = ManageLeaf(
            address(vault),
            false,
            "redeem(uint256,address,address)",
            new address[](2),
            string.concat("Redeem ", vault.symbol(), " for ", asset.symbol(), " for ", vm.toString(subaccount)),
            getAddress(sourceChain, "rawDataDecoderAndSanitizer")
        );
        leafs[leafIndex].argumentAddresses[0] = getAddress(sourceChain, "boringVault");
        leafs[leafIndex].argumentAddresses[1] = subaccount;
    }

    // ========================================= Vault Craft =========================================

    function _addVaultCraftLeafs(ManageLeaf[] memory leafs, ERC4626 vault, address gauge) internal {
        _addERC4626Leafs(leafs, vault);

        // Add leafs for gauge.
        // Approve gauge to spend vault share.
        unchecked {
            leafIndex++;
        }
        leafs[leafIndex] = ManageLeaf(
            address(vault),
            false,
            "approve(address,uint256)",
            new address[](1),
            string.concat("Approve ", vault.symbol(), " gauge to spend", vault.symbol()),
            getAddress(sourceChain, "rawDataDecoderAndSanitizer")
        );
        leafs[leafIndex].argumentAddresses[0] = gauge;

        // Deposit vault share into gauge.
        unchecked {
            leafIndex++;
        }
        leafs[leafIndex] = ManageLeaf(
            gauge,
            false,
            "deposit(uint256,address)",
            new address[](1),
            string.concat("Deposit ", vault.symbol(), " share into gauge"),
            getAddress(sourceChain, "rawDataDecoderAndSanitizer")
        );
        leafs[leafIndex].argumentAddresses[0] = getAddress(sourceChain, "boringVault");

        // Withdraw vault share from gauge.
        unchecked {
            leafIndex++;
        }
        leafs[leafIndex] = ManageLeaf(
            gauge,
            false,
            "withdraw(uint256)",
            new address[](0),
            string.concat("Withdraw ", vault.symbol(), " share from gauge"),
            getAddress(sourceChain, "rawDataDecoderAndSanitizer")
        );

        // Claim rewards from gauge.
        unchecked {
            leafIndex++;
        }
        leafs[leafIndex] = ManageLeaf(
            gauge,
            false,
            "claim_rewards(address)",
            new address[](1),
            string.concat("Claim rewards from gauge"),
            getAddress(sourceChain, "rawDataDecoderAndSanitizer")
        );
        leafs[leafIndex].argumentAddresses[0] = getAddress(sourceChain, "boringVault");
    }

    // ========================================= Gearbox =========================================

    function _addGearboxLeafs(ManageLeaf[] memory leafs, ERC4626 dieselVault, address dieselStaking) internal {
        _addERC4626Leafs(leafs, dieselVault);
        string memory dieselVaultSymbol = dieselVault.symbol();
        unchecked {
            leafIndex++;
        }
        leafs[leafIndex] = ManageLeaf(
            address(dieselVault),
            false,
            "approve(address,uint256)",
            new address[](1),
            string.concat("Approve s", dieselVaultSymbol, " to spend ", dieselVaultSymbol),
            getAddress(sourceChain, "rawDataDecoderAndSanitizer")
        );
        leafs[leafIndex].argumentAddresses[0] = dieselStaking;
        unchecked {
            leafIndex++;
        }
        leafs[leafIndex] = ManageLeaf(
            dieselStaking,
            false,
            "deposit(uint256)",
            new address[](0),
            string.concat("Deposit ", dieselVaultSymbol, " for s", dieselVaultSymbol),
            getAddress(sourceChain, "rawDataDecoderAndSanitizer")
        );
        unchecked {
            leafIndex++;
        }
        leafs[leafIndex] = ManageLeaf(
            dieselStaking,
            false,
            "withdraw(uint256)",
            new address[](0),
            string.concat("Withdraw ", dieselVaultSymbol, " from s", dieselVaultSymbol),
            getAddress(sourceChain, "rawDataDecoderAndSanitizer")
        );
        unchecked {
            leafIndex++;
        }
        leafs[leafIndex] = ManageLeaf(
            dieselStaking,
            false,
            "claim()",
            new address[](0),
            string.concat("Claim rewards from s", dieselVaultSymbol),
            getAddress(sourceChain, "rawDataDecoderAndSanitizer")
        );
    }

    // ========================================= EIGEN LAYER LST =========================================

    function _addLeafsForEigenLayerLST(
        ManageLeaf[] memory leafs,
        address lst,
        address strategy,
        address _strategyManager,
        address _delegationManager,
        address operator,
        address rewardsContract,
        address claimerFor
    ) internal {
        // Approvals.
        unchecked {
            leafIndex++;
        }
        leafs[leafIndex] = ManageLeaf(
            lst,
            false,
            "approve(address,uint256)",
            new address[](1),
            string.concat("Approve Eigen Layer Strategy Manager to spend ", ERC20(lst).symbol()),
            getAddress(sourceChain, "rawDataDecoderAndSanitizer")
        );
        leafs[leafIndex].argumentAddresses[0] = _strategyManager;
        ownerToTokenToSpenderToApprovalInTree[getAddress(sourceChain, "boringVault")][lst][_strategyManager] = true;
        // Depositing.
        unchecked {
            leafIndex++;
        }
        leafs[leafIndex] = ManageLeaf(
            _strategyManager,
            false,
            "depositIntoStrategy(address,address,uint256)",
            new address[](2),
            string.concat("Deposit ", ERC20(lst).symbol(), " into Eigen Layer Strategy Manager"),
            getAddress(sourceChain, "rawDataDecoderAndSanitizer")
        );
        leafs[leafIndex].argumentAddresses[0] = strategy;
        leafs[leafIndex].argumentAddresses[1] = lst;
        // Request withdraw.
        unchecked {
            leafIndex++;
        }
        leafs[leafIndex] = ManageLeaf(
            _delegationManager,
            false,
            "queueWithdrawals((address[],uint256[],address)[])",
            new address[](2),
            string.concat("Request withdraw of ", ERC20(lst).symbol(), " from Eigen Layer Delegation Manager"),
            getAddress(sourceChain, "rawDataDecoderAndSanitizer")
        );
        leafs[leafIndex].argumentAddresses[0] = strategy;
        leafs[leafIndex].argumentAddresses[1] = getAddress(sourceChain, "boringVault");
        // Complete withdraw.
        unchecked {
            leafIndex++;
        }
        leafs[leafIndex] = ManageLeaf(
            _delegationManager,
            false,
            "completeQueuedWithdrawals((address,address,address,uint256,uint32,address[],uint256[])[],address[][],uint256[],bool[])",
            new address[](5),
            string.concat("Complete withdraw of ", ERC20(lst).symbol(), " from Eigen Layer Delegation Manager"),
            getAddress(sourceChain, "rawDataDecoderAndSanitizer")
        );
        leafs[leafIndex].argumentAddresses[0] = getAddress(sourceChain, "boringVault");
        leafs[leafIndex].argumentAddresses[1] = address(0);
        leafs[leafIndex].argumentAddresses[2] = getAddress(sourceChain, "boringVault");
        leafs[leafIndex].argumentAddresses[3] = strategy;
        leafs[leafIndex].argumentAddresses[4] = lst;

        // Delegation.
        unchecked {
            leafIndex++;
        }
        leafs[leafIndex] = ManageLeaf(
            _delegationManager,
            false,
            "delegateTo(address,(bytes,uint256),bytes32)",
            new address[](1),
            string.concat("Delegate to ", vm.toString(operator)),
            getAddress(sourceChain, "rawDataDecoderAndSanitizer")
        );
        leafs[leafIndex].argumentAddresses[0] = operator;

        // Undelegate
        unchecked {
            leafIndex++;
        }
        leafs[leafIndex] = ManageLeaf(
            _delegationManager,
            false,
            "undelegate(address)",
            new address[](1),
            string.concat("Undelegate from ", vm.toString(operator)),
            getAddress(sourceChain, "rawDataDecoderAndSanitizer")
        );
        leafs[leafIndex].argumentAddresses[0] = getAddress(sourceChain, "boringVault");

        // Handle reward claiming.
        if (claimerFor != address(0)) {
            // Add setClaimerFor leaf.
            unchecked {
                leafIndex++;
            }
            leafs[leafIndex] = ManageLeaf(
                rewardsContract,
                false,
                "setClaimerFor(address)",
                new address[](1),
                string.concat("Set rewards claimer to ", vm.toString(claimerFor)),
                getAddress(sourceChain, "rawDataDecoderAndSanitizer")
            );
            leafs[leafIndex].argumentAddresses[0] = claimerFor;
        }

        // Add processClaim leaf.
        unchecked {
            leafIndex++;
        }
        leafs[leafIndex] = ManageLeaf(
            rewardsContract,
            false,
            "processClaim((uint32,uint32,bytes,(address,bytes32),uint32[],bytes[],(address,uint256)[]),address)",
            new address[](1),
            string.concat("Process claim for EIGEN Rewards"),
            getAddress(sourceChain, "rawDataDecoderAndSanitizer")
        );
        leafs[leafIndex].argumentAddresses[0] = getAddress(sourceChain, "boringVault");
    }

    // ========================================= Swell Simple Staking =========================================

    function _addSwellSimpleStakingLeafs(ManageLeaf[] memory leafs, address asset, address _swellSimpleStaking)
        internal
    {
        // Approval
        if (!ownerToTokenToSpenderToApprovalInTree[getAddress(sourceChain, "boringVault")][asset][_swellSimpleStaking])
        {
            unchecked {
                leafIndex++;
            }
            leafs[leafIndex] = ManageLeaf(
                asset,
                false,
                "approve(address,uint256)",
                new address[](1),
                string.concat("Approve Swell Simple Staking to spend ", ERC20(asset).symbol()),
                getAddress(sourceChain, "rawDataDecoderAndSanitizer")
            );
            leafs[leafIndex].argumentAddresses[0] = _swellSimpleStaking;
            ownerToTokenToSpenderToApprovalInTree[getAddress(sourceChain, "boringVault")][asset][_swellSimpleStaking] =
                true;
        }
        // deposit
        unchecked {
            leafIndex++;
        }
        leafs[leafIndex] = ManageLeaf(
            _swellSimpleStaking,
            false,
            "deposit(address,uint256,address)",
            new address[](2),
            string.concat("Deposit ", ERC20(asset).symbol(), " into Swell Simple Staking"),
            getAddress(sourceChain, "rawDataDecoderAndSanitizer")
        );
        leafs[leafIndex].argumentAddresses[0] = asset;
        leafs[leafIndex].argumentAddresses[1] = getAddress(sourceChain, "boringVault");
        // withdraw
        unchecked {
            leafIndex++;
        }
        leafs[leafIndex] = ManageLeaf(
            _swellSimpleStaking,
            false,
            "withdraw(address,uint256,address)",
            new address[](2),
            string.concat("Withdraw ", ERC20(asset).symbol(), " from Swell Simple Staking"),
            getAddress(sourceChain, "rawDataDecoderAndSanitizer")
        );
        leafs[leafIndex].argumentAddresses[0] = asset;
        leafs[leafIndex].argumentAddresses[1] = getAddress(sourceChain, "boringVault");
    }

    // ========================================= Hyperlane =========================================

    function _addLeafsForHyperlane(
        ManageLeaf[] memory leafs,
        uint32 destinationDomain,
        bytes32 recipient,
        ERC20 asset,
        address hyperlaneTokenRouter
    ) internal {
        // Approve hyperlane contract to spend asset.
        unchecked {
            leafIndex++;
        }
        leafs[leafIndex] = ManageLeaf(
            address(asset),
            false,
            "approve(address,uint256)",
            new address[](1),
            string.concat("Approve Hyperlane Token Router to spend ", asset.symbol()),
            getAddress(sourceChain, "rawDataDecoderAndSanitizer")
        );
        leafs[leafIndex].argumentAddresses[0] = hyperlaneTokenRouter;

        // Call transferRemote on hyperlaneTokenRouter
        address recipient0 = address(bytes20(bytes16(recipient)));
        address recipient1 = address(bytes20(bytes16(recipient << 128)));
        unchecked {
            leafIndex++;
        }
        leafs[leafIndex] = ManageLeaf(
            hyperlaneTokenRouter,
            true,
            "transferRemote(uint32,bytes32,uint256)",
            new address[](3),
            string.concat(
                "Bridge ", asset.symbol(), " to ", vm.toString(destinationDomain), " via Hyperlane Token Router"
            ),
            getAddress(sourceChain, "rawDataDecoderAndSanitizer")
        );
        leafs[leafIndex].argumentAddresses[0] = address(uint160(destinationDomain));
        leafs[leafIndex].argumentAddresses[1] = recipient0;
        leafs[leafIndex].argumentAddresses[2] = recipient1;
    }

    // ========================================= Corn Staking =========================================

    function _addLeafsForCornStaking(ManageLeaf[] memory leafs, ERC20[] memory assets) internal {
        for (uint256 i; i < assets.length; ++i) {
            // Approve cornSilo to spend asset.
            unchecked {
                leafIndex++;
            }
            leafs[leafIndex] = ManageLeaf(
                address(assets[i]),
                false,
                "approve(address,uint256)",
                new address[](1),
                string.concat("Approve Corn Silo to spend ", assets[i].symbol()),
                getAddress(sourceChain, "rawDataDecoderAndSanitizer")
            );
            leafs[leafIndex].argumentAddresses[0] = getAddress(sourceChain, "cornSilo");

            if (address(assets[i]) == getAddress(sourceChain, "WBTC")) {
                // Need to add special bitcorn leafs.
                unchecked {
                    leafIndex++;
                }
                leafs[leafIndex] = ManageLeaf(
                    getAddress(sourceChain, "cornSilo"),
                    false,
                    "mintAndDepositBitcorn(uint256)",
                    new address[](0),
                    string.concat("Deposit ", assets[i].symbol(), " into cornSilo for Bitcorn"),
                    getAddress(sourceChain, "rawDataDecoderAndSanitizer")
                );

                unchecked {
                    leafIndex++;
                }
                leafs[leafIndex] = ManageLeaf(
                    getAddress(sourceChain, "cornSilo"),
                    false,
                    "redeemBitcorn(uint256)",
                    new address[](0),
                    string.concat("Burn Bitcorn from cornSilo for ", assets[i].symbol()),
                    getAddress(sourceChain, "rawDataDecoderAndSanitizer")
                );
            } else {
                // use generic deposit and withdraw
                unchecked {
                    leafIndex++;
                }
                leafs[leafIndex] = ManageLeaf(
                    getAddress(sourceChain, "cornSilo"),
                    false,
                    "deposit(address,uint256)",
                    new address[](1),
                    string.concat("Deposit ", assets[i].symbol(), " into cornSilo"),
                    getAddress(sourceChain, "rawDataDecoderAndSanitizer")
                );
                leafs[leafIndex].argumentAddresses[0] = address(assets[i]);

                unchecked {
                    leafIndex++;
                }
                leafs[leafIndex] = ManageLeaf(
                    getAddress(sourceChain, "cornSilo"),
                    false,
                    "redeemToken(address,uint256)",
                    new address[](1),
                    string.concat("Withdraw ", assets[i].symbol(), " from cornSilo"),
                    getAddress(sourceChain, "rawDataDecoderAndSanitizer")
                );
                leafs[leafIndex].argumentAddresses[0] = address(assets[i]);
            }
        }
    }

    // ========================================= Pump Staking =========================================

    function _addLeafsForPumpStaking(ManageLeaf[] memory leafs, address pumpStaking, ERC20 asset) internal {
        // Approve
        unchecked {
            leafIndex++;
        }
        leafs[leafIndex] = ManageLeaf(
            address(asset),
            false,
            "approve(address,uint256)",
            new address[](1),
            string.concat("Approve Pump Staking to spend ", asset.symbol()),
            getAddress(sourceChain, "rawDataDecoderAndSanitizer")
        );
        leafs[leafIndex].argumentAddresses[0] = pumpStaking;

        // Stake
        unchecked {
            leafIndex++;
        }
        leafs[leafIndex] = ManageLeaf(
            pumpStaking,
            false,
            "stake(uint256)",
            new address[](0),
            string.concat("Stake ", asset.symbol(), " into Pump Staking"),
            getAddress(sourceChain, "rawDataDecoderAndSanitizer")
        );

        // Unstake Request
        unchecked {
            leafIndex++;
        }
        leafs[leafIndex] = ManageLeaf(
            pumpStaking,
            false,
            "unstakeRequest(uint256)",
            new address[](0),
            string.concat("Request unstake of ", asset.symbol(), " from Pump Staking"),
            getAddress(sourceChain, "rawDataDecoderAndSanitizer")
        );

        // Claim Slot
        unchecked {
            leafIndex++;
        }
        leafs[leafIndex] = ManageLeaf(
            pumpStaking,
            false,
            "claimSlot(uint8)",
            new address[](0),
            string.concat("Claim slot from Pump Staking"),
            getAddress(sourceChain, "rawDataDecoderAndSanitizer")
        );

        // Claim All
        unchecked {
            leafIndex++;
        }
        leafs[leafIndex] = ManageLeaf(
            pumpStaking,
            false,
            "claimAll()",
            new address[](0),
            string.concat("Claim all withdraws from Pump Staking"),
            getAddress(sourceChain, "rawDataDecoderAndSanitizer")
        );

        // Unstake Instant
        unchecked {
            leafIndex++;
        }
        leafs[leafIndex] = ManageLeaf(
            pumpStaking,
            false,
            "unstakeInstant(uint256)",
            new address[](0),
            string.concat("Unstake ", asset.symbol(), " instantly from Pump Staking"),
            getAddress(sourceChain, "rawDataDecoderAndSanitizer")
        );
    }

    // ========================================= Satlayer Staking =========================================

    function _addSatlayerStakingLeafs(ManageLeaf[] memory leafs, ERC20[] memory assets) internal {
        address satlayerPool = getAddress(sourceChain, "satlayerPool");
        for (uint256 i; i < assets.length; ++i) {
            // Approval
            unchecked {
                leafIndex++;
            }
            leafs[leafIndex] = ManageLeaf(
                address(assets[i]),
                false,
                "approve(address,uint256)",
                new address[](1),
                string.concat("Approve Satlayer Pool to spend ", ERC20(assets[i]).symbol()),
                getAddress(sourceChain, "rawDataDecoderAndSanitizer")
            );
            leafs[leafIndex].argumentAddresses[0] = satlayerPool;
            // deposit
            unchecked {
                leafIndex++;
            }
            leafs[leafIndex] = ManageLeaf(
                satlayerPool,
                false,
                "depositFor(address,address,uint256)",
                new address[](2),
                string.concat("Deposit ", ERC20(assets[i]).symbol(), " into Satlayer Pool"),
                getAddress(sourceChain, "rawDataDecoderAndSanitizer")
            );
            leafs[leafIndex].argumentAddresses[0] = address(assets[i]);
            leafs[leafIndex].argumentAddresses[1] = getAddress(sourceChain, "boringVault");
            // withdraw
            unchecked {
                leafIndex++;
            }
            leafs[leafIndex] = ManageLeaf(
                satlayerPool,
                false,
                "withdraw(address,uint256)",
                new address[](1),
                string.concat("Withdraw ", ERC20(assets[i]).symbol(), " from Satlayer Pool"),
                getAddress(sourceChain, "rawDataDecoderAndSanitizer")
            );
            leafs[leafIndex].argumentAddresses[0] = address(assets[i]);
        }
    }

    // ========================================= Zircuit Staking =========================================

    function _addZircuitLeafs(ManageLeaf[] memory leafs, address asset, address _zircuitSimpleStaking) internal {
        // Approval
        if (
            !ownerToTokenToSpenderToApprovalInTree[getAddress(sourceChain, "boringVault")][asset][_zircuitSimpleStaking]
        ) {
            unchecked {
                leafIndex++;
            }
            leafs[leafIndex] = ManageLeaf(
                asset,
                false,
                "approve(address,uint256)",
                new address[](1),
                string.concat("Approve Zircuit simple staking to spend ", ERC20(asset).symbol()),
                getAddress(sourceChain, "rawDataDecoderAndSanitizer")
            );
            leafs[leafIndex].argumentAddresses[0] = _zircuitSimpleStaking;
            ownerToTokenToSpenderToApprovalInTree[getAddress(sourceChain, "boringVault")][asset][_zircuitSimpleStaking]
            = true;
        }
        // deposit
        unchecked {
            leafIndex++;
        }
        leafs[leafIndex] = ManageLeaf(
            _zircuitSimpleStaking,
            false,
            "depositFor(address,address,uint256)",
            new address[](2),
            string.concat("Deposit ", ERC20(asset).symbol(), " into Zircuit simple staking"),
            getAddress(sourceChain, "rawDataDecoderAndSanitizer")
        );
        leafs[leafIndex].argumentAddresses[0] = asset;
        leafs[leafIndex].argumentAddresses[1] = getAddress(sourceChain, "boringVault");
        // withdraw
        unchecked {
            leafIndex++;
        }
        leafs[leafIndex] = ManageLeaf(
            _zircuitSimpleStaking,
            false,
            "withdraw(address,uint256)",
            new address[](1),
            string.concat("Withdraw ", ERC20(asset).symbol(), " from Zircuit simple staking"),
            getAddress(sourceChain, "rawDataDecoderAndSanitizer")
        );
        leafs[leafIndex].argumentAddresses[0] = asset;
    }

    // ========================================= Ethena Withdraws =========================================

    function _addEthenaSUSDeWithdrawLeafs(ManageLeaf[] memory leafs) internal {
        unchecked {
            leafIndex++;
        }
        leafs[leafIndex] = ManageLeaf(
            getAddress(sourceChain, "SUSDE"),
            false,
            "cooldownAssets(uint256)",
            new address[](0),
            "Withdraw from sUSDe specifying asset amount.",
            getAddress(sourceChain, "rawDataDecoderAndSanitizer")
        );
        unchecked {
            leafIndex++;
        }
        leafs[leafIndex] = ManageLeaf(
            getAddress(sourceChain, "SUSDE"),
            false,
            "cooldownShares(uint256)",
            new address[](0),
            "Withdraw from sUSDe specifying share amount.",
            getAddress(sourceChain, "rawDataDecoderAndSanitizer")
        );
        unchecked {
            leafIndex++;
        }
        leafs[leafIndex] = ManageLeaf(
            getAddress(sourceChain, "SUSDE"),
            false,
            "unstake(address)",
            new address[](1),
            "Complete withdraw from sUSDe.",
            getAddress(sourceChain, "rawDataDecoderAndSanitizer")
        );
        leafs[leafIndex].argumentAddresses[0] = getAddress(sourceChain, "boringVault");
    }

    // ========================================= Level Withdraws =========================================

    function _addSLvlUSDWithdrawLeafs(ManageLeaf[] memory leafs) internal {
        unchecked {
            leafIndex++;
        }
        leafs[leafIndex] = ManageLeaf(
            getAddress(sourceChain, "slvlUSD"),
            false,
            "cooldownAssets(uint256)",
            new address[](0),
            "Withdraw from slvlUSD specifying asset amount.",
            getAddress(sourceChain, "rawDataDecoderAndSanitizer")
        );

        unchecked {
            leafIndex++;
        }
        leafs[leafIndex] = ManageLeaf(
            getAddress(sourceChain, "slvlUSD"),
            false,
            "cooldownShares(uint256)",
            new address[](0),
            "Withdraw from slvlUSD specifying share amount.",
            getAddress(sourceChain, "rawDataDecoderAndSanitizer")
        );

        unchecked {
            leafIndex++;
        }
        leafs[leafIndex] = ManageLeaf(
            getAddress(sourceChain, "slvlUSD"),
            false,
            "unstake(address)",
            new address[](1),
            "Complete withdraw from slvlUSD.",
            getAddress(sourceChain, "rawDataDecoderAndSanitizer")
        );
        leafs[leafIndex].argumentAddresses[0] = getAddress(sourceChain, "boringVault");
    }

    // ========================================= Elixir Withdraws =========================================

    function _addElixirSdeUSDWithdrawLeafs(ManageLeaf[] memory leafs) internal {
        unchecked {
            leafIndex++;
        }
        leafs[leafIndex] = ManageLeaf(
            getAddress(sourceChain, "sdeUSD"),
            false,
            "cooldownAssets(uint256)",
            new address[](0),
            "Withdraw from sdeUSD specifying asset amount.",
            getAddress(sourceChain, "rawDataDecoderAndSanitizer")
        );
        unchecked {
            leafIndex++;
        }
        leafs[leafIndex] = ManageLeaf(
            getAddress(sourceChain, "sdeUSD"),
            false,
            "cooldownShares(uint256)",
            new address[](0),
            "Withdraw from sdeUSD specifying share amount.",
            getAddress(sourceChain, "rawDataDecoderAndSanitizer")
        );
        unchecked {
            leafIndex++;
        }
        leafs[leafIndex] = ManageLeaf(
            getAddress(sourceChain, "sdeUSD"),
            false,
            "unstake(address)",
            new address[](1),
            "Complete withdraw from sdeUSD.",
            getAddress(sourceChain, "rawDataDecoderAndSanitizer")
        );
        leafs[leafIndex].argumentAddresses[0] = getAddress(sourceChain, "boringVault");
    }

    // ========================================= Fluid FToken =========================================

    function _addFluidFTokenLeafs(ManageLeaf[] memory leafs, address fToken) internal {
        ERC20 asset = ERC4626(fToken).asset();
        // Approval.
        unchecked {
            leafIndex++;
        }
        leafs[leafIndex] = ManageLeaf(
            address(asset),
            false,
            "approve(address,uint256)",
            new address[](1),
            string.concat("Approve Fluid ", ERC20(fToken).symbol(), " to spend ", asset.symbol()),
            getAddress(sourceChain, "rawDataDecoderAndSanitizer")
        );
        leafs[leafIndex].argumentAddresses[0] = fToken;

        // Depositing
        unchecked {
            leafIndex++;
        }
        leafs[leafIndex] = ManageLeaf(
            fToken,
            false,
            "deposit(uint256,address,uint256)",
            new address[](1),
            string.concat("Deposit ", asset.symbol(), " for ", ERC20(fToken).symbol()),
            getAddress(sourceChain, "rawDataDecoderAndSanitizer")
        );
        leafs[leafIndex].argumentAddresses[0] = getAddress(sourceChain, "boringVault");
        // Withdrawing
        unchecked {
            leafIndex++;
        }
        leafs[leafIndex] = ManageLeaf(
            fToken,
            false,
            "withdraw(uint256,address,address,uint256)",
            new address[](2),
            string.concat("Withdraw ", asset.symbol(), " from ", ERC20(fToken).symbol()),
            getAddress(sourceChain, "rawDataDecoderAndSanitizer")
        );
        leafs[leafIndex].argumentAddresses[0] = getAddress(sourceChain, "boringVault");
        leafs[leafIndex].argumentAddresses[1] = getAddress(sourceChain, "boringVault");

        // Minting
        unchecked {
            leafIndex++;
        }
        leafs[leafIndex] = ManageLeaf(
            fToken,
            false,
            "mint(uint256,address,uint256)",
            new address[](1),
            string.concat("Mint ", ERC20(fToken).symbol(), " using ", asset.symbol()),
            getAddress(sourceChain, "rawDataDecoderAndSanitizer")
        );
        leafs[leafIndex].argumentAddresses[0] = getAddress(sourceChain, "boringVault");

        // Redeeming
        unchecked {
            leafIndex++;
        }
        leafs[leafIndex] = ManageLeaf(
            fToken,
            false,
            "redeem(uint256,address,address,uint256)",
            new address[](2),
            string.concat("Redeem ", ERC20(fToken).symbol(), " for ", asset.symbol()),
            getAddress(sourceChain, "rawDataDecoderAndSanitizer")
        );
        leafs[leafIndex].argumentAddresses[0] = getAddress(sourceChain, "boringVault");
        leafs[leafIndex].argumentAddresses[1] = getAddress(sourceChain, "boringVault");
    }

    // ========================================= Fluid Dex =========================================

    // @notice dex borrows happen against a vault, but each dex type is different, ranging from T1 to T4 indicating either smart collateral or smart debt (see docs for more)
    // @param dexType 2000, 3000, 4000. Used by Instadapp for types of pools. They have different operate functions, but each pool will only need it's specific type
    function _addFluidDexLeafs(
        ManageLeaf[] memory leafs,
        address dex,
        uint256 dexType,
        ERC20[] memory supplyTokens,
        ERC20[] memory borrowTokens,
        bool addNative
    ) internal {
        // Approvals for token
        for (uint256 i = 0; i < supplyTokens.length; i++) {
            if (address(supplyTokens[i]) != getAddress(sourceChain, "ETH")) {
                unchecked {
                    leafIndex++;
                }

                leafs[leafIndex] = ManageLeaf(
                    address(supplyTokens[i]),
                    false,
                    "approve(address,uint256)",
                    new address[](1),
                    string.concat("Approve Fluid Dex to spend ", supplyTokens[i].symbol()),
                    getAddress(sourceChain, "rawDataDecoderAndSanitizer")
                );
                leafs[leafIndex].argumentAddresses[0] = dex;
            }
        }

        for (uint256 i = 0; i < borrowTokens.length; i++) {
            if (address(borrowTokens[i]) != getAddress(sourceChain, "ETH")) {
                unchecked {
                    leafIndex++;
                }

                leafs[leafIndex] = ManageLeaf(
                    address(borrowTokens[i]),
                    false,
                    "approve(address,uint256)",
                    new address[](1),
                    string.concat("Approve Fluid Dex to spend ", borrowTokens[i].symbol()),
                    getAddress(sourceChain, "rawDataDecoderAndSanitizer")
                );
                leafs[leafIndex].argumentAddresses[0] = dex;
            }
        }

        //t2 and t3 leaves
        if (dexType == 2000 || dexType == 3000) {
            unchecked {
                leafIndex++;
            }
            leafs[leafIndex] = ManageLeaf(
                address(dex),
                false,
                "operate(uint256,int256,int256,int256,int256,address)",
                new address[](1),
                string.concat("Operate on Fluid Dex Vault"),
                getAddress(sourceChain, "rawDataDecoderAndSanitizer")
            );
            leafs[leafIndex].argumentAddresses[0] = getAddress(sourceChain, "boringVault");

            unchecked {
                leafIndex++;
            }
            leafs[leafIndex] = ManageLeaf(
                address(dex),
                false,
                "operatePerfect(uint256,int256,int256,int256,int256,address)",
                new address[](1),
                string.concat("Operate Perfect on Fluid Dex Vault"),
                getAddress(sourceChain, "rawDataDecoderAndSanitizer")
            );
            leafs[leafIndex].argumentAddresses[0] = getAddress(sourceChain, "boringVault");

            if (addNative) {
                unchecked {
                    leafIndex++;
                }
                leafs[leafIndex] = ManageLeaf(
                    address(dex),
                    true,
                    "operate(uint256,int256,int256,int256,int256,address)",
                    new address[](1),
                    string.concat("Operate on Fluid Dex Vault with native ETH"),
                    getAddress(sourceChain, "rawDataDecoderAndSanitizer")
                );
                leafs[leafIndex].argumentAddresses[0] = getAddress(sourceChain, "boringVault");

                unchecked {
                    leafIndex++;
                }
                leafs[leafIndex] = ManageLeaf(
                    address(dex),
                    true,
                    "operatePerfect(uint256,int256,int256,int256,int256,address)",
                    new address[](1),
                    string.concat("Operate Perfect on Fluid Dex Vault with native ETH"),
                    getAddress(sourceChain, "rawDataDecoderAndSanitizer")
                );
                leafs[leafIndex].argumentAddresses[0] = getAddress(sourceChain, "boringVault");
            }
        }

        //t4 leaves
        if (dexType == 4000) {
            unchecked {
                leafIndex++;
            }
            leafs[leafIndex] = ManageLeaf(
                address(dex),
                false,
                "operate(uint256,int256,int256,int256,int256,int256,int256,address)",
                new address[](1),
                string.concat("Operate on Fluid Dex Vault"),
                getAddress(sourceChain, "rawDataDecoderAndSanitizer")
            );
            leafs[leafIndex].argumentAddresses[0] = getAddress(sourceChain, "boringVault");

            unchecked {
                leafIndex++;
            }
            leafs[leafIndex] = ManageLeaf(
                address(dex),
                false,
                "operatePerfect(uint256,int256,int256,int256,int256,int256,int256,address)",
                new address[](1),
                string.concat("Operate Perfect on Fluid Dex Vault"),
                getAddress(sourceChain, "rawDataDecoderAndSanitizer")
            );
            leafs[leafIndex].argumentAddresses[0] = getAddress(sourceChain, "boringVault");

            if (addNative) {
                unchecked {
                    leafIndex++;
                }
                leafs[leafIndex] = ManageLeaf(
                    address(dex),
                    true,
                    "operate(uint256,int256,int256,int256,int256,int256,int256,address)",
                    new address[](1),
                    string.concat("Operate on Fluid Dex Vault with native ETH"),
                    getAddress(sourceChain, "rawDataDecoderAndSanitizer")
                );
                leafs[leafIndex].argumentAddresses[0] = getAddress(sourceChain, "boringVault");

                unchecked {
                    leafIndex++;
                }
                leafs[leafIndex] = ManageLeaf(
                    address(dex),
                    true,
                    "operatePerfect(uint256,int256,int256,int256,int256,int256,int256,address)",
                    new address[](1),
                    string.concat("Operate Perfect on Fluid Dex Vault with native ETH"),
                    getAddress(sourceChain, "rawDataDecoderAndSanitizer")
                );
                leafs[leafIndex].argumentAddresses[0] = getAddress(sourceChain, "boringVault");
            }
        }
    }

    // ========================================= Symbiotic =========================================

    function _addSymbioticApproveAndDepositLeaf(ManageLeaf[] memory leafs, address defaultCollateral) internal {
        ERC4626 dc = ERC4626(defaultCollateral);
        ERC20 depositAsset = dc.asset();
        // Approve
        if (
            !ownerToTokenToSpenderToApprovalInTree[getAddress(sourceChain, "boringVault")][address(depositAsset)][defaultCollateral]
        ) {
            unchecked {
                leafIndex++;
            }
            leafs[leafIndex] = ManageLeaf(
                address(depositAsset),
                false,
                "approve(address,uint256)",
                new address[](1),
                string.concat("Approve Symbiotic ", dc.name(), " to spend ", depositAsset.symbol()),
                getAddress(sourceChain, "rawDataDecoderAndSanitizer")
            );
            leafs[leafIndex].argumentAddresses[0] = defaultCollateral;
            ownerToTokenToSpenderToApprovalInTree[getAddress(sourceChain, "boringVault")][address(depositAsset)][defaultCollateral]
            = true;
        }
        // Deposit
        unchecked {
            leafIndex++;
        }
        leafs[leafIndex] = ManageLeaf(
            defaultCollateral,
            false,
            "deposit(address,uint256)",
            new address[](1),
            string.concat("Deposit ", depositAsset.symbol(), " into Symbiotic ", ERC20(defaultCollateral).name()),
            getAddress(sourceChain, "rawDataDecoderAndSanitizer")
        );
        leafs[leafIndex].argumentAddresses[0] = getAddress(sourceChain, "boringVault");
    }

    function _addSymbioticLeafs(ManageLeaf[] memory leafs, address[] memory defaultCollaterals) internal {
        for (uint256 i; i < defaultCollaterals.length; i++) {
            _addSymbioticApproveAndDepositLeaf(leafs, defaultCollaterals[i]);
            // Withdraw
            unchecked {
                leafIndex++;
            }
            leafs[leafIndex] = ManageLeaf(
                defaultCollaterals[i],
                false,
                "withdraw(address,uint256)",
                new address[](1),
                string.concat(
                    "Withdraw ",
                    ERC20(defaultCollaterals[i]).symbol(),
                    " from Symbiotic ",
                    ERC20(defaultCollaterals[i]).name()
                ),
                getAddress(sourceChain, "rawDataDecoderAndSanitizer")
            );
            leafs[leafIndex].argumentAddresses[0] = getAddress(sourceChain, "boringVault");
        }
    }

    function _addSymbioticVaultLeafs(
        ManageLeaf[] memory leafs,
        address[] memory vaults,
        ERC20[] memory assets,
        address[] memory vaultRewards
    ) internal {
        for (uint256 i; i < assets.length; i++) {
            // Approve
            if (
                !ownerToTokenToSpenderToApprovalInTree[getAddress(sourceChain, "boringVault")][address(assets[i])][vaults[i]]
            ) {
                unchecked {
                    leafIndex++;
                }
                leafs[leafIndex] = ManageLeaf(
                    address(assets[i]),
                    false,
                    "approve(address,uint256)",
                    new address[](1),
                    string.concat("Approve Symbiotic Vault ", vm.toString(vaults[i]), " to spend ", assets[i].symbol()),
                    getAddress(sourceChain, "rawDataDecoderAndSanitizer")
                );
                leafs[leafIndex].argumentAddresses[0] = vaults[i];
                ownerToTokenToSpenderToApprovalInTree[getAddress(sourceChain, "boringVault")][address(assets[i])][vaults[i]]
                = true;
            }
            // Deposit
            unchecked {
                leafIndex++;
            }
            leafs[leafIndex] = ManageLeaf(
                vaults[i],
                false,
                "deposit(address,uint256)",
                new address[](1),
                string.concat("Deposit ", assets[i].symbol(), " into Symbiotic Vault ", vm.toString(vaults[i])),
                getAddress(sourceChain, "rawDataDecoderAndSanitizer")
            );
            leafs[leafIndex].argumentAddresses[0] = getAddress(sourceChain, "boringVault");
            // Withdraw
            unchecked {
                leafIndex++;
            }
            leafs[leafIndex] = ManageLeaf(
                vaults[i],
                false,
                "withdraw(address,uint256)",
                new address[](1),
                string.concat("Withdraw ", assets[i].symbol(), " from Symbiotic Vault ", vm.toString(vaults[i])),
                getAddress(sourceChain, "rawDataDecoderAndSanitizer")
            );
            leafs[leafIndex].argumentAddresses[0] = getAddress(sourceChain, "boringVault");

            // Claim
            unchecked {
                leafIndex++;
            }
            leafs[leafIndex] = ManageLeaf(
                vaults[i],
                false,
                "claim(address,uint256)",
                new address[](1),
                string.concat("Claim withdraw from Symbiotic Vault ", vm.toString(vaults[i])),
                getAddress(sourceChain, "rawDataDecoderAndSanitizer")
            );
            leafs[leafIndex].argumentAddresses[0] = getAddress(sourceChain, "boringVault");

            // ClaimBatch
            unchecked {
                leafIndex++;
            }
            leafs[leafIndex] = ManageLeaf(
                vaults[i],
                false,
                "claimBatch(address,uint256[])",
                new address[](1),
                string.concat("Claim batch withdraw from Symbiotic Vault ", vm.toString(vaults[i])),
                getAddress(sourceChain, "rawDataDecoderAndSanitizer")
            );
            leafs[leafIndex].argumentAddresses[0] = getAddress(sourceChain, "boringVault");

            // Only add rewards leaf if vaultRewards array is provided and has a valid address
            if (vaultRewards.length > i && vaultRewards[i] != address(0)) {
                unchecked {
                    leafIndex++;
                }
                leafs[leafIndex] = ManageLeaf(
                    vaultRewards[i],
                    false,
                    "claimRewards(address,address,bytes)",
                    new address[](1),
                    string.concat("Claim rewards from Symbiotic Vault ", vm.toString(vaults[i])),
                    getAddress(sourceChain, "rawDataDecoderAndSanitizer")
                );
                leafs[leafIndex].argumentAddresses[0] = getAddress(sourceChain, "boringVault");
            }
        }
    }

    // ========================================= ITB Karak =========================================

    function _addLeafsForITBKarakPositionManager(
        ManageLeaf[] memory leafs,
        address itbDecoderAndSanitizer,
        address positionManager,
        address _karakVault,
        address _vaultSupervisor
    ) internal {
        ERC20 underlying = ERC4626(_karakVault).asset();
        // acceptOwnership
        unchecked {
            leafIndex++;
        }
        leafs[leafIndex] = ManageLeaf(
            positionManager,
            false,
            "acceptOwnership()",
            new address[](0),
            string.concat("Accept ownership of the ITB Contract: ", vm.toString(positionManager)),
            itbDecoderAndSanitizer
        );
        // Transfer all tokens to the ITB contract.
        unchecked {
            leafIndex++;
        }
        leafs[leafIndex] = ManageLeaf(
            address(underlying),
            false,
            "transfer(address,uint256)",
            new address[](1),
            string.concat("Transfer ", underlying.symbol(), " to ITB Contract: ", vm.toString(positionManager)),
            itbDecoderAndSanitizer
        );
        leafs[leafIndex].argumentAddresses[0] = positionManager;
        // Approval Karak Vault to spend all tokens.
        unchecked {
            leafIndex++;
        }
        leafs[leafIndex] = ManageLeaf(
            positionManager,
            false,
            "approveToken(address,address,uint256)",
            new address[](2),
            string.concat("Approve ", ERC20(_karakVault).name(), " to spend ", underlying.symbol()),
            itbDecoderAndSanitizer
        );
        leafs[leafIndex].argumentAddresses[0] = address(underlying);
        leafs[leafIndex].argumentAddresses[1] = _karakVault;
        // Withdraw all tokens
        unchecked {
            leafIndex++;
        }
        leafs[leafIndex] = ManageLeaf(
            positionManager,
            false,
            "withdraw(address,uint256)",
            new address[](1),
            string.concat("Withdraw ", underlying.symbol(), " from ITB Contract: ", vm.toString(positionManager)),
            itbDecoderAndSanitizer
        );
        leafs[leafIndex].argumentAddresses[0] = address(underlying);

        unchecked {
            leafIndex++;
        }
        leafs[leafIndex] = ManageLeaf(
            positionManager,
            false,
            "withdrawAll(address)",
            new address[](1),
            string.concat(
                "Withdraw all ", underlying.symbol(), " from the ITB Contract: ", vm.toString(positionManager)
            ),
            itbDecoderAndSanitizer
        );
        leafs[leafIndex].argumentAddresses[0] = address(underlying);
        // Update Vault Supervisor.
        unchecked {
            leafIndex++;
        }
        leafs[leafIndex] = ManageLeaf(
            positionManager,
            false,
            "updateVaultSupervisor(address)",
            new address[](1),
            "Update the vault supervisor",
            itbDecoderAndSanitizer
        );
        leafs[leafIndex].argumentAddresses[0] = _vaultSupervisor;
        // Update position config.
        unchecked {
            leafIndex++;
        }
        leafs[leafIndex] = ManageLeaf(
            positionManager,
            false,
            "updatePositionConfig(address,address)",
            new address[](2),
            "Update the position config",
            itbDecoderAndSanitizer
        );
        leafs[leafIndex].argumentAddresses[0] = address(underlying);
        leafs[leafIndex].argumentAddresses[1] = _karakVault;
        // Deposit
        unchecked {
            leafIndex++;
        }
        leafs[leafIndex] = ManageLeaf(
            positionManager, false, "deposit(uint256,uint256)", new address[](0), "Deposit", itbDecoderAndSanitizer
        );
        // Start Withdrawal
        unchecked {
            leafIndex++;
        }
        leafs[leafIndex] = ManageLeaf(
            positionManager,
            false,
            "startWithdrawal(uint256)",
            new address[](0),
            "Start Withdrawal",
            itbDecoderAndSanitizer
        );
        // Complete Withdrawal
        unchecked {
            leafIndex++;
        }
        leafs[leafIndex] = ManageLeaf(
            positionManager,
            false,
            "completeWithdrawal(uint256,uint256)",
            new address[](0),
            "Complete Withdrawal",
            itbDecoderAndSanitizer
        );
        // Complete Next Withdrawal
        unchecked {
            leafIndex++;
        }
        leafs[leafIndex] = ManageLeaf(
            positionManager,
            false,
            "completeNextWithdrawal(uint256)",
            new address[](0),
            "Complete Next Withdrawal",
            itbDecoderAndSanitizer
        );
        // Complete Next Withdrawals
        unchecked {
            leafIndex++;
        }
        leafs[leafIndex] = ManageLeaf(
            positionManager,
            false,
            "completeNextWithdrawals(uint256)",
            new address[](0),
            "Complete Next Withdrawals",
            itbDecoderAndSanitizer
        );
        // Override Withdrawal Indexes
        unchecked {
            leafIndex++;
        }
        leafs[leafIndex] = ManageLeaf(
            positionManager,
            false,
            "overrideWithdrawalIndexes(uint256,uint256)",
            new address[](0),
            "Override Withdrawal Indexes",
            itbDecoderAndSanitizer
        );
        // Assemble
        unchecked {
            leafIndex++;
        }
        leafs[leafIndex] = ManageLeaf(
            positionManager, false, "assemble(uint256)", new address[](0), "Assemble", itbDecoderAndSanitizer
        );
        // Disassemble
        unchecked {
            leafIndex++;
        }
        leafs[leafIndex] = ManageLeaf(
            positionManager,
            false,
            "disassemble(uint256,uint256)",
            new address[](0),
            "Disassemble",
            itbDecoderAndSanitizer
        );
        // Full Disassemble
        unchecked {
            leafIndex++;
        }
        leafs[leafIndex] = ManageLeaf(
            positionManager,
            false,
            "fullDisassemble(uint256)",
            new address[](0),
            "Full Disassemble",
            itbDecoderAndSanitizer
        );
    }

    // ========================================= Fee Claiming =========================================
    function _addLeafsForFeeClaiming(
        ManageLeaf[] memory leafs,
        address accountant,
        ERC20[] memory feeAssets,
        bool addYieldClaiming
    ) internal {
        // Approvals.
        for (uint256 i; i < feeAssets.length; ++i) {
            if (
                !ownerToTokenToSpenderToApprovalInTree[getAddress(sourceChain, "boringVault")][address(feeAssets[i])][getAddress(
                    sourceChain, "accountantAddress"
                )]
            ) {
                unchecked {
                    leafIndex++;
                }
                leafs[leafIndex] = ManageLeaf(
                    address(feeAssets[i]),
                    false,
                    "approve(address,uint256)",
                    new address[](1),
                    string.concat("Approve Accountant to spend ", feeAssets[i].symbol()),
                    getAddress(sourceChain, "rawDataDecoderAndSanitizer")
                );
                leafs[leafIndex].argumentAddresses[0] = accountant;
                ownerToTokenToSpenderToApprovalInTree[getAddress(sourceChain, "boringVault")][address(feeAssets[i])][accountant]
                = true;
            }
        }
        // Claiming fees.
        for (uint256 i; i < feeAssets.length; ++i) {
            unchecked {
                leafIndex++;
            }
            leafs[leafIndex] = ManageLeaf(
                accountant,
                false,
                "claimFees(address)",
                new address[](1),
                string.concat("Claim fees in ", feeAssets[i].symbol()),
                getAddress(sourceChain, "rawDataDecoderAndSanitizer")
            );
            leafs[leafIndex].argumentAddresses[0] = address(feeAssets[i]);

            if (addYieldClaiming) {
                unchecked {
                    leafIndex++;
                }
                leafs[leafIndex] = ManageLeaf(
                    accountant,
                    false,
                    "claimYield(address)",
                    new address[](1),
                    string.concat("Claim yield in ", feeAssets[i].symbol()),
                    getAddress(sourceChain, "rawDataDecoderAndSanitizer")
                );
                leafs[leafIndex].argumentAddresses[0] = address(feeAssets[i]);
            }
        }
    }

    // ========================================= Transfer =========================================

    function _addTransferLeafs(ManageLeaf[] memory leafs, ERC20 token, address to) internal {
        unchecked {
            leafIndex++;
        }
        leafs[leafIndex] = ManageLeaf(
            address(token),
            false,
            "transfer(address,uint256)",
            new address[](1),
            string.concat("Transfer ", token.symbol(), " to ", vm.toString(to)),
            getAddress(sourceChain, "rawDataDecoderAndSanitizer")
        );
        leafs[leafIndex].argumentAddresses[0] = to;
    }

    function _addApprovalLeafs(ManageLeaf[] memory leafs, ERC20 token, address spender) internal {
        unchecked {
            leafIndex++;
        }
        leafs[leafIndex] = ManageLeaf(
            address(token),
            false,
            "approve(address,uint256)",
            new address[](1),
            string.concat("Approve ", vm.toString(spender), " to spend ", token.name()),
            getAddress(sourceChain, "rawDataDecoderAndSanitizer")
        );
        leafs[leafIndex].argumentAddresses[0] = spender;
    }

    // ========================================= Rings Voter =========================================

    function _addRingsVoterLeafs(ManageLeaf[] memory leafs, address ringsVoterContract, ERC20 underlying) internal {
        unchecked {
            leafIndex++;
        }

        leafs[leafIndex] = ManageLeaf(
            address(underlying),
            false,
            "approve(address,uint256)",
            new address[](1),
            string.concat("Approve ", vm.toString(ringsVoterContract), " to spend ", underlying.symbol()),
            getAddress(sourceChain, "rawDataDecoderAndSanitizer")
        );
        leafs[leafIndex].argumentAddresses[0] = ringsVoterContract;

        unchecked {
            leafIndex++;
        }
        leafs[leafIndex] = ManageLeaf(
            ringsVoterContract,
            false,
            "depositBudget(uint256)",
            new address[](0),
            string.concat("Deposit Budget of ", underlying.symbol(), " into ", vm.toString(ringsVoterContract)),
            getAddress(sourceChain, "rawDataDecoderAndSanitizer")
        );
    }

    // ========================================= LayerZero =========================================

    function _addLayerZeroLeafs(ManageLeaf[] memory leafs, ERC20 asset, address oftAdapter, uint32 endpoint) internal {
        if (address(asset) != oftAdapter) {
            unchecked {
                leafIndex++;
            }
            leafs[leafIndex] = ManageLeaf(
                address(asset),
                false,
                "approve(address,uint256)",
                new address[](1),
                string.concat("Approve LayerZero to spend ", asset.symbol()),
                getAddress(sourceChain, "rawDataDecoderAndSanitizer")
            );
            leafs[leafIndex].argumentAddresses[0] = oftAdapter;
        }
        unchecked {
            leafIndex++;
        }
        leafs[leafIndex] = ManageLeaf(
            oftAdapter,
            true,
            "send((uint32,bytes32,uint256,uint256,bytes,bytes,bytes),(uint256,uint256),address)",
            new address[](3),
            string.concat("Bridge ", asset.symbol(), " to LayerZero endpoint: ", vm.toString(endpoint)),
            getAddress(sourceChain, "rawDataDecoderAndSanitizer")
        );
        leafs[leafIndex].argumentAddresses[0] = address(uint160(endpoint));
        leafs[leafIndex].argumentAddresses[1] = getAddress(sourceChain, "boringVault");
        leafs[leafIndex].argumentAddresses[2] = getAddress(sourceChain, "boringVault");
    }

    // ========================================= Compound V3 =========================================

    function _addCompoundV3Leafs(
        ManageLeaf[] memory leafs,
        ERC20[] memory collateralAssets,
        address cometAddress,
        address cometRewards
    ) internal {
        IComet comet = IComet(cometAddress);
        ERC20 baseToken = ERC20(comet.baseToken());
        // Handle base token
        unchecked {
            leafIndex++;
        }
        leafs[leafIndex] = ManageLeaf(
            address(baseToken),
            false,
            "approve(address,uint256)",
            new address[](1),
            string.concat("Approve Comet to spend ", baseToken.symbol()),
            getAddress(sourceChain, "rawDataDecoderAndSanitizer")
        );
        leafs[leafIndex].argumentAddresses[0] = cometAddress;

        // Supply base token
        unchecked {
            leafIndex++;
        }
        leafs[leafIndex] = ManageLeaf(
            cometAddress,
            false,
            "supply(address,uint256)",
            new address[](1),
            string.concat("Supply ", baseToken.symbol(), " to Comet"),
            getAddress(sourceChain, "rawDataDecoderAndSanitizer")
        );
        leafs[leafIndex].argumentAddresses[0] = address(baseToken);

        // Withdraw base token
        unchecked {
            leafIndex++;
        }
        leafs[leafIndex] = ManageLeaf(
            cometAddress,
            false,
            "withdraw(address,uint256)",
            new address[](1),
            string.concat("Withdraw ", baseToken.symbol(), " from Comet"),
            getAddress(sourceChain, "rawDataDecoderAndSanitizer")
        );
        leafs[leafIndex].argumentAddresses[0] = address(baseToken);

        // Handle collateral assets
        for (uint256 i; i < collateralAssets.length; ++i) {
            unchecked {
                leafIndex++;
            }
            leafs[leafIndex] = ManageLeaf(
                address(collateralAssets[i]),
                false,
                "approve(address,uint256)",
                new address[](1),
                string.concat("Approve Comet to spend ", collateralAssets[i].symbol()),
                getAddress(sourceChain, "rawDataDecoderAndSanitizer")
            );
            leafs[leafIndex].argumentAddresses[0] = cometAddress;

            unchecked {
                leafIndex++;
            }
            leafs[leafIndex] = ManageLeaf(
                cometAddress,
                false,
                "supply(address,uint256)",
                new address[](1),
                string.concat("Supply ", collateralAssets[i].symbol(), " to Comet"),
                getAddress(sourceChain, "rawDataDecoderAndSanitizer")
            );
            leafs[leafIndex].argumentAddresses[0] = address(collateralAssets[i]);

            unchecked {
                leafIndex++;
            }
            leafs[leafIndex] = ManageLeaf(
                cometAddress,
                false,
                "withdraw(address,uint256)",
                new address[](1),
                string.concat("Withdraw ", collateralAssets[i].symbol(), " from Comet"),
                getAddress(sourceChain, "rawDataDecoderAndSanitizer")
            );
            leafs[leafIndex].argumentAddresses[0] = address(collateralAssets[i]);
        }

        // Claim rewards.
        unchecked {
            leafIndex++;
        }
        leafs[leafIndex] = ManageLeaf(
            cometRewards,
            false,
            "claim(address,address,bool)",
            new address[](2),
            "Claim rewards from Comet",
            getAddress(sourceChain, "rawDataDecoderAndSanitizer")
        );
        leafs[leafIndex].argumentAddresses[0] = cometAddress;
        leafs[leafIndex].argumentAddresses[1] = getAddress(sourceChain, "boringVault");
    }

    // ========================================= Merkl =========================================

    function _addMerklLeafs(
        ManageLeaf[] memory leafs,
        address merklDistributor,
        address operator,
        ERC20[] memory tokensToClaim
    ) internal {
        unchecked {
            leafIndex++;
        }
        leafs[leafIndex] = ManageLeaf(
            merklDistributor,
            false,
            "toggleOperator(address,address)",
            new address[](2),
            string.concat("Allow ", vm.toString(operator), " to claim merkl rewards"),
            getAddress(sourceChain, "rawDataDecoderAndSanitizer")
        );
        leafs[leafIndex].argumentAddresses[0] = getAddress(sourceChain, "boringVault");
        leafs[leafIndex].argumentAddresses[1] = operator;
        for (uint256 i; i < tokensToClaim.length; ++i) {
            unchecked {
                leafIndex++;
            }
            leafs[leafIndex] = ManageLeaf(
                merklDistributor,
                false,
                "claim(address[],address[],uint256[],bytes32[][])",
                new address[](2),
                string.concat("Claim merkl ", tokensToClaim[i].symbol(), " rewards"),
                getAddress(sourceChain, "rawDataDecoderAndSanitizer")
            );
            leafs[leafIndex].argumentAddresses[0] = getAddress(sourceChain, "boringVault");
            leafs[leafIndex].argumentAddresses[1] = address(tokensToClaim[i]);
        }
    }

    // ========================================= VELODROME =========================================
    function _addVelodromeV3Leafs(
        ManageLeaf[] memory leafs,
        address[] memory token0,
        address[] memory token1,
        address nonfungiblePositionManager,
        address[] memory gauges
    ) internal {
        require(token0.length == token1.length && token0.length == gauges.length, "Arrays must be of equal length");
        for (uint256 i; i < token0.length; ++i) {
            (token0[i], token1[i]) = token0[i] < token1[i] ? (token0[i], token1[i]) : (token1[i], token0[i]);
            // Approvals
            if (
                !ownerToTokenToSpenderToApprovalInTree[getAddress(sourceChain, "boringVault")][token0[i]][nonfungiblePositionManager]
            ) {
                unchecked {
                    leafIndex++;
                }
                leafs[leafIndex] = ManageLeaf(
                    token0[i],
                    false,
                    "approve(address,uint256)",
                    new address[](1),
                    string.concat("Approve Velodrome NonFungible Position Manager to spend ", ERC20(token0[i]).symbol()),
                    getAddress(sourceChain, "rawDataDecoderAndSanitizer")
                );
                leafs[leafIndex].argumentAddresses[0] = nonfungiblePositionManager;
                ownerToTokenToSpenderToApprovalInTree[getAddress(sourceChain, "boringVault")][token0[i]][nonfungiblePositionManager]
                = true;
            }
            if (
                !ownerToTokenToSpenderToApprovalInTree[getAddress(sourceChain, "boringVault")][token1[i]][nonfungiblePositionManager]
            ) {
                unchecked {
                    leafIndex++;
                }
                leafs[leafIndex] = ManageLeaf(
                    token1[i],
                    false,
                    "approve(address,uint256)",
                    new address[](1),
                    string.concat("Approve Velodrome NonFungible Position Manager to spend ", ERC20(token1[i]).symbol()),
                    getAddress(sourceChain, "rawDataDecoderAndSanitizer")
                );
                leafs[leafIndex].argumentAddresses[0] = nonfungiblePositionManager;
                ownerToTokenToSpenderToApprovalInTree[getAddress(sourceChain, "boringVault")][token1[i]][nonfungiblePositionManager]
                = true;
            }

            // Minting
            unchecked {
                leafIndex++;
            }
            leafs[leafIndex] = ManageLeaf(
                nonfungiblePositionManager,
                false,
                "mint((address,address,int24,int24,int24,uint256,uint256,uint256,uint256,address,uint256,uint160))",
                new address[](3),
                string.concat(
                    "Mint VelodromeV3 ", ERC20(token0[i]).symbol(), " ", ERC20(token1[i]).symbol(), " position"
                ),
                getAddress(sourceChain, "rawDataDecoderAndSanitizer")
            );
            leafs[leafIndex].argumentAddresses[0] = token0[i];
            leafs[leafIndex].argumentAddresses[1] = token1[i];
            leafs[leafIndex].argumentAddresses[2] = getAddress(sourceChain, "boringVault");
            // Increase liquidity
            unchecked {
                leafIndex++;
            }
            leafs[leafIndex] = ManageLeaf(
                nonfungiblePositionManager,
                false,
                "increaseLiquidity((uint256,uint256,uint256,uint256,uint256,uint256))",
                new address[](4),
                string.concat(
                    "Add liquidity to VelodromeV3 ",
                    ERC20(token0[i]).symbol(),
                    " ",
                    ERC20(token1[i]).symbol(),
                    " position"
                ),
                getAddress(sourceChain, "rawDataDecoderAndSanitizer")
            );
            leafs[leafIndex].argumentAddresses[0] = address(0);
            leafs[leafIndex].argumentAddresses[1] = token0[i];
            leafs[leafIndex].argumentAddresses[2] = token1[i];
            leafs[leafIndex].argumentAddresses[3] = getAddress(sourceChain, "boringVault");

            // Approve gauge to spend NFT.
            unchecked {
                leafIndex++;
            }
            leafs[leafIndex] = ManageLeaf(
                nonfungiblePositionManager,
                false,
                "approve(address,uint256)",
                new address[](1),
                "Approve gauge to spend VelodromeV3 position",
                getAddress(sourceChain, "rawDataDecoderAndSanitizer")
            );
            leafs[leafIndex].argumentAddresses[0] = gauges[i];
        }

        // Decrease liquidity
        unchecked {
            leafIndex++;
        }
        leafs[leafIndex] = ManageLeaf(
            nonfungiblePositionManager,
            false,
            "decreaseLiquidity((uint256,uint128,uint256,uint256,uint256))",
            new address[](1),
            "Remove liquidity from VelodromeV3 position",
            getAddress(sourceChain, "rawDataDecoderAndSanitizer")
        );
        leafs[leafIndex].argumentAddresses[0] = getAddress(sourceChain, "boringVault");

        unchecked {
            leafIndex++;
        }
        leafs[leafIndex] = ManageLeaf(
            nonfungiblePositionManager,
            false,
            "collect((uint256,address,uint128,uint128))",
            new address[](2),
            "Collect fees from VelodromeV3 position",
            getAddress(sourceChain, "rawDataDecoderAndSanitizer")
        );
        leafs[leafIndex].argumentAddresses[0] = getAddress(sourceChain, "boringVault");
        leafs[leafIndex].argumentAddresses[1] = getAddress(sourceChain, "boringVault");

        // burn
        unchecked {
            leafIndex++;
        }
        leafs[leafIndex] = ManageLeaf(
            nonfungiblePositionManager,
            false,
            "burn(uint256)",
            new address[](0),
            "Burn VelodromeV3 position",
            getAddress(sourceChain, "rawDataDecoderAndSanitizer")
        );

        for (uint256 i; i < gauges.length; ++i) {
            // Deposit into Gauge
            unchecked {
                leafIndex++;
            }
            leafs[leafIndex] = ManageLeaf(
                gauges[i],
                false,
                "deposit(uint256)",
                new address[](0),
                string.concat("Deposit into VelodromeV3 gauge ", vm.toString(gauges[i])),
                getAddress(sourceChain, "rawDataDecoderAndSanitizer")
            );
            // Withdraw from Gauge
            unchecked {
                leafIndex++;
            }
            leafs[leafIndex] = ManageLeaf(
                gauges[i],
                false,
                "withdraw(uint256)",
                new address[](0),
                string.concat("Withdraw from VelodromeV3 gauge ", vm.toString(gauges[i])),
                getAddress(sourceChain, "rawDataDecoderAndSanitizer")
            );
            // Get reward
            unchecked {
                leafIndex++;
            }
            leafs[leafIndex] = ManageLeaf(
                gauges[i],
                false,
                "getReward(uint256)",
                new address[](0),
                string.concat("Get reward from VelodromeV3 gauge ", vm.toString(gauges[i])),
                getAddress(sourceChain, "rawDataDecoderAndSanitizer")
            );
            unchecked {
                leafIndex++;
            }
            leafs[leafIndex] = ManageLeaf(
                gauges[i],
                false,
                "getReward(address)",
                new address[](1),
                string.concat("Get reward from VelodromeV3 gauge ", vm.toString(gauges[i])),
                getAddress(sourceChain, "rawDataDecoderAndSanitizer")
            );
            leafs[leafIndex].argumentAddresses[0] = getAddress(sourceChain, "boringVault");
        }
    }

    function _addVelodromeV2Leafs(
        ManageLeaf[] memory leafs,
        address[] memory token0,
        address[] memory token1,
        address router,
        address[] memory gauges
    ) internal {
        require(token0.length == token1.length && token0.length == gauges.length, "Arrays must be of equal length");

        for (uint256 i; i < token0.length; ++i) {
            (token0[i], token1[i]) = token0[i] < token1[i] ? (token0[i], token1[i]) : (token1[i], token0[i]);

            if (!ownerToTokenToSpenderToApprovalInTree[getAddress(sourceChain, "boringVault")][token0[i]][router]) {
                unchecked {
                    leafIndex++;
                }
                leafs[leafIndex] = ManageLeaf(
                    token0[i],
                    false,
                    "approve(address,uint256)",
                    new address[](1),
                    string.concat("Approve Velodrome Router to spend ", ERC20(token0[i]).symbol()),
                    getAddress(sourceChain, "rawDataDecoderAndSanitizer")
                );
                leafs[leafIndex].argumentAddresses[0] = router;
                ownerToTokenToSpenderToApprovalInTree[getAddress(sourceChain, "boringVault")][token0[i]][router] = true;
            }
            if (!ownerToTokenToSpenderToApprovalInTree[getAddress(sourceChain, "boringVault")][token1[i]][router]) {
                unchecked {
                    leafIndex++;
                }
                leafs[leafIndex] = ManageLeaf(
                    token1[i],
                    false,
                    "approve(address,uint256)",
                    new address[](1),
                    string.concat("Approve Velodrome Router to spend ", ERC20(token1[i]).symbol()),
                    getAddress(sourceChain, "rawDataDecoderAndSanitizer")
                );
                leafs[leafIndex].argumentAddresses[0] = router;
                ownerToTokenToSpenderToApprovalInTree[getAddress(sourceChain, "boringVault")][token1[i]][router] = true;
            }

            // Add liquidity
            unchecked {
                leafIndex++;
            }
            leafs[leafIndex] = ManageLeaf(
                router,
                false,
                "addLiquidity(address,address,bool,uint256,uint256,uint256,uint256,address,uint256)",
                new address[](3),
                string.concat(
                    "Add liquidity to VelodromeV2 ", ERC20(token0[i]).symbol(), "/", ERC20(token1[i]).symbol()
                ),
                getAddress(sourceChain, "rawDataDecoderAndSanitizer")
            );
            leafs[leafIndex].argumentAddresses[0] = token0[i];
            leafs[leafIndex].argumentAddresses[1] = token1[i];
            leafs[leafIndex].argumentAddresses[2] = getAddress(sourceChain, "boringVault");

            // Remove liquidity
            unchecked {
                leafIndex++;
            }
            leafs[leafIndex] = ManageLeaf(
                router,
                false,
                "removeLiquidity(address,address,bool,uint256,uint256,uint256,address,uint256)",
                new address[](3),
                string.concat(
                    "Remove liquidity from VelodromeV2 ", ERC20(token0[i]).symbol(), "/", ERC20(token1[i]).symbol()
                ),
                getAddress(sourceChain, "rawDataDecoderAndSanitizer")
            );
            leafs[leafIndex].argumentAddresses[0] = token0[i];
            leafs[leafIndex].argumentAddresses[1] = token1[i];
            leafs[leafIndex].argumentAddresses[2] = getAddress(sourceChain, "boringVault");
        }

        for (uint256 i; i < gauges.length; ++i) {
            // Approve gauge to spend staking token.
            address stakingToken = VelodromV2Gauge(gauges[i]).stakingToken();
            unchecked {
                leafIndex++;
            }
            leafs[leafIndex] = ManageLeaf(
                stakingToken,
                false,
                "approve(address,uint256)",
                new address[](1),
                string.concat("Approve VelodromeV2 Gauge to spend ", ERC20(stakingToken).symbol()),
                getAddress(sourceChain, "rawDataDecoderAndSanitizer")
            );
            leafs[leafIndex].argumentAddresses[0] = gauges[i];

            // Approve router to spend staking token.
            unchecked {
                leafIndex++;
            }
            leafs[leafIndex] = ManageLeaf(
                stakingToken,
                false,
                "approve(address,uint256)",
                new address[](1),
                string.concat("Approve Velodrome Router to spend ", ERC20(stakingToken).symbol()),
                getAddress(sourceChain, "rawDataDecoderAndSanitizer")
            );
            leafs[leafIndex].argumentAddresses[0] = router;

            // Deposit into Gauge
            unchecked {
                leafIndex++;
            }
            leafs[leafIndex] = ManageLeaf(
                gauges[i],
                false,
                "deposit(uint256)",
                new address[](0),
                string.concat("Deposit into VelodromeV2 gauge ", vm.toString(gauges[i])),
                getAddress(sourceChain, "rawDataDecoderAndSanitizer")
            );
            // Withdraw from Gauge
            unchecked {
                leafIndex++;
            }
            leafs[leafIndex] = ManageLeaf(
                gauges[i],
                false,
                "withdraw(uint256)",
                new address[](0),
                string.concat("Withdraw from VelodromeV2 gauge ", vm.toString(gauges[i])),
                getAddress(sourceChain, "rawDataDecoderAndSanitizer")
            );
            // Get reward
            unchecked {
                leafIndex++;
            }
            leafs[leafIndex] = ManageLeaf(
                gauges[i],
                false,
                "getReward(address)",
                new address[](1),
                string.concat("Get reward from VelodromeV2 gauge ", vm.toString(gauges[i])),
                getAddress(sourceChain, "rawDataDecoderAndSanitizer")
            );
            leafs[leafIndex].argumentAddresses[0] = getAddress(sourceChain, "boringVault");
        }
    }

    // ========================================= Karak =========================================

    function _addKarakLeafs(ManageLeaf[] memory leafs, address vaultSupervisor, address vault) internal {
        address delegationSupervisor = VaultSupervisor(vaultSupervisor).delegationSupervisor();
        ERC20 underlying = ERC4626(vault).asset();

        // Add leaf to approve karak vault to spend underlying.
        unchecked {
            leafIndex++;
        }
        leafs[leafIndex] = ManageLeaf(
            address(underlying),
            false,
            "approve(address,uint256)",
            new address[](1),
            string.concat("Approve Karak Vault to spend ", underlying.symbol()),
            getAddress(sourceChain, "rawDataDecoderAndSanitizer")
        );
        leafs[leafIndex].argumentAddresses[0] = vault;

        // Approve vault supervisor to spend vault shares
        unchecked {
            leafIndex++;
        }
        leafs[leafIndex] = ManageLeaf(
            vault,
            false,
            "approve(address,uint256)",
            new address[](1),
            string.concat("Approve Vault Supervisor to spend ", ERC4626(vault).symbol(), " shares"),
            getAddress(sourceChain, "rawDataDecoderAndSanitizer")
        );
        leafs[leafIndex].argumentAddresses[0] = vaultSupervisor;

        // Add deposit leafs
        unchecked {
            leafIndex++;
        }
        leafs[leafIndex] = ManageLeaf(
            vaultSupervisor,
            false,
            "deposit(address,uint256,uint256)",
            new address[](1),
            string.concat("Deposit ", underlying.symbol(), " into ", ERC4626(vault).symbol()),
            getAddress(sourceChain, "rawDataDecoderAndSanitizer")
        );
        leafs[leafIndex].argumentAddresses[0] = vault;

        unchecked {
            leafIndex++;
        }
        leafs[leafIndex] = ManageLeaf(
            vaultSupervisor,
            false,
            "gimmieShares(address,uint256)",
            new address[](1),
            string.concat("Gimmie shares into ", ERC4626(vault).symbol()),
            getAddress(sourceChain, "rawDataDecoderAndSanitizer")
        );
        leafs[leafIndex].argumentAddresses[0] = vault;

        // Add withdraw leafs
        unchecked {
            leafIndex++;
        }
        leafs[leafIndex] = ManageLeaf(
            vaultSupervisor,
            false,
            "returnShares(address,uint256)",
            new address[](1),
            string.concat("Return shares from ", ERC4626(vault).symbol()),
            getAddress(sourceChain, "rawDataDecoderAndSanitizer")
        );
        leafs[leafIndex].argumentAddresses[0] = vault;

        unchecked {
            leafIndex++;
        }
        leafs[leafIndex] = ManageLeaf(
            delegationSupervisor,
            false,
            "startWithdraw((address[],uint256[],address)[])",
            new address[](2),
            string.concat("Start withdraw of ", underlying.symbol(), " from ", ERC4626(vault).symbol()),
            getAddress(sourceChain, "rawDataDecoderAndSanitizer")
        );
        leafs[leafIndex].argumentAddresses[0] = vault;
        leafs[leafIndex].argumentAddresses[1] = getAddress(sourceChain, "boringVault");

        unchecked {
            leafIndex++;
        }
        leafs[leafIndex] = ManageLeaf(
            delegationSupervisor,
            false,
            "finishWithdraw((address,address,uint256,uint256,(address[],uint256[],address))[])",
            new address[](4),
            string.concat("Finish withdraw of ", underlying.symbol(), " from ", ERC4626(vault).symbol()),
            getAddress(sourceChain, "rawDataDecoderAndSanitizer")
        );
        leafs[leafIndex].argumentAddresses[0] = getAddress(sourceChain, "boringVault");
        leafs[leafIndex].argumentAddresses[1] = address(0); // Delegation not implemented yet.
        leafs[leafIndex].argumentAddresses[2] = vault;
        leafs[leafIndex].argumentAddresses[3] = getAddress(sourceChain, "boringVault");
    }

    // ========================================= Reclamation =========================================

    function _addReclamationLeafs(ManageLeaf[] memory leafs, address target, address reclamationDecoder) internal {
        /// @notice These leafs are generic, in that they are allowing any execturo address to be removed, and any asset to be withdrawn
        /// BACK to the boring vault.
        // Add in generic `removeExecutor(address executor)` leaf.
        unchecked {
            leafIndex++;
        }
        leafs[leafIndex] = ManageLeaf(
            target,
            false,
            "removeExecutor(address)",
            new address[](0),
            string.concat("Remove any executor from ", vm.toString(target)),
            reclamationDecoder
        );
        // Add in generic `withdraw(address asset, uint256 amount)` and generic `withdrawAll(address asset)` leafs.
        unchecked {
            leafIndex++;
        }
        leafs[leafIndex] = ManageLeaf(
            target,
            false,
            "withdraw(address,uint256)",
            new address[](0),
            string.concat("Withdraw any asset from ", vm.toString(target)),
            reclamationDecoder
        );

        unchecked {
            leafIndex++;
        }
        leafs[leafIndex] = ManageLeaf(
            target,
            false,
            "withdrawAll(address)",
            new address[](0),
            string.concat("Withdraw all of any asset from ", vm.toString(target)),
            reclamationDecoder
        );
    }

    // ========================================= Puppet =========================================

    function _createPuppetLeafs(ManageLeaf[] memory leafs, address puppet)
        internal
        pure
        returns (ManageLeaf[] memory puppetLeafs)
    {
        puppetLeafs = new ManageLeaf[](leafs.length);

        // Iterate through every leaf, and
        // 1) Take the existing target and append it to the end of the argumentAddresses array.
        // 2) Change the target to the puppet contract.

        for (uint256 i; i < leafs.length; ++i) {
            puppetLeafs[i].argumentAddresses = new address[](leafs[i].argumentAddresses.length + 1);
            // Copy over argumentAddresses.
            for (uint256 j; j < leafs[i].argumentAddresses.length; ++j) {
                puppetLeafs[i].argumentAddresses[j] = leafs[i].argumentAddresses[j];
            }
            // Append the target to the end of the argumentAddresses array.
            puppetLeafs[i].argumentAddresses[leafs[i].argumentAddresses.length] = leafs[i].target;
            // Change the target to the puppet contract.
            puppetLeafs[i].target = puppet;
            // Copy over remaning values.
            puppetLeafs[i].canSendValue = leafs[i].canSendValue;
            puppetLeafs[i].signature = leafs[i].signature;
            puppetLeafs[i].description = leafs[i].description;
            puppetLeafs[i].decoderAndSanitizer = leafs[i].decoderAndSanitizer;
        }
    }

    // ========================================= Drone =========================================

    function _addLeafsForDroneTransfers(ManageLeaf[] memory leafs, address drone, ERC20[] memory assets) internal {
        for (uint256 i; i < assets.length; ++i) {
            // Add leaf for BoringVault to transfer to drone.
            unchecked {
                leafIndex++;
            }
            leafs[leafIndex] = ManageLeaf(
                address(assets[i]),
                false,
                "transfer(address,uint256)",
                new address[](1),
                string.concat("Transfer ", assets[i].symbol(), " to drone: ", vm.toString(drone)),
                getAddress(sourceChain, "rawDataDecoderAndSanitizer")
            );
            leafs[leafIndex].argumentAddresses[0] = drone;

            // Add leaf for drone to transfer to BoringVault.
            unchecked {
                leafIndex++;
            }
            leafs[leafIndex] = ManageLeaf(
                drone,
                false,
                "transfer(address,uint256)",
                new address[](2),
                string.concat("Transfer ", assets[i].symbol(), " to BoringVault"),
                getAddress(sourceChain, "rawDataDecoderAndSanitizer")
            );
            leafs[leafIndex].argumentAddresses[0] = getAddress(sourceChain, "boringVault");
            leafs[leafIndex].argumentAddresses[1] = address(assets[i]);
        }

        // Add leaf so boringVault can withdraw native from drone.
        unchecked {
            leafIndex++;
        }
        leafs[leafIndex] = ManageLeaf(
            drone,
            false,
            "withdrawNativeFromDrone()",
            new address[](0),
            string.concat("Withdraw native from drone: ", vm.toString(drone)),
            getAddress(sourceChain, "rawDataDecoderAndSanitizer")
        );
    }

    function _createDroneLeafs(ManageLeaf[] memory leafs, address drone, uint256 startIndex, uint256 endIndex)
        internal
    {
        address boringVault = getAddress(sourceChain, "boringVault");
        // Update boringVault address to be drone, so leafs work as expected.
        // setAddress(true, sourceChain, "boringVault", drone);

        // Iterate through every leaf, and
        // 1) Take the existing target and append it to the end of the argumentAddresses array.
        // 2) Change the target to the drone contract.

        for (uint256 i = startIndex; i < endIndex; ++i) {
            uint256 newLength = leafs[i].argumentAddresses.length + 1;
            address[] memory temp = new address[](newLength);
            // Copy argumentAddresses into temporary array.
            for (uint256 j; j < leafs[i].argumentAddresses.length; ++j) {
                if (leafs[i].argumentAddresses[j] == address(boringVault)) {
                    temp[j] = drone;
                } else {
                    temp[j] = leafs[i].argumentAddresses[j];
                }
            }

            // Expand argumentAddresses array by 1.
            leafs[i].argumentAddresses = new address[](newLength);

            // Copy over argumentAddresses into leaf address arguments array.
            for (uint256 j; j < leafs[i].argumentAddresses.length; ++j) {
                leafs[i].argumentAddresses[j] = temp[j];
            }

            // Append the target to the end of the argumentAddresses array.
            leafs[i].argumentAddresses[newLength - 1] = leafs[i].target;

            // Change the target to the puppet contract.
            leafs[i].target = drone;

            // Update Description.
            leafs[i].description = string.concat("(Drone: ", vm.toString(drone), ") ", leafs[i].description);
        }

        // Change boringVault address back to original.
        setAddress(true, sourceChain, "boringVault", boringVault);
    }

    // ========================================= Term Finance =========================================
    // TODO need to use this in the test suite.
    function _addTermFinanceLockOfferLeafs(
        ManageLeaf[] memory leafs,
        ERC20[] memory purchaseTokens,
        address[] memory termAuctionOfferLockerAddresses,
        address[] memory termRepoLockers
    ) internal {
        for (uint256 i; i < purchaseTokens.length; i++) {
            unchecked {
                leafIndex++;
            }
            leafs[leafIndex] = ManageLeaf(
                address(purchaseTokens[i]),
                false,
                "approve(address,uint256)",
                new address[](1),
                string.concat("Approve Term Repo Locker to spend ", purchaseTokens[i].symbol()),
                getAddress(sourceChain, "rawDataDecoderAndSanitizer")
            );
            leafs[leafIndex].argumentAddresses[0] = termRepoLockers[i];
            ownerToTokenToSpenderToApprovalInTree[getAddress(sourceChain, "boringVault")][address(purchaseTokens[i])][termRepoLockers[i]]
            = true;
            unchecked {
                leafIndex++;
            }
            leafs[leafIndex] = ManageLeaf(
                termAuctionOfferLockerAddresses[i],
                false,
                "lockOffers((bytes32,address,bytes32,uint256,address)[])",
                new address[](2),
                string.concat(
                    "Submit offer submission to offer locker ", vm.toString(termAuctionOfferLockerAddresses[i])
                ),
                getAddress(sourceChain, "rawDataDecoderAndSanitizer")
            );
            leafs[leafIndex].argumentAddresses[0] = getAddress(sourceChain, "boringVault");
            leafs[leafIndex].argumentAddresses[1] = address(purchaseTokens[i]);
        }
    }

    // TODO need to use this in the test suite.
    function _addTermFinanceUnlockOfferLeafs(
        ManageLeaf[] memory leafs,
        address[] memory termAuctionOfferLockerAddresses
    ) internal {
        for (uint256 i; i < termAuctionOfferLockerAddresses.length; i++) {
            unchecked {
                leafIndex++;
            }

            leafs[leafIndex] = ManageLeaf(
                termAuctionOfferLockerAddresses[i],
                false,
                "unlockOffers(bytes32[])",
                new address[](0),
                string.concat(
                    "Unlock existing offer from offer locker ", vm.toString(termAuctionOfferLockerAddresses[i])
                ),
                getAddress(sourceChain, "rawDataDecoderAndSanitizer")
            );
        }
    }

    // TODO need to use this in the test suite.
    function _addTermFinanceRevealOfferLeafs(
        ManageLeaf[] memory leafs,
        address[] memory termAuctionOfferLockerAddresses
    ) internal {
        for (uint256 i; i < termAuctionOfferLockerAddresses.length; i++) {
            unchecked {
                leafIndex++;
            }
            leafs[leafIndex] = ManageLeaf(
                termAuctionOfferLockerAddresses[i],
                false,
                "revealOffers(bytes32[],uint256[],uint256[])",
                new address[](0),
                string.concat(
                    "Unlock existing offer from offer locker ", vm.toString(termAuctionOfferLockerAddresses[i])
                ),
                getAddress(sourceChain, "rawDataDecoderAndSanitizer")
            );
        }
    }

    // TODO need to use this in the test suite.
    function _addTermFinanceRedeemTermRepoTokensLeafs(ManageLeaf[] memory leafs, address[] memory termRepoServicers)
        internal
    {
        for (uint256 i; i < termRepoServicers.length; i++) {
            unchecked {
                leafIndex++;
            }
            leafs[leafIndex] = ManageLeaf(
                termRepoServicers[i],
                false,
                "redeemTermRepoTokens(address,uint256)",
                new address[](1),
                string.concat("Redeem TermRepo Tokens from servicer ", vm.toString(termRepoServicers[i])),
                getAddress(sourceChain, "rawDataDecoderAndSanitizer")
            );
            leafs[leafIndex].argumentAddresses[0] = getAddress(sourceChain, "boringVault");
        }
    }
    // ========================================= Euler Finance =========================================

    function _addEulerDepositLeafs(
        ManageLeaf[] memory leafs,
        ERC4626[] memory depositVaults,
        address[] memory subaccounts
    ) internal {
        for (uint256 i = 0; i < subaccounts.length; i++) {
            for (uint256 j = 0; j < depositVaults.length; j++) {
                //approval leaf is handled by ERC4626, including for ERC20 deposit asset
                _addERC4626SubaccountLeafs(leafs, depositVaults[j], subaccounts[i]);

                unchecked {
                    leafIndex++;
                }
                leafs[leafIndex] = ManageLeaf(
                    getAddress(sourceChain, "ethereumVaultConnector"),
                    false,
                    "enableCollateral(address,address)",
                    new address[](2),
                    string.concat(
                        "Enable Collateral of ",
                        ERC20(depositVaults[j].asset()).name(),
                        " on Euler for account #",
                        vm.toString(i),
                        " ",
                        vm.toString(subaccounts[i])
                    ),
                    getAddress(sourceChain, "rawDataDecoderAndSanitizer")
                );
                leafs[leafIndex].argumentAddresses[0] = subaccounts[i];
                leafs[leafIndex].argumentAddresses[1] = address(depositVaults[j]);

                unchecked {
                    leafIndex++;
                }
                leafs[leafIndex] = ManageLeaf(
                    getAddress(sourceChain, "ethereumVaultConnector"),
                    false,
                    "disableCollateral(address,address)",
                    new address[](2),
                    string.concat(
                        "Disable Collateral of ",
                        ERC20(depositVaults[j].asset()).name(),
                        " on Euler for account #",
                        vm.toString(i),
                        " : ",
                        vm.toString(subaccounts[i])
                    ),
                    getAddress(sourceChain, "rawDataDecoderAndSanitizer")
                );
                leafs[leafIndex].argumentAddresses[0] = subaccounts[i];
                leafs[leafIndex].argumentAddresses[1] = address(depositVaults[j]);

                unchecked {
                    leafIndex++;
                }
                leafs[leafIndex] = ManageLeaf(
                    getAddress(sourceChain, "ethereumVaultConnector"),
                    false,
                    "call(address,address,uint256,bytes)",
                    new address[](5),
                    string.concat(
                        "Call Withdraw on ",
                        depositVaults[j].name(),
                        " via EVC on behalf of ",
                        vm.toString(subaccounts[i])
                    ),
                    getAddress(sourceChain, "rawDataDecoderAndSanitizer")
                );
                leafs[leafIndex].argumentAddresses[0] = address(depositVaults[j]);
                leafs[leafIndex].argumentAddresses[1] = subaccounts[i];
                leafs[leafIndex].argumentAddresses[2] = address(0xb460af94); //withdraw
                leafs[leafIndex].argumentAddresses[3] = getAddress(sourceChain, "boringVault"); //receiver must be vault
                leafs[leafIndex].argumentAddresses[4] = subaccounts[i]; //owner must be subaccount

                unchecked {
                    leafIndex++;
                }
                leafs[leafIndex] = ManageLeaf(
                    getAddress(sourceChain, "ethereumVaultConnector"),
                    false,
                    "call(address,address,uint256,bytes)",
                    new address[](5),
                    string.concat(
                        "Call Redeem on ",
                        depositVaults[j].name(),
                        " via EVC on behalf of ",
                        vm.toString(subaccounts[i])
                    ),
                    getAddress(sourceChain, "rawDataDecoderAndSanitizer")
                );
                leafs[leafIndex].argumentAddresses[0] = address(depositVaults[j]);
                leafs[leafIndex].argumentAddresses[1] = subaccounts[i];
                leafs[leafIndex].argumentAddresses[2] = address(0xba087652); //redeem
                leafs[leafIndex].argumentAddresses[3] = getAddress(sourceChain, "boringVault"); //receiver must be vault
                leafs[leafIndex].argumentAddresses[4] = subaccounts[i]; //owner must be subaccount
            }
        }
    }

    function _addEulerBorrowLeafs(
        ManageLeaf[] memory leafs,
        ERC4626[] memory borrowVaults,
        address[] memory subaccounts
    ) internal {
        for (uint256 i = 0; i < subaccounts.length; i++) {
            for (uint256 j = 0; j < borrowVaults.length; j++) {
                unchecked {
                    leafIndex++;
                }
                leafs[leafIndex] = ManageLeaf(
                    address(borrowVaults[j].asset()),
                    false,
                    "approve(address,uint256)",
                    new address[](1),
                    string.concat("Approve ", ERC20(borrowVaults[j].asset()).name(), " to be repaid."),
                    getAddress(sourceChain, "rawDataDecoderAndSanitizer")
                );
                leafs[leafIndex].argumentAddresses[0] = address(borrowVaults[j]);

                unchecked {
                    leafIndex++;
                }
                leafs[leafIndex] = ManageLeaf(
                    getAddress(sourceChain, "ethereumVaultConnector"),
                    false,
                    "enableController(address,address)",
                    new address[](2),
                    string.concat(
                        "Enable ",
                        borrowVaults[j].name(),
                        " as controller for subaccount #",
                        vm.toString(i),
                        " : ",
                        vm.toString(subaccounts[i])
                    ),
                    getAddress(sourceChain, "rawDataDecoderAndSanitizer")
                );
                leafs[leafIndex].argumentAddresses[0] = subaccounts[i];
                leafs[leafIndex].argumentAddresses[1] = address(borrowVaults[j]);

                unchecked {
                    leafIndex++;
                }

                leafs[leafIndex] = ManageLeaf(
                    address(borrowVaults[j]),
                    false,
                    "borrow(uint256,address)",
                    new address[](1),
                    string.concat(
                        "Borrow ",
                        ERC20(borrowVaults[j].asset()).name(),
                        " from ",
                        borrowVaults[j].name(),
                        " for account #",
                        vm.toString(i)
                    ),
                    getAddress(sourceChain, "rawDataDecoderAndSanitizer")
                );
                leafs[leafIndex].argumentAddresses[0] = subaccounts[i];

                unchecked {
                    leafIndex++;
                }

                leafs[leafIndex] = ManageLeaf(
                    address(borrowVaults[j]),
                    false,
                    "repay(uint256,address)",
                    new address[](1),
                    string.concat(
                        "Repay ",
                        ERC20(borrowVaults[j].asset()).name(),
                        " to ",
                        borrowVaults[j].name(),
                        " for account #",
                        vm.toString(i)
                    ),
                    getAddress(sourceChain, "rawDataDecoderAndSanitizer")
                );
                leafs[leafIndex].argumentAddresses[0] = subaccounts[i];

                unchecked {
                    leafIndex++;
                }

                leafs[leafIndex] = ManageLeaf(
                    address(borrowVaults[j]),
                    false,
                    "repayWithShares(uint256,address)",
                    new address[](1),
                    string.concat(
                        "Repay ",
                        ERC20(borrowVaults[j].asset()).name(),
                        " with shares ",
                        borrowVaults[j].name(),
                        " for account #",
                        vm.toString(i)
                    ),
                    getAddress(sourceChain, "rawDataDecoderAndSanitizer")
                );
                leafs[leafIndex].argumentAddresses[0] = subaccounts[i];

                unchecked {
                    leafIndex++;
                }
                leafs[leafIndex] = ManageLeaf(
                    address(borrowVaults[j]),
                    false,
                    "disableController()",
                    new address[](0),
                    string.concat("Disable ", borrowVaults[j].name(), " as controller for account #", vm.toString(i)),
                    getAddress(sourceChain, "rawDataDecoderAndSanitizer")
                );
                //leafs[leafIndex].argumentAddresses[0] = subaccounts[i];

                unchecked {
                    leafIndex++;
                }
                leafs[leafIndex] = ManageLeaf(
                    getAddress(sourceChain, "ethereumVaultConnector"),
                    false,
                    "call(address,address,uint256,bytes)",
                    new address[](4),
                    string.concat(
                        "Call Borrow on ", borrowVaults[j].name(), " via EVC on behalf of ", vm.toString(subaccounts[i])
                    ),
                    getAddress(sourceChain, "rawDataDecoderAndSanitizer")
                );
                leafs[leafIndex].argumentAddresses[0] = address(borrowVaults[j]);
                leafs[leafIndex].argumentAddresses[1] = subaccounts[i];
                leafs[leafIndex].argumentAddresses[2] = address(0x4b3fd148); //borrow
                leafs[leafIndex].argumentAddresses[3] = getAddress(sourceChain, "boringVault");
            }
        }
    }

    // ========================================= Royco =========================================

    function _addRoycoWeirollLeafs(
        ManageLeaf[] memory leafs,
        ERC20 asset,
        bytes32 marketHash,
        address frontendFeeRecipient
    ) internal {
        unchecked {
            leafIndex++;
        }
        leafs[leafIndex] = ManageLeaf(
            address(asset),
            false,
            "approve(address,uint256)",
            new address[](1),
            string.concat("Approve Recipe Market Hub to spend ", asset.symbol()),
            getAddress(sourceChain, "rawDataDecoderAndSanitizer")
        );
        leafs[leafIndex].argumentAddresses[0] = getAddress(sourceChain, "recipeMarketHub");

        unchecked {
            leafIndex++;
        }

        address marketHash0 = address(bytes20(bytes16(marketHash)));
        address marketHash1 = address(bytes20(bytes16(marketHash << 128)));

        leafs[leafIndex] = ManageLeaf(
            getAddress(sourceChain, "recipeMarketHub"),
            false,
            "fillIPOffers(bytes32[],uint256[],address,address)",
            new address[](4),
            string.concat("Fill IP Offer using market hash"),
            getAddress(sourceChain, "rawDataDecoderAndSanitizer")
        );
        leafs[leafIndex].argumentAddresses[0] = marketHash0;
        leafs[leafIndex].argumentAddresses[1] = marketHash1;
        leafs[leafIndex].argumentAddresses[2] = address(0); //pull funds from boringVault
        leafs[leafIndex].argumentAddresses[3] = frontendFeeRecipient;

        unchecked {
            leafIndex++;
        }
        leafs[leafIndex] = ManageLeaf(
            getAddress(sourceChain, "recipeMarketHub"),
            false,
            "executeWithdrawalScript(address)",
            new address[](1),
            string.concat("Execute the weiroll withdraw script and retrieve funds from recipe market"),
            getAddress(sourceChain, "rawDataDecoderAndSanitizer")
        );
        leafs[leafIndex].argumentAddresses[0] = getAddress(sourceChain, "boringVault");

        unchecked {
            leafIndex++;
        }
        leafs[leafIndex] = ManageLeaf(
            getAddress(sourceChain, "recipeMarketHub"),
            false,
            "forfeit(address,bool)",
            new address[](1),
            string.concat("Forfeit rewards and unlock wallet early"),
            getAddress(sourceChain, "rawDataDecoderAndSanitizer")
        );
        leafs[leafIndex].argumentAddresses[0] = getAddress(sourceChain, "boringVault");

        unchecked {
            leafIndex++;
        }
        leafs[leafIndex] = ManageLeaf(
            getAddress(sourceChain, "recipeMarketHub"),
            false,
            "claim(address,address)",
            new address[](2),
            string.concat("Claim incentive rewards"),
            getAddress(sourceChain, "rawDataDecoderAndSanitizer")
        );
        leafs[leafIndex].argumentAddresses[0] = getAddress(sourceChain, "boringVault");
        leafs[leafIndex].argumentAddresses[1] = getAddress(sourceChain, "boringVault");

        //TODO add merkleWithdraw leaves once testing is available
    }

    function _addRoyco4626VaultLeafs(ManageLeaf[] memory leafs, ERC4626 vault) internal {
        _addERC4626Leafs(leafs, vault);

        unchecked {
            leafIndex++;
        }
        leafs[leafIndex] = ManageLeaf(
            address(vault),
            false,
            "claim(address)",
            new address[](1),
            string.concat("Claim incentive rewards"),
            getAddress(sourceChain, "rawDataDecoderAndSanitizer")
        );
        leafs[leafIndex].argumentAddresses[0] = getAddress(sourceChain, "boringVault");

        unchecked {
            leafIndex++;
        }
        leafs[leafIndex] = ManageLeaf(
            address(vault),
            false,
            "claimFees(address)",
            new address[](1),
            string.concat("Claim vault fees"),
            getAddress(sourceChain, "rawDataDecoderAndSanitizer")
        );
        leafs[leafIndex].argumentAddresses[0] = getAddress(sourceChain, "boringVault");
    }

    function _addRoycoRecipeAPOfferLeafs(ManageLeaf[] memory leafs, address baseAsset, bytes32 targetMarketHash, address fundingVault, address[] memory incentivesRequested) internal {
        unchecked {
            leafIndex++;
        }
        leafs[leafIndex] = ManageLeaf(
            baseAsset,
            false,
            "approve(address,uint256)",
            new address[](1),
            string.concat("Approve RecipeMarketHub to spend ", ERC20(baseAsset).symbol(), " (spent when offer is filled)"),
            getAddress(sourceChain, "rawDataDecoderAndSanitizer")
        );
        leafs[leafIndex].argumentAddresses[0] = getAddress(sourceChain, "recipeMarketHub");

        unchecked {
            leafIndex++;
        }
        leafs[leafIndex] = ManageLeaf(
            getAddress(sourceChain, "recipeMarketHub"),
            false,
            "createAPOffer(bytes32,address,uint256,uint256,address[],uint256[])",
            new address[](3 + incentivesRequested.length),
            string.concat("Create AP Offer for Recipe Market"),
            getAddress(sourceChain, "rawDataDecoderAndSanitizer")
        );
        leafs[leafIndex].argumentAddresses[0] = address(bytes20(bytes16(targetMarketHash)));
        leafs[leafIndex].argumentAddresses[1] = address(bytes20(bytes16(targetMarketHash << 128)));
        leafs[leafIndex].argumentAddresses[2] = fundingVault;
        for (uint256 i = 0; i < incentivesRequested.length; i++) {
            leafs[leafIndex].argumentAddresses[3 + i] = incentivesRequested[i];
        }

        unchecked {
            leafIndex++;
        }
        leafs[leafIndex] = ManageLeaf(
            getAddress(sourceChain, "recipeMarketHub"),
            false,
            "cancelAPOffer((uint256,bytes32,address,address,uint256,uint256,address[],uint256[]))",
            new address[](4 + incentivesRequested.length),
            string.concat("Cancel AP Offer for Recipe Market"),
            getAddress(sourceChain, "rawDataDecoderAndSanitizer")
        );
        leafs[leafIndex].argumentAddresses[0] = address(bytes20(bytes16(targetMarketHash)));
        leafs[leafIndex].argumentAddresses[1] = address(bytes20(bytes16(targetMarketHash << 128)));
        leafs[leafIndex].argumentAddresses[2] = getAddress(sourceChain, "boringVault"); // AP address is caller of create, boringVault
        leafs[leafIndex].argumentAddresses[3] = fundingVault;
        for (uint256 i = 0; i < incentivesRequested.length; i++) {
            leafs[leafIndex].argumentAddresses[4 + i] = incentivesRequested[i];
        }
    }

    function _addRoycoVaultMarketLeafs(ManageLeaf[] memory leafs, address baseAsset, address targetVault, address fundingVault, address[] memory incentivesRequested) internal {
        unchecked {
            leafIndex++;
        }
        leafs[leafIndex] = ManageLeaf(
            baseAsset,
            false,
            "approve(address,uint256)",
            new address[](1),
            string.concat("Approve Wrapped Vault to spend ", ERC20(baseAsset).symbol()),
            getAddress(sourceChain, "rawDataDecoderAndSanitizer")
        );
        leafs[leafIndex].argumentAddresses[0] = targetVault;

        unchecked {
            leafIndex++;
        }
        leafs[leafIndex] = ManageLeaf(
            targetVault,
            false,
            "safeDeposit(uint256,address,uint256)",
            new address[](1),
            string.concat("Deposit into WrappedVault using safeDeposit"),
            getAddress(sourceChain, "rawDataDecoderAndSanitizer")
        );
        leafs[leafIndex].argumentAddresses[0] = getAddress(sourceChain, "boringVault");

        unchecked {
            leafIndex++;
        }
        leafs[leafIndex] = ManageLeaf(
            baseAsset,
            false,
            "approve(address,uint256)",
            new address[](1),
            string.concat("Approve VaultMarketHub to spend ", ERC20(baseAsset).symbol(), " (spent when offer is filled)"),
            getAddress(sourceChain, "rawDataDecoderAndSanitizer")
        );
        leafs[leafIndex].argumentAddresses[0] = getAddress(sourceChain, "vaultMarketHub");
        
        unchecked {
            leafIndex++;
        }
        leafs[leafIndex] = ManageLeaf(
            getAddress(sourceChain, "vaultMarketHub"),
            false,
            "createAPOffer(address,address,uint256,uint256,address[],uint256[])",
            new address[](2 + incentivesRequested.length),
            string.concat("Create AP Offer for Vault Market"),
            getAddress(sourceChain, "rawDataDecoderAndSanitizer")
        );
        leafs[leafIndex].argumentAddresses[0] = targetVault;
        leafs[leafIndex].argumentAddresses[1] = fundingVault;
        for (uint256 i = 0; i < incentivesRequested.length; i++) {
            leafs[leafIndex].argumentAddresses[2 + i] = incentivesRequested[i];
        }

        unchecked {
            leafIndex++;
        }
        leafs[leafIndex] = ManageLeaf(
            getAddress(sourceChain, "vaultMarketHub"),
            false,
            "cancelOffer((uint256,address,address,address,uint256,address[],uint256[]))",
            new address[](3 + incentivesRequested.length),
            string.concat("Create AP Offer for Vault Market"),
            getAddress(sourceChain, "rawDataDecoderAndSanitizer")
        );
        leafs[leafIndex].argumentAddresses[0] = targetVault;
        leafs[leafIndex].argumentAddresses[1] = getAddress(sourceChain, "boringVault");
        leafs[leafIndex].argumentAddresses[2] = fundingVault;
        for (uint256 i = 0; i < incentivesRequested.length; i++) {
            leafs[leafIndex].argumentAddresses[3 + i] = incentivesRequested[i];
        }
    }

    // ========================================= Resolv =========================================

    function _addAllResolvLeafs(ManageLeaf[] memory leafs) internal {
        _addResolvUsrExternalRequestsManagerLeafs(leafs);
        _addResolvStUSRLeafs(leafs);
        _addResolvWstUSRLeafs(leafs);
        _addERC4626Leafs(leafs, ERC4626(getAddress(sourceChain, "wstUSR")));
    }

    function _addResolvUsrExternalRequestsManagerLeafs(ManageLeaf[] memory leafs) internal {
        unchecked {
            leafIndex++;
        }
        leafs[leafIndex] = ManageLeaf(
            getAddress(sourceChain, "USDC"),
            false,
            "approve(address,uint256)",
            new address[](1),
            string.concat("Approve USDC to be spent by USR External Requests Manager"),
            getAddress(sourceChain, "rawDataDecoderAndSanitizer")
        );
        leafs[leafIndex].argumentAddresses[0] = getAddress(sourceChain, "UsrExternalRequestsManager");

        unchecked {
            leafIndex++;
        }
        leafs[leafIndex] = ManageLeaf(
            getAddress(sourceChain, "USDT"),
            false,
            "approve(address,uint256)",
            new address[](1),
            string.concat("Approve USDT to be spent by USR External Requests Manager"),
            getAddress(sourceChain, "rawDataDecoderAndSanitizer")
        );
        leafs[leafIndex].argumentAddresses[0] = getAddress(sourceChain, "UsrExternalRequestsManager");

        unchecked {
            leafIndex++;
        }
        leafs[leafIndex] = ManageLeaf(
            getAddress(sourceChain, "USR"),
            false,
            "approve(address,uint256)",
            new address[](1),
            string.concat("Approve USR to be spent by USR External Requests Manager"),
            getAddress(sourceChain, "rawDataDecoderAndSanitizer")
        );
        leafs[leafIndex].argumentAddresses[0] = getAddress(sourceChain, "UsrExternalRequestsManager");

        unchecked {
            leafIndex++;
        }
        leafs[leafIndex] = ManageLeaf(
            getAddress(sourceChain, "UsrExternalRequestsManager"),
            false,
            "requestMint(address,uint256,uint256)",
            new address[](1),
            string.concat("Convert USDC to USR"),
            getAddress(sourceChain, "rawDataDecoderAndSanitizer")
        );
        leafs[leafIndex].argumentAddresses[0] = getAddress(sourceChain, "USDC");

        unchecked {
            leafIndex++;
        }
        leafs[leafIndex] = ManageLeaf(
            getAddress(sourceChain, "UsrExternalRequestsManager"),
            false,
            "requestBurn(uint256,address,uint256)",
            new address[](1),
            string.concat("Convert USR to USDC"),
            getAddress(sourceChain, "rawDataDecoderAndSanitizer")
        );
        leafs[leafIndex].argumentAddresses[0] = getAddress(sourceChain, "USDC");

        unchecked {
            leafIndex++;
        }
        leafs[leafIndex] = ManageLeaf(
            getAddress(sourceChain, "UsrExternalRequestsManager"),
            false,
            "requestMint(address,uint256,uint256)",
            new address[](1),
            string.concat("Convert USDT to USR"),
            getAddress(sourceChain, "rawDataDecoderAndSanitizer")
        );
        leafs[leafIndex].argumentAddresses[0] = getAddress(sourceChain, "USDT");

        unchecked {
            leafIndex++;
        }
        leafs[leafIndex] = ManageLeaf(
            getAddress(sourceChain, "UsrExternalRequestsManager"),
            false,
            "requestBurn(uint256,address,uint256)",
            new address[](1),
            string.concat("Convert USR to USDT"),
            getAddress(sourceChain, "rawDataDecoderAndSanitizer")
        );
        leafs[leafIndex].argumentAddresses[0] = getAddress(sourceChain, "USDT");
    }

    function _addResolvStUSRLeafs(ManageLeaf[] memory leafs) internal {
        unchecked {
            leafIndex++;
        }
        leafs[leafIndex] = ManageLeaf(
            getAddress(sourceChain, "USR"),
            false,
            "approve(address,uint256)",
            new address[](1),
            string.concat("Approve USR to be converted to stUSR"),
            getAddress(sourceChain, "rawDataDecoderAndSanitizer")
        );
        leafs[leafIndex].argumentAddresses[0] = getAddress(sourceChain, "stUSR");

        unchecked {
            leafIndex++;
        }
        leafs[leafIndex] = ManageLeaf(
            getAddress(sourceChain, "stUSR"),
            false,
            "approve(address,uint256)",
            new address[](1),
            string.concat("Approve stUSR to be converted to USR"),
            getAddress(sourceChain, "rawDataDecoderAndSanitizer")
        );
        leafs[leafIndex].argumentAddresses[0] = getAddress(sourceChain, "stUSR");

        unchecked {
            leafIndex++;
        }
        leafs[leafIndex] = ManageLeaf(
            getAddress(sourceChain, "stUSR"),
            false,
            "deposit(uint256)",
            new address[](0),
            string.concat("Convert USR to stUSR"),
            getAddress(sourceChain, "rawDataDecoderAndSanitizer")
        );

        unchecked {
            leafIndex++;
        }
        leafs[leafIndex] = ManageLeaf(
            getAddress(sourceChain, "stUSR"),
            false,
            "withdraw(uint256)",
            new address[](0),
            string.concat("Convert stUSR to USR"),
            getAddress(sourceChain, "rawDataDecoderAndSanitizer")
        );
    }

    function _addResolvWstUSRLeafs(ManageLeaf[] memory leafs) internal {
        unchecked {
            leafIndex++;
        }
        leafs[leafIndex] = ManageLeaf(
            getAddress(sourceChain, "stUSR"),
            false,
            "approve(address,uint256)",
            new address[](1),
            string.concat("Approve stUSR to be converted to wstUSR"),
            getAddress(sourceChain, "rawDataDecoderAndSanitizer")
        );
        leafs[leafIndex].argumentAddresses[0] = getAddress(sourceChain, "wstUSR");

        unchecked {
            leafIndex++;
        }
        leafs[leafIndex] = ManageLeaf(
            getAddress(sourceChain, "wstUSR"),
            false,
            "approve(address,uint256)",
            new address[](1),
            string.concat("Approve wstUSR to be converted to stUSR"),
            getAddress(sourceChain, "rawDataDecoderAndSanitizer")
        );
        leafs[leafIndex].argumentAddresses[0] = getAddress(sourceChain, "wstUSR");

        unchecked {
            leafIndex++;
        }
        leafs[leafIndex] = ManageLeaf(
            getAddress(sourceChain, "wstUSR"),
            false,
            "wrap(uint256)",
            new address[](0),
            string.concat("Convert stUSR to wstUSR"),
            getAddress(sourceChain, "rawDataDecoderAndSanitizer")
        );

        unchecked {
            leafIndex++;
        }
        leafs[leafIndex] = ManageLeaf(
            getAddress(sourceChain, "wstUSR"),
            false,
            "unwrap(uint256)",
            new address[](0),
            string.concat("Convert wstUSR to stUSR"),
            getAddress(sourceChain, "rawDataDecoderAndSanitizer")
        );
    }

    // ========================================= Sky Money =========================================
    function _addAllSkyMoneyLeafs(ManageLeaf[] memory leafs) internal {
        _addSkyDaiConverterLeafs(leafs);
        _addSkyUSDSLitePSMUSDCLeafs(leafs);
        _addSkyDAILitePSMUSDCLeafs(leafs);
    }

    function _addSkyDaiConverterLeafs(ManageLeaf[] memory leafs) internal {
        unchecked {
            leafIndex++;
        }
        leafs[leafIndex] = ManageLeaf(
            getAddress(sourceChain, "DAI"),
            false,
            "approve(address,uint256)",
            new address[](1),
            string.concat("Approve DAI to be spent by SKY Dai Converter"),
            getAddress(sourceChain, "rawDataDecoderAndSanitizer")
        );
        leafs[leafIndex].argumentAddresses[0] = getAddress(sourceChain, "daiConverter");

        unchecked {
            leafIndex++;
        }
        leafs[leafIndex] = ManageLeaf(
            getAddress(sourceChain, "USDS"),
            false,
            "approve(address,uint256)",
            new address[](1),
            string.concat("Approve USDS to be spent by SKY Dai Converter"),
            getAddress(sourceChain, "rawDataDecoderAndSanitizer")
        );
        leafs[leafIndex].argumentAddresses[0] = getAddress(sourceChain, "daiConverter");

        unchecked {
            leafIndex++;
        }
        leafs[leafIndex] = ManageLeaf(
            getAddress(sourceChain, "daiConverter"),
            false,
            "daiToUsds(address,uint256)",
            new address[](1),
            string.concat("Convert DAI to USDS"),
            getAddress(sourceChain, "rawDataDecoderAndSanitizer")
        );
        leafs[leafIndex].argumentAddresses[0] = getAddress(sourceChain, "boringVault");

        unchecked {
            leafIndex++;
        }
        leafs[leafIndex] = ManageLeaf(
            getAddress(sourceChain, "daiConverter"),
            false,
            "usdsToDai(address,uint256)",
            new address[](1),
            string.concat("Convert DAI to USDS"),
            getAddress(sourceChain, "rawDataDecoderAndSanitizer")
        );
        leafs[leafIndex].argumentAddresses[0] = getAddress(sourceChain, "boringVault");
    }

    function _addSkyUSDSLitePSMUSDCLeafs(ManageLeaf[] memory leafs) internal {
        unchecked {
            leafIndex++;
        }
        leafs[leafIndex] = ManageLeaf(
            getAddress(sourceChain, "USDS"),
            false,
            "approve(address,uint256)",
            new address[](1),
            string.concat("Approve USDS to be swapped for USDC"),
            getAddress(sourceChain, "rawDataDecoderAndSanitizer")
        );
        leafs[leafIndex].argumentAddresses[0] = getAddress(sourceChain, "usdsLitePsmUsdc");
        unchecked {
            leafIndex++;
        }
        leafs[leafIndex] = ManageLeaf(
            getAddress(sourceChain, "USDC"),
            false,
            "approve(address,uint256)",
            new address[](1),
            string.concat("Approve USDC to be swapped for USDS"),
            getAddress(sourceChain, "rawDataDecoderAndSanitizer")
        );
        leafs[leafIndex].argumentAddresses[0] = getAddress(sourceChain, "usdsLitePsmUsdc");

        unchecked {
            leafIndex++;
        }
        leafs[leafIndex] = ManageLeaf(
            getAddress(sourceChain, "usdsLitePsmUsdc"),
            false,
            "sellGem(address,uint256)",
            new address[](1),
            string.concat("Swap USDC for USDS"),
            getAddress(sourceChain, "rawDataDecoderAndSanitizer")
        );
        leafs[leafIndex].argumentAddresses[0] = getAddress(sourceChain, "boringVault");

        unchecked {
            leafIndex++;
        }
        leafs[leafIndex] = ManageLeaf(
            getAddress(sourceChain, "usdsLitePsmUsdc"),
            false,
            "buyGem(address,uint256)",
            new address[](1),
            string.concat("Swap USDS for USDC"),
            getAddress(sourceChain, "rawDataDecoderAndSanitizer")
        );
        leafs[leafIndex].argumentAddresses[0] = getAddress(sourceChain, "boringVault");
    }

    function _addSkyDAILitePSMUSDCLeafs(ManageLeaf[] memory leafs) internal {
        unchecked {
            leafIndex++;
        }
        leafs[leafIndex] = ManageLeaf(
            getAddress(sourceChain, "DAI"),
            false,
            "approve(address,uint256)",
            new address[](1),
            string.concat("Approve DAI to be swapped for USDC"),
            getAddress(sourceChain, "rawDataDecoderAndSanitizer")
        );
        leafs[leafIndex].argumentAddresses[0] = getAddress(sourceChain, "daiLitePsmUsdc");

        unchecked {
            leafIndex++;
        }
        leafs[leafIndex] = ManageLeaf(
            getAddress(sourceChain, "USDC"),
            false,
            "approve(address,uint256)",
            new address[](1),
            string.concat("Approve USDC to be swapped for DAI"),
            getAddress(sourceChain, "rawDataDecoderAndSanitizer")
        );
        leafs[leafIndex].argumentAddresses[0] = getAddress(sourceChain, "daiLitePsmUsdc");

        unchecked {
            leafIndex++;
        }
        leafs[leafIndex] = ManageLeaf(
            getAddress(sourceChain, "daiLitePsmUsdc"),
            false,
            "sellGem(address,uint256)",
            new address[](1),
            string.concat("Swap USDC for DAI"),
            getAddress(sourceChain, "rawDataDecoderAndSanitizer")
        );
        leafs[leafIndex].argumentAddresses[0] = getAddress(sourceChain, "boringVault");

        unchecked {
            leafIndex++;
        }
        leafs[leafIndex] = ManageLeaf(
            getAddress(sourceChain, "daiLitePsmUsdc"),
            false,
            "buyGem(address,uint256)",
            new address[](1),
            string.concat("Swap DAI for USDC"),
            getAddress(sourceChain, "rawDataDecoderAndSanitizer")
        );
        leafs[leafIndex].argumentAddresses[0] = getAddress(sourceChain, "boringVault");
    }

    // ========================================= Syrup =========================================
    function _addAllSyrupLeafs(ManageLeaf[] memory leafs) internal {
        _addSyrupRouterLeafs(leafs);
        _addSyrupPoolLeafs(leafs);
    }

    function _addSyrupRouterLeafs(ManageLeaf[] memory leafs) internal {
        unchecked {
            leafIndex++;
        }
        leafs[leafIndex] = ManageLeaf(
            getAddress(sourceChain, "USDC"),
            false,
            "approve(address,uint256)",
            new address[](1),
            string.concat("Approve USDC to be spent by USDC syrupRouter"),
            getAddress(sourceChain, "rawDataDecoderAndSanitizer")
        );
        leafs[leafIndex].argumentAddresses[0] = getAddress(sourceChain, "syrupRouterUSDC");

        unchecked {
            leafIndex++;
        }
        leafs[leafIndex] = ManageLeaf(
            getAddress(sourceChain, "USDT"),
            false,
            "approve(address,uint256)",
            new address[](1),
            string.concat("Approve USDT to be spent by USDT syrupRouter"),
            getAddress(sourceChain, "rawDataDecoderAndSanitizer")
        );
        leafs[leafIndex].argumentAddresses[0] = getAddress(sourceChain, "syrupRouterUSDT");

        unchecked {
            leafIndex++;
        }
        leafs[leafIndex] = ManageLeaf(
            getAddress(sourceChain, "syrupRouterUSDC"),
            false,
            "deposit(uint256,bytes32)",
            new address[](0),
            string.concat("Deposit USDC to syrupUSDC"),
            getAddress(sourceChain, "rawDataDecoderAndSanitizer")
        );

        unchecked {
            leafIndex++;
        }
        leafs[leafIndex] = ManageLeaf(
            getAddress(sourceChain, "syrupRouterUSDT"),
            false,
            "deposit(uint256,bytes32)",
            new address[](0),
            string.concat("Deposit USDT to syrupUSDT"),
            getAddress(sourceChain, "rawDataDecoderAndSanitizer")
        );
    }

    function _addSyrupPoolLeafs(ManageLeaf[] memory leafs) internal {
        unchecked {
            leafIndex++;
        }
        leafs[leafIndex] = ManageLeaf(
            getAddress(sourceChain, "syrupUSDC"),
            false,
            "approve(address,uint256)",
            new address[](1),
            string.concat("Approve syrupUSDC to be redeemed for USDC"),
            getAddress(sourceChain, "rawDataDecoderAndSanitizer")
        );
        leafs[leafIndex].argumentAddresses[0] = getAddress(sourceChain, "syrupUSDC");

        unchecked {
            leafIndex++;
        }
        leafs[leafIndex] = ManageLeaf(
            getAddress(sourceChain, "syrupUSDT"),
            false,
            "approve(address,uint256)",
            new address[](1),
            string.concat("Approve syrupUSDT to be redeemed for USDT"),
            getAddress(sourceChain, "rawDataDecoderAndSanitizer")
        );
        leafs[leafIndex].argumentAddresses[0] = getAddress(sourceChain, "syrupUSDT");

        unchecked {
            leafIndex++;
        }
        leafs[leafIndex] = ManageLeaf(
            getAddress(sourceChain, "syrupUSDC"),
            false,
            "requestRedeem(uint256,address)",
            new address[](1),
            string.concat("Request redeem syrupUSDC for USDC"),
            getAddress(sourceChain, "rawDataDecoderAndSanitizer")
        );
        leafs[leafIndex].argumentAddresses[0] = getAddress(sourceChain, "boringVault");

        unchecked {
            leafIndex++;
        }
        leafs[leafIndex] = ManageLeaf(
            getAddress(sourceChain, "syrupUSDT"),
            false,
            "requestRedeem(uint256,address)",
            new address[](1),
            string.concat("Request redeem syrupUSDT for USDT"),
            getAddress(sourceChain, "rawDataDecoderAndSanitizer")
        );
        leafs[leafIndex].argumentAddresses[0] = getAddress(sourceChain, "boringVault");

        unchecked {
            leafIndex++;
        }
        leafs[leafIndex] = ManageLeaf(
            getAddress(sourceChain, "syrupUSDC"),
            false,
            "removeShares(uint256,address)",
            new address[](1),
            string.concat("Cancel syrupUSDC for USDC redemption request"),
            getAddress(sourceChain, "rawDataDecoderAndSanitizer")
        );
        leafs[leafIndex].argumentAddresses[0] = getAddress(sourceChain, "boringVault");

        unchecked {
            leafIndex++;
        }
        leafs[leafIndex] = ManageLeaf(
            getAddress(sourceChain, "syrupUSDT"),
            false,
            "removeShares(uint256,address)",
            new address[](1),
            string.concat("Cancel syrupUSDC for USDC redemption request"),
            getAddress(sourceChain, "rawDataDecoderAndSanitizer")
        );
        leafs[leafIndex].argumentAddresses[0] = getAddress(sourceChain, "boringVault");
    }

    // ========================================= Golilocks =========================================
    function _addGoldiVaultLeafs(ManageLeaf[] memory leafs, address[] memory vaults) internal {
        for (uint256 i = 0; i < vaults.length; i++) {
            address depositToken = IGoldiVault(vaults[i]).depositToken();
            address OT = IGoldiVault(vaults[i]).ot();
            address YT = IGoldiVault(vaults[i]).yt();

            unchecked {
                leafIndex++;
            }
            leafs[leafIndex] = ManageLeaf(
                depositToken,
                false,
                "approve(address,uint256)",
                new address[](1),
                string.concat("Approve ", vm.toString(vaults[i]), " to spend ", ERC20(depositToken).symbol()),
                getAddress(sourceChain, "rawDataDecoderAndSanitizer")
            );
            leafs[leafIndex].argumentAddresses[0] = vaults[i];

            unchecked {
                leafIndex++;
            }
            leafs[leafIndex] = ManageLeaf(
                OT,
                false,
                "approve(address,uint256)",
                new address[](1),
                string.concat("Approve ", vm.toString(vaults[i]), " to spend ", ERC20(OT).symbol()),
                getAddress(sourceChain, "rawDataDecoderAndSanitizer")
            );
            leafs[leafIndex].argumentAddresses[0] = vaults[i];

            unchecked {
                leafIndex++;
            }
            leafs[leafIndex] = ManageLeaf(
                YT,
                false,
                "approve(address,uint256)",
                new address[](1),
                string.concat("Approve ", vm.toString(vaults[i]), " to spend ", ERC20(YT).symbol()),
                getAddress(sourceChain, "rawDataDecoderAndSanitizer")
            );
            leafs[leafIndex].argumentAddresses[0] = vaults[i];

            unchecked {
                leafIndex++;
            }
            leafs[leafIndex] = ManageLeaf(
                vaults[i],
                false,
                "deposit(uint256)",
                new address[](0),
                string.concat("Deposit ", ERC20(depositToken).symbol(), " into GoldiVault ", vm.toString(vaults[i])),
                getAddress(sourceChain, "rawDataDecoderAndSanitizer")
            );

            unchecked {
                leafIndex++;
            }
            leafs[leafIndex] = ManageLeaf(
                vaults[i],
                false,
                "redeemOwnership(uint256)",
                new address[](0),
                string.concat("Redeem OT in ", ERC20(depositToken).symbol(), " GoldiVault"),
                getAddress(sourceChain, "rawDataDecoderAndSanitizer")
            );

            unchecked {
                leafIndex++;
            }
            leafs[leafIndex] = ManageLeaf(
                vaults[i],
                false,
                "redeemYield(uint256)",
                new address[](0),
                string.concat("Redeem YT in ", ERC20(depositToken).symbol(), " GoldiVault"),
                getAddress(sourceChain, "rawDataDecoderAndSanitizer")
            );

            unchecked {
                leafIndex++;
            }
            leafs[leafIndex] = ManageLeaf(
                vaults[i],
                false,
                "compound()",
                new address[](0),
                string.concat("Compound rewards in ", ERC20(depositToken).symbol(), " GoldiVault"),
                getAddress(sourceChain, "rawDataDecoderAndSanitizer")
            );

            unchecked {
                leafIndex++;
            }
            leafs[leafIndex] = ManageLeaf(
                vaults[i],
                false,
                "buyYT(uint256,uint256,uint256)",
                new address[](0),
                string.concat("Buy YT ", ERC20(depositToken).symbol(), " via GoldiVault"),
                getAddress(sourceChain, "rawDataDecoderAndSanitizer")
            );

            unchecked {
                leafIndex++;
            }
            leafs[leafIndex] = ManageLeaf(
                vaults[i],
                false,
                "sellYT(uint256,uint256,uint256)",
                new address[](0),
                string.concat("Sell YT ", ERC20(depositToken).symbol(), " via GoldiVault"),
                getAddress(sourceChain, "rawDataDecoderAndSanitizer")
            );
        }
    }

    // ========================================= Sonic Gateway =========================================
    // To be used on ETH mainnet.
    function _addSonicGatewayLeafsEth(ManageLeaf[] memory leafs, ERC20[] memory assets) internal {
        for (uint256 i = 0; i < assets.length; i++) {
            unchecked {
                leafIndex++;
            }
            leafs[leafIndex] = ManageLeaf(
                address(assets[i]),
                false,
                "approve(address,uint256)",
                new address[](1),
                string.concat("Approve Sonic Gateway L1 to spend", assets[i].symbol()),
                getAddress(sourceChain, "rawDataDecoderAndSanitizer")
            );
            leafs[leafIndex].argumentAddresses[0] = getAddress(sourceChain, "sonicGateway");

            unchecked {
                leafIndex++;
            }
            leafs[leafIndex] = ManageLeaf(
                getAddress(sourceChain, "sonicGateway"),
                false,
                "deposit(uint96,address,uint256)",
                new address[](1),
                string.concat("Deposit ", assets[i].symbol(), " into Sonic Gateway"),
                getAddress(sourceChain, "rawDataDecoderAndSanitizer")
            );
            leafs[leafIndex].argumentAddresses[0] = address(assets[i]);

            unchecked {
                leafIndex++;
            }
            leafs[leafIndex] = ManageLeaf(
                getAddress(sourceChain, "sonicGateway"),
                false,
                "claim(uint256,address,uint256,bytes)",
                new address[](1),
                string.concat("Claim ", assets[i].symbol(), " from Sonic Gateway"),
                getAddress(sourceChain, "rawDataDecoderAndSanitizer")
            );
            leafs[leafIndex].argumentAddresses[0] = address(assets[i]);

            unchecked {
                leafIndex++;
            }
            leafs[leafIndex] = ManageLeaf(
                getAddress(sourceChain, "sonicGateway"),
                false,
                "cancelDepositWhileDead(uint256,address,uint256,bytes)",
                new address[](1),
                string.concat("Cancel deposit of ", assets[i].symbol(), " from Sonic Gateway while dead"),
                getAddress(sourceChain, "rawDataDecoderAndSanitizer")
            );
            leafs[leafIndex].argumentAddresses[0] = address(assets[i]);
        }
    }

    // To be used on Sonic L2.
    // NOTE: sonic bridge uses the mainnet token address to match with their bridged versions, so we need both.
    // The mainnet token address is the one sanitized and the one that needs to be passed into the bridge itself, but the sonic address will be used in the leaf to (hopefully) minimize confusion. It is also used for approvals. However, this is still confusing, so I am leaving this comment.
    function _addSonicGatewayLeafsSonic(
        ManageLeaf[] memory leafs,
        address[] memory assetsMainnet,
        address[] memory assetsSonic
    ) internal {
        require(assetsSonic.length == assetsMainnet.length, "Asset length mismatch");
        unchecked {
            leafIndex++;
        }
        leafs[leafIndex] = ManageLeaf(
            getAddress(sourceChain, "USDC"),
            false,
            "approve(address,uint256)",
            new address[](1),
            string.concat("Approve Circle Token Adapter to burn USDC"),
            getAddress(sourceChain, "rawDataDecoderAndSanitizer")
        );
        leafs[leafIndex].argumentAddresses[0] = getAddress(sourceChain, "circleTokenAdapter");

        for (uint256 i = 0; i < assetsMainnet.length; i++) {
            unchecked {
                leafIndex++;
            }
            leafs[leafIndex] = ManageLeaf(
                address(assetsSonic[i]),
                false,
                "approve(address,uint256)",
                new address[](1),
                string.concat("Approve Sonic Gateway L2 to spend ", vm.toString(assetsSonic[i])),
                getAddress(sourceChain, "rawDataDecoderAndSanitizer")
            );

            leafs[leafIndex].argumentAddresses[0] = getAddress(sourceChain, "sonicGateway");

            unchecked {
                leafIndex++;
            }
            leafs[leafIndex] = ManageLeaf(
                getAddress(sourceChain, "sonicGateway"),
                false,
                "withdraw(uint96,address,uint256)",
                new address[](1),
                string.concat("Withdraw ", vm.toString(assetsSonic[i]), " from Sonic"),
                getAddress(sourceChain, "rawDataDecoderAndSanitizer")
            );
            leafs[leafIndex].argumentAddresses[0] = address(assetsMainnet[i]);

            unchecked {
                leafIndex++;
            }
            leafs[leafIndex] = ManageLeaf(
                getAddress(sourceChain, "sonicGateway"),
                false,
                "claim(uint256,address,uint256,bytes)",
                new address[](1),
                string.concat("Claim ", vm.toString(assetsSonic[i]), " from Sonic Gateway"),
                getAddress(sourceChain, "rawDataDecoderAndSanitizer")
            );
            leafs[leafIndex].argumentAddresses[0] = address(assetsMainnet[i]);
        }
    }

    // ========================================= BoringVault Teller =========================================

    function _addTellerLeafs(ManageLeaf[] memory leafs, address teller, ERC20[] memory assets, bool addNativeDeposit, bool addBulkWithdraw)
        internal
    {
        ERC20 boringVault = TellerWithMultiAssetSupport(teller).vault();

        for (uint256 i; i < assets.length; ++i) {
            // Approve BoringVault to spend all assets.
            unchecked {
                leafIndex++;
            }
            leafs[leafIndex] = ManageLeaf(
                address(assets[i]),
                false,
                "approve(address,uint256)",
                new address[](1),
                string.concat("Approve ", boringVault.name(), ", to spend ", assets[i].symbol()),
                getAddress(sourceChain, "rawDataDecoderAndSanitizer")
            );
            leafs[leafIndex].argumentAddresses[0] = address(boringVault);

            // BulkDeposit asset.
            unchecked {
                leafIndex++;
            }
            leafs[leafIndex] = ManageLeaf(
                teller,
                false,
                "bulkDeposit(address,uint256,uint256,address)",
                new address[](2),
                string.concat("Bulk deposit ", assets[i].symbol(), " into ", boringVault.name()),
                getAddress(sourceChain, "rawDataDecoderAndSanitizer")
            );
            leafs[leafIndex].argumentAddresses[0] = address(assets[i]);
            leafs[leafIndex].argumentAddresses[1] = getAddress(sourceChain, "boringVault");

            if (addBulkWithdraw) {
                // BulkWithdraw asset.
                unchecked {
                    leafIndex++;
                }
                leafs[leafIndex] = ManageLeaf(
                    teller,
                    false,
                    "bulkWithdraw(address,uint256,uint256,address)",
                    new address[](2),
                    string.concat("Bulk withdraw ", assets[i].symbol(), " from ", boringVault.name()),
                    getAddress(sourceChain, "rawDataDecoderAndSanitizer")
                );
                leafs[leafIndex].argumentAddresses[0] = address(assets[i]);
                leafs[leafIndex].argumentAddresses[1] = getAddress(sourceChain, "boringVault");
            }
            unchecked {
                leafIndex++;
            }
            leafs[leafIndex] = ManageLeaf(
                teller,
                false,
                "deposit(address,uint256,uint256)",
                new address[](1),
                string.concat("Deposit ", assets[i].symbol(), " into ", boringVault.name()),
                getAddress(sourceChain, "rawDataDecoderAndSanitizer")
            );
            leafs[leafIndex].argumentAddresses[0] = address(assets[i]);

            if (addNativeDeposit) {
                unchecked {
                    leafIndex++;
                }
                leafs[leafIndex] = ManageLeaf(
                    teller,
                    true, //can send value
                    "deposit(address,uint256,uint256)",
                    new address[](1),
                    string.concat("Deposit ETH into ", boringVault.name()),
                    getAddress(sourceChain, "rawDataDecoderAndSanitizer")
                );
                leafs[leafIndex].argumentAddresses[0] = getAddress(sourceChain, "ETH");
            }
        }
    }

    // ========================================= beraETH =========================================
    function _addBeraETHLeafs(ManageLeaf[] memory leafs) internal {
        unchecked {
            leafIndex++;
        }
        leafs[leafIndex] = ManageLeaf(
            getAddress(sourceChain, "WETH"),
            false,
            "approve(address,uint256)",
            new address[](1),
            string.concat("Approve rberaETH to spend WETH"),
            getAddress(sourceChain, "rawDataDecoderAndSanitizer")
        );
        leafs[leafIndex].argumentAddresses[0] = getAddress(sourceChain, "rberaETH");

        unchecked {
            leafIndex++;
        }

        leafs[leafIndex] = ManageLeaf(
            getAddress(sourceChain, "rberaETH"),
            false,
            "depositAndWrap(address,uint256,uint256)",
            new address[](1),
            string.concat("Deposit and wrap WETH into beraETH"),
            getAddress(sourceChain, "rawDataDecoderAndSanitizer")
        );
        leafs[leafIndex].argumentAddresses[0] = getAddress(sourceChain, "WETH");

        unchecked {
            leafIndex++;
        }

        leafs[leafIndex] = ManageLeaf(
            getAddress(sourceChain, "beraETH"),
            false,
            "unwrap(uint256)",
            new address[](0),
            string.concat("Unwrap beraETH"),
            getAddress(sourceChain, "rawDataDecoderAndSanitizer")
        );
    }

    // ========================================= Infrared  =========================================
    function _addInfraredVaultLeafs(ManageLeaf[] memory leafs, address vault) internal {
        address stakingToken = IInfraredVault(vault).stakingToken();

        unchecked {
            leafIndex++;
        }

        leafs[leafIndex] = ManageLeaf(
            stakingToken,
            false,
            "approve(address,uint256)",
            new address[](1),
            string.concat("Approve Infrared Vault to spend ", ERC20(stakingToken).symbol()),
            getAddress(sourceChain, "rawDataDecoderAndSanitizer")
        );
        leafs[leafIndex].argumentAddresses[0] = vault;

        unchecked {
            leafIndex++;
        }
        leafs[leafIndex] = ManageLeaf(
            vault,
            false,
            "stake(uint256)",
            new address[](0),
            string.concat("Stake ", ERC20(stakingToken).symbol(), " into Infrared Vault"),
            getAddress(sourceChain, "rawDataDecoderAndSanitizer")
        );

        unchecked {
            leafIndex++;
        }
        leafs[leafIndex] = ManageLeaf(
            vault,
            false,
            "withdraw(uint256)",
            new address[](0),
            string.concat("Withdraw ", ERC20(stakingToken).symbol(), " from Infrared Vault"),
            getAddress(sourceChain, "rawDataDecoderAndSanitizer")
        );

        unchecked {
            leafIndex++;
        }
        leafs[leafIndex] = ManageLeaf(
            vault,
            false,
            "getRewardForUser(address)",
            new address[](1),
            string.concat("Get Reward for user from ", ERC20(stakingToken).symbol(), " Infrared Vault"),
            getAddress(sourceChain, "rawDataDecoderAndSanitizer")
        );
        leafs[leafIndex].argumentAddresses[0] = getAddress(sourceChain, "boringVault");

        unchecked {
            leafIndex++;
        }
        leafs[leafIndex] = ManageLeaf(
            vault,
            false,
            "getReward()",
            new address[](0),
            string.concat("Get Reward for ", ERC20(stakingToken).symbol(), " Infrared Vault"),
            getAddress(sourceChain, "rawDataDecoderAndSanitizer")
        );

        unchecked {
            leafIndex++;
        }
        leafs[leafIndex] = ManageLeaf(
            vault,
            false,
            "exit()",
            new address[](0),
            string.concat("Exit from ", ERC20(stakingToken).symbol(), " Infrared Vault"),
            getAddress(sourceChain, "rawDataDecoderAndSanitizer")
        );
    }

    // ========================================= BoringVault WithdrawQueue =========================================
    function _addWithdrawQueueLeafs(
        ManageLeaf[] memory leafs,
        address withdrawQueue,
        address boringVault,
        ERC20[] memory assets
    ) internal {
        for (uint256 i = 0; i < assets.length; i++) {
            unchecked {
                leafIndex++;
            }
            leafs[leafIndex] = ManageLeaf(
                boringVault,
                false,
                "approve(address,uint256)",
                new address[](1),
                string.concat("Approve BoringOnChainQueue to spend ", assets[i].symbol()),
                getAddress(sourceChain, "rawDataDecoderAndSanitizer")
            );
            leafs[leafIndex].argumentAddresses[0] = withdrawQueue;

            unchecked {
                leafIndex++;
            }
            leafs[leafIndex] = ManageLeaf(
                withdrawQueue,
                false,
                "requestOnChainWithdraw(address,uint128,uint16,uint24)",
                new address[](1),
                string.concat("Request Withdraw of ", assets[i].symbol(), ", from queue"),
                getAddress(sourceChain, "rawDataDecoderAndSanitizer")
            );
            leafs[leafIndex].argumentAddresses[0] = address(assets[i]);

            unchecked {
                leafIndex++;
            }
            leafs[leafIndex] = ManageLeaf(
                withdrawQueue,
                false,
                "cancelOnChainWithdraw((uint96,address,address,uint128,uint128,uint40,uint24,uint24))",
                new address[](2),
                string.concat("Cancel Withdraw of ", assets[i].symbol(), ", from queue"),
                getAddress(sourceChain, "rawDataDecoderAndSanitizer")
            );
            leafs[leafIndex].argumentAddresses[0] = getAddress(sourceChain, "boringVault"); 
            leafs[leafIndex].argumentAddresses[1] = address(assets[i]);

            unchecked {
                leafIndex++;
            }
            leafs[leafIndex] = ManageLeaf(
                withdrawQueue,
                false,
                "replaceOnChainWithdraw((uint96,address,address,uint128,uint128,uint40,uint24,uint24),uint16,uint24)",
                new address[](2),
                string.concat("Replace Withdraw of ", assets[i].symbol(), ", from queue"),
                getAddress(sourceChain, "rawDataDecoderAndSanitizer")
            );
            leafs[leafIndex].argumentAddresses[0] = getAddress(sourceChain, "boringVault"); 
            leafs[leafIndex].argumentAddresses[1] = address(assets[i]);

        }
    }

    // ========================================= Honey =========================================

    function _addHoneyLeafs(ManageLeaf[] memory leafs) internal {
        ERC20[] memory assets = new ERC20[](3);
        assets[0] = getERC20(sourceChain, "USDC");
        assets[1] = getERC20(sourceChain, "USDT");
        assets[2] = getERC20(sourceChain, "DAI");

        for (uint256 i = 0; i < assets.length; i++) {
            unchecked {
                leafIndex++;
            }

            leafs[leafIndex] = ManageLeaf(
                address(assets[i]),
                false,
                "approve(address,uint256)",
                new address[](1),
                string.concat("Approve Honey Factory to spend ", assets[i].symbol()),
                getAddress(sourceChain, "rawDataDecoderAndSanitizer")
            );
            leafs[leafIndex].argumentAddresses[0] = getAddress(sourceChain, "honeyFactory");

            unchecked {
                leafIndex++;
            }

            leafs[leafIndex] = ManageLeaf(
                getAddress(sourceChain, "honeyFactory"),
                false,
                "mint(address,uint256,address)",
                new address[](2),
                string.concat("Mint Honey using ", assets[i].symbol()),
                getAddress(sourceChain, "rawDataDecoderAndSanitizer")
            );
            leafs[leafIndex].argumentAddresses[0] = address(assets[i]);
            leafs[leafIndex].argumentAddresses[1] = getAddress(sourceChain, "boringVault");

            unchecked {
                leafIndex++;
            }

            leafs[leafIndex] = ManageLeaf(
                getAddress(sourceChain, "honeyFactory"),
                false,
                "redeem(address,uint256,address)",
                new address[](2),
                string.concat("Redeem Honey for ", assets[i].symbol()),
                getAddress(sourceChain, "rawDataDecoderAndSanitizer")
            );
            leafs[leafIndex].argumentAddresses[0] = address(assets[i]);
            leafs[leafIndex].argumentAddresses[1] = getAddress(sourceChain, "boringVault");
        }
    }

    // ========================================= Kodiak Finance =========================================
    function _addKodiakIslandLeafs(ManageLeaf[] memory leafs, address[] memory islands) internal {
        _addKodiakIslandLeafs(leafs, islands, false);
    }

    function _addKodiakIslandLeafs(ManageLeaf[] memory leafs, address[] memory islands, bool includeNativeLeaves)
        internal
    {
        for (uint256 i = 0; i < islands.length; i++) {
            address token0 = IKodiakIsland(islands[i]).token0();
            address token1 = IKodiakIsland(islands[i]).token1();

            if (
                !ownerToTokenToSpenderToApprovalInTree[getAddress(sourceChain, "boringVault")][token0][getAddress(
                    sourceChain, "kodiakIslandRouter"
                )]
            ) {
                unchecked {
                    leafIndex++;
                }
                leafs[leafIndex] = ManageLeaf(
                    token0,
                    false,
                    "approve(address,uint256)",
                    new address[](1),
                    string.concat("Approve Kodiak router to spend ", ERC20(token0).symbol()),
                    getAddress(sourceChain, "rawDataDecoderAndSanitizer")
                );
                leafs[leafIndex].argumentAddresses[0] = getAddress(sourceChain, "kodiakIslandRouter");
                ownerToTokenToSpenderToApprovalInTree[getAddress(sourceChain, "boringVault")][token0][getAddress(
                    sourceChain, "kodiakIslandRouter"
                )] = true;
            }

            if (
                !ownerToTokenToSpenderToApprovalInTree[getAddress(sourceChain, "boringVault")][token1][getAddress(
                    sourceChain, "kodiakIslandRouter"
                )]
            ) {
                unchecked {
                    leafIndex++;
                }
                leafs[leafIndex] = ManageLeaf(
                    token1,
                    false,
                    "approve(address,uint256)",
                    new address[](1),
                    string.concat("Approve Kodiak router to spend ", ERC20(token1).symbol()),
                    getAddress(sourceChain, "rawDataDecoderAndSanitizer")
                );
                leafs[leafIndex].argumentAddresses[0] = getAddress(sourceChain, "kodiakIslandRouter");
                ownerToTokenToSpenderToApprovalInTree[getAddress(sourceChain, "boringVault")][token1][getAddress(
                    sourceChain, "kodiakIslandRouter"
                )] = true;
            }

            if (
                !ownerToTokenToSpenderToApprovalInTree[getAddress(sourceChain, "boringVault")][islands[i]][getAddress(
                    sourceChain, "kodiakIslandRouter"
                )]
            ) {
                unchecked {
                    leafIndex++;
                }
                leafs[leafIndex] = ManageLeaf(
                    islands[i],
                    false,
                    "approve(address,uint256)",
                    new address[](1),
                    string.concat("Approve Kodiak router to spend ", ERC20(islands[i]).symbol()),
                    getAddress(sourceChain, "rawDataDecoderAndSanitizer")
                );
                leafs[leafIndex].argumentAddresses[0] = getAddress(sourceChain, "kodiakIslandRouter");
                ownerToTokenToSpenderToApprovalInTree[getAddress(sourceChain, "boringVault")][token1][getAddress(
                    sourceChain, "kodiakIslandRouter"
                )] = true;
            }

            unchecked {
                leafIndex++;
            }
            leafs[leafIndex] = ManageLeaf(
                getAddress(sourceChain, "kodiakIslandRouter"),
                false,
                "addLiquidity(address,uint256,uint256,uint256,uint256,uint256,address)",
                new address[](2),
                string.concat("Add Liquidity in ", IKodiakIsland(islands[i]).name()),
                getAddress(sourceChain, "rawDataDecoderAndSanitizer")
            );
            leafs[leafIndex].argumentAddresses[0] = islands[i];
            leafs[leafIndex].argumentAddresses[1] = getAddress(sourceChain, "boringVault");

            if (includeNativeLeaves) {
                unchecked {
                    leafIndex++;
                }
                leafs[leafIndex] = ManageLeaf(
                    getAddress(sourceChain, "kodiakIslandRouter"),
                    true,
                    "addLiquidityNative(address,uint256,uint256,uint256,uint256,uint256,address)",
                    new address[](2),
                    string.concat("Add Liquidity Native in ", IKodiakIsland(islands[i]).name()),
                    getAddress(sourceChain, "rawDataDecoderAndSanitizer")
                );
                leafs[leafIndex].argumentAddresses[0] = islands[i];
                leafs[leafIndex].argumentAddresses[1] = getAddress(sourceChain, "boringVault");
            }

            unchecked {
                leafIndex++;
            }
            leafs[leafIndex] = ManageLeaf(
                getAddress(sourceChain, "kodiakIslandRouter"),
                false,
                "removeLiquidity(address,uint256,uint256,uint256,address)",
                new address[](2),
                string.concat("Remove Liquidity from ", IKodiakIsland(islands[i]).name()),
                getAddress(sourceChain, "rawDataDecoderAndSanitizer")
            );
            leafs[leafIndex].argumentAddresses[0] = islands[i];
            leafs[leafIndex].argumentAddresses[1] = getAddress(sourceChain, "boringVault");

            if (includeNativeLeaves) {
                unchecked {
                    leafIndex++;
                }
                leafs[leafIndex] = ManageLeaf(
                    getAddress(sourceChain, "kodiakIslandRouter"),
                    false,
                    "removeLiquidityNative(address,uint256,uint256,uint256,address)",
                    new address[](2),
                    string.concat("Remove Liquidity Native from ", IKodiakIsland(islands[i]).name()),
                    getAddress(sourceChain, "rawDataDecoderAndSanitizer")
                );
                leafs[leafIndex].argumentAddresses[0] = islands[i];
                leafs[leafIndex].argumentAddresses[1] = getAddress(sourceChain, "boringVault");
            }
        }
    }

    // ========================================= Dolomite Finance =========================================

    function _addDolomiteDepositLeafs(ManageLeaf[] memory leafs, address token, bool addNative) internal {
        uint256 marketId = IDolomiteMargin(getAddress(sourceChain, "dolomiteMargin")).getMarketIdByTokenAddress(token);

        unchecked {
            leafIndex++;
        }
        leafs[leafIndex] = ManageLeaf(
            token,
            false,
            "approve(address,uint256)",
            new address[](1),
            string.concat("Approve Dolomite DepositWithdraw Router to spend ", ERC20(token).symbol()),
            getAddress(sourceChain, "rawDataDecoderAndSanitizer")
        );
        leafs[leafIndex].argumentAddresses[0] = getAddress(sourceChain, "dolomiteMargin");

        // Wad Scaled Functions

        unchecked {
            leafIndex++;
        }

        leafs[leafIndex] = ManageLeaf(
            getAddress(sourceChain, "dolomiteDepositWithdrawRouter"),
            false,
            "depositWei(uint256,uint256,uint256)",
            new address[](1),
            string.concat(
                "Deposit ",
                ERC20(token).symbol(),
                " into Dolomite DepositWithdraw Router Market ID: ",
                vm.toString(marketId)
            ),
            getAddress(sourceChain, "rawDataDecoderAndSanitizer")
        );
        leafs[leafIndex].argumentAddresses[0] = token;

        unchecked {
            leafIndex++;
        }

        leafs[leafIndex] = ManageLeaf(
            getAddress(sourceChain, "dolomiteDepositWithdrawRouter"),
            false,
            "depositWeiIntoDefaultAccount(uint256,uint256)",
            new address[](1),
            string.concat(
                "Deposit ",
                ERC20(token).symbol(),
                " into Dolomite DepositWithdraw Router Market ID: ",
                vm.toString(marketId),
                " Default Account"
            ),
            getAddress(sourceChain, "rawDataDecoderAndSanitizer")
        );
        leafs[leafIndex].argumentAddresses[0] = token;

        unchecked {
            leafIndex++;
        }

        leafs[leafIndex] = ManageLeaf(
            getAddress(sourceChain, "dolomiteDepositWithdrawRouter"),
            false,
            "withdrawWei(uint256,uint256,uint256,uint8)",
            new address[](1),
            string.concat(
                "Withdraw ",
                ERC20(token).symbol(),
                " from Dolomite DepositWithdraw Router Market ID: ",
                vm.toString(marketId)
            ),
            getAddress(sourceChain, "rawDataDecoderAndSanitizer")
        );
        leafs[leafIndex].argumentAddresses[0] = token;

        unchecked {
            leafIndex++;
        }

        leafs[leafIndex] = ManageLeaf(
            getAddress(sourceChain, "dolomiteDepositWithdrawRouter"),
            false,
            "withdrawWeiFromDefaultAccount(uint256,uint256,uint8)",
            new address[](1),
            string.concat(
                "Withdraw ",
                ERC20(token).symbol(),
                " from Dolomite DepositWithdraw Router Market ID: ",
                vm.toString(marketId),
                " default account"
            ),
            getAddress(sourceChain, "rawDataDecoderAndSanitizer")
        );
        leafs[leafIndex].argumentAddresses[0] = token;

        // Native ETH Functions
        if (addNative) {
            unchecked {
                leafIndex++;
            }

            leafs[leafIndex] = ManageLeaf(
                getAddress(sourceChain, "dolomiteDepositWithdrawRouter"),
                true,
                "depositETH(uint256)",
                new address[](0),
                string.concat("Deposit ETH into Dolomite ETH Market"),
                getAddress(sourceChain, "rawDataDecoderAndSanitizer")
            );

            unchecked {
                leafIndex++;
            }

            leafs[leafIndex] = ManageLeaf(
                getAddress(sourceChain, "dolomiteDepositWithdrawRouter"),
                true,
                "depositETHIntoDefaultAccount()",
                new address[](0),
                string.concat("Deposit ETH into Dolomite ETH Market in default account"),
                getAddress(sourceChain, "rawDataDecoderAndSanitizer")
            );

            unchecked {
                leafIndex++;
            }

            leafs[leafIndex] = ManageLeaf(
                getAddress(sourceChain, "dolomiteDepositWithdrawRouter"),
                false,
                "withdrawETH(uint256,uint256,uint8)",
                new address[](0),
                string.concat("Withdraw ETH from Dolomite ETH Market"),
                getAddress(sourceChain, "rawDataDecoderAndSanitizer")
            );

            unchecked {
                leafIndex++;
            }

            leafs[leafIndex] = ManageLeaf(
                getAddress(sourceChain, "dolomiteDepositWithdrawRouter"),
                false,
                "withdrawETHFromDefaultAccount(uint256,uint8)",
                new address[](0),
                string.concat("Withdraw ETH from Dolomite ETH Market default account"),
                getAddress(sourceChain, "rawDataDecoderAndSanitizer")
            );
        }

        // Par Scaled Functions

        unchecked {
            leafIndex++;
        }

        leafs[leafIndex] = ManageLeaf(
            getAddress(sourceChain, "dolomiteDepositWithdrawRouter"),
            false,
            "depositPar(uint256,uint256,uint256)",
            new address[](1),
            string.concat(
                "Deposit Par scaled ",
                ERC20(token).symbol(),
                " into Dolomite DepositWithdraw Router Market ID: ",
                vm.toString(marketId)
            ),
            getAddress(sourceChain, "rawDataDecoderAndSanitizer")
        );
        leafs[leafIndex].argumentAddresses[0] = token;

        unchecked {
            leafIndex++;
        }

        leafs[leafIndex] = ManageLeaf(
            getAddress(sourceChain, "dolomiteDepositWithdrawRouter"),
            false,
            "depositParIntoDefaultAccount(uint256,uint256)",
            new address[](1),
            string.concat(
                "Deposit Par scaled ",
                ERC20(token).symbol(),
                " into Dolomite DepositWithdraw Router Market ID: ",
                vm.toString(marketId),
                " in default account"
            ),
            getAddress(sourceChain, "rawDataDecoderAndSanitizer")
        );
        leafs[leafIndex].argumentAddresses[0] = token;

        unchecked {
            leafIndex++;
        }

        leafs[leafIndex] = ManageLeaf(
            getAddress(sourceChain, "dolomiteDepositWithdrawRouter"),
            false,
            "withdrawPar(uint256,uint256,uint256,uint8)",
            new address[](1),
            string.concat(
                "Withdraw Par scaled ",
                ERC20(token).symbol(),
                " from Dolomite DepositWithdraw Router Market ID: ",
                vm.toString(marketId)
            ),
            getAddress(sourceChain, "rawDataDecoderAndSanitizer")
        );
        leafs[leafIndex].argumentAddresses[0] = token;

        unchecked {
            leafIndex++;
        }

        leafs[leafIndex] = ManageLeaf(
            getAddress(sourceChain, "dolomiteDepositWithdrawRouter"),
            false,
            "withdrawParFromDefaultAccount(uint256,uint256,uint8)",
            new address[](1),
            string.concat(
                "Withdraw Par scaled ",
                ERC20(token).symbol(),
                " from Dolomite DepositWithdraw Router Market ID: ",
                vm.toString(marketId)
            ),
            getAddress(sourceChain, "rawDataDecoderAndSanitizer")
        );
        leafs[leafIndex].argumentAddresses[0] = token;
    }

    function _addDolomiteBorrowLeafs(ManageLeaf[] memory leafs, address borrowToken) internal {
        uint256 marketId =
            IDolomiteMargin(getAddress(sourceChain, "dolomiteMargin")).getMarketIdByTokenAddress(borrowToken);

        //Main Borrow Position Functions

        unchecked {
            leafIndex++;
        }

        leafs[leafIndex] = ManageLeaf(
            getAddress(sourceChain, "dolomiteBorrowProxy"),
            false,
            "openBorrowPosition(uint256,uint256,uint256,uint256,uint8)",
            new address[](1),
            string.concat(
                "Use ",
                ERC20(borrowToken).symbol(),
                " as collateral on Dolomite BorrowPosition Market ID: ",
                vm.toString(marketId)
            ),
            getAddress(sourceChain, "rawDataDecoderAndSanitizer")
        );
        leafs[leafIndex].argumentAddresses[0] = borrowToken;

        unchecked {
            leafIndex++;
        }

        leafs[leafIndex] = ManageLeaf(
            getAddress(sourceChain, "dolomiteBorrowProxy"),
            false,
            "closeBorrowPosition(uint256,uint256,uint256[])",
            new address[](1),
            string.concat(
                "Close Borrow Position of ",
                ERC20(borrowToken).symbol(),
                " in Dolomite BorrowPosition Market ID: ",
                vm.toString(marketId)
            ),
            getAddress(sourceChain, "rawDataDecoderAndSanitizer")
        );
        leafs[leafIndex].argumentAddresses[0] = borrowToken;

        unchecked {
            leafIndex++;
        }

        leafs[leafIndex] = ManageLeaf(
            getAddress(sourceChain, "dolomiteBorrowProxy"),
            false,
            "repayAllForBorrowPosition(uint256,uint256,uint256,uint8)",
            new address[](1),
            string.concat(
                "Repay Borrow Position of ",
                ERC20(borrowToken).symbol(),
                " in Dolomite BorrowPosition Market ID: ",
                vm.toString(marketId)
            ),
            getAddress(sourceChain, "rawDataDecoderAndSanitizer")
        );
        leafs[leafIndex].argumentAddresses[0] = borrowToken;

        unchecked {
            leafIndex++;
        }

        leafs[leafIndex] = ManageLeaf(
            getAddress(sourceChain, "dolomiteBorrowProxy"),
            false,
            "transferBetweenAccounts(uint256,uint256,uint256,uint256,uint8)",
            new address[](1),
            string.concat(
                "Transfer Borrow Position of ",
                ERC20(borrowToken).symbol(),
                " in Dolomite BorrowPosition Market ID: ",
                vm.toString(marketId),
                " to additional subaccount"
            ),
            getAddress(sourceChain, "rawDataDecoderAndSanitizer")
        );
        leafs[leafIndex].argumentAddresses[0] = borrowToken;
    }

    function _addDolomiteExtraAccountLeafs(ManageLeaf[] memory leafs, address borrowToken, address from, address to)
        internal
    {
        uint256 marketId =
            IDolomiteMargin(getAddress(sourceChain, "dolomiteMargin")).getMarketIdByTokenAddress(borrowToken);

        unchecked {
            leafIndex++;
        }

        leafs[leafIndex] = ManageLeaf(
            getAddress(sourceChain, "dolomiteBorrowProxy"),
            false,
            "openBorrowPositionWithDifferentAccounts(address,uint256,address,uint256,uint256,uint256,uint8)",
            new address[](3),
            string.concat(
                "Open Borrow Position of ",
                ERC20(borrowToken).symbol(),
                " in Dolomite BorrowPosition Market ID: ",
                vm.toString(marketId),
                " from ",
                vm.toString(from),
                " to ",
                vm.toString(to)
            ),
            getAddress(sourceChain, "rawDataDecoderAndSanitizer")
        );
        leafs[leafIndex].argumentAddresses[0] = from;
        leafs[leafIndex].argumentAddresses[1] = to;
        leafs[leafIndex].argumentAddresses[2] = borrowToken;

        unchecked {
            leafIndex++;
        }

        leafs[leafIndex] = ManageLeaf(
            getAddress(sourceChain, "dolomiteBorrowProxy"),
            false,
            "closeBorrowPositionWithDifferentAccounts(address,uint256,address,uint256,uint256[])",
            new address[](3),
            string.concat(
                "Close Borrow Position of ",
                ERC20(borrowToken).symbol(),
                " in Dolomite BorrowPosition Market ID: ",
                vm.toString(marketId),
                " from ",
                vm.toString(from),
                " to ",
                vm.toString(to)
            ),
            getAddress(sourceChain, "rawDataDecoderAndSanitizer")
        );
        leafs[leafIndex].argumentAddresses[0] = from; //borrowAccountOwner
        leafs[leafIndex].argumentAddresses[1] = to;
        leafs[leafIndex].argumentAddresses[2] = borrowToken;

        unchecked {
            leafIndex++;
        }
        leafs[leafIndex] = ManageLeaf(
            getAddress(sourceChain, "dolomiteBorrowProxy"),
            false,
            "transferBetweenAccountsWithDifferentAccounts(address,uint256,address,uint256,uint256,uint256,uint8)",
            new address[](3),
            string.concat(
                "Transfer ",
                ERC20(borrowToken).symbol(),
                " in Dolomite BorrowPosition Market ID: ",
                vm.toString(marketId),
                " from ",
                vm.toString(from),
                " to ",
                vm.toString(to)
            ),
            getAddress(sourceChain, "rawDataDecoderAndSanitizer")
        );
        leafs[leafIndex].argumentAddresses[0] = to; //TODO check this
        leafs[leafIndex].argumentAddresses[1] = from; //TODO this too
        leafs[leafIndex].argumentAddresses[2] = borrowToken;

        unchecked {
            leafIndex++;
        }
        leafs[leafIndex] = ManageLeaf(
            getAddress(sourceChain, "dolomiteBorrowProxy"),
            false,
            "repayAllForBorrowPositionWithDifferentAccounts(address,uint256,address,uint256,uint256,uint8)",
            new address[](3),
            string.concat(
                "Repay ",
                ERC20(borrowToken).symbol(),
                " in Dolomite BorrowPosition Market ID: ",
                vm.toString(marketId),
                " from ",
                vm.toString(from),
                " to ",
                vm.toString(to)
            ),
            getAddress(sourceChain, "rawDataDecoderAndSanitizer")
        );
        leafs[leafIndex].argumentAddresses[0] = from;
        leafs[leafIndex].argumentAddresses[1] = to;
        leafs[leafIndex].argumentAddresses[2] = borrowToken;
    }

    // ========================================= BGT Reward Vault =========================================
    function _addBGTRewardVaultLeafs(ManageLeaf[] memory leafs, address vault, address delegateStaker, address operator) internal {
        
        address stakingToken = IBGTRewardVault(vault).stakeToken(); 

        unchecked {
            leafIndex++;
        }
        leafs[leafIndex] = ManageLeaf(
            stakingToken,
            false,
            "approve(address,uint256)",
            new address[](1),
            string.concat("Approve BGT Reward Vault to spend: ", ERC20(stakingToken).symbol()),
            getAddress(sourceChain, "rawDataDecoderAndSanitizer")
        );
        leafs[leafIndex].argumentAddresses[0] = vault; 


        unchecked {
            leafIndex++;
        }
        leafs[leafIndex] = ManageLeaf(
            vault,
            false,
            "stake(uint256)",
            new address[](0),
            string.concat("Stake ", ERC20(stakingToken).symbol(), " in BGT Vault"),
            getAddress(sourceChain, "rawDataDecoderAndSanitizer")
        );
        

        unchecked {
            leafIndex++;
        }
        leafs[leafIndex] = ManageLeaf(
            vault,
            false,
            "withdraw(uint256)",
            new address[](0),
            string.concat("Withdraw ", ERC20(stakingToken).symbol(), " from BGT Vault"),
            getAddress(sourceChain, "rawDataDecoderAndSanitizer")
        );


        unchecked {
            leafIndex++;
        }
        leafs[leafIndex] = ManageLeaf(
            vault,
            false,
            "getReward(address,address)",
            new address[](2),
            string.concat("Get reward for ", ERC20(stakingToken).symbol(), " BGT Vault"),
            getAddress(sourceChain, "rawDataDecoderAndSanitizer")
        );
        leafs[leafIndex].argumentAddresses[0] = getAddress(sourceChain, "boringVault"); 
        leafs[leafIndex].argumentAddresses[1] = getAddress(sourceChain, "boringVault"); 

        unchecked {
            leafIndex++;
        }
        leafs[leafIndex] = ManageLeaf(
            vault,
            false,
            "exit(address)",
            new address[](1),
            string.concat("Exit ", ERC20(stakingToken).symbol(), " BGT Vault"),
            getAddress(sourceChain, "rawDataDecoderAndSanitizer")
        );
        leafs[leafIndex].argumentAddresses[0] = getAddress(sourceChain, "boringVault"); 
       
        
        if (delegateStaker != address(0)) {

            unchecked {
                leafIndex++;
            }
            leafs[leafIndex] = ManageLeaf(
                vault,
                false,
                "delegateStake(address,uint256)",
                new address[](1),
                string.concat("Delegate stake for ", ERC20(stakingToken).symbol(), " BGT Vault to: ", vm.toString(delegateStaker)),
                getAddress(sourceChain, "rawDataDecoderAndSanitizer")
            );
            leafs[leafIndex].argumentAddresses[0] = delegateStaker; 


            unchecked {
                leafIndex++;
            }
            leafs[leafIndex] = ManageLeaf(
                vault,
                false,
                "delegateWithdraw(address,uint256)",
                new address[](1),
                string.concat("Delegate withdraw for ", ERC20(stakingToken).symbol(), " BGT Vault from: ", vm.toString(delegateStaker)),
                getAddress(sourceChain, "rawDataDecoderAndSanitizer")
            );
            leafs[leafIndex].argumentAddresses[0] = delegateStaker; 
        }

        if (operator != address(0)) {
            unchecked {
                leafIndex++;
            }
            leafs[leafIndex] = ManageLeaf(
                vault,
                false,
                "setOperator(address)",
                new address[](1),
                string.concat("Get reward for ", ERC20(stakingToken).symbol(), " BGT Vault"),
                getAddress(sourceChain, "rawDataDecoderAndSanitizer")
            );
            leafs[leafIndex].argumentAddresses[0] = operator;  

        }
    }

    // ========================================= Silo Finance V2 =========================================
    function _addSiloV2Leafs(ManageLeaf[] memory leafs, address siloMarket, address[] memory incentivesControllers) internal {
        (address silo0, address silo1) = ISilo(siloMarket).getSilos();
        address[] memory silos = new address[](2);
        silos[0] = silo0;
        silos[1] = silo1;

        for (uint256 i = 0; i < silos.length; i++) {
            string memory underlyingName = ERC20(ERC4626(silos[i]).asset()).name();

            _addERC4626Leafs(leafs, ERC4626(silos[i]));

            unchecked {
                leafIndex++;
            }
            leafs[leafIndex] = ManageLeaf(
                silos[i],
                false,
                "deposit(uint256,address,uint8)",
                new address[](1),
                string.concat("Deposit ", underlyingName, " with type into Silo"),
                getAddress(sourceChain, "rawDataDecoderAndSanitizer")
            );
            leafs[leafIndex].argumentAddresses[0] = getAddress(sourceChain, "boringVault");

            unchecked {
                leafIndex++;
            }
            leafs[leafIndex] = ManageLeaf(
                silos[i],
                false,
                "mint(uint256,address,uint8)",
                new address[](1),
                string.concat("Mint ", underlyingName, " with type into Silo"),
                getAddress(sourceChain, "rawDataDecoderAndSanitizer")
            );
            leafs[leafIndex].argumentAddresses[0] = getAddress(sourceChain, "boringVault");

            unchecked {
                leafIndex++;
            }
            leafs[leafIndex] = ManageLeaf(
                silos[i],
                false,
                "withdraw(uint256,address,address,uint8)",
                new address[](2),
                string.concat("Withdraw ", underlyingName, " with type from Silo"),
                getAddress(sourceChain, "rawDataDecoderAndSanitizer")
            );
            leafs[leafIndex].argumentAddresses[0] = getAddress(sourceChain, "boringVault");
            leafs[leafIndex].argumentAddresses[1] = getAddress(sourceChain, "boringVault");

            unchecked {
                leafIndex++;
            }
            leafs[leafIndex] = ManageLeaf(
                silos[i],
                false,
                "redeem(uint256,address,address,uint8)",
                new address[](2),
                string.concat("Redeem ", underlyingName, " with type from Silo"),
                getAddress(sourceChain, "rawDataDecoderAndSanitizer")
            );
            leafs[leafIndex].argumentAddresses[0] = getAddress(sourceChain, "boringVault");
            leafs[leafIndex].argumentAddresses[1] = getAddress(sourceChain, "boringVault");

            unchecked {
                leafIndex++;
            }
            leafs[leafIndex] = ManageLeaf(
                silos[i],
                false,
                "borrow(uint256,address,address)",
                new address[](2),
                string.concat("Borrow ", underlyingName, " from Silo"),
                getAddress(sourceChain, "rawDataDecoderAndSanitizer")
            );
            leafs[leafIndex].argumentAddresses[0] = getAddress(sourceChain, "boringVault");
            leafs[leafIndex].argumentAddresses[1] = getAddress(sourceChain, "boringVault");

            unchecked {
                leafIndex++;
            }
            leafs[leafIndex] = ManageLeaf(
                silos[i],
                false,
                "borrowShares(uint256,address,address)",
                new address[](2),
                string.concat("Borrow shares of ", underlyingName, " from Silo"),
                getAddress(sourceChain, "rawDataDecoderAndSanitizer")
            );
            leafs[leafIndex].argumentAddresses[0] = getAddress(sourceChain, "boringVault");
            leafs[leafIndex].argumentAddresses[1] = getAddress(sourceChain, "boringVault");

            unchecked {
                leafIndex++;
            }
            leafs[leafIndex] = ManageLeaf(
                silos[i],
                false,
                "borrowSameAsset(uint256,address,address)",
                new address[](2),
                string.concat("Borrow same asset ", underlyingName, " from Silo"),
                getAddress(sourceChain, "rawDataDecoderAndSanitizer")
            );
            leafs[leafIndex].argumentAddresses[0] = getAddress(sourceChain, "boringVault");
            leafs[leafIndex].argumentAddresses[1] = getAddress(sourceChain, "boringVault");

            unchecked {
                leafIndex++;
            }
            leafs[leafIndex] = ManageLeaf(
                silos[i],
                false,
                "repay(uint256,address)",
                new address[](1),
                string.concat("Repay ", underlyingName, " to Silo"),
                getAddress(sourceChain, "rawDataDecoderAndSanitizer")
            );
            leafs[leafIndex].argumentAddresses[0] = getAddress(sourceChain, "boringVault");

            unchecked {
                leafIndex++;
            }
            leafs[leafIndex] = ManageLeaf(
                silos[i],
                false,
                "repayShares(uint256,address)",
                new address[](1),
                string.concat("Repay shares of ", underlyingName, " to Silo"),
                getAddress(sourceChain, "rawDataDecoderAndSanitizer")
            );
            leafs[leafIndex].argumentAddresses[0] = getAddress(sourceChain, "boringVault");

            unchecked {
                leafIndex++;
            }
            leafs[leafIndex] = ManageLeaf(
                silos[i],
                false,
                "transitionCollateral(uint256,address,uint8)",
                new address[](1),
                string.concat("Transition Collateral in ", underlyingName, " Silo"),
                getAddress(sourceChain, "rawDataDecoderAndSanitizer")
            );
            leafs[leafIndex].argumentAddresses[0] = getAddress(sourceChain, "boringVault");

            unchecked {
                leafIndex++;
            }
            leafs[leafIndex] = ManageLeaf(
                silos[i],
                false,
                "switchCollateralToThisSilo()",
                new address[](0),
                string.concat("Switch Collateral to ", underlyingName, " Silo"),
                getAddress(sourceChain, "rawDataDecoderAndSanitizer")
            );

            unchecked {
                leafIndex++;
            }
            leafs[leafIndex] = ManageLeaf(
                silos[i],
                false,
                "accrueInterest()",
                new address[](0),
                string.concat("Accrue interest on ", underlyingName, " Silo"),
                getAddress(sourceChain, "rawDataDecoderAndSanitizer")
            );
        }
<<<<<<< HEAD
        
        for (uint256 i = 0; i < incentivesControllers.length; i++) { 
            if (incentivesControllers[i] != address(0)) {
                unchecked {
                    leafIndex++;
                }
                leafs[leafIndex] = ManageLeaf(
                    incentivesControllers[i],
                    false,
                    "claimRewards(address)",
                    new address[](1),
                    string.concat("Claim All Rewards from Silo Incentives Controller"),
                    getAddress(sourceChain, "rawDataDecoderAndSanitizer")
                );
                leafs[leafIndex].argumentAddresses[0] = getAddress(sourceChain, "boringVault");

                unchecked {
                    leafIndex++;
                }
                leafs[leafIndex] = ManageLeaf(
                    incentivesControllers[i],
                    false,
                    "claimRewards(address,string[])",
                    new address[](1),
                    string.concat("Claim Rewards from market from Silo Incentives Controller"),
                    getAddress(sourceChain, "rawDataDecoderAndSanitizer")
                );
                leafs[leafIndex].argumentAddresses[0] = getAddress(sourceChain, "boringVault");
=======
 
            unchecked {
                leafIndex++;
            }
            leafs[leafIndex] = ManageLeaf(
                incentivesController,
                false,
                "claimRewards(address)",
                new address[](1),
                string.concat("Claim All Rewards from Silo Incentives Controller"),
                getAddress(sourceChain, "rawDataDecoderAndSanitizer")
            );
            leafs[leafIndex].argumentAddresses[0] = getAddress(sourceChain, "boringVault");

            unchecked {
                leafIndex++;
>>>>>>> 560b54c2
            }
        }
    }

    // ========================================= LBTC Bridge =========================================
    function _addLBTCBridgeLeafs(ManageLeaf[] memory leafs, bytes32 toChain) internal {
        unchecked {
            leafIndex++;
        }
        leafs[leafIndex] = ManageLeaf(
            getAddress(sourceChain, "LBTC"),
            false,
            "approve(address,uint256)",
            new address[](1),
            string.concat("Approve LBTC Bridge Wrapper to spend LBTC"),
            getAddress(sourceChain, "rawDataDecoderAndSanitizer")
        );
        leafs[leafIndex].argumentAddresses[0] = getAddress(sourceChain, "lbtcBridge");

        address toChain0 = address(bytes20(bytes16(toChain)));
        address toChain1 = address(bytes20(bytes16(toChain << 128)));

        //kinda scuffed, can maybe just use one address?
        bytes32 boringVaultBytes = getBytes32(sourceChain, "boringVault");
        address toAddress0 = address(bytes20(bytes16(boringVaultBytes)));
        address toAddress1 = address(bytes20(bytes16(boringVaultBytes << 128)));

        unchecked {
            leafIndex++;
        }
        leafs[leafIndex] = ManageLeaf(
            getAddress(sourceChain, "lbtcBridge"),
            true,
            "deposit(bytes32,bytes32,uint64)",
            new address[](4),
            string.concat("Deposit LBTC to ChainID: ", vm.toString(toChain)),
            getAddress(sourceChain, "rawDataDecoderAndSanitizer")
        );
        leafs[leafIndex].argumentAddresses[0] = toChain0;
        leafs[leafIndex].argumentAddresses[1] = toChain1;
        leafs[leafIndex].argumentAddresses[2] = toAddress0;
        leafs[leafIndex].argumentAddresses[3] = toAddress1;
    }

    // ========================================= Spectra Finance =========================================

    function _addSpectraLeafs(
        ManageLeaf[] memory leafs,
        address spectraPool, //curve pool
        address PT,
        address YT,
        address swToken //spectra wrapped erc4626 or IBT
    ) internal {
        address asset = address(ERC4626(swToken).asset());
        address vaultShare;
        try ISpectraVault(swToken).vaultShare() returns (address share) {
            vaultShare = share;
        } catch {
            vaultShare = swToken;
        }

        // approvals
        // asset -> swToken (wrap, unwrap)
        // vaultShare -> PT (IBT functions)
        // swToken -> approve curve pool
        // ptToken -> approve curve pool

        unchecked {
            leafIndex++;
        }
        leafs[leafIndex] = ManageLeaf(
            asset,
            false,
            "approve(address,uint256)",
            new address[](1),
            string.concat("Approve ", ERC4626(PT).symbol(), " to spend ", ERC20(asset).symbol()),
            getAddress(sourceChain, "rawDataDecoderAndSanitizer")
        );
        leafs[leafIndex].argumentAddresses[0] = PT;

        unchecked {
            leafIndex++;
        }
        leafs[leafIndex] = ManageLeaf(
            vaultShare,
            false,
            "approve(address,uint256)",
            new address[](1),
            string.concat("Approve ", ERC4626(swToken).symbol(), " to spend ", ERC20(vaultShare).symbol()),
            getAddress(sourceChain, "rawDataDecoderAndSanitizer")
        );
        leafs[leafIndex].argumentAddresses[0] = swToken;

        unchecked {
            leafIndex++;
        }
        leafs[leafIndex] = ManageLeaf(
            vaultShare,
            false,
            "approve(address,uint256)",
            new address[](1),
            string.concat("Approve ", ERC20(PT).symbol(), " to spend IBT ", ERC20(vaultShare).symbol()),
            getAddress(sourceChain, "rawDataDecoderAndSanitizer")
        );
        leafs[leafIndex].argumentAddresses[0] = PT;

        unchecked {
            leafIndex++;
        }
        leafs[leafIndex] = ManageLeaf(
            swToken,
            false,
            "approve(address,uint256)",
            new address[](1),
            string.concat("Approve ", ERC20(PT).symbol(), " to spend IBT ", ERC20(swToken).symbol()),
            getAddress(sourceChain, "rawDataDecoderAndSanitizer")
        );
        leafs[leafIndex].argumentAddresses[0] = PT;

        unchecked {
            leafIndex++;
        }
        leafs[leafIndex] = ManageLeaf(
            swToken,
            false,
            "approve(address,uint256)",
            new address[](1),
            string.concat("Approve Spectra Curve Pool to spend ", ERC20(swToken).symbol()),
            getAddress(sourceChain, "rawDataDecoderAndSanitizer")
        );
        leafs[leafIndex].argumentAddresses[0] = spectraPool;

        unchecked {
            leafIndex++;
        }
        leafs[leafIndex] = ManageLeaf(
            PT,
            false,
            "approve(address,uint256)",
            new address[](1),
            string.concat("Approve Spectra Curve Pool to spend ", ERC20(PT).symbol()),
            getAddress(sourceChain, "rawDataDecoderAndSanitizer")
        );
        leafs[leafIndex].argumentAddresses[0] = spectraPool;

        unchecked {
            leafIndex++;
        }
        leafs[leafIndex] = ManageLeaf(
            swToken,
            false,
            "wrap(uint256,address)",
            new address[](1),
            string.concat("Wrap ", ERC20(asset).symbol(), " into ", ERC4626(swToken).name()),
            getAddress(sourceChain, "rawDataDecoderAndSanitizer")
        );
        leafs[leafIndex].argumentAddresses[0] = getAddress(sourceChain, "boringVault");

        unchecked {
            leafIndex++;
        }
        leafs[leafIndex] = ManageLeaf(
            swToken,
            false,
            "unwrap(uint256,address,address)",
            new address[](2),
            string.concat("Unwrap ", ERC20(asset).symbol(), " from ", ERC4626(swToken).name()),
            getAddress(sourceChain, "rawDataDecoderAndSanitizer")
        );
        leafs[leafIndex].argumentAddresses[0] = getAddress(sourceChain, "boringVault");
        leafs[leafIndex].argumentAddresses[1] = getAddress(sourceChain, "boringVault");

        unchecked {
            leafIndex++;
        }
        leafs[leafIndex] = ManageLeaf(
            PT,
            false,
            "deposit(uint256,address,address,uint256)",
            new address[](2),
            string.concat("Deposit ", ERC20(asset).symbol(), " into ", ERC4626(PT).name(), " with slippage check"),
            getAddress(sourceChain, "rawDataDecoderAndSanitizer")
        );
        leafs[leafIndex].argumentAddresses[0] = getAddress(sourceChain, "boringVault");
        leafs[leafIndex].argumentAddresses[1] = getAddress(sourceChain, "boringVault");

        unchecked {
            leafIndex++;
        }
        leafs[leafIndex] = ManageLeaf(
            PT,
            false,
            "depositIBT(uint256,address)",
            new address[](1),
            string.concat("Deposit ", ERC20(vaultShare).symbol(), " into ", ERC4626(PT).name()),
            getAddress(sourceChain, "rawDataDecoderAndSanitizer")
        );
        leafs[leafIndex].argumentAddresses[0] = getAddress(sourceChain, "boringVault");

        unchecked {
            leafIndex++;
        }
        leafs[leafIndex] = ManageLeaf(
            PT,
            false,
            "depositIBT(uint256,address,address,uint256)",
            new address[](2),
            string.concat("Deposit ", ERC20(vaultShare).symbol(), " into ", ERC4626(PT).name(), " with slippage check"),
            getAddress(sourceChain, "rawDataDecoderAndSanitizer")
        );
        leafs[leafIndex].argumentAddresses[0] = getAddress(sourceChain, "boringVault");
        leafs[leafIndex].argumentAddresses[1] = getAddress(sourceChain, "boringVault");

        unchecked {
            leafIndex++;
        }
        leafs[leafIndex] = ManageLeaf(
            PT,
            false,
            "redeem(uint256,address,address,uint256)",
            new address[](2),
            string.concat("Redeem ", ERC4626(PT).name(), " for ", ERC20(asset).symbol(), " with slippage check"),
            getAddress(sourceChain, "rawDataDecoderAndSanitizer")
        );
        leafs[leafIndex].argumentAddresses[0] = getAddress(sourceChain, "boringVault");
        leafs[leafIndex].argumentAddresses[1] = getAddress(sourceChain, "boringVault");

        unchecked {
            leafIndex++;
        }
        leafs[leafIndex] = ManageLeaf(
            PT,
            false,
            "redeemForIBT(uint256,address,address)",
            new address[](2),
            string.concat("Redeem ", ERC4626(PT).name(), " for ", ERC20(vaultShare).symbol()),
            getAddress(sourceChain, "rawDataDecoderAndSanitizer")
        );
        leafs[leafIndex].argumentAddresses[0] = getAddress(sourceChain, "boringVault");
        leafs[leafIndex].argumentAddresses[1] = getAddress(sourceChain, "boringVault");

        unchecked {
            leafIndex++;
        }
        leafs[leafIndex] = ManageLeaf(
            PT,
            false,
            "redeemForIBT(uint256,address,address,uint256)",
            new address[](2),
            string.concat("Redeem ", ERC4626(PT).name(), " for ", ERC20(vaultShare).symbol(), " with slippage check"),
            getAddress(sourceChain, "rawDataDecoderAndSanitizer")
        );
        leafs[leafIndex].argumentAddresses[0] = getAddress(sourceChain, "boringVault");
        leafs[leafIndex].argumentAddresses[1] = getAddress(sourceChain, "boringVault");

        unchecked {
            leafIndex++;
        }
        leafs[leafIndex] = ManageLeaf(
            PT,
            false,
            "withdraw(uint256,address,address,uint256)",
            new address[](2),
            string.concat("Withdraw ", ERC20(asset).symbol(), " from ", ERC4626(PT).name(), " with slippage check"),
            getAddress(sourceChain, "rawDataDecoderAndSanitizer")
        );
        leafs[leafIndex].argumentAddresses[0] = getAddress(sourceChain, "boringVault");
        leafs[leafIndex].argumentAddresses[1] = getAddress(sourceChain, "boringVault");

        unchecked {
            leafIndex++;
        }
        leafs[leafIndex] = ManageLeaf(
            PT,
            false,
            "withdrawIBT(uint256,address,address)",
            new address[](2),
            string.concat("Withdraw ", ERC20(vaultShare).symbol(), " from ", ERC4626(PT).name()),
            getAddress(sourceChain, "rawDataDecoderAndSanitizer")
        );
        leafs[leafIndex].argumentAddresses[0] = getAddress(sourceChain, "boringVault");
        leafs[leafIndex].argumentAddresses[1] = getAddress(sourceChain, "boringVault");

        unchecked {
            leafIndex++;
        }
        leafs[leafIndex] = ManageLeaf(
            PT,
            false,
            "withdrawIBT(uint256,address,address,uint256)",
            new address[](2),
            string.concat("Withdraw ", ERC20(vaultShare).symbol(), " from ", ERC4626(PT).name(), " with slippage check"),
            getAddress(sourceChain, "rawDataDecoderAndSanitizer")
        );
        leafs[leafIndex].argumentAddresses[0] = getAddress(sourceChain, "boringVault");
        leafs[leafIndex].argumentAddresses[1] = getAddress(sourceChain, "boringVault");

        unchecked {
            leafIndex++;
        }
        leafs[leafIndex] = ManageLeaf(
            PT,
            false,
            "updateYield(address)",
            new address[](1),
            string.concat("Update yield for Boring Vault"),
            getAddress(sourceChain, "rawDataDecoderAndSanitizer")
        );
        leafs[leafIndex].argumentAddresses[0] = getAddress(sourceChain, "boringVault");

        unchecked {
            leafIndex++;
        }
        leafs[leafIndex] = ManageLeaf(
            PT,
            false,
            "claimYield(address,uint256)",
            new address[](1),
            string.concat("Claim yield for Boring Vault"),
            getAddress(sourceChain, "rawDataDecoderAndSanitizer")
        );
        leafs[leafIndex].argumentAddresses[0] = getAddress(sourceChain, "boringVault");

        unchecked {
            leafIndex++;
        }
        leafs[leafIndex] = ManageLeaf(
            YT,
            false,
            "burn(uint256)",
            new address[](0),
            string.concat("Claim yield for Boring Vault"),
            getAddress(sourceChain, "rawDataDecoderAndSanitizer")
        );

        unchecked {
            leafIndex++;
        }
        leafs[leafIndex] = ManageLeaf(
            spectraPool,
            false,
            "exchange(uint256,uint256,uint256,uint256)",
            new address[](0),
            string.concat("Exchange tokens in Spectra Pool"),
            getAddress(sourceChain, "rawDataDecoderAndSanitizer")
        );

        unchecked {
            leafIndex++;
        }
        leafs[leafIndex] = ManageLeaf(
            spectraPool,
            false,
            "add_liquidity(uint256[2],uint256)",
            new address[](0),
            string.concat("Add liquidity in Spectra Pool"),
            getAddress(sourceChain, "rawDataDecoderAndSanitizer")
        );

        unchecked {
            leafIndex++;
        }
        leafs[leafIndex] = ManageLeaf(
            spectraPool,
            false,
            "remove_liquidity(uint256,uint256[2])",
            new address[](0),
            string.concat("Remove liquidity from Spectra Pool"),
            getAddress(sourceChain, "rawDataDecoderAndSanitizer")
        );

        _addERC4626Leafs(leafs, ERC4626(swToken)); 
    }

    // ========================================= Odos =========================================

    function _addOdosSwapLeafs(ManageLeaf[] memory leafs, address[] memory tokens, SwapKind[] memory kind) internal {
        for (uint256 i = 0; i < tokens.length; i++) {
            if (
                !ownerToTokenToSpenderToApprovalInTree[getAddress(sourceChain, "boringVault")][tokens[i]][getAddress(
                    sourceChain, "odosRouterV2"
                )]
            ) {
                unchecked {
                    leafIndex++;
                }
                leafs[leafIndex] = ManageLeaf(
                    tokens[i],
                    false,
                    "approve(address,uint256)",
                    new address[](1),
                    string.concat("Approve Odos Router V2 to spend ", ERC20(tokens[i]).symbol()),
                    getAddress(sourceChain, "rawDataDecoderAndSanitizer")
                );
                leafs[leafIndex].argumentAddresses[0] = getAddress(sourceChain, "odosRouterV2");
            }

            for (uint256 j = 0; j < tokens.length; j++) {
                if (i == j) continue;

                if (
                    !ownerToOdosSellTokenToBuyTokenToInTree[getAddress(sourceChain, "boringVault")][tokens[i]][tokens[j]]
                        && kind[j] != SwapKind.Sell
                ) {
                    unchecked {
                        leafIndex++;
                    }
                    leafs[leafIndex] = ManageLeaf(
                        getAddress(sourceChain, "odosRouterV2"),
                        false,
                        "swap((address,uint256,address,address,uint256,uint256,address),bytes,address,uint32)",
                        new address[](4),
                        string.concat("Swap ", ERC20(tokens[i]).symbol(), " for ", ERC20(tokens[j]).symbol()),
                        getAddress(sourceChain, "rawDataDecoderAndSanitizer")
                    );
                    leafs[leafIndex].argumentAddresses[0] = tokens[i];
                    leafs[leafIndex].argumentAddresses[1] = tokens[j];
                    leafs[leafIndex].argumentAddresses[2] = getAddress(sourceChain, "boringVault");
                    leafs[leafIndex].argumentAddresses[3] = getAddress(sourceChain, "odosExecutor");

                    unchecked {
                        leafIndex++;
                    }
                    leafs[leafIndex] = ManageLeaf(
                        getAddress(sourceChain, "odosRouterV2"),
                        false,
                        "swapCompact()",
                        new address[](4),
                        string.concat("Swap Compact ", ERC20(tokens[i]).symbol(), " for ", ERC20(tokens[j]).symbol()),
                        getAddress(sourceChain, "rawDataDecoderAndSanitizer")
                    );
                    leafs[leafIndex].argumentAddresses[0] = tokens[i];
                    leafs[leafIndex].argumentAddresses[1] = tokens[j];
                    leafs[leafIndex].argumentAddresses[2] = getAddress(sourceChain, "boringVault");
                    leafs[leafIndex].argumentAddresses[3] = getAddress(sourceChain, "odosExecutor");

                    ownerToOdosSellTokenToBuyTokenToInTree[getAddress(sourceChain, "boringVault")][tokens[i]][tokens[j]]
                    = true;
                }

                if (
                    kind[i] == SwapKind.BuyAndSell
                        && !ownerToOdosSellTokenToBuyTokenToInTree[getAddress(sourceChain, "boringVault")][tokens[j]][tokens[i]]
                ) {
                    unchecked {
                        leafIndex++;
                    }
                    leafs[leafIndex] = ManageLeaf(
                        getAddress(sourceChain, "odosRouterV2"),
                        false,
                        "swap((address,uint256,address,address,uint256,uint256,address),bytes,address,uint32)",
                        new address[](4),
                        string.concat("Swap ", ERC20(tokens[j]).symbol(), " for ", ERC20(tokens[i]).symbol()),
                        getAddress(sourceChain, "rawDataDecoderAndSanitizer")
                    );
                    leafs[leafIndex].argumentAddresses[0] = tokens[j];
                    leafs[leafIndex].argumentAddresses[1] = tokens[i];
                    leafs[leafIndex].argumentAddresses[2] = getAddress(sourceChain, "boringVault");
                    leafs[leafIndex].argumentAddresses[3] = getAddress(sourceChain, "odosExecutor");

                    unchecked {
                        leafIndex++;
                    }
                    leafs[leafIndex] = ManageLeaf(
                        getAddress(sourceChain, "odosRouterV2"),
                        false,
                        "swapCompact()",
                        new address[](4),
                        string.concat("Swap Compact ", ERC20(tokens[j]).symbol(), " for ", ERC20(tokens[i]).symbol()),
                        getAddress(sourceChain, "rawDataDecoderAndSanitizer")
                    );
                    leafs[leafIndex].argumentAddresses[0] = tokens[j];
                    leafs[leafIndex].argumentAddresses[1] = tokens[i];
                    leafs[leafIndex].argumentAddresses[2] = getAddress(sourceChain, "boringVault");
                    leafs[leafIndex].argumentAddresses[3] = getAddress(sourceChain, "odosExecutor");

                    ownerToOdosSellTokenToBuyTokenToInTree[getAddress(sourceChain, "boringVault")][tokens[j]][tokens[i]]
                    = true;
                }
            }
        }
    }

    // ========================================= Ambient =========================================

    /// @dev baseToken/quoteToken
    /// these are not interchangeable and must be exact for the pool being swapped or minting liq. ie USDE/ETH is not the same as ETH/USDE
    function _addAmbientLPLeafs(ManageLeaf[] memory leafs, address baseToken, address quoteToken) internal {
        if (baseToken != getAddress(sourceChain, "ETH")) {
            unchecked {
                leafIndex++;
            }
            leafs[leafIndex] = ManageLeaf(
                baseToken,
                false,
                "approve(address,uint256)",
                new address[](1),
                string.concat("Approve CrocSwapDex (Ambient) to spend ", ERC20(baseToken).symbol()),
                getAddress(sourceChain, "rawDataDecoderAndSanitizer")
            );
            leafs[leafIndex].argumentAddresses[0] = getAddress(sourceChain, "crocSwapDex");
        }

        if (quoteToken != getAddress(sourceChain, "ETH")) {
            unchecked {
                leafIndex++;
            }
            leafs[leafIndex] = ManageLeaf(
                quoteToken,
                false,
                "approve(address,uint256)",
                new address[](1),
                string.concat("Approve CrocSwapDex (Ambient) to spend ", ERC20(quoteToken).symbol()),
                getAddress(sourceChain, "rawDataDecoderAndSanitizer")
            );
            leafs[leafIndex].argumentAddresses[0] = getAddress(sourceChain, "crocSwapDex");
        }

        if (baseToken != getAddress(sourceChain, "ETH") && quoteToken != getAddress(sourceChain, "ETH")) {
            //used for every command that includes the warm path
            unchecked {
                leafIndex++;
            }
            leafs[leafIndex] = ManageLeaf(
                getAddress(sourceChain, "crocSwapDex"),
                false,
                "userCmd(uint16,bytes)",
                new address[](3),
                string.concat("Call usrCmd using 'WarmPath' with no ETH"),
                getAddress(sourceChain, "rawDataDecoderAndSanitizer")
            );
            leafs[leafIndex].argumentAddresses[0] = baseToken; //base (these are set by pool maybe?)
            leafs[leafIndex].argumentAddresses[1] = quoteToken; //quote
            leafs[leafIndex].argumentAddresses[2] = address(0); //lp conduit (user owned)

            unchecked {
                leafIndex++;
            }
            leafs[leafIndex] = ManageLeaf(
                getAddress(sourceChain, "crocSwapDex"),
                false,
                "userCmd(uint16,bytes)",
                new address[](2),
                string.concat("Call userCmd using 'HotPath' or 'KnockoutPath' without ETH "),
                getAddress(sourceChain, "rawDataDecoderAndSanitizer")
            );
            leafs[leafIndex].argumentAddresses[0] = baseToken; //base (these are set by pool maybe?)
            leafs[leafIndex].argumentAddresses[1] = quoteToken; //quote
        } else {
            if (baseToken == getAddress(sourceChain, "ETH")) baseToken = address(0);
            if (quoteToken == getAddress(sourceChain, "ETH")) quoteToken = address(0);

            // used for minting positions
            unchecked {
                leafIndex++;
            }
            leafs[leafIndex] = ManageLeaf(
                getAddress(sourceChain, "crocSwapDex"),
                true,
                "userCmd(uint16,bytes)",
                new address[](3),
                string.concat("Call userCmd using 'WarmPath' with ETH "),
                getAddress(sourceChain, "rawDataDecoderAndSanitizer")
            );
            leafs[leafIndex].argumentAddresses[0] = baseToken; //base (these are set by pool maybe?)
            leafs[leafIndex].argumentAddresses[1] = quoteToken; //quote
            leafs[leafIndex].argumentAddresses[2] = address(0); //lp conduit (user owned)

            //Used for commands that don't include sending ETH (harvest, burn)
            unchecked {
                leafIndex++;
            }
            leafs[leafIndex] = ManageLeaf(
                getAddress(sourceChain, "crocSwapDex"),
                false,
                "userCmd(uint16,bytes)",
                new address[](3),
                string.concat("Call userCmd using 'WarmPath' without ETH"),
                getAddress(sourceChain, "rawDataDecoderAndSanitizer")
            );
            leafs[leafIndex].argumentAddresses[0] = baseToken; //base (these are set by pool maybe?)
            leafs[leafIndex].argumentAddresses[1] = quoteToken; //quote
            leafs[leafIndex].argumentAddresses[2] = address(0); //lp conduit (user owned)

            //swapping eth to token, using knockout
            unchecked {
                leafIndex++;
            }
            leafs[leafIndex] = ManageLeaf(
                getAddress(sourceChain, "crocSwapDex"),
                true,
                "userCmd(uint16,bytes)",
                new address[](2),
                string.concat("Call userCmd using 'HotPath' or 'KnockoutPath' with ETH "),
                getAddress(sourceChain, "rawDataDecoderAndSanitizer")
            );
            leafs[leafIndex].argumentAddresses[0] = baseToken; //base (these are set by pool maybe?)
            leafs[leafIndex].argumentAddresses[1] = quoteToken; //quote

            //swapping token to eth, using knockout
            unchecked {
                leafIndex++;
            }
            leafs[leafIndex] = ManageLeaf(
                getAddress(sourceChain, "crocSwapDex"),
                false,
                "userCmd(uint16,bytes)",
                new address[](2),
                string.concat("Call userCmd using 'HotPath' or 'KnockoutPath' without ETH "),
                getAddress(sourceChain, "rawDataDecoderAndSanitizer")
            );
            leafs[leafIndex].argumentAddresses[0] = baseToken; //base (these are set by pool maybe?)
            leafs[leafIndex].argumentAddresses[1] = quoteToken; //quote
        }
    }

    function _addAmbientSwapLeafs(ManageLeaf[] memory leafs, address baseToken, address quoteToken) internal {
        if (baseToken != getAddress(sourceChain, "ETH")) {
            unchecked {
                leafIndex++;
            }
            leafs[leafIndex] = ManageLeaf(
                baseToken,
                false,
                "approve(address,uint256)",
                new address[](1),
                string.concat("Approve CrocSwapDex (Ambient) to spend ", ERC20(baseToken).symbol()),
                getAddress(sourceChain, "rawDataDecoderAndSanitizer")
            );
            leafs[leafIndex].argumentAddresses[0] = getAddress(sourceChain, "crocSwapDex");
        }

        if (quoteToken != getAddress(sourceChain, "ETH")) {
            unchecked {
                leafIndex++;
            }
            leafs[leafIndex] = ManageLeaf(
                quoteToken,
                false,
                "approve(address,uint256)",
                new address[](1),
                string.concat("Approve CrocSwapDex (Ambient) to spend ", ERC20(quoteToken).symbol()),
                getAddress(sourceChain, "rawDataDecoderAndSanitizer")
            );
            leafs[leafIndex].argumentAddresses[0] = getAddress(sourceChain, "crocSwapDex");
        }

        // address base,
        // address quote,
        // uint256, /*poolIdx*/
        // bool, /*isBuy*/
        // bool, /*inBaseQty*/
        // uint128, /*qty*/
        // uint16, /*tip*/
        // uint128, /*limitPrice*/
        // uint128, /*minOut*/
        // uint8 /*reserveFlags*/
        if (baseToken != getAddress(sourceChain, "ETH") && quoteToken != getAddress(sourceChain, "ETH")) {
            unchecked {
                leafIndex++;
            }
            leafs[leafIndex] = ManageLeaf(
                getAddress(sourceChain, "crocSwapDex"),
                false,
                "swap(address,address,uint256,bool,bool,uint128,uint16,uint128,uint128,uint8)",
                new address[](2),
                string.concat(
                    "Swap using CrocSwapDex (Ambient) between ",
                    ERC20(baseToken).symbol(),
                    " and ",
                    ERC20(quoteToken).symbol()
                ),
                getAddress(sourceChain, "rawDataDecoderAndSanitizer")
            );
            leafs[leafIndex].argumentAddresses[0] = baseToken;
            leafs[leafIndex].argumentAddresses[1] = quoteToken;
        } else {
            if (baseToken == getAddress(sourceChain, "ETH")) baseToken = address(0);
            if (quoteToken == getAddress(sourceChain, "ETH")) quoteToken = address(0);

            //add correct swap symbol if eth is quote or base (since it can be either)
            address erc20Token = baseToken == address(0) ? quoteToken : baseToken;

            unchecked {
                leafIndex++;
            }
            leafs[leafIndex] = ManageLeaf(
                getAddress(sourceChain, "crocSwapDex"),
                true,
                "swap(address,address,uint256,bool,bool,uint128,uint16,uint128,uint128,uint8)",
                new address[](2),
                string.concat("Swap using CrocSwapDex (Ambient) between ETH and ", ERC20(erc20Token).symbol()),
                getAddress(sourceChain, "rawDataDecoderAndSanitizer")
            );
            leafs[leafIndex].argumentAddresses[0] = baseToken;
            leafs[leafIndex].argumentAddresses[1] = quoteToken;

            unchecked {
                leafIndex++;
            }
            leafs[leafIndex] = ManageLeaf(
                getAddress(sourceChain, "crocSwapDex"),
                false,
                "swap(address,address,uint256,bool,bool,uint128,uint16,uint128,uint128,uint8)",
                new address[](2),
                string.concat("Swap using CrocSwapDex (Ambient) between ", ERC20(erc20Token).symbol(), " and ETH"),
                getAddress(sourceChain, "rawDataDecoderAndSanitizer")
            );
            leafs[leafIndex].argumentAddresses[0] = baseToken;
            leafs[leafIndex].argumentAddresses[1] = quoteToken;
        }
    }

    // ========================================= Level Money / LevelUSD =========================================

    function _addLevelLeafs(ManageLeaf[] memory leafs) internal {
        unchecked {
            leafIndex++;
        }
        leafs[leafIndex] = ManageLeaf(
            getAddress(sourceChain, "USDC"),
            false,
            "approve(address,uint256)",
            new address[](1),
            string.concat("Approve USDC to be spent by Level Minter"),
            getAddress(sourceChain, "rawDataDecoderAndSanitizer")
        );
        leafs[leafIndex].argumentAddresses[0] = getAddress(sourceChain, "levelMinter");

        unchecked {
            leafIndex++;
        }
        leafs[leafIndex] = ManageLeaf(
            getAddress(sourceChain, "USDT"),
            false,
            "approve(address,uint256)",
            new address[](1),
            string.concat("Approve USDT to be spent by Level Minter"),
            getAddress(sourceChain, "rawDataDecoderAndSanitizer")
        );
        leafs[leafIndex].argumentAddresses[0] = getAddress(sourceChain, "levelMinter");

        unchecked {
            leafIndex++;
        }
        leafs[leafIndex] = ManageLeaf(
            getAddress(sourceChain, "lvlUSD"),
            false,
            "approve(address,uint256)",
            new address[](1),
            string.concat("Approve lvlUSD to be spent by Level Minter"),
            getAddress(sourceChain, "rawDataDecoderAndSanitizer")
        );
        leafs[leafIndex].argumentAddresses[0] = getAddress(sourceChain, "levelMinter");

        //mintDefault
        unchecked {
            leafIndex++;
        }
        leafs[leafIndex] = ManageLeaf(
            getAddress(sourceChain, "levelMinter"),
            false,
            "mintDefault((uint8,address,address,address,uint256,uint256))",
            new address[](3),
            string.concat("Mint lvlUSD with USDC"),
            getAddress(sourceChain, "rawDataDecoderAndSanitizer")
        );
        leafs[leafIndex].argumentAddresses[0] = getAddress(sourceChain, "boringVault");
        leafs[leafIndex].argumentAddresses[1] = getAddress(sourceChain, "boringVault");
        leafs[leafIndex].argumentAddresses[2] = getAddress(sourceChain, "USDC");

        unchecked {
            leafIndex++;
        }
        leafs[leafIndex] = ManageLeaf(
            getAddress(sourceChain, "levelMinter"),
            false,
            "mintDefault((uint8,address,address,address,uint256,uint256))",
            new address[](3),
            string.concat("Mint lvlUSD with USDT"),
            getAddress(sourceChain, "rawDataDecoderAndSanitizer")
        );
        leafs[leafIndex].argumentAddresses[0] = getAddress(sourceChain, "boringVault");
        leafs[leafIndex].argumentAddresses[1] = getAddress(sourceChain, "boringVault");
        leafs[leafIndex].argumentAddresses[2] = getAddress(sourceChain, "USDT");

        unchecked {
            leafIndex++;
        }
        leafs[leafIndex] = ManageLeaf(
            getAddress(sourceChain, "levelMinter"),
            false,
            "initiateRedeem((uint8,address,address,address,uint256,uint256))",
            new address[](3),
            string.concat("Initiate Redeem for USDC from lvlUSD"),
            getAddress(sourceChain, "rawDataDecoderAndSanitizer")
        );
        leafs[leafIndex].argumentAddresses[0] = getAddress(sourceChain, "boringVault");
        leafs[leafIndex].argumentAddresses[1] = getAddress(sourceChain, "boringVault");
        leafs[leafIndex].argumentAddresses[2] = getAddress(sourceChain, "USDC");

        unchecked {
            leafIndex++;
        }
        leafs[leafIndex] = ManageLeaf(
            getAddress(sourceChain, "levelMinter"),
            false,
            "initiateRedeem((uint8,address,address,address,uint256,uint256))",
            new address[](3),
            string.concat("Initiate Redeem for USDT from lvlUSD"),
            getAddress(sourceChain, "rawDataDecoderAndSanitizer")
        );
        leafs[leafIndex].argumentAddresses[0] = getAddress(sourceChain, "boringVault");
        leafs[leafIndex].argumentAddresses[1] = getAddress(sourceChain, "boringVault");
        leafs[leafIndex].argumentAddresses[2] = getAddress(sourceChain, "USDT");

        unchecked {
            leafIndex++;
        }
        leafs[leafIndex] = ManageLeaf(
            getAddress(sourceChain, "levelMinter"),
            false,
            "completeRedeem(address)",
            new address[](1),
            string.concat("Complete Redeem for USDC"),
            getAddress(sourceChain, "rawDataDecoderAndSanitizer")
        );
        leafs[leafIndex].argumentAddresses[0] = getAddress(sourceChain, "USDC");

        unchecked {
            leafIndex++;
        }
        leafs[leafIndex] = ManageLeaf(
            getAddress(sourceChain, "levelMinter"),
            false,
            "completeRedeem(address)",
            new address[](1),
            string.concat("Complete Redeem for USDT"),
            getAddress(sourceChain, "rawDataDecoderAndSanitizer")
        );
        leafs[leafIndex].argumentAddresses[0] = getAddress(sourceChain, "USDT");

        unchecked {
            leafIndex++;
        }
        leafs[leafIndex] = ManageLeaf(
            getAddress(sourceChain, "levelMinter"),
            false,
            "redeem((uint8,address,address,address,uint256,uint256))",
            new address[](3),
            string.concat("Redeem for USDC (only if cooldown is off)"),
            getAddress(sourceChain, "rawDataDecoderAndSanitizer")
        );
        leafs[leafIndex].argumentAddresses[0] = getAddress(sourceChain, "boringVault");
        leafs[leafIndex].argumentAddresses[1] = getAddress(sourceChain, "boringVault");
        leafs[leafIndex].argumentAddresses[2] = getAddress(sourceChain, "USDC");

        unchecked {
            leafIndex++;
        }
        leafs[leafIndex] = ManageLeaf(
            getAddress(sourceChain, "levelMinter"),
            false,
            "redeem((uint8,address,address,address,uint256,uint256))",
            new address[](3),
            string.concat("Redeem for USDT (only if cooldown is off)"),
            getAddress(sourceChain, "rawDataDecoderAndSanitizer")
        );
        leafs[leafIndex].argumentAddresses[0] = getAddress(sourceChain, "boringVault");
        leafs[leafIndex].argumentAddresses[1] = getAddress(sourceChain, "boringVault");
        leafs[leafIndex].argumentAddresses[2] = getAddress(sourceChain, "USDT");

        //add remaining functionality from exisiting helper functions
        _addERC4626Leafs(leafs, ERC4626(getAddress(sourceChain, "slvlUSD")));
        _addSLvlUSDWithdrawLeafs(leafs);
    }

    // ============================================= WeETH ==================================================

    function _addWeETHLeafs(ManageLeaf[] memory leafs, address ETH, address referral) internal {
        //if not native eth
        if (ETH != getAddress(sourceChain, "ETH") && ETH != address(0)) {
            unchecked {
                leafIndex++;
            }

            leafs[leafIndex] = ManageLeaf(
                ETH, //will be weth on beraChain
                false,
                "approve(address,uint256)",
                new address[](1),
                string.concat("Approve etherFiL2SyncPool to spend WETH"),
                getAddress(sourceChain, "rawDataDecoderAndSanitizer")
            );
            leafs[leafIndex].argumentAddresses[0] = getAddress(sourceChain, "etherFiL2SyncPool");

            unchecked {
                leafIndex++;
            }

            leafs[leafIndex] = ManageLeaf(
                getAddress(sourceChain, "etherFiL2SyncPool"), //target
                false,
                "deposit(address,uint256,uint256,address)",
                new address[](2),
                string.concat("Deposit ETH into WeETH"),
                getAddress(sourceChain, "rawDataDecoderAndSanitizer")
            );
            leafs[leafIndex].argumentAddresses[0] = ETH;
            leafs[leafIndex].argumentAddresses[1] = referral;
        } else {
            unchecked {
                leafIndex++;
            }

            leafs[leafIndex] = ManageLeaf(
                getAddress(sourceChain, "etherFiL2SyncPool"), //target
                true,
                "deposit(address,uint256,uint256,address)",
                new address[](2),
                string.concat("Deposit ETH into WeETH"),
                getAddress(sourceChain, "rawDataDecoderAndSanitizer")
            );
            leafs[leafIndex].argumentAddresses[0] = ETH;
            leafs[leafIndex].argumentAddresses[1] = referral;
        }
    }

    // ========================================= ELX Claiming =========================================
    function _addELXClaimingLeafs(ManageLeaf[] memory leafs) internal {
        unchecked {
            leafIndex++;
        }
        leafs[leafIndex] = ManageLeaf(
            getAddress(sourceChain, "elxTokenDistributor"),
            false,
            "claim(uint256,bytes32[],bytes)",
            new address[](0),
            string.concat("Claim ELX Airdrop"),
            getAddress(sourceChain, "rawDataDecoderAndSanitizer")
        );
    }

 // ========================================= BoringChef =========================================
    function _addBoringChefClaimLeaf(ManageLeaf[] memory leafs, address boringChef, address[] memory rewardTokens) internal {
        unchecked {
            leafIndex++;
        }
        leafs[leafIndex] = ManageLeaf(
            boringChef,
            false,
            "claimRewards(uint256[])",
            new address[](rewardTokens.length),
            string.concat("Claim rewards from BoringChef"),
            getAddress(sourceChain, "rawDataDecoderAndSanitizer")
        );
        for (uint256 i = 0; i < rewardTokens.length; i++) {
            leafs[leafIndex].argumentAddresses[i] = rewardTokens[i];
        }
    }

    function _addBoringChefClaimOnBehalfOfLeaf(ManageLeaf[] memory leafs, address boringChef, address[] memory rewardTokens, address user) internal {
        unchecked {
            leafIndex++;
        }
        leafs[leafIndex] = ManageLeaf(
            boringChef,
            false,
            "claimRewardsOnBehalfOfUser(uint256[],address)",
            new address[](rewardTokens.length + 1),
            string.concat("Claim rewards from BoringChef on behalf of user"),
            getAddress(sourceChain, "rawDataDecoderAndSanitizer")
        );
        for (uint256 i = 0; i < rewardTokens.length; i++) {
            leafs[leafIndex].argumentAddresses[i] = rewardTokens[i];
        }
        leafs[leafIndex].argumentAddresses[rewardTokens.length] = user;
    }

    // ========================================= JSON FUNCTIONS =========================================
    // TODO this should pass in a bool or something to generate leafs indicating that we want leaf indexes printed.
    bool addLeafIndex = false;

    function _generateTestLeafs(ManageLeaf[] memory leafs, bytes32[][] memory manageTree) internal {
        string memory filePath = "./leafs/TemporaryLeafs.json";
        addLeafIndex = true;
        _generateLeafs(filePath, leafs, manageTree[manageTree.length - 1][0], manageTree);
        addLeafIndex = false;
    }
    // TODO look at how deployment json is made, and refactor this to work that way, so files dont need to be formatted.

    function _generateLeafs(
        string memory filePath,
        ManageLeaf[] memory leafs,
        bytes32 manageRoot,
        bytes32[][] memory manageTree
    ) internal {
        if (vm.exists(filePath)) {
            // Need to delete it
            vm.removeFile(filePath);
        }
        vm.writeLine(filePath, "{ \"metadata\": ");
        string[] memory composition = new string[](5);
        composition[0] = "Bytes20(DECODER_AND_SANITIZER_ADDRESS)";
        composition[1] = "Bytes20(TARGET_ADDRESS)";
        composition[2] = "Bytes1(CAN_SEND_VALUE)";
        composition[3] = "Bytes4(TARGET_FUNCTION_SELECTOR)";
        composition[4] = "Bytes{N*20}(ADDRESS_ARGUMENT_0,...,ADDRESS_ARGUMENT_N)";
        string memory metadata = "ManageRoot";
        {
            // Determine how many leafs are used.
            uint256 usedLeafCount;
            for (uint256 i; i < leafs.length; ++i) {
                if (leafs[i].target != address(0)) {
                    usedLeafCount++;
                }
            }
            vm.serializeUint(metadata, "LeafCount", usedLeafCount);
        }
        vm.serializeUint(metadata, "TreeCapacity", leafs.length);
        vm.serializeString(metadata, "DigestComposition", composition);
        vm.serializeAddress(metadata, "BoringVaultAddress", getAddress(sourceChain, "boringVault"));
        vm.serializeAddress(
            metadata, "DecoderAndSanitizerAddress", getAddress(sourceChain, "rawDataDecoderAndSanitizer")
        );
        vm.serializeAddress(metadata, "ManagerAddress", getAddress(sourceChain, "managerAddress"));
        vm.serializeAddress(metadata, "AccountantAddress", getAddress(sourceChain, "accountantAddress"));
        string memory finalMetadata = vm.serializeBytes32(metadata, "ManageRoot", manageRoot);

        vm.writeLine(filePath, finalMetadata);
        vm.writeLine(filePath, ",");
        vm.writeLine(filePath, "\"leafs\": [");

        for (uint256 i; i < leafs.length; ++i) {
            string memory leaf = "leaf";
            if (addLeafIndex) vm.serializeUint(leaf, "LeafIndex", i);
            vm.serializeAddress(leaf, "TargetAddress", leafs[i].target);
            vm.serializeAddress(leaf, "DecoderAndSanitizerAddress", leafs[i].decoderAndSanitizer);
            vm.serializeBool(leaf, "CanSendValue", leafs[i].canSendValue);
            vm.serializeString(leaf, "FunctionSignature", leafs[i].signature);
            bytes4 sel = bytes4(keccak256(abi.encodePacked(leafs[i].signature)));
            string memory selector = Strings.toHexString(uint32(sel), 4);
            vm.serializeString(leaf, "FunctionSelector", selector);
            bytes memory packedData;
            for (uint256 j; j < leafs[i].argumentAddresses.length; ++j) {
                packedData = abi.encodePacked(packedData, leafs[i].argumentAddresses[j]);
            }
            vm.serializeBytes(leaf, "PackedArgumentAddresses", packedData);
            vm.serializeAddress(leaf, "AddressArguments", leafs[i].argumentAddresses);
            bytes32 digest = keccak256(
                abi.encodePacked(leafs[i].decoderAndSanitizer, leafs[i].target, leafs[i].canSendValue, sel, packedData)
            );
            vm.serializeBytes32(leaf, "LeafDigest", digest);

            string memory finalJson = vm.serializeString(leaf, "Description", leafs[i].description);

            // vm.writeJson(finalJson, filePath);
            vm.writeLine(filePath, finalJson);
            if (i != leafs.length - 1) {
                vm.writeLine(filePath, ",");
            }
        }
        vm.writeLine(filePath, "],");

        string memory merkleTreeName = "MerkleTree";
        string[][] memory merkleTree = new string[][](manageTree.length);
        for (uint256 k; k < manageTree.length; ++k) {
            merkleTree[k] = new string[](manageTree[k].length);
        }

        for (uint256 i; i < manageTree.length; ++i) {
            for (uint256 j; j < manageTree[i].length; ++j) {
                merkleTree[i][j] = vm.toString(manageTree[i][j]);
            }
        }

        string memory finalMerkleTree;
        for (uint256 i; i < merkleTree.length; ++i) {
            string memory layer = Strings.toString(merkleTree.length - (i + 1));
            finalMerkleTree = vm.serializeString(merkleTreeName, layer, merkleTree[i]);
        }
        vm.writeLine(filePath, "\"MerkleTree\": ");
        vm.writeLine(filePath, finalMerkleTree);
        vm.writeLine(filePath, "}");
    }

    // ========================================= HELPER FUNCTIONS =========================================

    struct ManageLeaf {
        address target;
        bool canSendValue;
        string signature;
        address[] argumentAddresses;
        string description;
        address decoderAndSanitizer;
    }

    error MerkleTreeHelper__DecoderAndSanitizerMissingFunction(string signature);

    function _verifyDecoderImplementsLeafsFunctionSelectors(ManageLeaf[] memory leafs) internal view {
        for (uint256 i; i < leafs.length; ++i) {
            bytes4 selector = bytes4(keccak256(abi.encodePacked(leafs[i].signature)));
            // This is the "selector" for an empty leaf.
            if (selector == 0xc5d24601) continue;
            (bool success, bytes memory returndata) =
                leafs[i].decoderAndSanitizer.staticcall(abi.encodePacked(selector));
            if (!success && returndata.length > 0) {
                // Make sure we did not revert from the `BaseDecoderAndSanitizer__FunctionSelectorNotSupported()` error.
                if (
                    keccak256(returndata)
                        == keccak256(
                            abi.encodePacked(
                                BaseDecoderAndSanitizer.BaseDecoderAndSanitizer__FunctionSelectorNotSupported.selector
                            )
                        )
                ) {
                    revert MerkleTreeHelper__DecoderAndSanitizerMissingFunction(leafs[i].signature);
                }
            }
        }
    }

    function _buildTrees(bytes32[][] memory merkleTreeIn) internal pure returns (bytes32[][] memory merkleTreeOut) {
        // We are adding another row to the merkle tree, so make merkleTreeOut be 1 longer.
        uint256 merkleTreeIn_length = merkleTreeIn.length;
        merkleTreeOut = new bytes32[][](merkleTreeIn_length + 1);
        uint256 layer_length;
        // Iterate through merkleTreeIn to copy over data.
        for (uint256 i; i < merkleTreeIn_length; ++i) {
            layer_length = merkleTreeIn[i].length;
            merkleTreeOut[i] = new bytes32[](layer_length);
            for (uint256 j; j < layer_length; ++j) {
                merkleTreeOut[i][j] = merkleTreeIn[i][j];
            }
        }

        uint256 next_layer_length;
        if (layer_length % 2 != 0) {
            next_layer_length = (layer_length + 1) / 2;
        } else {
            next_layer_length = layer_length / 2;
        }
        merkleTreeOut[merkleTreeIn_length] = new bytes32[](next_layer_length);
        uint256 count;
        for (uint256 i; i < layer_length; i += 2) {
            merkleTreeOut[merkleTreeIn_length][count] =
                _hashPair(merkleTreeIn[merkleTreeIn_length - 1][i], merkleTreeIn[merkleTreeIn_length - 1][i + 1]);
            count++;
        }

        if (next_layer_length > 1) {
            // We need to process the next layer of leaves.
            merkleTreeOut = _buildTrees(merkleTreeOut);
        }
    }

    function _generateMerkleTree(ManageLeaf[] memory manageLeafs) internal pure returns (bytes32[][] memory tree) {
        uint256 leafsLength = manageLeafs.length;
        bytes32[][] memory leafs = new bytes32[][](1);
        leafs[0] = new bytes32[](leafsLength);
        for (uint256 i; i < leafsLength; ++i) {
            bytes4 selector = bytes4(keccak256(abi.encodePacked(manageLeafs[i].signature)));
            bytes memory rawDigest = abi.encodePacked(
                manageLeafs[i].decoderAndSanitizer, manageLeafs[i].target, manageLeafs[i].canSendValue, selector
            );
            uint256 argumentAddressesLength = manageLeafs[i].argumentAddresses.length;
            for (uint256 j; j < argumentAddressesLength; ++j) {
                rawDigest = abi.encodePacked(rawDigest, manageLeafs[i].argumentAddresses[j]);
            }
            leafs[0][i] = keccak256(rawDigest);
        }
        tree = _buildTrees(leafs);
    }

    function _hashPair(bytes32 a, bytes32 b) private pure returns (bytes32) {
        return a < b ? _efficientHash(a, b) : _efficientHash(b, a);
    }

    function _efficientHash(bytes32 a, bytes32 b) private pure returns (bytes32 value) {
        /// @solidity memory-safe-assembly
        assembly {
            mstore(0x00, a)
            mstore(0x20, b)
            value := keccak256(0x00, 0x40)
        }
    }

    function _getPoolAddressFromPoolId(bytes32 poolId) internal pure returns (address) {
        return address(uint160(uint256(poolId >> 96)));
    }

    function _getProofsUsingTree(ManageLeaf[] memory manageLeafs, bytes32[][] memory tree)
        internal
        view
        returns (bytes32[][] memory proofs)
    {
        proofs = new bytes32[][](manageLeafs.length);
        for (uint256 i; i < manageLeafs.length; ++i) {
            // Generate manage proof.
            bytes4 selector = bytes4(keccak256(abi.encodePacked(manageLeafs[i].signature)));
            bytes memory rawDigest = abi.encodePacked(
                getAddress(sourceChain, "rawDataDecoderAndSanitizer"),
                manageLeafs[i].target,
                manageLeafs[i].canSendValue,
                selector
            );
            uint256 argumentAddressesLength = manageLeafs[i].argumentAddresses.length;
            for (uint256 j; j < argumentAddressesLength; ++j) {
                rawDigest = abi.encodePacked(rawDigest, manageLeafs[i].argumentAddresses[j]);
            }
            bytes32 leaf = keccak256(rawDigest);
            proofs[i] = _generateProof(leaf, tree);
        }
    }

    function _generateProof(bytes32 leaf, bytes32[][] memory tree) internal pure returns (bytes32[] memory proof) {
        // The length of each proof is the height of the tree - 1.
        uint256 tree_length = tree.length;
        proof = new bytes32[](tree_length - 1);

        // Build the proof
        for (uint256 i; i < tree_length - 1; ++i) {
            // For each layer we need to find the leaf.
            for (uint256 j; j < tree[i].length; ++j) {
                if (leaf == tree[i][j]) {
                    // We have found the leaf, so now figure out if the proof needs the next leaf or the previous one.
                    proof[i] = j % 2 == 0 ? tree[i][j + 1] : tree[i][j - 1];
                    leaf = _hashPair(leaf, proof[i]);
                    break;
                } else if (j == tree[i].length - 1) {
                    // We have reached the end of the layer and have not found the leaf.
                    revert("Leaf not found in tree");
                }
            }
        }
    }
}

interface IMB {
    struct MarketParams {
        address loanToken;
        address collateralToken;
        address oracle;
        address irm;
        uint256 lltv;
    }

    function idToMarketParams(bytes32 id) external view returns (MarketParams memory);
}

interface PendleMarket {
    function readTokens() external view returns (address, address, address);
}

interface PendleSy {
    function getTokensIn() external view returns (address[] memory);
    function getTokensOut() external view returns (address[] memory);
    function assetInfo() external view returns (uint8, ERC20, uint8);
}

interface UniswapV3Pool {
    function token0() external view returns (address);
    function token1() external view returns (address);
    function fee() external view returns (uint24);
}

interface CurvePool {
    function coins(uint256 i) external view returns (address);
}

interface ICurveGauge {
    function lp_token() external view returns (address);
}

interface BalancerVault {
    function getPoolTokens(bytes32) external view returns (ERC20[] memory, uint256[] memory, uint256);
}

interface VelodromV2Gauge {
    function stakingToken() external view returns (address);
}

interface VaultSupervisor {
    function delegationSupervisor() external view returns (address);
}

interface IInfraredVault {
    function stakingToken() external view returns (address);
}

interface IKodiakIsland {
    function token0() external view returns (address);
    function token1() external view returns (address);
    function name() external view returns (string memory);
}

interface IUniswapV2Factory {
    function getPair(address token0, address token1) external view returns (address);
}

interface IDolomiteMargin {
    function getMarketIdByTokenAddress(address token) external view returns (uint256);
}

interface ISilo {
    function SILO_ID() external view returns (uint256);
    function getSilos() external view returns (address, address);
}

interface IGoldiVault {
    function depositToken() external view returns (address);
    function ot() external view returns (address);
    function yt() external view returns (address);
}

interface ISpectraVault {
    function vaultShare() external view returns (address);
    function underlying() external view returns (address);
}

interface IConvexFXVault {
    function stakingToken() external view returns (address);
}

interface IVaultExplorer {
    function getPoolTokens(address _pool) external view returns (address[] memory tokens);
}

interface IBalancerV3Pool {
    function name() external view returns (string memory);
}

interface IBGTRewardVault {
    function stakeToken() external view returns (address); 
}<|MERGE_RESOLUTION|>--- conflicted
+++ resolved
@@ -10383,7 +10383,6 @@
                 getAddress(sourceChain, "rawDataDecoderAndSanitizer")
             );
         }
-<<<<<<< HEAD
         
         for (uint256 i = 0; i < incentivesControllers.length; i++) { 
             if (incentivesControllers[i] != address(0)) {
@@ -10412,24 +10411,6 @@
                     getAddress(sourceChain, "rawDataDecoderAndSanitizer")
                 );
                 leafs[leafIndex].argumentAddresses[0] = getAddress(sourceChain, "boringVault");
-=======
- 
-            unchecked {
-                leafIndex++;
-            }
-            leafs[leafIndex] = ManageLeaf(
-                incentivesController,
-                false,
-                "claimRewards(address)",
-                new address[](1),
-                string.concat("Claim All Rewards from Silo Incentives Controller"),
-                getAddress(sourceChain, "rawDataDecoderAndSanitizer")
-            );
-            leafs[leafIndex].argumentAddresses[0] = getAddress(sourceChain, "boringVault");
-
-            unchecked {
-                leafIndex++;
->>>>>>> 560b54c2
             }
         }
     }
