--- conflicted
+++ resolved
@@ -5171,16 +5171,8 @@
         );
     }
 
-<<<<<<< HEAD
      // ========================================= Fee Claiming =========================================
     function _addLeafsForFeeClaiming(ManageLeaf[] memory leafs, address accountant, ERC20[] memory feeAssets, bool addYieldClaiming) internal {
-=======
-    // ========================================= Fee Claiming =========================================
-
-    function _addLeafsForFeeClaiming(ManageLeaf[] memory leafs, address accountant, ERC20[] memory feeAssets)
-        internal
-    {
->>>>>>> e5cac23d
         // Approvals.
         for (uint256 i; i < feeAssets.length; ++i) {
             if (
