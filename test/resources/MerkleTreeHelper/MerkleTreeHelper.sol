--- conflicted
+++ resolved
@@ -6813,12 +6813,7 @@
 
     // ========================================= BoringVault Teller =========================================
 
-<<<<<<< HEAD
-    function _addTellerLeafs(ManageLeaf[] memory leafs, address teller, ERC20[] memory assets, bool ethBase) internal {
-=======
     function _addTellerLeafs(ManageLeaf[] memory leafs, address teller, ERC20[] memory assets, bool addNativeDeposit) internal {
-
->>>>>>> 10b38993
         ERC20 boringVault = TellerWithMultiAssetSupport(teller).vault();
 
         for (uint256 i; i < assets.length; ++i) {
@@ -6878,25 +6873,6 @@
                 getAddress(sourceChain, "rawDataDecoderAndSanitizer")
             );
             leafs[leafIndex].argumentAddresses[0] = address(assets[i]);
-<<<<<<< HEAD
-            
-            if (ethBase) {
-                unchecked {
-                    leafIndex++;
-                }
-                leafs[leafIndex] = ManageLeaf(
-                    teller,
-                    true, //can send value
-                    "deposit(address,uint256,uint256)",
-                    new address[](1),
-                    string.concat("Deposit ETH into ", boringVault.name()),
-                    getAddress(sourceChain, "rawDataDecoderAndSanitizer")
-                );
-                leafs[leafIndex].argumentAddresses[0] = getAddress(sourceChain, "ETH");
-            }
-=======
-        }
-
 
         if (addNativeDeposit) {
             unchecked {
@@ -6912,7 +6888,6 @@
             );
                 leafs[leafIndex].argumentAddresses[0] = getAddress(sourceChain, "ETH");
             }
->>>>>>> 10b38993
         }
     }
 
