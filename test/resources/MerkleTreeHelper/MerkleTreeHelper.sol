--- conflicted
+++ resolved
@@ -5052,22 +5052,8 @@
                     getAddress(sourceChain, "rawDataDecoderAndSanitizer")
                 );
                 leafs[leafIndex].argumentAddresses[0] = getAddress(sourceChain, "boringVault");
-<<<<<<< HEAD
-=======
-            }
-
-            leafs[leafIndex] = ManageLeaf(
-                vaultRewards[i],
-                false,
-                "claimRewards(address,address,bytes)",
-                new address[](1),
-                string.concat("Claim rewards from Symbiotic Vault ", vm.toString(vaultRewards[i])),
-                getAddress(sourceChain, "rawDataDecoderAndSanitizer")
-            );
-            leafs[leafIndex].argumentAddresses[0] = getAddress(sourceChain, "boringVault");
->>>>>>> b61cf077
-        }
-    }
+             }
+        }
     }
 
     // ========================================= ITB Karak =========================================
