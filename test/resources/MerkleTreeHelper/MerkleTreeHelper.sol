pragma solidity 0.8.21;

import {ERC20} from "@solmate/tokens/ERC20.sol";
import {AddressToBytes32Lib} from "src/helper/AddressToBytes32Lib.sol";
import {ChainValues} from "test/resources/ChainValues.sol";
import {Strings} from "lib/openzeppelin-contracts/contracts/utils/Strings.sol";
import {ERC4626} from "@solmate/tokens/ERC4626.sol";
import {Address} from "@openzeppelin/contracts/utils/Address.sol";
import {IComet} from "src/interfaces/IComet.sol";
import {TellerWithMultiAssetSupport} from "src/base/Roles/TellerWithMultiAssetSupport.sol";
import {BaseDecoderAndSanitizer} from "src/base/DecodersAndSanitizers/BaseDecoderAndSanitizer.sol";
import "forge-std/Base.sol";
import "forge-std/Test.sol";

contract MerkleTreeHelper is CommonBase, ChainValues, Test {
    using Address for address;

    string public sourceChain;
    uint256 leafIndex = type(uint256).max;

    mapping(address => mapping(address => mapping(address => bool))) public ownerToTokenToSpenderToApprovalInTree;
    mapping(address => mapping(address => mapping(address => bool))) public ownerToOneInchSellTokenToBuyTokenToInTree;

    function setSourceChainName(string memory _chain) internal {
        sourceChain = _chain;
    }

    // ========================================= 1Inch =========================================

    enum SwapKind {
        BuyAndSell,
        Sell
    }

    function _addLeafsFor1InchGeneralSwapping(
        ManageLeaf[] memory leafs,
        address[] memory assets,
        SwapKind[] memory kind
    ) internal {
        require(assets.length == kind.length, "Arrays must be of equal length");
        for (uint256 i; i < assets.length; ++i) {
            // Add approval leaf if not already added
            if (
                !ownerToTokenToSpenderToApprovalInTree[getAddress(sourceChain, "boringVault")][assets[i]][getAddress(
                    sourceChain, "aggregationRouterV5"
                )]
            ) {
                unchecked {
                    leafIndex++;
                }
                leafs[leafIndex] = ManageLeaf(
                    assets[i],
                    false,
                    "approve(address,uint256)",
                    new address[](1),
                    string.concat("Approve 1Inch router to spend ", ERC20(assets[i]).symbol()),
                    getAddress(sourceChain, "rawDataDecoderAndSanitizer")
                );
                leafs[leafIndex].argumentAddresses[0] = getAddress(sourceChain, "aggregationRouterV5");
                ownerToTokenToSpenderToApprovalInTree[getAddress(sourceChain, "boringVault")][assets[i]][getAddress(
                    sourceChain, "aggregationRouterV5"
                )] = true;
            }
            // Iterate through the list again.
            for (uint256 j; j < assets.length; ++j) {
                // Skip if we are on the same index
                if (i == j) {
                    continue;
                }
                if (
                    !ownerToOneInchSellTokenToBuyTokenToInTree[getAddress(sourceChain, "boringVault")][assets[i]][assets[j]]
                        && kind[j] != SwapKind.Sell
                ) {
                    // Add sell swap.
                    unchecked {
                        leafIndex++;
                    }
                    leafs[leafIndex] = ManageLeaf(
                        getAddress(sourceChain, "aggregationRouterV5"),
                        false,
                        "swap(address,(address,address,address,address,uint256,uint256,uint256),bytes,bytes)",
                        new address[](5),
                        string.concat(
                            "Swap ",
                            ERC20(assets[i]).symbol(),
                            " for ",
                            ERC20(assets[j]).symbol(),
                            " using 1inch router"
                        ),
                        getAddress(sourceChain, "rawDataDecoderAndSanitizer")
                    );
                    leafs[leafIndex].argumentAddresses[0] = getAddress(sourceChain, "oneInchExecutor");
                    leafs[leafIndex].argumentAddresses[1] = assets[i];
                    leafs[leafIndex].argumentAddresses[2] = assets[j];
                    leafs[leafIndex].argumentAddresses[3] = getAddress(sourceChain, "oneInchExecutor");
                    leafs[leafIndex].argumentAddresses[4] = getAddress(sourceChain, "boringVault");
                    ownerToOneInchSellTokenToBuyTokenToInTree[getAddress(sourceChain, "boringVault")][assets[i]][assets[j]]
                    = true;
                }

                if (
                    kind[i] == SwapKind.BuyAndSell
                        && !ownerToOneInchSellTokenToBuyTokenToInTree[getAddress(sourceChain, "boringVault")][assets[j]][assets[i]]
                ) {
                    // Add buy swap.
                    unchecked {
                        leafIndex++;
                    }
                    leafs[leafIndex] = ManageLeaf(
                        getAddress(sourceChain, "aggregationRouterV5"),
                        false,
                        "swap(address,(address,address,address,address,uint256,uint256,uint256),bytes,bytes)",
                        new address[](5),
                        string.concat(
                            "Swap ",
                            ERC20(assets[j]).symbol(),
                            " for ",
                            ERC20(assets[i]).symbol(),
                            " using 1inch router"
                        ),
                        getAddress(sourceChain, "rawDataDecoderAndSanitizer")
                    );
                    leafs[leafIndex].argumentAddresses[0] = getAddress(sourceChain, "oneInchExecutor");
                    leafs[leafIndex].argumentAddresses[1] = assets[j];
                    leafs[leafIndex].argumentAddresses[2] = assets[i];
                    leafs[leafIndex].argumentAddresses[3] = getAddress(sourceChain, "oneInchExecutor");
                    leafs[leafIndex].argumentAddresses[4] = getAddress(sourceChain, "boringVault");
                    ownerToOneInchSellTokenToBuyTokenToInTree[getAddress(sourceChain, "boringVault")][assets[j]][assets[i]]
                    = true;
                }
            }
        }
    }

    function _addLeafsFor1InchUniswapV3Swapping(ManageLeaf[] memory leafs, address pool) internal {
        UniswapV3Pool uniswapV3Pool = UniswapV3Pool(pool);
        address token0 = uniswapV3Pool.token0();
        address token1 = uniswapV3Pool.token1();
        // Add approval leaf if not already added
        if (
            !ownerToTokenToSpenderToApprovalInTree[getAddress(sourceChain, "boringVault")][token0][getAddress(
                sourceChain, "aggregationRouterV5"
            )]
        ) {
            unchecked {
                leafIndex++;
            }
            leafs[leafIndex] = ManageLeaf(
                token0,
                false,
                "approve(address,uint256)",
                new address[](1),
                string.concat("Approve 1Inch router to spend ", ERC20(token0).symbol()),
                getAddress(sourceChain, "rawDataDecoderAndSanitizer")
            );
            leafs[leafIndex].argumentAddresses[0] = getAddress(sourceChain, "aggregationRouterV5");
            ownerToTokenToSpenderToApprovalInTree[getAddress(sourceChain, "boringVault")][token0][getAddress(
                sourceChain, "aggregationRouterV5"
            )] = true;
        }
        if (
            !ownerToTokenToSpenderToApprovalInTree[getAddress(sourceChain, "boringVault")][token1][getAddress(
                sourceChain, "aggregationRouterV5"
            )]
        ) {
            unchecked {
                leafIndex++;
            }
            leafs[leafIndex] = ManageLeaf(
                token1,
                false,
                "approve(address,uint256)",
                new address[](1),
                string.concat("Approve 1Inch router to spend ", ERC20(token1).symbol()),
                getAddress(sourceChain, "rawDataDecoderAndSanitizer")
            );
            leafs[leafIndex].argumentAddresses[0] = getAddress(sourceChain, "aggregationRouterV5");
            ownerToTokenToSpenderToApprovalInTree[getAddress(sourceChain, "boringVault")][token1][getAddress(
                sourceChain, "aggregationRouterV5"
            )] = true;
        }
        uint256 feeInBps = uniswapV3Pool.fee() / 100;
        unchecked {
            leafIndex++;
        }
        leafs[leafIndex] = ManageLeaf(
            getAddress(sourceChain, "aggregationRouterV5"),
            false,
            "uniswapV3Swap(uint256,uint256,uint256[])",
            new address[](1),
            string.concat(
                "Swap between ",
                ERC20(token0).symbol(),
                " and ",
                ERC20(token1).symbol(),
                " with ",
                vm.toString(feeInBps),
                " bps fee on UniswapV3 using 1inch router"
            ),
            getAddress(sourceChain, "rawDataDecoderAndSanitizer")
        );
        leafs[leafIndex].argumentAddresses[0] = pool;
    }

    // ========================================= Curve/Convex =========================================
    // TODO need to use this in the test suite.
    function _addCurveLeafs(ManageLeaf[] memory leafs, address poolAddress, uint256 coinCount, address gauge)
        internal
    {
        CurvePool pool = CurvePool(poolAddress);
        ERC20[] memory coins = new ERC20[](coinCount);

        // Approve pool to spend tokens.
        for (uint256 i; i < coinCount; i++) {
            coins[i] = ERC20(pool.coins(i));
            // Approvals.
            if (
                !ownerToTokenToSpenderToApprovalInTree[getAddress(sourceChain, "boringVault")][address(coins[i])][poolAddress]
            ) {
                unchecked {
                    leafIndex++;
                }
                leafs[leafIndex] = ManageLeaf(
                    address(coins[i]),
                    false,
                    "approve(address,uint256)",
                    new address[](1),
                    string.concat("Approve Curve pool to spend ", coins[i].symbol()),
                    getAddress(sourceChain, "rawDataDecoderAndSanitizer")
                );
                leafs[leafIndex].argumentAddresses[0] = poolAddress;
                ownerToTokenToSpenderToApprovalInTree[getAddress(sourceChain, "boringVault")][address(coins[i])][poolAddress]
                = true;
            }
        }

        // Add liquidity.
        unchecked {
            leafIndex++;
        }
        leafs[leafIndex] = ManageLeaf(
            poolAddress,
            false,
            "add_liquidity(uint256[],uint256)",
            new address[](0),
            string.concat("Add liquidity to Curve pool"),
            getAddress(sourceChain, "rawDataDecoderAndSanitizer")
        );

        // Remove liquidity.
        unchecked {
            leafIndex++;
        }
        leafs[leafIndex] = ManageLeaf(
            poolAddress,
            false,
            "remove_liquidity(uint256,uint256[])",
            new address[](0),
            string.concat("Remove liquidity from Curve pool"),
            getAddress(sourceChain, "rawDataDecoderAndSanitizer")
        );

        if (gauge != address(0)) {
            // Deposit into gauge.
            unchecked {
                leafIndex++;
            }
            leafs[leafIndex] = ManageLeaf(
                gauge,
                false,
                "deposit(uint256,address)",
                new address[](1),
                string.concat("Deposit into Curve gauge"),
                getAddress(sourceChain, "rawDataDecoderAndSanitizer")
            );
            leafs[leafIndex].argumentAddresses[0] = getAddress(sourceChain, "boringVault");

            // Withdraw from gauge.
            unchecked {
                leafIndex++;
            }
            leafs[leafIndex] = ManageLeaf(
                gauge,
                false,
                "withdraw(uint256)",
                new address[](0),
                string.concat("Withdraw from Curve gauge"),
                getAddress(sourceChain, "rawDataDecoderAndSanitizer")
            );

            // Claim rewards.
            unchecked {
                leafIndex++;
            }
            leafs[leafIndex] = ManageLeaf(
                gauge,
                false,
                "claim_rewards(address)",
                new address[](1),
                string.concat("Claim rewards from Curve gauge"),
                getAddress(sourceChain, "rawDataDecoderAndSanitizer")
            );
            leafs[leafIndex].argumentAddresses[0] = getAddress(sourceChain, "boringVault");
        }
    }

    function _addConvexLeafs(ManageLeaf[] memory leafs, ERC20 token, address rewardsContract) internal {
        // Approve convexCurveMainnetBooster to spend lp tokens.
        if (
            !ownerToTokenToSpenderToApprovalInTree[getAddress(sourceChain, "boringVault")][address(token)][getAddress(
                sourceChain, "convexCurveMainnetBooster"
            )]
        ) {
            unchecked {
                leafIndex++;
            }
            leafs[leafIndex] = ManageLeaf(
                address(token),
                false,
                "approve(address,uint256)",
                new address[](1),
                string.concat("Approve Convex Curve Mainnet Booster to spend ", token.symbol()),
                getAddress(sourceChain, "rawDataDecoderAndSanitizer")
            );
            leafs[leafIndex].argumentAddresses[0] = getAddress(sourceChain, "convexCurveMainnetBooster");
            ownerToTokenToSpenderToApprovalInTree[getAddress(sourceChain, "boringVault")][address(token)][getAddress(
                sourceChain, "convexCurveMainnetBooster"
            )] = true;
        }

        // Deposit into convexCurveMainnetBooster.
        unchecked {
            leafIndex++;
        }
        leafs[leafIndex] = ManageLeaf(
            getAddress(sourceChain, "convexCurveMainnetBooster"),
            false,
            "deposit(uint256,uint256,bool)",
            new address[](0),
            "Deposit into Convex Curve Mainnet Booster",
            getAddress(sourceChain, "rawDataDecoderAndSanitizer")
        );

        // Withdraw from rewardsContract.
        unchecked {
            leafIndex++;
        }
        leafs[leafIndex] = ManageLeaf(
            rewardsContract,
            false,
            "withdrawAndUnwrap(uint256,bool)",
            new address[](0),
            "Withdraw and unwrap from Convex Curve Rewards Contract",
            getAddress(sourceChain, "rawDataDecoderAndSanitizer")
        );

        // Get rewards from rewardsContract.
        unchecked {
            leafIndex++;
        }
        leafs[leafIndex] = ManageLeaf(
            rewardsContract,
            false,
            "getReward(address,bool)",
            new address[](1),
            "Get rewards from Convex Curve Rewards Contract",
            getAddress(sourceChain, "rawDataDecoderAndSanitizer")
        );
        leafs[leafIndex].argumentAddresses[0] = getAddress(sourceChain, "boringVault");
    }

    function _addLeafsForCurveSwapping(ManageLeaf[] memory leafs, address curvePool) internal {
        CurvePool pool = CurvePool(curvePool);
        ERC20 coins0 = ERC20(pool.coins(0));
        ERC20 coins1 = ERC20(pool.coins(1));
        // Approvals.
        unchecked {
            leafIndex++;
        }
        leafs[leafIndex] = ManageLeaf(
            address(coins0),
            false,
            "approve(address,uint256)",
            new address[](1),
            string.concat("Approve Curve ", coins0.symbol(), "/", coins1.symbol(), " pool to spend ", coins0.symbol()),
            getAddress(sourceChain, "rawDataDecoderAndSanitizer")
        );
        leafs[leafIndex].argumentAddresses[0] = curvePool;
        unchecked {
            leafIndex++;
        }
        leafs[leafIndex] = ManageLeaf(
            address(coins1),
            false,
            "approve(address,uint256)",
            new address[](1),
            string.concat("Approve Curve ", coins0.symbol(), "/", coins1.symbol(), " pool to spend ", coins1.symbol()),
            getAddress(sourceChain, "rawDataDecoderAndSanitizer")
        );
        leafs[leafIndex].argumentAddresses[0] = curvePool;
        // Swapping.
        unchecked {
            leafIndex++;
        }
        leafs[leafIndex] = ManageLeaf(
            curvePool,
            false,
            "exchange(int128,int128,uint256,uint256)",
            new address[](0),
            string.concat("Swap using Curve ", coins0.symbol(), "/", coins1.symbol(), " pool"),
            getAddress(sourceChain, "rawDataDecoderAndSanitizer")
        );
    }

    function _addLeafsForCurveSwapping3Pool(ManageLeaf[] memory leafs, address curvePool) internal {
        CurvePool pool = CurvePool(curvePool);
        ERC20 coins0 = ERC20(pool.coins(0));
        ERC20 coins1 = ERC20(pool.coins(1));
        ERC20 coins2 = ERC20(pool.coins(2));
        // Approvals.
        unchecked {
            leafIndex++;
        }
        leafs[leafIndex] = ManageLeaf(
            address(coins0),
            false,
            "approve(address,uint256)",
            new address[](1),
            string.concat(
                "Approve Curve ",
                coins0.symbol(),
                "/",
                coins1.symbol(),
                "/",
                coins2.symbol(),
                " pool to spend ",
                coins0.symbol()
            ),
            getAddress(sourceChain, "rawDataDecoderAndSanitizer")
        );
        leafs[leafIndex].argumentAddresses[0] = curvePool;
        unchecked {
            leafIndex++;
        }
        leafs[leafIndex] = ManageLeaf(
            address(coins1),
            false,
            "approve(address,uint256)",
            new address[](1),
            string.concat(
                "Approve Curve ",
                coins0.symbol(),
                "/",
                coins1.symbol(),
                "/",
                coins2.symbol(),
                " pool to spend ",
                coins1.symbol()
            ),
            getAddress(sourceChain, "rawDataDecoderAndSanitizer")
        );
        leafs[leafIndex].argumentAddresses[0] = curvePool;

        unchecked {
            leafIndex++;
        }
        leafs[leafIndex] = ManageLeaf(
            address(coins2),
            false,
            "approve(address,uint256)",
            new address[](1),
            string.concat(
                "Approve Curve ",
                coins0.symbol(),
                "/",
                coins1.symbol(),
                "/",
                coins2.symbol(),
                " pool to spend ",
                coins2.symbol()
            ),
            getAddress(sourceChain, "rawDataDecoderAndSanitizer")
        );
        leafs[leafIndex].argumentAddresses[0] = curvePool;
        // Swapping.
        unchecked {
            leafIndex++;
        }
        leafs[leafIndex] = ManageLeaf(
            curvePool,
            false,
            "exchange(int128,int128,uint256,uint256)",
            new address[](0),
            string.concat("Swap using Curve ", coins0.symbol(), "/", coins1.symbol(), "/", coins2.symbol(), " pool"),
            getAddress(sourceChain, "rawDataDecoderAndSanitizer")
        );
    }

    // ========================================= Usual Money =========================================

    function _addUsualMoneyLeafs(ManageLeaf[] memory leafs) internal {
        ERC20 USDC = getERC20(sourceChain, "USDC");
        ERC20 Usd0 = getERC20(sourceChain, "USD0");
        ERC20 Usd0PP = getERC20(sourceChain, "USD0_plus"); //new function added here
        address swapperEngine = getAddress(sourceChain, "usualSwapperEngine");

        // Approve Usd0PP to spend Usd0.
        unchecked {
            leafIndex++;
        }
        leafs[leafIndex] = ManageLeaf(
            address(Usd0),
            false,
            "approve(address,uint256)",
            new address[](1),
            string.concat("Approve Usd0PP to spend ", Usd0.symbol()),
            getAddress(sourceChain, "rawDataDecoderAndSanitizer")
        );
        leafs[leafIndex].argumentAddresses[0] = address(Usd0PP);

        // Approve Usd0 to be swapped in swapper engine.
        unchecked {
            leafIndex++;
        }
        leafs[leafIndex] = ManageLeaf(
            address(Usd0),
            false,
            "approve(address,uint256)",
            new address[](1),
            string.concat("Approve Swapper Engine to spend ", Usd0.symbol()),
            getAddress(sourceChain, "rawDataDecoderAndSanitizer")
        );
        leafs[leafIndex].argumentAddresses[0] = address(swapperEngine);

        unchecked {
            leafIndex++;
        }
        leafs[leafIndex] = ManageLeaf(
            address(USDC),
            false,
            "approve(address,uint256)",
            new address[](1),
            string.concat("Approve Usual Swapper Engine to spend ", USDC.symbol()),
            getAddress(sourceChain, "rawDataDecoderAndSanitizer")
        );
        leafs[leafIndex].argumentAddresses[0] = address(swapperEngine);

        // Call mint on Usd0PP.
        unchecked {
            leafIndex++;
        }
        leafs[leafIndex] = ManageLeaf(
            address(Usd0PP),
            false,
            "mint(uint256)",
            new address[](0),
            string.concat("Mint Usd0PP"),
            getAddress(sourceChain, "rawDataDecoderAndSanitizer")
        );

        //Call unlock on Usd0pp
        unchecked {
            leafIndex++;
        }
        leafs[leafIndex] = ManageLeaf(
            address(Usd0PP),
            false,
            "unlockUsd0ppFloorPrice(uint256)",
            new address[](0),
            string.concat("Unlock Usd0PP at the USD0 floor price"),
            getAddress(sourceChain, "rawDataDecoderAndSanitizer")
        );

        // Call unwrap on Usd0PP.
        unchecked {
            leafIndex++;
        }
        leafs[leafIndex] = ManageLeaf(
            address(Usd0PP),
            false,
            "unwrap()",
            new address[](0),
            string.concat("Unwrap Usd0PP"),
            getAddress(sourceChain, "rawDataDecoderAndSanitizer")
        );

        unchecked {
            leafIndex++;
        }
        leafs[leafIndex] = ManageLeaf(
            address(swapperEngine),
            false,
            "depositUSDC(uint256)",
            new address[](0),
            string.concat("Deposit USDC to swap for USD0"),
            getAddress(sourceChain, "rawDataDecoderAndSanitizer")
        );

        unchecked {
            leafIndex++;
        }
        leafs[leafIndex] = ManageLeaf(
            address(swapperEngine),
            false,
            "provideUsd0ReceiveUSDC(address,uint256,uint256[],bool)",
            new address[](1),
            string.concat("Deposit USDC to swap for USD0"),
            getAddress(sourceChain, "rawDataDecoderAndSanitizer")
        );
        leafs[leafIndex].argumentAddresses[0] = getAddress(sourceChain, "boringVault");

        unchecked {
            leafIndex++;
        }
        leafs[leafIndex] = ManageLeaf(
            address(swapperEngine),
            false,
            "swapUsd0(address,uint256,uint256[],bool)",
            new address[](1),
            string.concat("Swap USD0 for USDC"),
            getAddress(sourceChain, "rawDataDecoderAndSanitizer")
        );
        leafs[leafIndex].argumentAddresses[0] = getAddress(sourceChain, "boringVault");

        unchecked {
            leafIndex++;
        }
        leafs[leafIndex] = ManageLeaf(
            address(swapperEngine),
            false,
            "withdrawUSDC(uint256)",
            new address[](0),
            string.concat("Cancel order for USDC swap"),
            getAddress(sourceChain, "rawDataDecoderAndSanitizer")
        );
    }

    // ========================================= Treehouse =========================================

    function _addTreehouseLeafs(
        ManageLeaf[] memory leafs,
        ERC20[] memory routerTokensIn,
        address router,
        address redemptionContract,
        ERC20 tAsset,
        address poolAddress,
        uint256 coinCount,
        address gauge
    ) internal {
        for (uint256 i; i < routerTokensIn.length; ++i) {
            // Approve Treehouse Router to spend tokens in.
            unchecked {
                leafIndex++;
            }
            leafs[leafIndex] = ManageLeaf(
                address(routerTokensIn[i]),
                false,
                "approve(address,uint256)",
                new address[](1),
                string.concat("Approve Treehouse Router to spend ", routerTokensIn[i].symbol()),
                getAddress(sourceChain, "rawDataDecoderAndSanitizer")
            );
            leafs[leafIndex].argumentAddresses[0] = router;

            // Deposit into Treehouse contract using router.
            unchecked {
                leafIndex++;
            }
            leafs[leafIndex] = ManageLeaf(
                router,
                false,
                "deposit(address,uint256)",
                new address[](1),
                string.concat("Deposit into Treehouse contract using router with ", routerTokensIn[i].symbol()),
                getAddress(sourceChain, "rawDataDecoderAndSanitizer")
            );
            leafs[leafIndex].argumentAddresses[0] = address(routerTokensIn[i]);
        }

        // Approve redemption contract to spend tAsset.
        unchecked {
            leafIndex++;
        }
        leafs[leafIndex] = ManageLeaf(
            address(tAsset),
            false,
            "approve(address,uint256)",
            new address[](1),
            string.concat("Approve redemption contract to spend ", tAsset.symbol()),
            getAddress(sourceChain, "rawDataDecoderAndSanitizer")
        );
        leafs[leafIndex].argumentAddresses[0] = redemptionContract;

        // Redeem tAsset.
        unchecked {
            leafIndex++;
        }
        leafs[leafIndex] = ManageLeaf(
            redemptionContract,
            false,
            "redeem(uint96)",
            new address[](0),
            string.concat("Redeem ", tAsset.symbol()),
            getAddress(sourceChain, "rawDataDecoderAndSanitizer")
        );

        // Finalize redeem.
        unchecked {
            leafIndex++;
        }
        leafs[leafIndex] = ManageLeaf(
            redemptionContract,
            false,
            "finalizeRedeem(uint256)",
            new address[](0),
            string.concat("Finalize redeem ", tAsset.symbol()),
            getAddress(sourceChain, "rawDataDecoderAndSanitizer")
        );

        _addCurveLeafs(leafs, poolAddress, coinCount, gauge);
    }

    // ========================================= StandardBridge =========================================

    error StandardBridge__LocalAndRemoteTokensLengthMismatch();

    function _addStandardBridgeLeafs(
        ManageLeaf[] memory leafs,
        string memory destination,
        address destinationCrossDomainMessenger,
        address sourceResolvedDelegate,
        address sourceStandardBridge,
        address sourcePortal,
        ERC20[] memory localTokens,
        ERC20[] memory remoteTokens
    ) internal virtual {
        if (localTokens.length != remoteTokens.length) {
            revert StandardBridge__LocalAndRemoteTokensLengthMismatch();
        }
        // Approvals
        for (uint256 i; i < localTokens.length; i++) {
            unchecked {
                leafIndex++;
            }
            leafs[leafIndex] = ManageLeaf(
                address(localTokens[i]),
                false,
                "approve(address,uint256)",
                new address[](1),
                string.concat("Approve StandardBridge to spend ", localTokens[i].symbol()),
                getAddress(sourceChain, "rawDataDecoderAndSanitizer")
            );
            leafs[leafIndex].argumentAddresses[0] = sourceStandardBridge;
        }

        // ERC20 bridge leafs.
        for (uint256 i; i < localTokens.length; i++) {
            unchecked {
                leafIndex++;
            }
            leafs[leafIndex] = ManageLeaf(
                sourceStandardBridge,
                false,
                "bridgeERC20To(address,address,address,uint256,uint32,bytes)",
                new address[](3),
                string.concat("Bridge ", localTokens[i].symbol(), " from ", sourceChain, " to ", destination),
                getAddress(sourceChain, "rawDataDecoderAndSanitizer")
            );
            leafs[leafIndex].argumentAddresses[0] = address(localTokens[i]);
            leafs[leafIndex].argumentAddresses[1] = address(remoteTokens[i]);
            leafs[leafIndex].argumentAddresses[2] = getAddress(sourceChain, "boringVault");
        }

        if (keccak256(abi.encode(sourceChain)) == keccak256(abi.encode(mantle))) {
            // Mantle uses a nonstand `bridgeETHTo` function on their L2.
            // Bridge ETH.
            unchecked {
                leafIndex++;
            }
            leafs[leafIndex] = ManageLeaf(
                sourceStandardBridge,
                false,
                "bridgeETHTo(uint256,address,uint32,bytes)",
                new address[](1),
                string.concat("Bridge ETH from ", sourceChain, " to ", destination),
                getAddress(sourceChain, "rawDataDecoderAndSanitizer")
            );
            leafs[leafIndex].argumentAddresses[0] = getAddress(sourceChain, "boringVault");
        } else {
            // Bridge ETH.
            unchecked {
                leafIndex++;
            }
            leafs[leafIndex] = ManageLeaf(
                sourceStandardBridge,
                true,
                "bridgeETHTo(address,uint32,bytes)",
                new address[](1),
                string.concat("Bridge ETH from ", sourceChain, " to ", destination),
                getAddress(sourceChain, "rawDataDecoderAndSanitizer")
            );
            leafs[leafIndex].argumentAddresses[0] = getAddress(sourceChain, "boringVault");
        }

        // If we are generating leafs for some L2 back to mainnet, these leafs are not needed.
        if (keccak256(abi.encode(destination)) != keccak256(abi.encode(mainnet))) {
            if (keccak256(abi.encode(destination)) == keccak256(abi.encode(mantle))) {
                // Prove withdrawal transaction.
                unchecked {
                    leafIndex++;
                }
                leafs[leafIndex] = ManageLeaf(
                    sourcePortal,
                    false,
                    "proveWithdrawalTransaction((uint256,address,address,uint256,uint256,uint256,bytes),uint256,(bytes32,bytes32,bytes32,bytes32),bytes[])",
                    new address[](2),
                    string.concat("Prove withdrawal transaction from ", destination, " to ", sourceChain),
                    getAddress(sourceChain, "rawDataDecoderAndSanitizer")
                );
                leafs[leafIndex].argumentAddresses[0] = destinationCrossDomainMessenger;
                leafs[leafIndex].argumentAddresses[1] = sourceResolvedDelegate;

                // Finalize withdrawal transaction.
                unchecked {
                    leafIndex++;
                }
                leafs[leafIndex] = ManageLeaf(
                    sourcePortal,
                    false,
                    "finalizeWithdrawalTransaction((uint256,address,address,uint256,uint256,uint256,bytes))",
                    new address[](2),
                    string.concat("Finalize withdrawal transaction from ", destination, " to ", sourceChain),
                    getAddress(sourceChain, "rawDataDecoderAndSanitizer")
                );
                leafs[leafIndex].argumentAddresses[0] = destinationCrossDomainMessenger;
                leafs[leafIndex].argumentAddresses[1] = sourceResolvedDelegate;
            } else {
                // Prove withdrawal transaction.
                unchecked {
                    leafIndex++;
                }
                leafs[leafIndex] = ManageLeaf(
                    sourcePortal,
                    false,
                    "proveWithdrawalTransaction((uint256,address,address,uint256,uint256,bytes),uint256,(bytes32,bytes32,bytes32,bytes32),bytes[])",
                    new address[](2),
                    string.concat("Prove withdrawal transaction from ", destination, " to ", sourceChain),
                    getAddress(sourceChain, "rawDataDecoderAndSanitizer")
                );
                leafs[leafIndex].argumentAddresses[0] = destinationCrossDomainMessenger;
                leafs[leafIndex].argumentAddresses[1] = sourceResolvedDelegate;

                // Finalize withdrawal transaction.
                unchecked {
                    leafIndex++;
                }
                leafs[leafIndex] = ManageLeaf(
                    sourcePortal,
                    false,
                    "finalizeWithdrawalTransaction((uint256,address,address,uint256,uint256,bytes))",
                    new address[](2),
                    string.concat("Finalize withdrawal transaction from ", destination, " to ", sourceChain),
                    getAddress(sourceChain, "rawDataDecoderAndSanitizer")
                );
                leafs[leafIndex].argumentAddresses[0] = destinationCrossDomainMessenger;
                leafs[leafIndex].argumentAddresses[1] = sourceResolvedDelegate;
            }
        }
    }

    function _addLidoStandardBridgeLeafs(
        ManageLeaf[] memory leafs,
        string memory destination,
        address destinationCrossDomainMessenger,
        address sourceResolvedDelegate,
        address sourceStandardBridge,
        address sourcePortal
    ) internal virtual {
        ERC20 localToken = getERC20(sourceChain, "WSTETH");
        ERC20 remoteToken = getERC20(destination, "WSTETH");
        if (keccak256(abi.encode(sourceChain)) == keccak256(abi.encode(mainnet))) {
            // Approvals
            unchecked {
                leafIndex++;
            }
            leafs[leafIndex] = ManageLeaf(
                address(localToken),
                false,
                "approve(address,uint256)",
                new address[](1),
                string.concat("Approve StandardBridge to spend ", localToken.symbol()),
                getAddress(sourceChain, "rawDataDecoderAndSanitizer")
            );
            leafs[leafIndex].argumentAddresses[0] = sourceStandardBridge;

            // ERC20 bridge leafs.
            unchecked {
                leafIndex++;
            }
            leafs[leafIndex] = ManageLeaf(
                sourceStandardBridge,
                false,
                "depositERC20To(address,address,address,uint256,uint32,bytes)",
                new address[](3),
                string.concat("Bridge ", localToken.symbol(), " from ", sourceChain, " to ", destination),
                getAddress(sourceChain, "rawDataDecoderAndSanitizer")
            );
            leafs[leafIndex].argumentAddresses[0] = address(localToken);
            leafs[leafIndex].argumentAddresses[1] = address(remoteToken);
            leafs[leafIndex].argumentAddresses[2] = getAddress(sourceChain, "boringVault");

            // Prove withdrawal transaction.
            unchecked {
                leafIndex++;
            }
            leafs[leafIndex] = ManageLeaf(
                sourcePortal,
                false,
                "proveWithdrawalTransaction((uint256,address,address,uint256,uint256,bytes),uint256,(bytes32,bytes32,bytes32,bytes32),bytes[])",
                new address[](2),
                string.concat("Prove withdrawal transaction from ", destination, " to ", sourceChain),
                getAddress(sourceChain, "rawDataDecoderAndSanitizer")
            );
            leafs[leafIndex].argumentAddresses[0] = destinationCrossDomainMessenger;
            leafs[leafIndex].argumentAddresses[1] = sourceResolvedDelegate;

            // Finalize withdrawal transaction.
            unchecked {
                leafIndex++;
            }
            leafs[leafIndex] = ManageLeaf(
                sourcePortal,
                false,
                "finalizeWithdrawalTransaction((uint256,address,address,uint256,uint256,bytes))",
                new address[](2),
                string.concat("Finalize withdrawal transaction from ", destination, " to ", sourceChain),
                getAddress(sourceChain, "rawDataDecoderAndSanitizer")
            );
            leafs[leafIndex].argumentAddresses[0] = destinationCrossDomainMessenger;
            leafs[leafIndex].argumentAddresses[1] = sourceResolvedDelegate;
        } else if (keccak256(abi.encode(destination)) == keccak256(abi.encode(mainnet))) {
            // We are bridging back to mainnet.
            // Approve L2 ERC20 Token Bridge to spent wstETH.
            unchecked {
                leafIndex++;
            }
            leafs[leafIndex] = ManageLeaf(
                address(localToken),
                false,
                "approve(address,uint256)",
                new address[](1),
                string.concat("Approve L2 ERC20 Token Bridge to spend ", localToken.symbol()),
                getAddress(sourceChain, "rawDataDecoderAndSanitizer")
            );
            leafs[leafIndex].argumentAddresses[0] = sourceStandardBridge;

            // call withdrawTo.
            unchecked {
                leafIndex++;
            }
            leafs[leafIndex] = ManageLeaf(
                sourceStandardBridge,
                false,
                "withdrawTo(address,address,uint256,uint32,bytes)",
                new address[](2),
                string.concat("Withdraw wstETH to ", destination),
                getAddress(sourceChain, "rawDataDecoderAndSanitizer")
            );
            leafs[leafIndex].argumentAddresses[0] = address(localToken);
            leafs[leafIndex].argumentAddresses[1] = getAddress(sourceChain, "boringVault");
        }
    }

    // ========================================= Arbitrum Native Bridge =========================================

    /// @notice When sourceChain is arbitrum bridgeAssets MUST be mainnet addresses.
    function _addArbitrumNativeBridgeLeafs(ManageLeaf[] memory leafs, ERC20[] memory bridgeAssets) internal {
        if (keccak256(abi.encode(sourceChain)) == keccak256(abi.encode(mainnet))) {
            // Bridge ERC20 Assets to Arbitrum
            for (uint256 i; i < bridgeAssets.length; i++) {
                address spender = address(bridgeAssets[i]) == getAddress(sourceChain, "WETH")
                    ? getAddress(sourceChain, "arbitrumWethGateway")
                    : getAddress(sourceChain, "arbitrumL1ERC20Gateway");
                unchecked {
                    leafIndex++;
                }
                leafs[leafIndex] = ManageLeaf(
                    address(bridgeAssets[i]),
                    false,
                    "approve(address,uint256)",
                    new address[](1),
                    string.concat("Approve Arbitrum L1 Gateway to spend ", bridgeAssets[i].symbol()),
                    getAddress(sourceChain, "rawDataDecoderAndSanitizer")
                );
                leafs[leafIndex].argumentAddresses[0] = spender;
                unchecked {
                    leafIndex++;
                }
                leafs[leafIndex] = ManageLeaf(
                    getAddress(sourceChain, "arbitrumL1GatewayRouter"),
                    true,
                    "outboundTransfer(address,address,uint256,uint256,uint256,bytes)",
                    new address[](2),
                    string.concat("Bridge ", bridgeAssets[i].symbol(), " to Arbitrum"),
                    getAddress(sourceChain, "rawDataDecoderAndSanitizer")
                );
                leafs[leafIndex].argumentAddresses[0] = address(bridgeAssets[i]);
                leafs[leafIndex].argumentAddresses[1] = getAddress(sourceChain, "boringVault");
                unchecked {
                    leafIndex++;
                }
                leafs[leafIndex] = ManageLeaf(
                    getAddress(sourceChain, "arbitrumL1GatewayRouter"),
                    true,
                    "outboundTransferCustomRefund(address,address,address,uint256,uint256,uint256,bytes)",
                    new address[](3),
                    string.concat("Bridge ", bridgeAssets[i].symbol(), " to Arbitrum"),
                    getAddress(sourceChain, "rawDataDecoderAndSanitizer")
                );
                leafs[leafIndex].argumentAddresses[0] = address(bridgeAssets[i]);
                leafs[leafIndex].argumentAddresses[1] = getAddress(sourceChain, "boringVault");
                leafs[leafIndex].argumentAddresses[2] = getAddress(sourceChain, "boringVault");
            }
            // Create Retryable Ticket
            unchecked {
                leafIndex++;
            }
            leafs[leafIndex] = ManageLeaf(
                getAddress(sourceChain, "arbitrumDelayedInbox"),
                false,
                "createRetryableTicket(address,uint256,uint256,address,address,uint256,uint256,bytes)",
                new address[](3),
                "Create retryable ticket for Arbitrum",
                getAddress(sourceChain, "rawDataDecoderAndSanitizer")
            );
            leafs[leafIndex].argumentAddresses[0] = getAddress(sourceChain, "boringVault");
            leafs[leafIndex].argumentAddresses[1] = getAddress(sourceChain, "boringVault");
            leafs[leafIndex].argumentAddresses[2] = getAddress(sourceChain, "boringVault");

            // Unsafe Create Retryable Ticket
            unchecked {
                leafIndex++;
            }
            leafs[leafIndex] = ManageLeaf(
                getAddress(sourceChain, "arbitrumDelayedInbox"),
                false,
                "unsafeCreateRetryableTicket(address,uint256,uint256,address,address,uint256,uint256,bytes)",
                new address[](3),
                "Unsafe Create retryable ticket for Arbitrum",
                getAddress(sourceChain, "rawDataDecoderAndSanitizer")
            );
            leafs[leafIndex].argumentAddresses[0] = getAddress(sourceChain, "boringVault");
            leafs[leafIndex].argumentAddresses[1] = getAddress(sourceChain, "boringVault");
            leafs[leafIndex].argumentAddresses[2] = getAddress(sourceChain, "boringVault");

            // Create Retryable Ticket
            unchecked {
                leafIndex++;
            }
            leafs[leafIndex] = ManageLeaf(
                getAddress(sourceChain, "arbitrumDelayedInbox"),
                true,
                "createRetryableTicket(address,uint256,uint256,address,address,uint256,uint256,bytes)",
                new address[](3),
                "Create retryable ticket for Arbitrum",
                getAddress(sourceChain, "rawDataDecoderAndSanitizer")
            );
            leafs[leafIndex].argumentAddresses[0] = getAddress(sourceChain, "boringVault");
            leafs[leafIndex].argumentAddresses[1] = getAddress(sourceChain, "boringVault");
            leafs[leafIndex].argumentAddresses[2] = getAddress(sourceChain, "boringVault");

            // Unsafe Create Retryable Ticket
            unchecked {
                leafIndex++;
            }
            leafs[leafIndex] = ManageLeaf(
                getAddress(sourceChain, "arbitrumDelayedInbox"),
                true,
                "unsafeCreateRetryableTicket(address,uint256,uint256,address,address,uint256,uint256,bytes)",
                new address[](3),
                "Unsafe Create retryable ticket for Arbitrum",
                getAddress(sourceChain, "rawDataDecoderAndSanitizer")
            );
            leafs[leafIndex].argumentAddresses[0] = getAddress(sourceChain, "boringVault");
            leafs[leafIndex].argumentAddresses[1] = getAddress(sourceChain, "boringVault");
            leafs[leafIndex].argumentAddresses[2] = getAddress(sourceChain, "boringVault");

            // Execute Transaction For ERC20 claim.
            unchecked {
                leafIndex++;
            }
            leafs[leafIndex] = ManageLeaf(
                getAddress(sourceChain, "arbitrumOutbox"),
                false,
                "executeTransaction(bytes32[],uint256,address,address,uint256,uint256,uint256,uint256,bytes)",
                new address[](2),
                "Execute transaction to claim ERC20",
                getAddress(sourceChain, "rawDataDecoderAndSanitizer")
            );
            leafs[leafIndex].argumentAddresses[0] = getAddress(arbitrum, "arbitrumL2Sender");
            leafs[leafIndex].argumentAddresses[1] = getAddress(sourceChain, "arbitrumL1ERC20Gateway");

            // Execute Transaction For ETH claim.
            unchecked {
                leafIndex++;
            }
            leafs[leafIndex] = ManageLeaf(
                getAddress(sourceChain, "arbitrumOutbox"),
                false,
                "executeTransaction(bytes32[],uint256,address,address,uint256,uint256,uint256,uint256,bytes)",
                new address[](2),
                "Execute transaction to claim ETH",
                getAddress(sourceChain, "rawDataDecoderAndSanitizer")
            );
            leafs[leafIndex].argumentAddresses[0] = getAddress(sourceChain, "boringVault");
            leafs[leafIndex].argumentAddresses[1] = getAddress(sourceChain, "boringVault");
        } else if (keccak256(abi.encode(sourceChain)) == keccak256(abi.encode(arbitrum))) {
            // ERC20 bridge withdraws.
            for (uint256 i; i < bridgeAssets.length; ++i) {
                // outboundTransfer
                unchecked {
                    leafIndex++;
                }
                leafs[leafIndex] = ManageLeaf(
                    getAddress(sourceChain, "arbitrumL2GatewayRouter"),
                    false,
                    "outboundTransfer(address,address,uint256,bytes)",
                    new address[](2),
                    string.concat("Withdraw ", vm.toString(address(bridgeAssets[i])), " from Arbitrum"),
                    getAddress(sourceChain, "rawDataDecoderAndSanitizer")
                );
                leafs[leafIndex].argumentAddresses[0] = address(bridgeAssets[i]);
                leafs[leafIndex].argumentAddresses[1] = getAddress(sourceChain, "boringVault");
            }

            // WithdrawEth
            unchecked {
                leafIndex++;
            }
            leafs[leafIndex] = ManageLeaf(
                getAddress(sourceChain, "arbitrumSys"),
                true,
                "withdrawEth(address)",
                new address[](1),
                "Withdraw ETH from Arbitrum",
                getAddress(sourceChain, "rawDataDecoderAndSanitizer")
            );
            leafs[leafIndex].argumentAddresses[0] = getAddress(sourceChain, "boringVault");

            // Redeem
            unchecked {
                leafIndex++;
            }
            leafs[leafIndex] = ManageLeaf(
                getAddress(sourceChain, "arbitrumRetryableTx"),
                false,
                "redeem(bytes32)",
                new address[](0),
                "Redeem retryable ticket on Arbitrum",
                getAddress(sourceChain, "rawDataDecoderAndSanitizer")
            );
        } else {
            revert("Unsupported chain for Arbitrum Native Bridge");
        }
    }

    // ========================================= Linea Native Bridge =========================================

    function _addLineaNativeBridgeLeafs(
        ManageLeaf[] memory leafs,
        string memory destination,
        ERC20[] memory localTokens
    ) internal {
        // Approve the source chains tokenBridge to spend local tokens.
        for (uint256 i; i < localTokens.length; i++) {
            unchecked {
                leafIndex++;
            }
            leafs[leafIndex] = ManageLeaf(
                address(localTokens[i]),
                false,
                "approve(address,uint256)",
                new address[](1),
                string.concat("Approve Linea ", sourceChain, " tokenBridge to spend ", localTokens[i].symbol()),
                getAddress(sourceChain, "rawDataDecoderAndSanitizer")
            );
            leafs[leafIndex].argumentAddresses[0] = getAddress(sourceChain, "tokenBridge");

            // Call bridgeToken to bridge the token.
            unchecked {
                leafIndex++;
            }
            leafs[leafIndex] = ManageLeaf(
                getAddress(sourceChain, "tokenBridge"),
                false,
                "bridgeToken(address,uint256,address)",
                new address[](2),
                string.concat("Bridge ", localTokens[i].symbol(), " from ", sourceChain, " to ", destination),
                getAddress(sourceChain, "rawDataDecoderAndSanitizer")
            );
            leafs[leafIndex].argumentAddresses[0] = address(localTokens[i]);
            leafs[leafIndex].argumentAddresses[1] = getAddress(sourceChain, "boringVault");

            unchecked {
                leafIndex++;
            }
            leafs[leafIndex] = ManageLeaf(
                getAddress(sourceChain, "tokenBridge"),
                true,
                "bridgeToken(address,uint256,address)",
                new address[](2),
                string.concat("Bridge ", localTokens[i].symbol(), " from ", sourceChain, " to ", destination),
                getAddress(sourceChain, "rawDataDecoderAndSanitizer")
            );
            leafs[leafIndex].argumentAddresses[0] = address(localTokens[i]);
            leafs[leafIndex].argumentAddresses[1] = getAddress(sourceChain, "boringVault");
        }

        if (localTokens.length > 0) {
            if (keccak256(abi.encode(sourceChain)) == keccak256(abi.encode(mainnet))) {
                // Call claimMessageWithProof to handle claiming ERC20s.
                unchecked {
                    leafIndex++;
                }
                leafs[leafIndex] = ManageLeaf(
                    getAddress(sourceChain, "lineaMessageService"),
                    false,
                    "claimMessageWithProof((bytes32[],uint256,uint32,address,address,uint256,uint256,address,bytes32,bytes))",
                    new address[](3),
                    string.concat("Claim ERC20s from ", destination, " Token Bridge to ", sourceChain, " Token Bridge"),
                    getAddress(sourceChain, "rawDataDecoderAndSanitizer")
                );
                leafs[leafIndex].argumentAddresses[0] = getAddress(destination, "tokenBridge");
                leafs[leafIndex].argumentAddresses[1] = getAddress(sourceChain, "tokenBridge");
                leafs[leafIndex].argumentAddresses[2] = address(0);
            } else if (keccak256(abi.encode(sourceChain)) == keccak256(abi.encode(linea))) {
                // Use claimMessage Leaf instead of claimMessageWithProof.
                unchecked {
                    leafIndex++;
                }
                leafs[leafIndex] = ManageLeaf(
                    getAddress(sourceChain, "lineaMessageService"),
                    false,
                    "claimMessage(address,address,uint256,uint256,address,bytes,uint256)",
                    new address[](3),
                    string.concat("Claim ERC20s from ", destination, " Token Bridge to ", sourceChain, " Token Bridge"),
                    getAddress(sourceChain, "rawDataDecoderAndSanitizer")
                );
                leafs[leafIndex].argumentAddresses[0] = getAddress(destination, "tokenBridge");
                leafs[leafIndex].argumentAddresses[1] = getAddress(sourceChain, "tokenBridge");
                leafs[leafIndex].argumentAddresses[2] = address(0);
            }
        }

        // Call sendMessage to send ETH.
        unchecked {
            leafIndex++;
        }
        leafs[leafIndex] = ManageLeaf(
            getAddress(sourceChain, "lineaMessageService"),
            true,
            "sendMessage(address,uint256,bytes)",
            new address[](1),
            string.concat("Send ETH from ", sourceChain, " to ", destination),
            getAddress(sourceChain, "rawDataDecoderAndSanitizer")
        );
        leafs[leafIndex].argumentAddresses[0] = getAddress(sourceChain, "boringVault");

        // Call claimMessage to handle claiming ETH.
        if (keccak256(abi.encode(sourceChain)) == keccak256(abi.encode(mainnet))) {
            unchecked {
                leafIndex++;
            }
            leafs[leafIndex] = ManageLeaf(
                getAddress(sourceChain, "lineaMessageService"),
                false,
                "claimMessageWithProof((bytes32[],uint256,uint32,address,address,uint256,uint256,address,bytes32,bytes))",
                new address[](3),
                string.concat("Claim ETH from ", destination, " Token Bridge to ", sourceChain, " Token Bridge"),
                getAddress(sourceChain, "rawDataDecoderAndSanitizer")
            );
            leafs[leafIndex].argumentAddresses[0] = getAddress(sourceChain, "boringVault");
            leafs[leafIndex].argumentAddresses[1] = getAddress(sourceChain, "boringVault");
            leafs[leafIndex].argumentAddresses[2] = address(0);
        } else if (keccak256(abi.encode(sourceChain)) == keccak256(abi.encode(linea))) {
            unchecked {
                leafIndex++;
            }
            leafs[leafIndex] = ManageLeaf(
                getAddress(sourceChain, "lineaMessageService"),
                false,
                "claimMessage(address,address,uint256,uint256,address,bytes,uint256)",
                new address[](3),
                string.concat("Claim ETH from ", destination, " Token Bridge to ", sourceChain, " Token Bridge"),
                getAddress(sourceChain, "rawDataDecoderAndSanitizer")
            );
            leafs[leafIndex].argumentAddresses[0] = getAddress(sourceChain, "boringVault");
            leafs[leafIndex].argumentAddresses[1] = getAddress(sourceChain, "boringVault");
            leafs[leafIndex].argumentAddresses[2] = address(0);
        }
    }

    // ========================================= Scroll Native Bridge =========================================

    function _addScrollNativeBridgeLeafs(
        ManageLeaf[] memory leafs,
        string memory destination,
        ERC20[] memory localTokens
    ) internal {
        if (keccak256(abi.encode(sourceChain)) == keccak256(abi.encode(mainnet))) {
            // Add leaf for bridging ETH.
            unchecked {
                leafIndex++;
            }
            leafs[leafIndex] = ManageLeaf(
                getAddress(sourceChain, "scrollMessenger"),
                true,
                "sendMessage(address,uint256,bytes,uint256)",
                new address[](1),
                string.concat("Bridge ETH from ", sourceChain, " to ", mainnet),
                getAddress(sourceChain, "rawDataDecoderAndSanitizer")
            );
            leafs[leafIndex].argumentAddresses[0] = getAddress(sourceChain, "boringVault");

            // Add leafs for bridging ERC20s.
            for (uint256 i; i < localTokens.length; ++i) {
                unchecked {
                    leafIndex++;
                }
                leafs[leafIndex] = ManageLeaf(
                    address(localTokens[i]),
                    false,
                    "approve(address,uint256)",
                    new address[](1),
                    string.concat("Approve Scroll Gateway Router to spend ", localTokens[i].symbol()),
                    getAddress(sourceChain, "rawDataDecoderAndSanitizer")
                );
                leafs[leafIndex].argumentAddresses[0] = getAddress(sourceChain, "scrollGatewayRouter");

                unchecked {
                    leafIndex++;
                }
                leafs[leafIndex] = ManageLeaf(
                    getAddress(sourceChain, "scrollGatewayRouter"),
                    true,
                    "depositERC20(address,address,uint256,uint256)",
                    new address[](2),
                    string.concat("Bridge ", localTokens[i].symbol(), " from ", sourceChain, " to ", destination),
                    getAddress(sourceChain, "rawDataDecoderAndSanitizer")
                );
                leafs[leafIndex].argumentAddresses[0] = address(localTokens[i]);
                leafs[leafIndex].argumentAddresses[1] = getAddress(sourceChain, "boringVault");
            }

            // Add leaf for claiming ETH.
            unchecked {
                leafIndex++;
            }
            leafs[leafIndex] = ManageLeaf(
                getAddress(sourceChain, "scrollMessenger"),
                false,
                "relayMessageWithProof(address,address,uint256,uint256,bytes,(uint256,bytes))",
                new address[](2),
                string.concat("Claim ETH from ", destination, " to ", sourceChain),
                getAddress(sourceChain, "rawDataDecoderAndSanitizer")
            );
            leafs[leafIndex].argumentAddresses[0] = getAddress(sourceChain, "boringVault");
            leafs[leafIndex].argumentAddresses[1] = getAddress(sourceChain, "boringVault");

            // Add leaf for ERC20 claiming.
            unchecked {
                leafIndex++;
            }
            leafs[leafIndex] = ManageLeaf(
                getAddress(sourceChain, "scrollMessenger"),
                false,
                "relayMessageWithProof(address,address,uint256,uint256,bytes,(uint256,bytes))",
                new address[](2),
                string.concat("Claim ERC20s from ", destination, " to ", sourceChain),
                getAddress(sourceChain, "rawDataDecoderAndSanitizer")
            );
            leafs[leafIndex].argumentAddresses[0] = getAddress(destination, "scrollCustomERC20Gateway");
            leafs[leafIndex].argumentAddresses[1] = getAddress(sourceChain, "scrollCustomERC20Gateway");
        } else if (keccak256(abi.encode(sourceChain)) == keccak256(abi.encode(scroll))) {
            // Add leafs for withdrawing ETH.
            unchecked {
                leafIndex++;
            }
            leafs[leafIndex] = ManageLeaf(
                getAddress(sourceChain, "scrollMessenger"),
                true,
                "sendMessage(address,uint256,bytes,uint256)",
                new address[](1),
                string.concat("Bridge ETH from ", sourceChain, " to ", destination),
                getAddress(sourceChain, "rawDataDecoderAndSanitizer")
            );
            leafs[leafIndex].argumentAddresses[0] = getAddress(sourceChain, "boringVault");

            // Add leafs for withdrawing ERC20s.
            for (uint256 i; i < localTokens.length; ++i) {
                unchecked {
                    leafIndex++;
                }
                leafs[leafIndex] = ManageLeaf(
                    getAddress(sourceChain, "scrollGatewayRouter"),
                    false,
                    "withdrawERC20(address,address,uint256,uint256)",
                    new address[](2),
                    string.concat("Withdraw ", localTokens[i].symbol(), " from ", sourceChain, " to ", destination),
                    getAddress(sourceChain, "rawDataDecoderAndSanitizer")
                );
                leafs[leafIndex].argumentAddresses[0] = address(localTokens[i]);
                leafs[leafIndex].argumentAddresses[1] = getAddress(sourceChain, "boringVault");
            }
        }
    }

    // ========================================= CCIP Send =========================================

    function _addCcipBridgeLeafs(
        ManageLeaf[] memory leafs,
        uint64 destinationChainId,
        ERC20[] memory bridgeAssets,
        ERC20[] memory feeTokens
    ) internal {
        // Bridge ERC20 Assets
        for (uint256 i; i < feeTokens.length; i++) {
            if (
                !ownerToTokenToSpenderToApprovalInTree[getAddress(sourceChain, "boringVault")][address(feeTokens[i])][getAddress(
                    sourceChain, "ccipRouter"
                )]
            ) {
                // Add fee token approval.
                unchecked {
                    leafIndex++;
                }
                leafs[leafIndex] = ManageLeaf(
                    address(feeTokens[i]),
                    false,
                    "approve(address,uint256)",
                    new address[](1),
                    string.concat("Approve ", sourceChain, " CCIP Router to spend ", feeTokens[i].symbol()),
                    getAddress(sourceChain, "rawDataDecoderAndSanitizer")
                );
                leafs[leafIndex].argumentAddresses[0] = getAddress(sourceChain, "ccipRouter");
                ownerToTokenToSpenderToApprovalInTree[getAddress(sourceChain, "boringVault")][address(feeTokens[i])][getAddress(
                    sourceChain, "ccipRouter"
                )] = true;
            }
            for (uint256 j; j < bridgeAssets.length; j++) {
                if (
                    !ownerToTokenToSpenderToApprovalInTree[getAddress(sourceChain, "boringVault")][address(
                        bridgeAssets[j]
                    )][getAddress(sourceChain, "ccipRouter")]
                ) {
                    // Add bridge asset approval.
                    unchecked {
                        leafIndex++;
                    }
                    leafs[leafIndex] = ManageLeaf(
                        address(bridgeAssets[j]),
                        false,
                        "approve(address,uint256)",
                        new address[](1),
                        string.concat("Approve ", sourceChain, " CCIP Router to spend ", bridgeAssets[j].symbol()),
                        getAddress(sourceChain, "rawDataDecoderAndSanitizer")
                    );
                    leafs[leafIndex].argumentAddresses[0] = getAddress(sourceChain, "ccipRouter");
                    ownerToTokenToSpenderToApprovalInTree[getAddress(sourceChain, "boringVault")][address(
                        bridgeAssets[j]
                    )][getAddress(sourceChain, "ccipRouter")] = true;
                }
                // Add ccipSend leaf.
                unchecked {
                    leafIndex++;
                }
                leafs[leafIndex] = ManageLeaf(
                    getAddress(sourceChain, "ccipRouter"),
                    false,
                    "ccipSend(uint64,(bytes,bytes,(address,uint256)[],address,bytes))",
                    new address[](4),
                    string.concat(
                        "Bridge ",
                        bridgeAssets[j].symbol(),
                        " to chain ",
                        vm.toString(destinationChainId),
                        " using CCIP"
                    ),
                    getAddress(sourceChain, "rawDataDecoderAndSanitizer")
                );
                leafs[leafIndex].argumentAddresses[0] = address(uint160(destinationChainId));
                leafs[leafIndex].argumentAddresses[1] = getAddress(sourceChain, "boringVault");
                leafs[leafIndex].argumentAddresses[2] = address(bridgeAssets[j]);
                leafs[leafIndex].argumentAddresses[3] = address(feeTokens[i]);
            }
        }
    }

    // ========================================= PancakeSwap V3 =========================================

    function _addPancakeSwapV3Leafs(ManageLeaf[] memory leafs, address[] memory token0, address[] memory token1)
        internal
    {
        require(token0.length == token1.length, "Token arrays must be of equal length");
        for (uint256 i; i < token0.length; ++i) {
            (token0[i], token1[i]) = token0[i] < token1[i] ? (token0[i], token1[i]) : (token1[i], token0[i]);
            // Approvals
            if (
                !ownerToTokenToSpenderToApprovalInTree[getAddress(sourceChain, "boringVault")][token0[i]][getAddress(
                    sourceChain, "pancakeSwapV3NonFungiblePositionManager"
                )]
            ) {
                unchecked {
                    leafIndex++;
                }
                leafs[leafIndex] = ManageLeaf(
                    token0[i],
                    false,
                    "approve(address,uint256)",
                    new address[](1),
                    string.concat(
                        "Approve PancakeSwapV3 NonFungible Position Manager to spend ", ERC20(token0[i]).symbol()
                    ),
                    getAddress(sourceChain, "rawDataDecoderAndSanitizer")
                );
                leafs[leafIndex].argumentAddresses[0] =
                    getAddress(sourceChain, "pancakeSwapV3NonFungiblePositionManager");
                ownerToTokenToSpenderToApprovalInTree[getAddress(sourceChain, "boringVault")][token0[i]][getAddress(
                    sourceChain, "pancakeSwapV3NonFungiblePositionManager"
                )] = true;
            }
            if (
                !ownerToTokenToSpenderToApprovalInTree[getAddress(sourceChain, "boringVault")][token1[i]][getAddress(
                    sourceChain, "pancakeSwapV3NonFungiblePositionManager"
                )]
            ) {
                unchecked {
                    leafIndex++;
                }
                leafs[leafIndex] = ManageLeaf(
                    token1[i],
                    false,
                    "approve(address,uint256)",
                    new address[](1),
                    string.concat(
                        "Approve PancakeSwapV3 NonFungible Position Manager to spend ", ERC20(token1[i]).symbol()
                    ),
                    getAddress(sourceChain, "rawDataDecoderAndSanitizer")
                );
                leafs[leafIndex].argumentAddresses[0] =
                    getAddress(sourceChain, "pancakeSwapV3NonFungiblePositionManager");
                ownerToTokenToSpenderToApprovalInTree[getAddress(sourceChain, "boringVault")][token1[i]][getAddress(
                    sourceChain, "pancakeSwapV3NonFungiblePositionManager"
                )] = true;
            }
            if (
                !ownerToTokenToSpenderToApprovalInTree[getAddress(sourceChain, "boringVault")][token0[i]][getAddress(
                    sourceChain, "pancakeSwapV3MasterChefV3"
                )]
            ) {
                unchecked {
                    leafIndex++;
                }
                leafs[leafIndex] = ManageLeaf(
                    token0[i],
                    false,
                    "approve(address,uint256)",
                    new address[](1),
                    string.concat("Approve PancakeSwapV3 Master Chef to spend ", ERC20(token0[i]).symbol()),
                    getAddress(sourceChain, "rawDataDecoderAndSanitizer")
                );
                leafs[leafIndex].argumentAddresses[0] = getAddress(sourceChain, "pancakeSwapV3MasterChefV3");
                ownerToTokenToSpenderToApprovalInTree[getAddress(sourceChain, "boringVault")][token0[i]][getAddress(
                    sourceChain, "pancakeSwapV3MasterChefV3"
                )] = true;
            }
            if (
                !ownerToTokenToSpenderToApprovalInTree[getAddress(sourceChain, "boringVault")][token1[i]][getAddress(
                    sourceChain, "pancakeSwapV3MasterChefV3"
                )]
            ) {
                unchecked {
                    leafIndex++;
                }
                leafs[leafIndex] = ManageLeaf(
                    token1[i],
                    false,
                    "approve(address,uint256)",
                    new address[](1),
                    string.concat("Approve PancakeSwapV3 Master Chef to spend ", ERC20(token1[i]).symbol()),
                    getAddress(sourceChain, "rawDataDecoderAndSanitizer")
                );
                leafs[leafIndex].argumentAddresses[0] = getAddress(sourceChain, "pancakeSwapV3MasterChefV3");
                ownerToTokenToSpenderToApprovalInTree[getAddress(sourceChain, "boringVault")][token1[i]][getAddress(
                    sourceChain, "pancakeSwapV3MasterChefV3"
                )] = true;
            }

            if (
                !ownerToTokenToSpenderToApprovalInTree[getAddress(sourceChain, "boringVault")][token0[i]][getAddress(
                    sourceChain, "pancakeSwapV3Router"
                )]
            ) {
                unchecked {
                    leafIndex++;
                }
                leafs[leafIndex] = ManageLeaf(
                    token0[i],
                    false,
                    "approve(address,uint256)",
                    new address[](1),
                    string.concat("Approve PancakeSwapV3 Router to spend ", ERC20(token0[i]).symbol()),
                    getAddress(sourceChain, "rawDataDecoderAndSanitizer")
                );
                leafs[leafIndex].argumentAddresses[0] = getAddress(sourceChain, "pancakeSwapV3Router");
                ownerToTokenToSpenderToApprovalInTree[getAddress(sourceChain, "boringVault")][token0[i]][getAddress(
                    sourceChain, "pancakeSwapV3Router"
                )] = true;
            }
            if (
                !ownerToTokenToSpenderToApprovalInTree[getAddress(sourceChain, "boringVault")][token1[i]][getAddress(
                    sourceChain, "pancakeSwapV3Router"
                )]
            ) {
                unchecked {
                    leafIndex++;
                }
                leafs[leafIndex] = ManageLeaf(
                    token1[i],
                    false,
                    "approve(address,uint256)",
                    new address[](1),
                    string.concat("Approve PancakeSwapV3 Router to spend ", ERC20(token1[i]).symbol()),
                    getAddress(sourceChain, "rawDataDecoderAndSanitizer")
                );
                leafs[leafIndex].argumentAddresses[0] = getAddress(sourceChain, "pancakeSwapV3Router");
                ownerToTokenToSpenderToApprovalInTree[getAddress(sourceChain, "boringVault")][token1[i]][getAddress(
                    sourceChain, "pancakeSwapV3Router"
                )] = true;
            }

            // Minting
            unchecked {
                leafIndex++;
            }
            leafs[leafIndex] = ManageLeaf(
                getAddress(sourceChain, "pancakeSwapV3NonFungiblePositionManager"),
                false,
                "mint((address,address,uint24,int24,int24,uint256,uint256,uint256,uint256,address,uint256))",
                new address[](3),
                string.concat(
                    "Mint PancakeSwapV3 ", ERC20(token0[i]).symbol(), " ", ERC20(token1[i]).symbol(), " position"
                ),
                getAddress(sourceChain, "rawDataDecoderAndSanitizer")
            );
            leafs[leafIndex].argumentAddresses[0] = token0[i];
            leafs[leafIndex].argumentAddresses[1] = token1[i];
            leafs[leafIndex].argumentAddresses[2] = getAddress(sourceChain, "boringVault");
            // Increase liquidity
            unchecked {
                leafIndex++;
            }
            leafs[leafIndex] = ManageLeaf(
                getAddress(sourceChain, "pancakeSwapV3NonFungiblePositionManager"),
                false,
                "increaseLiquidity((uint256,uint256,uint256,uint256,uint256,uint256))",
                new address[](5),
                string.concat(
                    "Add liquidity to PancakeSwapV3 ",
                    ERC20(token0[i]).symbol(),
                    " ",
                    ERC20(token1[i]).symbol(),
                    " position"
                ),
                getAddress(sourceChain, "rawDataDecoderAndSanitizer")
            );
            leafs[leafIndex].argumentAddresses[0] = address(0);
            leafs[leafIndex].argumentAddresses[1] = token0[i];
            leafs[leafIndex].argumentAddresses[2] = token1[i];
            leafs[leafIndex].argumentAddresses[3] = getAddress(sourceChain, "boringVault");
            leafs[leafIndex].argumentAddresses[4] = address(0);

            unchecked {
                leafIndex++;
            }
            leafs[leafIndex] = ManageLeaf(
                getAddress(sourceChain, "pancakeSwapV3MasterChefV3"),
                false,
                "increaseLiquidity((uint256,uint256,uint256,uint256,uint256,uint256))",
                new address[](5),
                string.concat(
                    "Add liquidity to PancakeSwapV3 ",
                    ERC20(token0[i]).symbol(),
                    " ",
                    ERC20(token1[i]).symbol(),
                    " staked position"
                ),
                getAddress(sourceChain, "rawDataDecoderAndSanitizer")
            );
            leafs[leafIndex].argumentAddresses[0] = address(0);
            leafs[leafIndex].argumentAddresses[1] = token0[i];
            leafs[leafIndex].argumentAddresses[2] = token1[i];
            leafs[leafIndex].argumentAddresses[3] = getAddress(sourceChain, "pancakeSwapV3MasterChefV3");
            leafs[leafIndex].argumentAddresses[4] = getAddress(sourceChain, "boringVault");

            // Swapping to move tick in pool.
            unchecked {
                leafIndex++;
            }
            leafs[leafIndex] = ManageLeaf(
                getAddress(sourceChain, "pancakeSwapV3Router"),
                false,
                "exactInput((bytes,address,uint256,uint256))",
                new address[](3),
                string.concat(
                    "Swap ",
                    ERC20(token0[i]).symbol(),
                    " for ",
                    ERC20(token1[i]).symbol(),
                    " using PancakeSwapV3 router"
                ),
                getAddress(sourceChain, "rawDataDecoderAndSanitizer")
            );
            leafs[leafIndex].argumentAddresses[0] = token0[i];
            leafs[leafIndex].argumentAddresses[1] = token1[i];
            leafs[leafIndex].argumentAddresses[2] = getAddress(sourceChain, "boringVault");

            unchecked {
                leafIndex++;
            }
            leafs[leafIndex] = ManageLeaf(
                getAddress(sourceChain, "pancakeSwapV3Router"),
                false,
                "exactInput((bytes,address,uint256,uint256))",
                new address[](3),
                string.concat(
                    "Swap ",
                    ERC20(token1[i]).symbol(),
                    " for ",
                    ERC20(token0[i]).symbol(),
                    " using PancakeSwapV3 router"
                ),
                getAddress(sourceChain, "rawDataDecoderAndSanitizer")
            );
            leafs[leafIndex].argumentAddresses[0] = token1[i];
            leafs[leafIndex].argumentAddresses[1] = token0[i];
            leafs[leafIndex].argumentAddresses[2] = getAddress(sourceChain, "boringVault");
        }
        // Decrease liquidity
        unchecked {
            leafIndex++;
        }
        leafs[leafIndex] = ManageLeaf(
            getAddress(sourceChain, "pancakeSwapV3NonFungiblePositionManager"),
            false,
            "decreaseLiquidity((uint256,uint128,uint256,uint256,uint256))",
            new address[](2),
            "Remove liquidity from PancakeSwapV3 position",
            getAddress(sourceChain, "rawDataDecoderAndSanitizer")
        );
        leafs[leafIndex].argumentAddresses[0] = getAddress(sourceChain, "boringVault");
        leafs[leafIndex].argumentAddresses[1] = address(0);

        unchecked {
            leafIndex++;
        }
        leafs[leafIndex] = ManageLeaf(
            getAddress(sourceChain, "pancakeSwapV3MasterChefV3"),
            false,
            "decreaseLiquidity((uint256,uint128,uint256,uint256,uint256))",
            new address[](2),
            "Remove liquidity from PancakeSwapV3 staked position",
            getAddress(sourceChain, "rawDataDecoderAndSanitizer")
        );
        leafs[leafIndex].argumentAddresses[0] = getAddress(sourceChain, "pancakeSwapV3MasterChefV3");
        leafs[leafIndex].argumentAddresses[1] = getAddress(sourceChain, "boringVault");

        unchecked {
            leafIndex++;
        }
        leafs[leafIndex] = ManageLeaf(
            getAddress(sourceChain, "pancakeSwapV3NonFungiblePositionManager"),
            false,
            "collect((uint256,address,uint128,uint128))",
            new address[](3),
            "Collect fees from PancakeSwapV3 position",
            getAddress(sourceChain, "rawDataDecoderAndSanitizer")
        );
        leafs[leafIndex].argumentAddresses[0] = getAddress(sourceChain, "boringVault");
        leafs[leafIndex].argumentAddresses[1] = getAddress(sourceChain, "boringVault");
        leafs[leafIndex].argumentAddresses[2] = address(0);

        unchecked {
            leafIndex++;
        }
        leafs[leafIndex] = ManageLeaf(
            getAddress(sourceChain, "pancakeSwapV3MasterChefV3"),
            false,
            "collect((uint256,address,uint128,uint128))",
            new address[](3),
            "Collect fees from PancakeSwapV3 staked position",
            getAddress(sourceChain, "rawDataDecoderAndSanitizer")
        );
        leafs[leafIndex].argumentAddresses[0] = getAddress(sourceChain, "boringVault");
        leafs[leafIndex].argumentAddresses[1] = getAddress(sourceChain, "pancakeSwapV3MasterChefV3");
        leafs[leafIndex].argumentAddresses[2] = getAddress(sourceChain, "boringVault");

        // burn
        unchecked {
            leafIndex++;
        }
        leafs[leafIndex] = ManageLeaf(
            getAddress(sourceChain, "pancakeSwapV3NonFungiblePositionManager"),
            false,
            "burn(uint256)",
            new address[](0),
            "Burn PancakeSwapV3 position",
            getAddress(sourceChain, "rawDataDecoderAndSanitizer")
        );

        // Staking
        unchecked {
            leafIndex++;
        }
        leafs[leafIndex] = ManageLeaf(
            getAddress(sourceChain, "pancakeSwapV3NonFungiblePositionManager"),
            false,
            "safeTransferFrom(address,address,uint256)",
            new address[](2),
            "Stake PancakeSwapV3 position",
            getAddress(sourceChain, "rawDataDecoderAndSanitizer")
        );
        leafs[leafIndex].argumentAddresses[0] = getAddress(sourceChain, "boringVault");
        leafs[leafIndex].argumentAddresses[1] = getAddress(sourceChain, "pancakeSwapV3MasterChefV3");

        // Staking harvest.
        unchecked {
            leafIndex++;
        }
        leafs[leafIndex] = ManageLeaf(
            getAddress(sourceChain, "pancakeSwapV3MasterChefV3"),
            false,
            "harvest(uint256,address)",
            new address[](1),
            "Harvest rewards from PancakeSwapV3 staked postiion",
            getAddress(sourceChain, "rawDataDecoderAndSanitizer")
        );
        leafs[leafIndex].argumentAddresses[0] = getAddress(sourceChain, "boringVault");

        // Unstaking
        unchecked {
            leafIndex++;
        }
        leafs[leafIndex] = ManageLeaf(
            getAddress(sourceChain, "pancakeSwapV3MasterChefV3"),
            false,
            "withdraw(uint256,address)",
            new address[](1),
            "Unstake PancakeSwapV3 position",
            getAddress(sourceChain, "rawDataDecoderAndSanitizer")
        );
        leafs[leafIndex].argumentAddresses[0] = getAddress(sourceChain, "boringVault");
    }

    // ========================================= Native =========================================

    function _addNativeLeafs(ManageLeaf[] memory leafs) internal {
        _addNativeLeafs(leafs, getAddress(sourceChain, "WETH"));
    }

    function _addNativeLeafs(ManageLeaf[] memory leafs, address wrappedToken) internal {
        // Wrapping
        unchecked {
            leafIndex++;
        }
        leafs[leafIndex] = ManageLeaf(
            wrappedToken,
            true,
            "deposit()",
            new address[](0),
            "Wrap ETH for wETH",
            getAddress(sourceChain, "rawDataDecoderAndSanitizer")
        );

        unchecked {
            leafIndex++;
        }
        leafs[leafIndex] = ManageLeaf(
            wrappedToken,
            false,
            "withdraw(uint256)",
            new address[](0),
            "Unwrap wETH for ETH",
            getAddress(sourceChain, "rawDataDecoderAndSanitizer")
        );
    }

    // ========================================= EtherFi =========================================

    function _addEtherFiLeafs(ManageLeaf[] memory leafs) internal {
        // Approvals
        unchecked {
            leafIndex++;
        }
        leafs[leafIndex] = ManageLeaf(
            getAddress(sourceChain, "EETH"),
            false,
            "approve(address,uint256)",
            new address[](1),
            "Approve WEETH to spend eETH",
            getAddress(sourceChain, "rawDataDecoderAndSanitizer")
        );
        leafs[leafIndex].argumentAddresses[0] = getAddress(sourceChain, "WEETH");
        unchecked {
            leafIndex++;
        }
        leafs[leafIndex] = ManageLeaf(
            getAddress(sourceChain, "EETH"),
            false,
            "approve(address,uint256)",
            new address[](1),
            "Approve EtherFi Liquidity Pool to spend eETH",
            getAddress(sourceChain, "rawDataDecoderAndSanitizer")
        );
        leafs[leafIndex].argumentAddresses[0] = getAddress(sourceChain, "EETH_LIQUIDITY_POOL");
        // Staking
        unchecked {
            leafIndex++;
        }
        leafs[leafIndex] = ManageLeaf(
            getAddress(sourceChain, "EETH_LIQUIDITY_POOL"),
            true,
            "deposit()",
            new address[](0),
            "Stake ETH for eETH",
            getAddress(sourceChain, "rawDataDecoderAndSanitizer")
        );
        // Unstaking
        unchecked {
            leafIndex++;
        }
        leafs[leafIndex] = ManageLeaf(
            getAddress(sourceChain, "EETH_LIQUIDITY_POOL"),
            false,
            "requestWithdraw(address,uint256)",
            new address[](1),
            "Request withdrawal from eETH",
            getAddress(sourceChain, "rawDataDecoderAndSanitizer")
        );
        leafs[leafIndex].argumentAddresses[0] = getAddress(sourceChain, "boringVault");
        unchecked {
            leafIndex++;
        }
        leafs[leafIndex] = ManageLeaf(
            getAddress(sourceChain, "withdrawalRequestNft"),
            false,
            "claimWithdraw(uint256)",
            new address[](0),
            "Claim eETH withdrawal",
            getAddress(sourceChain, "rawDataDecoderAndSanitizer")
        );
        // Wrapping
        unchecked {
            leafIndex++;
        }
        leafs[leafIndex] = ManageLeaf(
            getAddress(sourceChain, "WEETH"),
            false,
            "wrap(uint256)",
            new address[](0),
            "Wrap eETH",
            getAddress(sourceChain, "rawDataDecoderAndSanitizer")
        );
        unchecked {
            leafIndex++;
        }
        leafs[leafIndex] = ManageLeaf(
            getAddress(sourceChain, "WEETH"),
            false,
            "unwrap(uint256)",
            new address[](0),
            "Unwrap weETH",
            getAddress(sourceChain, "rawDataDecoderAndSanitizer")
        );
    }

    // ========================================= LIDO =========================================

    function _addLidoLeafs(ManageLeaf[] memory leafs) internal {
        // Approvals
        unchecked {
            leafIndex++;
        }
        leafs[leafIndex] = ManageLeaf(
            getAddress(sourceChain, "STETH"),
            false,
            "approve(address,uint256)",
            new address[](1),
            "Approve WSTETH to spend stETH",
            getAddress(sourceChain, "rawDataDecoderAndSanitizer")
        );
        leafs[leafIndex].argumentAddresses[0] = getAddress(sourceChain, "WSTETH");
        unchecked {
            leafIndex++;
        }
        leafs[leafIndex] = ManageLeaf(
            getAddress(sourceChain, "STETH"),
            false,
            "approve(address,uint256)",
            new address[](1),
            "Approve unstETH to spend stETH",
            getAddress(sourceChain, "rawDataDecoderAndSanitizer")
        );
        leafs[leafIndex].argumentAddresses[0] = getAddress(sourceChain, "unstETH");
        // Staking
        unchecked {
            leafIndex++;
        }
        leafs[leafIndex] = ManageLeaf(
            getAddress(sourceChain, "STETH"),
            true,
            "submit(address)",
            new address[](1),
            "Stake ETH for stETH",
            getAddress(sourceChain, "rawDataDecoderAndSanitizer")
        );
        leafs[leafIndex].argumentAddresses[0] = address(0);
        // Unstaking
        unchecked {
            leafIndex++;
        }
        leafs[leafIndex] = ManageLeaf(
            getAddress(sourceChain, "unstETH"),
            false,
            "requestWithdrawals(uint256[],address)",
            new address[](1),
            "Request withdrawals from stETH",
            getAddress(sourceChain, "rawDataDecoderAndSanitizer")
        );
        leafs[leafIndex].argumentAddresses[0] = getAddress(sourceChain, "boringVault");
        unchecked {
            leafIndex++;
        }
        leafs[leafIndex] = ManageLeaf(
            getAddress(sourceChain, "unstETH"),
            false,
            "claimWithdrawal(uint256)",
            new address[](0),
            "Claim stETH withdrawal",
            getAddress(sourceChain, "rawDataDecoderAndSanitizer")
        );
        unchecked {
            leafIndex++;
        }
        leafs[leafIndex] = ManageLeaf(
            getAddress(sourceChain, "unstETH"),
            false,
            "claimWithdrawals(uint256[],uint256[])",
            new address[](0),
            "Claim stETH withdrawals",
            getAddress(sourceChain, "rawDataDecoderAndSanitizer")
        );
        // Wrapping
        unchecked {
            leafIndex++;
        }
        leafs[leafIndex] = ManageLeaf(
            getAddress(sourceChain, "WSTETH"),
            false,
            "wrap(uint256)",
            new address[](0),
            "Wrap stETH",
            getAddress(sourceChain, "rawDataDecoderAndSanitizer")
        );
        unchecked {
            leafIndex++;
        }
        leafs[leafIndex] = ManageLeaf(
            getAddress(sourceChain, "WSTETH"),
            false,
            "unwrap(uint256)",
            new address[](0),
            "Unwrap wstETH",
            getAddress(sourceChain, "rawDataDecoderAndSanitizer")
        );
    }

    // ========================================= Frax =========================================

    function _addFraxLeafs(ManageLeaf[] memory leafs) internal {
        _addERC4626Leafs(leafs, ERC4626(getAddress(sourceChain, "SFRXETH")));
        unchecked {
            leafIndex++;
        }
        leafs[leafIndex] = ManageLeaf(
            getAddress(sourceChain, "FRXETH"),
            false,
            "approve(address,uint256)",
            new address[](1),
            "Approve frxETH Redemption Ticket to spend frxETH",
            getAddress(sourceChain, "rawDataDecoderAndSanitizer")
        );
        leafs[leafIndex].argumentAddresses[0] = getAddress(sourceChain, "frxETHRedemptionTicket");
        unchecked {
            leafIndex++;
        }
        leafs[leafIndex] = ManageLeaf(
            getAddress(sourceChain, "SFRXETH"),
            false,
            "approve(address,uint256)",
            new address[](1),
            "Approve frxETH Redemption Ticket to spend sfrxETH",
            getAddress(sourceChain, "rawDataDecoderAndSanitizer")
        );
        leafs[leafIndex].argumentAddresses[0] = getAddress(sourceChain, "frxETHRedemptionTicket");

        // Staking
        unchecked {
            leafIndex++;
        }
        leafs[leafIndex] = ManageLeaf(
            getAddress(sourceChain, "frxETHMinter"),
            true,
            "submit()",
            new address[](0),
            "Stake ETH for frxETH",
            getAddress(sourceChain, "rawDataDecoderAndSanitizer")
        );

        // Unstaking
        unchecked {
            leafIndex++;
        }
        leafs[leafIndex] = ManageLeaf(
            getAddress(sourceChain, "frxETHRedemptionTicket"),
            false,
            "enterRedemptionQueue(address,uint120)",
            new address[](1),
            "Request withdrawal from frxETH using frxETH",
            getAddress(sourceChain, "rawDataDecoderAndSanitizer")
        );
        leafs[leafIndex].argumentAddresses[0] = getAddress(sourceChain, "boringVault");
        unchecked {
            leafIndex++;
        }
        leafs[leafIndex] = ManageLeaf(
            getAddress(sourceChain, "frxETHRedemptionTicket"),
            false,
            "enterRedemptionQueueViaSfrxEth(address,uint120)",
            new address[](1),
            "Request withdrawal from frxETH using sfrxETH",
            getAddress(sourceChain, "rawDataDecoderAndSanitizer")
        );
        leafs[leafIndex].argumentAddresses[0] = getAddress(sourceChain, "boringVault");

        // Complete withdrawal
        unchecked {
            leafIndex++;
        }
        leafs[leafIndex] = ManageLeaf(
            getAddress(sourceChain, "frxETHRedemptionTicket"),
            false,
            "burnRedemptionTicketNft(uint256,address)",
            new address[](1),
            "Claim frxETH withdrawal",
            getAddress(sourceChain, "rawDataDecoderAndSanitizer")
        );
        leafs[leafIndex].argumentAddresses[0] = getAddress(sourceChain, "boringVault");
        unchecked {
            leafIndex++;
        }
        leafs[leafIndex] = ManageLeaf(
            getAddress(sourceChain, "frxETHRedemptionTicket"),
            false,
            "earlyBurnRedemptionTicketNft(address,uint256)",
            new address[](1),
            "Cancel frxETH withdrawal with penalty",
            getAddress(sourceChain, "rawDataDecoderAndSanitizer")
        );
        leafs[leafIndex].argumentAddresses[0] = getAddress(sourceChain, "boringVault");
    }

    // ========================================= Swell Staking =========================================

    function _addSwellStakingLeafs(ManageLeaf[] memory leafs) internal {
        unchecked {
            leafIndex++;
        }
        leafs[leafIndex] = ManageLeaf(
            getAddress(sourceChain, "SWETH"),
            true,
            "deposit()",
            new address[](0),
            "Stake ETH for swETH",
            getAddress(sourceChain, "rawDataDecoderAndSanitizer")
        );
        unchecked {
            leafIndex++;
        }
        leafs[leafIndex] = ManageLeaf(
            getAddress(sourceChain, "SWETH"),
            false,
            "approve(address,uint256)",
            new address[](1),
            "Approve swEXIT to spend swETH",
            getAddress(sourceChain, "rawDataDecoderAndSanitizer")
        );
        leafs[leafIndex].argumentAddresses[0] = getAddress(sourceChain, "swEXIT");
        unchecked {
            leafIndex++;
        }
        leafs[leafIndex] = ManageLeaf(
            getAddress(sourceChain, "swEXIT"),
            false,
            "createWithdrawRequest(uint256)",
            new address[](0),
            "Create a withdraw request from swETH",
            getAddress(sourceChain, "rawDataDecoderAndSanitizer")
        );
        unchecked {
            leafIndex++;
        }
        leafs[leafIndex] = ManageLeaf(
            getAddress(sourceChain, "swEXIT"),
            false,
            "finalizeWithdrawal(uint256)",
            new address[](0),
            "Finalize a swETH withdraw request",
            getAddress(sourceChain, "rawDataDecoderAndSanitizer")
        );
    }

    // ========================================= Mantle Staking =========================================

    function _addMantleStakingLeafs(ManageLeaf[] memory leafs) internal {
        unchecked {
            leafIndex++;
        }
        leafs[leafIndex] = ManageLeaf(
            getAddress(sourceChain, "mantleLspStaking"),
            true,
            "stake(uint256)",
            new address[](0),
            "Stake ETH for mETH",
            getAddress(sourceChain, "rawDataDecoderAndSanitizer")
        );
        unchecked {
            leafIndex++;
        }
        leafs[leafIndex] = ManageLeaf(
            getAddress(sourceChain, "METH"),
            false,
            "approve(address,uint256)",
            new address[](1),
            "Approve Mantle LSP Staking to spend mETH",
            getAddress(sourceChain, "rawDataDecoderAndSanitizer")
        );
        leafs[leafIndex].argumentAddresses[0] = getAddress(sourceChain, "mantleLspStaking");
        unchecked {
            leafIndex++;
        }
        leafs[leafIndex] = ManageLeaf(
            getAddress(sourceChain, "mantleLspStaking"),
            false,
            "unstakeRequest(uint128,uint128)",
            new address[](0),
            "Request Unstake mETH for ETH",
            getAddress(sourceChain, "rawDataDecoderAndSanitizer")
        );
        unchecked {
            leafIndex++;
        }
        leafs[leafIndex] = ManageLeaf(
            getAddress(sourceChain, "mantleLspStaking"),
            false,
            "claimUnstakeRequest(uint256)",
            new address[](0),
            "Claim Unstake Request for ETH",
            getAddress(sourceChain, "rawDataDecoderAndSanitizer")
        );
    }

    // ========================================= Aave V3 =========================================

    function _addAaveV3Leafs(ManageLeaf[] memory leafs, ERC20[] memory supplyAssets, ERC20[] memory borrowAssets)
        internal
    {
        _addAaveV3ForkLeafs("Aave V3", getAddress(sourceChain, "v3Pool"), leafs, supplyAssets, borrowAssets);
    }

    function _addAaveV3PrimeLeafs(ManageLeaf[] memory leafs, ERC20[] memory supplyAssets, ERC20[] memory borrowAssets)
        internal
    {
        _addAaveV3ForkLeafs("Aave V3 Prime", getAddress(sourceChain, "v3PrimePool"), leafs, supplyAssets, borrowAssets);
    }

    function _addAaveV3LidoLeafs(ManageLeaf[] memory leafs, ERC20[] memory supplyAssets, ERC20[] memory borrowAssets)
        internal
    {
        _addAaveV3ForkLeafs("Aave V3 Lido", getAddress(sourceChain, "v3LidoPool"), leafs, supplyAssets, borrowAssets);
    }

    function _addSparkLendLeafs(ManageLeaf[] memory leafs, ERC20[] memory supplyAssets, ERC20[] memory borrowAssets)
        internal
    {
        _addAaveV3ForkLeafs("SparkLend", getAddress(sourceChain, "sparkLendPool"), leafs, supplyAssets, borrowAssets);
    }

    function _addAaveV3ForkLeafs(
        string memory protocolName,
        address protocolAddress,
        ManageLeaf[] memory leafs,
        ERC20[] memory supplyAssets,
        ERC20[] memory borrowAssets
    ) internal {
        // Approvals
        string memory baseApprovalString = string.concat("Approve ", protocolName, " Pool to spend ");
        for (uint256 i; i < supplyAssets.length; ++i) {
            if (
                !ownerToTokenToSpenderToApprovalInTree[getAddress(sourceChain, "boringVault")][address(supplyAssets[i])][protocolAddress]
            ) {
                unchecked {
                    leafIndex++;
                }
                leafs[leafIndex] = ManageLeaf(
                    address(supplyAssets[i]),
                    false,
                    "approve(address,uint256)",
                    new address[](1),
                    string.concat(baseApprovalString, supplyAssets[i].symbol()),
                    getAddress(sourceChain, "rawDataDecoderAndSanitizer")
                );
                leafs[leafIndex].argumentAddresses[0] = protocolAddress;
                ownerToTokenToSpenderToApprovalInTree[getAddress(sourceChain, "boringVault")][address(supplyAssets[i])][protocolAddress]
                = true;
            }
        }
        for (uint256 i; i < borrowAssets.length; ++i) {
            if (
                !ownerToTokenToSpenderToApprovalInTree[getAddress(sourceChain, "boringVault")][address(borrowAssets[i])][protocolAddress]
            ) {
                unchecked {
                    leafIndex++;
                }
                leafs[leafIndex] = ManageLeaf(
                    address(borrowAssets[i]),
                    false,
                    "approve(address,uint256)",
                    new address[](1),
                    string.concat(baseApprovalString, borrowAssets[i].symbol()),
                    getAddress(sourceChain, "rawDataDecoderAndSanitizer")
                );
                leafs[leafIndex].argumentAddresses[0] = protocolAddress;
                ownerToTokenToSpenderToApprovalInTree[getAddress(sourceChain, "boringVault")][address(borrowAssets[i])][protocolAddress]
                = true;
            }
        }
        // Lending
        for (uint256 i; i < supplyAssets.length; ++i) {
            unchecked {
                leafIndex++;
            }
            leafs[leafIndex] = ManageLeaf(
                protocolAddress,
                false,
                "supply(address,uint256,address,uint16)",
                new address[](2),
                string.concat("Supply ", supplyAssets[i].symbol(), " to ", protocolName),
                getAddress(sourceChain, "rawDataDecoderAndSanitizer")
            );
            leafs[leafIndex].argumentAddresses[0] = address(supplyAssets[i]);
            leafs[leafIndex].argumentAddresses[1] = getAddress(sourceChain, "boringVault");
        }
        // Withdrawing
        for (uint256 i; i < supplyAssets.length; ++i) {
            unchecked {
                leafIndex++;
            }
            leafs[leafIndex] = ManageLeaf(
                protocolAddress,
                false,
                "withdraw(address,uint256,address)",
                new address[](2),
                string.concat("Withdraw ", supplyAssets[i].symbol(), " from ", protocolName),
                getAddress(sourceChain, "rawDataDecoderAndSanitizer")
            );
            leafs[leafIndex].argumentAddresses[0] = address(supplyAssets[i]);
            leafs[leafIndex].argumentAddresses[1] = getAddress(sourceChain, "boringVault");
        }
        // Borrowing
        for (uint256 i; i < borrowAssets.length; ++i) {
            unchecked {
                leafIndex++;
            }
            leafs[leafIndex] = ManageLeaf(
                protocolAddress,
                false,
                "borrow(address,uint256,uint256,uint16,address)",
                new address[](2),
                string.concat("Borrow ", borrowAssets[i].symbol(), " from ", protocolName),
                getAddress(sourceChain, "rawDataDecoderAndSanitizer")
            );
            leafs[leafIndex].argumentAddresses[0] = address(borrowAssets[i]);
            leafs[leafIndex].argumentAddresses[1] = getAddress(sourceChain, "boringVault");
        }
        // Repaying
        for (uint256 i; i < borrowAssets.length; ++i) {
            unchecked {
                leafIndex++;
            }
            leafs[leafIndex] = ManageLeaf(
                protocolAddress,
                false,
                "repay(address,uint256,uint256,address)",
                new address[](2),
                string.concat("Repay ", borrowAssets[i].symbol(), " to ", protocolName),
                getAddress(sourceChain, "rawDataDecoderAndSanitizer")
            );
            leafs[leafIndex].argumentAddresses[0] = address(borrowAssets[i]);
            leafs[leafIndex].argumentAddresses[1] = getAddress(sourceChain, "boringVault");
        }
        // Misc
        for (uint256 i; i < supplyAssets.length; ++i) {
            unchecked {
                leafIndex++;
            }
            leafs[leafIndex] = ManageLeaf(
                protocolAddress,
                false,
                "setUserUseReserveAsCollateral(address,bool)",
                new address[](1),
                string.concat("Toggle ", supplyAssets[i].symbol(), " as collateral in ", protocolName),
                getAddress(sourceChain, "rawDataDecoderAndSanitizer")
            );
            leafs[leafIndex].argumentAddresses[0] = address(supplyAssets[i]);
        }
        unchecked {
            leafIndex++;
        }
        leafs[leafIndex] = ManageLeaf(
            protocolAddress,
            false,
            "setUserEMode(uint8)",
            new address[](0),
            string.concat("Set user e-mode in ", protocolName),
            getAddress(sourceChain, "rawDataDecoderAndSanitizer")
        );

        unchecked {
            leafIndex++;
        }
        leafs[leafIndex] = ManageLeaf(
            getAddress(sourceChain, "v3RewardsController"),
            false,
            "claimRewards(address[],uint256,address,address)",
            new address[](1),
            string.concat("Claim rewards"),
            getAddress(sourceChain, "rawDataDecoderAndSanitizer")
        );
        leafs[leafIndex].argumentAddresses[0] = getAddress(sourceChain, "boringVault");
    }

    // ========================================= Uniswap V3 =========================================

    function _addUniswapV3Leafs(
        ManageLeaf[] memory leafs,
        address[] memory token0,
        address[] memory token1,
        bool swap_only
    ) internal {
        require(token0.length == token1.length, "Token arrays must be of equal length");
        for (uint256 i; i < token0.length; ++i) {
            (token0[i], token1[i]) = token0[i] < token1[i] ? (token0[i], token1[i]) : (token1[i], token0[i]);

            if (
                !ownerToTokenToSpenderToApprovalInTree[getAddress(sourceChain, "boringVault")][token0[i]][getAddress(
                    sourceChain, "uniV3Router"
                )]
            ) {
                unchecked {
                    leafIndex++;
                }
                leafs[leafIndex] = ManageLeaf(
                    token0[i],
                    false,
                    "approve(address,uint256)",
                    new address[](1),
                    string.concat("Approve UniswapV3 Router to spend ", ERC20(token0[i]).symbol()),
                    getAddress(sourceChain, "rawDataDecoderAndSanitizer")
                );
                leafs[leafIndex].argumentAddresses[0] = getAddress(sourceChain, "uniV3Router");
                ownerToTokenToSpenderToApprovalInTree[getAddress(sourceChain, "boringVault")][token0[i]][getAddress(
                    sourceChain, "uniV3Router"
                )] = true;
            }
            if (
                !ownerToTokenToSpenderToApprovalInTree[getAddress(sourceChain, "boringVault")][token1[i]][getAddress(
                    sourceChain, "uniV3Router"
                )]
            ) {
                unchecked {
                    leafIndex++;
                }
                leafs[leafIndex] = ManageLeaf(
                    token1[i],
                    false,
                    "approve(address,uint256)",
                    new address[](1),
                    string.concat("Approve UniswapV3 Router to spend ", ERC20(token1[i]).symbol()),
                    getAddress(sourceChain, "rawDataDecoderAndSanitizer")
                );
                leafs[leafIndex].argumentAddresses[0] = getAddress(sourceChain, "uniV3Router");
                ownerToTokenToSpenderToApprovalInTree[getAddress(sourceChain, "boringVault")][token1[i]][getAddress(
                    sourceChain, "uniV3Router"
                )] = true;
            }

            //end swap only

            if (!swap_only) {
                // Approvals for position manager
                if (
                    !ownerToTokenToSpenderToApprovalInTree[getAddress(sourceChain, "boringVault")][token0[i]][getAddress(
                        sourceChain, "uniswapV3NonFungiblePositionManager"
                    )]
                ) {
                    unchecked {
                        leafIndex++;
                    }
                    leafs[leafIndex] = ManageLeaf(
                        token0[i],
                        false,
                        "approve(address,uint256)",
                        new address[](1),
                        string.concat(
                            "Approve UniswapV3 NonFungible Position Manager to spend ", ERC20(token0[i]).symbol()
                        ),
                        getAddress(sourceChain, "rawDataDecoderAndSanitizer")
                    );
                    leafs[leafIndex].argumentAddresses[0] =
                        getAddress(sourceChain, "uniswapV3NonFungiblePositionManager");
                    ownerToTokenToSpenderToApprovalInTree[getAddress(sourceChain, "boringVault")][token0[i]][getAddress(
                        sourceChain, "uniswapV3NonFungiblePositionManager"
                    )] = true;
                }
                if (
                    !ownerToTokenToSpenderToApprovalInTree[getAddress(sourceChain, "boringVault")][token1[i]][getAddress(
                        sourceChain, "uniswapV3NonFungiblePositionManager"
                    )]
                ) {
                    unchecked {
                        leafIndex++;
                    }
                    leafs[leafIndex] = ManageLeaf(
                        token1[i],
                        false,
                        "approve(address,uint256)",
                        new address[](1),
                        string.concat(
                            "Approve UniswapV3 NonFungible Position Manager to spend ", ERC20(token1[i]).symbol()
                        ),
                        getAddress(sourceChain, "rawDataDecoderAndSanitizer")
                    );
                    leafs[leafIndex].argumentAddresses[0] =
                        getAddress(sourceChain, "uniswapV3NonFungiblePositionManager");
                    ownerToTokenToSpenderToApprovalInTree[getAddress(sourceChain, "boringVault")][token1[i]][getAddress(
                        sourceChain, "uniswapV3NonFungiblePositionManager"
                    )] = true;
                }

                // Minting
                unchecked {
                    leafIndex++;
                }
                leafs[leafIndex] = ManageLeaf(
                    getAddress(sourceChain, "uniswapV3NonFungiblePositionManager"),
                    false,
                    "mint((address,address,uint24,int24,int24,uint256,uint256,uint256,uint256,address,uint256))",
                    new address[](3),
                    string.concat(
                        "Mint UniswapV3 ", ERC20(token0[i]).symbol(), " ", ERC20(token1[i]).symbol(), " position"
                    ),
                    getAddress(sourceChain, "rawDataDecoderAndSanitizer")
                );
                leafs[leafIndex].argumentAddresses[0] = token0[i];
                leafs[leafIndex].argumentAddresses[1] = token1[i];
                leafs[leafIndex].argumentAddresses[2] = getAddress(sourceChain, "boringVault");

                // Increase liquidity
                unchecked {
                    leafIndex++;
                }
                leafs[leafIndex] = ManageLeaf(
                    getAddress(sourceChain, "uniswapV3NonFungiblePositionManager"),
                    false,
                    "increaseLiquidity((uint256,uint256,uint256,uint256,uint256,uint256))",
                    new address[](4),
                    string.concat(
                        "Add liquidity to UniswapV3 ",
                        ERC20(token0[i]).symbol(),
                        " ",
                        ERC20(token1[i]).symbol(),
                        " position"
                    ),
                    getAddress(sourceChain, "rawDataDecoderAndSanitizer")
                );
                leafs[leafIndex].argumentAddresses[0] = address(0);
                leafs[leafIndex].argumentAddresses[1] = token0[i];
                leafs[leafIndex].argumentAddresses[2] = token1[i];
                leafs[leafIndex].argumentAddresses[3] = getAddress(sourceChain, "boringVault");
            }

            //BEGIN SWAP ONLY LEAVES
            // Swapping to move tick in pool.
            unchecked {
                leafIndex++;
            }
            leafs[leafIndex] = ManageLeaf(
                getAddress(sourceChain, "uniV3Router"),
                false,
                "exactInput((bytes,address,uint256,uint256,uint256))",
                new address[](3),
                string.concat(
                    "Swap ", ERC20(token0[i]).symbol(), " for ", ERC20(token1[i]).symbol(), " using UniswapV3 router"
                ),
                getAddress(sourceChain, "rawDataDecoderAndSanitizer")
            );
            leafs[leafIndex].argumentAddresses[0] = token0[i];
            leafs[leafIndex].argumentAddresses[1] = token1[i];
            leafs[leafIndex].argumentAddresses[2] = getAddress(sourceChain, "boringVault");
            unchecked {
                leafIndex++;
            }
            leafs[leafIndex] = ManageLeaf(
                getAddress(sourceChain, "uniV3Router"),
                false,
                "exactInput((bytes,address,uint256,uint256,uint256))",
                new address[](3),
                string.concat(
                    "Swap ", ERC20(token1[i]).symbol(), " for ", ERC20(token0[i]).symbol(), " using UniswapV3 router"
                ),
                getAddress(sourceChain, "rawDataDecoderAndSanitizer")
            );
            leafs[leafIndex].argumentAddresses[0] = token1[i];
            leafs[leafIndex].argumentAddresses[1] = token0[i];
            leafs[leafIndex].argumentAddresses[2] = getAddress(sourceChain, "boringVault");
        }

        //END FOR LOOP
        //END SWAP ONLY LEAVES

        if (!swap_only) {
            // Decrease liquidity
            unchecked {
                leafIndex++;
            }
            leafs[leafIndex] = ManageLeaf(
                getAddress(sourceChain, "uniswapV3NonFungiblePositionManager"),
                false,
                "decreaseLiquidity((uint256,uint128,uint256,uint256,uint256))",
                new address[](1),
                "Remove liquidity from UniswapV3 position",
                getAddress(sourceChain, "rawDataDecoderAndSanitizer")
            );
            leafs[leafIndex].argumentAddresses[0] = getAddress(sourceChain, "boringVault");

            unchecked {
                leafIndex++;
            }
            leafs[leafIndex] = ManageLeaf(
                getAddress(sourceChain, "uniswapV3NonFungiblePositionManager"),
                false,
                "collect((uint256,address,uint128,uint128))",
                new address[](2),
                "Collect fees from UniswapV3 position",
                getAddress(sourceChain, "rawDataDecoderAndSanitizer")
            );
            leafs[leafIndex].argumentAddresses[0] = getAddress(sourceChain, "boringVault");
            leafs[leafIndex].argumentAddresses[1] = getAddress(sourceChain, "boringVault");

            // burn
            unchecked {
                leafIndex++;
            }
            leafs[leafIndex] = ManageLeaf(
                getAddress(sourceChain, "uniswapV3NonFungiblePositionManager"),
                false,
                "burn(uint256)",
                new address[](0),
                "Burn UniswapV3 position",
                getAddress(sourceChain, "rawDataDecoderAndSanitizer")
            );
        }
    }

    // ========================================= Camelot V3 =========================================

    function _addCamelotV3Leafs(ManageLeaf[] memory leafs, address[] memory token0, address[] memory token1) internal {
        require(token0.length == token1.length, "Token arrays must be of equal length");
        for (uint256 i; i < token0.length; ++i) {
            (token0[i], token1[i]) = token0[i] < token1[i] ? (token0[i], token1[i]) : (token1[i], token0[i]);
            // Approvals
            if (
                !ownerToTokenToSpenderToApprovalInTree[getAddress(sourceChain, "boringVault")][token0[i]][getAddress(
                    sourceChain, "camelotNonFungiblePositionManager"
                )]
            ) {
                unchecked {
                    leafIndex++;
                }
                leafs[leafIndex] = ManageLeaf(
                    token0[i],
                    false,
                    "approve(address,uint256)",
                    new address[](1),
                    string.concat("Approve CamelotV3 NonFungible Position Manager to spend ", ERC20(token0[i]).symbol()),
                    getAddress(sourceChain, "rawDataDecoderAndSanitizer")
                );
                leafs[leafIndex].argumentAddresses[0] = getAddress(sourceChain, "camelotNonFungiblePositionManager");
                ownerToTokenToSpenderToApprovalInTree[getAddress(sourceChain, "boringVault")][token0[i]][getAddress(
                    sourceChain, "camelotNonFungiblePositionManager"
                )] = true;
            }
            if (
                !ownerToTokenToSpenderToApprovalInTree[getAddress(sourceChain, "boringVault")][token1[i]][getAddress(
                    sourceChain, "camelotNonFungiblePositionManager"
                )]
            ) {
                unchecked {
                    leafIndex++;
                }
                leafs[leafIndex] = ManageLeaf(
                    token1[i],
                    false,
                    "approve(address,uint256)",
                    new address[](1),
                    string.concat("Approve CamelotV3 NonFungible Position Manager to spend ", ERC20(token1[i]).symbol()),
                    getAddress(sourceChain, "rawDataDecoderAndSanitizer")
                );
                leafs[leafIndex].argumentAddresses[0] = getAddress(sourceChain, "camelotNonFungiblePositionManager");
                ownerToTokenToSpenderToApprovalInTree[getAddress(sourceChain, "boringVault")][token1[i]][getAddress(
                    sourceChain, "camelotNonFungiblePositionManager"
                )] = true;
            }

            if (
                !ownerToTokenToSpenderToApprovalInTree[getAddress(sourceChain, "boringVault")][token0[i]][getAddress(
                    sourceChain, "camelotRouterV3"
                )]
            ) {
                unchecked {
                    leafIndex++;
                }
                leafs[leafIndex] = ManageLeaf(
                    token0[i],
                    false,
                    "approve(address,uint256)",
                    new address[](1),
                    string.concat("Approve CamelotV3 Router to spend ", ERC20(token0[i]).symbol()),
                    getAddress(sourceChain, "rawDataDecoderAndSanitizer")
                );
                leafs[leafIndex].argumentAddresses[0] = getAddress(sourceChain, "camelotRouterV3");
                ownerToTokenToSpenderToApprovalInTree[getAddress(sourceChain, "boringVault")][token0[i]][getAddress(
                    sourceChain, "camelotRouterV3"
                )] = true;
            }
            if (
                !ownerToTokenToSpenderToApprovalInTree[getAddress(sourceChain, "boringVault")][token1[i]][getAddress(
                    sourceChain, "camelotRouterV3"
                )]
            ) {
                unchecked {
                    leafIndex++;
                }
                leafs[leafIndex] = ManageLeaf(
                    token1[i],
                    false,
                    "approve(address,uint256)",
                    new address[](1),
                    string.concat("Approve CamelotV3 Router to spend ", ERC20(token1[i]).symbol()),
                    getAddress(sourceChain, "rawDataDecoderAndSanitizer")
                );
                leafs[leafIndex].argumentAddresses[0] = getAddress(sourceChain, "camelotRouterV3");
                ownerToTokenToSpenderToApprovalInTree[getAddress(sourceChain, "boringVault")][token1[i]][getAddress(
                    sourceChain, "camelotRouterV3"
                )] = true;
            }

            // Minting
            unchecked {
                leafIndex++;
            }
            leafs[leafIndex] = ManageLeaf(
                getAddress(sourceChain, "camelotNonFungiblePositionManager"),
                false,
                "mint((address,address,int24,int24,uint256,uint256,uint256,uint256,address,uint256))",
                new address[](3),
                string.concat("Mint CamelotV3 ", ERC20(token0[i]).symbol(), " ", ERC20(token1[i]).symbol(), " position"),
                getAddress(sourceChain, "rawDataDecoderAndSanitizer")
            );
            leafs[leafIndex].argumentAddresses[0] = token0[i];
            leafs[leafIndex].argumentAddresses[1] = token1[i];
            leafs[leafIndex].argumentAddresses[2] = getAddress(sourceChain, "boringVault");
            // Increase liquidity
            unchecked {
                leafIndex++;
            }
            leafs[leafIndex] = ManageLeaf(
                getAddress(sourceChain, "camelotNonFungiblePositionManager"),
                false,
                "increaseLiquidity((uint256,uint256,uint256,uint256,uint256,uint256))",
                new address[](4),
                string.concat(
                    "Add liquidity to CamelotV3 ",
                    ERC20(token0[i]).symbol(),
                    " ",
                    ERC20(token1[i]).symbol(),
                    " position"
                ),
                getAddress(sourceChain, "rawDataDecoderAndSanitizer")
            );
            leafs[leafIndex].argumentAddresses[0] = address(0);
            leafs[leafIndex].argumentAddresses[1] = token0[i];
            leafs[leafIndex].argumentAddresses[2] = token1[i];
            leafs[leafIndex].argumentAddresses[3] = getAddress(sourceChain, "boringVault");

            // Swapping to move tick in pool.
            unchecked {
                leafIndex++;
            }
            leafs[leafIndex] = ManageLeaf(
                getAddress(sourceChain, "camelotRouterV3"),
                false,
                "exactInput((bytes,address,uint256,uint256,uint256))",
                new address[](3),
                string.concat(
                    "Swap ", ERC20(token0[i]).symbol(), " for ", ERC20(token1[i]).symbol(), " using CamelotV3 router"
                ),
                getAddress(sourceChain, "rawDataDecoderAndSanitizer")
            );
            leafs[leafIndex].argumentAddresses[0] = token0[i];
            leafs[leafIndex].argumentAddresses[1] = token1[i];
            leafs[leafIndex].argumentAddresses[2] = getAddress(sourceChain, "boringVault");
            unchecked {
                leafIndex++;
            }
            leafs[leafIndex] = ManageLeaf(
                getAddress(sourceChain, "camelotRouterV3"),
                false,
                "exactInput((bytes,address,uint256,uint256,uint256))",
                new address[](3),
                string.concat(
                    "Swap ", ERC20(token1[i]).symbol(), " for ", ERC20(token0[i]).symbol(), " using CamelotV3 router"
                ),
                getAddress(sourceChain, "rawDataDecoderAndSanitizer")
            );
            leafs[leafIndex].argumentAddresses[0] = token1[i];
            leafs[leafIndex].argumentAddresses[1] = token0[i];
            leafs[leafIndex].argumentAddresses[2] = getAddress(sourceChain, "boringVault");
        }
        // Decrease liquidity
        unchecked {
            leafIndex++;
        }
        leafs[leafIndex] = ManageLeaf(
            getAddress(sourceChain, "camelotNonFungiblePositionManager"),
            false,
            "decreaseLiquidity((uint256,uint128,uint256,uint256,uint256))",
            new address[](1),
            "Remove liquidity from CamelotV3 position",
            getAddress(sourceChain, "rawDataDecoderAndSanitizer")
        );
        leafs[leafIndex].argumentAddresses[0] = getAddress(sourceChain, "boringVault");

        unchecked {
            leafIndex++;
        }
        leafs[leafIndex] = ManageLeaf(
            getAddress(sourceChain, "camelotNonFungiblePositionManager"),
            false,
            "collect((uint256,address,uint128,uint128))",
            new address[](2),
            "Collect fees from CamelotV3 position",
            getAddress(sourceChain, "rawDataDecoderAndSanitizer")
        );
        leafs[leafIndex].argumentAddresses[0] = getAddress(sourceChain, "boringVault");
        leafs[leafIndex].argumentAddresses[1] = getAddress(sourceChain, "boringVault");

        // burn
        unchecked {
            leafIndex++;
        }
        leafs[leafIndex] = ManageLeaf(
            getAddress(sourceChain, "camelotNonFungiblePositionManager"),
            false,
            "burn(uint256)",
            new address[](0),
            "Burn CamelotV3 position",
            getAddress(sourceChain, "rawDataDecoderAndSanitizer")
        );
    }

    // ========================================= Balancer V2 Flashloans =========================================

    function _addBalancerFlashloanLeafs(ManageLeaf[] memory leafs, address tokenToFlashloan) internal {
        unchecked {
            leafIndex++;
        }
        leafs[leafIndex] = ManageLeaf(
            getAddress(sourceChain, "managerAddress"),
            false,
            "flashLoan(address,address[],uint256[],bytes)",
            new address[](2),
            string.concat("Flashloan ", ERC20(tokenToFlashloan).symbol(), " from Balancer Vault"),
            getAddress(sourceChain, "rawDataDecoderAndSanitizer")
        );
        leafs[leafIndex].argumentAddresses[0] = getAddress(sourceChain, "managerAddress");
        leafs[leafIndex].argumentAddresses[1] = tokenToFlashloan;
    }

    // ========================================= Pendle Router =========================================
    function _addPendleMarketLeafs(ManageLeaf[] memory leafs, address marketAddress, bool allowLimitOrderFills)
        internal
    {
        PendleMarket market = PendleMarket(marketAddress);
        (address sy, address pt, address yt) = market.readTokens();
        PendleSy SY = PendleSy(sy);
        address[] memory possibleTokensIn = SY.getTokensIn();
        address[] memory possibleTokensOut = SY.getTokensOut();
        string memory underlyingAssetDescriptor;
        {
            // Some pendle markets report underlying assets that are not actually on the source chain, so handle that edge case.
            (, ERC20 underlyingAsset,) = SY.assetInfo();
            if (keccak256(bytes(sourceChain)) == keccak256(bytes(mainnet))) {
                // Underlying asset is a contract on sourceChain.
                if (address(underlyingAsset) == address(0)) {
                    underlyingAssetDescriptor = "liquidBeraETH";
                } else {
                    underlyingAssetDescriptor = underlyingAsset.symbol();
                }
            } else {
                // Underlying asset is not a contract on targetChain.
                underlyingAssetDescriptor = ERC20(sy).symbol();
            }
        }
        // Approve router to spend all tokens in, skipping zero addresses.
        for (uint256 i; i < possibleTokensIn.length; ++i) {
            if (
                possibleTokensIn[i] != address(0)
                    && !ownerToTokenToSpenderToApprovalInTree[getAddress(sourceChain, "boringVault")][possibleTokensIn[i]][getAddress(
                        sourceChain, "pendleRouter"
                    )]
            ) {
                ERC20 tokenIn = ERC20(possibleTokensIn[i]);
                unchecked {
                    leafIndex++;
                }
                leafs[leafIndex] = ManageLeaf(
                    possibleTokensIn[i],
                    false,
                    "approve(address,uint256)",
                    new address[](1),
                    string.concat("Approve Pendle router to spend ", tokenIn.symbol()),
                    getAddress(sourceChain, "rawDataDecoderAndSanitizer")
                );
                leafs[leafIndex].argumentAddresses[0] = getAddress(sourceChain, "pendleRouter");
                ownerToTokenToSpenderToApprovalInTree[getAddress(sourceChain, "boringVault")][possibleTokensIn[i]][getAddress(
                    sourceChain, "pendleRouter"
                )] = true;
            }
        }
        // Approve router to spend LP, SY, PT, YT
        unchecked {
            leafIndex++;
        }
        leafs[leafIndex] = ManageLeaf(
            marketAddress,
            false,
            "approve(address,uint256)",
            new address[](1),
            string.concat("Approve Pendle router to spend LP-", underlyingAssetDescriptor),
            getAddress(sourceChain, "rawDataDecoderAndSanitizer")
        );
        leafs[leafIndex].argumentAddresses[0] = getAddress(sourceChain, "pendleRouter");
        unchecked {
            leafIndex++;
        }
        leafs[leafIndex] = ManageLeaf(
            sy,
            false,
            "approve(address,uint256)",
            new address[](1),
            string.concat("Approve Pendle router to spend ", ERC20(sy).symbol()),
            getAddress(sourceChain, "rawDataDecoderAndSanitizer")
        );
        leafs[leafIndex].argumentAddresses[0] = getAddress(sourceChain, "pendleRouter");
        unchecked {
            leafIndex++;
        }
        leafs[leafIndex] = ManageLeaf(
            pt,
            false,
            "approve(address,uint256)",
            new address[](1),
            string.concat("Approve Pendle router to spend ", ERC20(pt).symbol()),
            getAddress(sourceChain, "rawDataDecoderAndSanitizer")
        );
        leafs[leafIndex].argumentAddresses[0] = getAddress(sourceChain, "pendleRouter");
        unchecked {
            leafIndex++;
        }
        leafs[leafIndex] = ManageLeaf(
            yt,
            false,
            "approve(address,uint256)",
            new address[](1),
            string.concat("Approve Pendle router to spend ", ERC20(yt).symbol()),
            getAddress(sourceChain, "rawDataDecoderAndSanitizer")
        );
        leafs[leafIndex].argumentAddresses[0] = getAddress(sourceChain, "pendleRouter");
        // Mint SY using input token.
        for (uint256 i; i < possibleTokensIn.length; ++i) {
            if (possibleTokensIn[i] != address(0)) {
                unchecked {
                    leafIndex++;
                }
                leafs[leafIndex] = ManageLeaf(
                    getAddress(sourceChain, "pendleRouter"),
                    false,
                    "mintSyFromToken(address,address,uint256,(address,uint256,address,address,(uint8,address,bytes,bool)))",
                    new address[](6),
                    string.concat("Mint ", ERC20(sy).symbol(), " using ", ERC20(possibleTokensIn[i]).symbol()),
                    getAddress(sourceChain, "rawDataDecoderAndSanitizer")
                );
                leafs[leafIndex].argumentAddresses[0] = getAddress(sourceChain, "boringVault");
                leafs[leafIndex].argumentAddresses[1] = sy;
                leafs[leafIndex].argumentAddresses[2] = possibleTokensIn[i];
                leafs[leafIndex].argumentAddresses[3] = possibleTokensIn[i];
                leafs[leafIndex].argumentAddresses[4] = address(0);
                leafs[leafIndex].argumentAddresses[5] = address(0);
            }
        }
        // Mint PT and YT using SY.
        unchecked {
            leafIndex++;
        }
        leafs[leafIndex] = ManageLeaf(
            getAddress(sourceChain, "pendleRouter"),
            false,
            "mintPyFromSy(address,address,uint256,uint256)",
            new address[](2),
            string.concat("Mint ", ERC20(pt).symbol(), " and ", ERC20(yt).symbol(), " from ", ERC20(sy).symbol()),
            getAddress(sourceChain, "rawDataDecoderAndSanitizer")
        );
        leafs[leafIndex].argumentAddresses[0] = getAddress(sourceChain, "boringVault");
        leafs[leafIndex].argumentAddresses[1] = yt;
        // Swap between PT and YT.
        unchecked {
            leafIndex++;
        }
        leafs[leafIndex] = ManageLeaf(
            getAddress(sourceChain, "pendleRouter"),
            false,
            "swapExactYtForPt(address,address,uint256,uint256,(uint256,uint256,uint256,uint256,uint256))",
            new address[](2),
            string.concat("Swap ", ERC20(yt).symbol(), " for ", ERC20(pt).symbol()),
            getAddress(sourceChain, "rawDataDecoderAndSanitizer")
        );
        leafs[leafIndex].argumentAddresses[0] = getAddress(sourceChain, "boringVault");
        leafs[leafIndex].argumentAddresses[1] = marketAddress;
        unchecked {
            leafIndex++;
        }
        leafs[leafIndex] = ManageLeaf(
            getAddress(sourceChain, "pendleRouter"),
            false,
            "swapExactPtForYt(address,address,uint256,uint256,(uint256,uint256,uint256,uint256,uint256))",
            new address[](2),
            string.concat("Swap ", ERC20(pt).symbol(), " for ", ERC20(yt).symbol()),
            getAddress(sourceChain, "rawDataDecoderAndSanitizer")
        );
        leafs[leafIndex].argumentAddresses[0] = getAddress(sourceChain, "boringVault");
        leafs[leafIndex].argumentAddresses[1] = marketAddress;
        // Manage Liquidity.
        unchecked {
            leafIndex++;
        }
        leafs[leafIndex] = ManageLeaf(
            getAddress(sourceChain, "pendleRouter"),
            false,
            "addLiquidityDualSyAndPt(address,address,uint256,uint256,uint256)",
            new address[](2),
            string.concat(
                "Mint LP-", underlyingAssetDescriptor, " using ", ERC20(sy).symbol(), " and ", ERC20(pt).symbol()
            ),
            getAddress(sourceChain, "rawDataDecoderAndSanitizer")
        );
        leafs[leafIndex].argumentAddresses[0] = getAddress(sourceChain, "boringVault");
        leafs[leafIndex].argumentAddresses[1] = marketAddress;
        unchecked {
            leafIndex++;
        }
        leafs[leafIndex] = ManageLeaf(
            getAddress(sourceChain, "pendleRouter"),
            false,
            "removeLiquidityDualSyAndPt(address,address,uint256,uint256,uint256)",
            new address[](2),
            string.concat(
                "Burn LP-", underlyingAssetDescriptor, " for ", ERC20(sy).symbol(), " and ", ERC20(pt).symbol()
            ),
            getAddress(sourceChain, "rawDataDecoderAndSanitizer")
        );
        leafs[leafIndex].argumentAddresses[0] = getAddress(sourceChain, "boringVault");
        leafs[leafIndex].argumentAddresses[1] = marketAddress;
        // Burn PT and YT for SY.
        unchecked {
            leafIndex++;
        }
        leafs[leafIndex] = ManageLeaf(
            getAddress(sourceChain, "pendleRouter"),
            false,
            "redeemPyToSy(address,address,uint256,uint256)",
            new address[](2),
            string.concat("Burn ", ERC20(pt).symbol(), " and ", ERC20(yt).symbol(), " for ", ERC20(sy).symbol()),
            getAddress(sourceChain, "rawDataDecoderAndSanitizer")
        );
        leafs[leafIndex].argumentAddresses[0] = getAddress(sourceChain, "boringVault");
        leafs[leafIndex].argumentAddresses[1] = yt;
        // Redeem SY for output token.
        for (uint256 i; i < possibleTokensOut.length; ++i) {
            if (possibleTokensOut[i] != address(0)) {
                unchecked {
                    leafIndex++;
                }
                leafs[leafIndex] = ManageLeaf(
                    getAddress(sourceChain, "pendleRouter"),
                    false,
                    "redeemSyToToken(address,address,uint256,(address,uint256,address,address,(uint8,address,bytes,bool)))",
                    new address[](6),
                    string.concat("Burn ", ERC20(sy).symbol(), " for ", ERC20(possibleTokensOut[i]).symbol()),
                    getAddress(sourceChain, "rawDataDecoderAndSanitizer")
                );
                leafs[leafIndex].argumentAddresses[0] = getAddress(sourceChain, "boringVault");
                leafs[leafIndex].argumentAddresses[1] = sy;
                leafs[leafIndex].argumentAddresses[2] = possibleTokensOut[i];
                leafs[leafIndex].argumentAddresses[3] = possibleTokensOut[i];
                leafs[leafIndex].argumentAddresses[4] = address(0);
                leafs[leafIndex].argumentAddresses[5] = address(0);
            }
        }
        // Harvest rewards.
        unchecked {
            leafIndex++;
        }
        leafs[leafIndex] = ManageLeaf(
            getAddress(sourceChain, "pendleRouter"),
            false,
            "redeemDueInterestAndRewards(address,address[],address[],address[])",
            new address[](4),
            string.concat("Redeem due interest and rewards for ", underlyingAssetDescriptor, " Pendle"),
            getAddress(sourceChain, "rawDataDecoderAndSanitizer")
        );
        leafs[leafIndex].argumentAddresses[0] = getAddress(sourceChain, "boringVault");
        leafs[leafIndex].argumentAddresses[1] = sy;
        leafs[leafIndex].argumentAddresses[2] = yt;
        leafs[leafIndex].argumentAddresses[3] = marketAddress;

        // Swap between SY and PT
        unchecked {
            leafIndex++;
        }
        leafs[leafIndex] = ManageLeaf(
            getAddress(sourceChain, "pendleRouter"),
            false,
            "swapExactSyForPt(address,address,uint256,uint256,(uint256,uint256,uint256,uint256,uint256),(address,uint256,((uint256,uint256,uint256,uint8,address,address,address,address,uint256,uint256,uint256,bytes),bytes,uint256)[],((uint256,uint256,uint256,uint8,address,address,address,address,uint256,uint256,uint256,bytes),bytes,uint256)[],bytes))",
            new address[](2),
            string.concat("Swap ", ERC20(sy).symbol(), " for ", ERC20(pt).symbol()),
            getAddress(sourceChain, "rawDataDecoderAndSanitizer")
        );
        leafs[leafIndex].argumentAddresses[0] = getAddress(sourceChain, "boringVault");
        leafs[leafIndex].argumentAddresses[1] = marketAddress;
        unchecked {
            leafIndex++;
        }
        leafs[leafIndex] = ManageLeaf(
            getAddress(sourceChain, "pendleRouter"),
            false,
            "swapExactPtForSy(address,address,uint256,uint256,(address,uint256,((uint256,uint256,uint256,uint8,address,address,address,address,uint256,uint256,uint256,bytes),bytes,uint256)[],((uint256,uint256,uint256,uint8,address,address,address,address,uint256,uint256,uint256,bytes),bytes,uint256)[],bytes))",
            new address[](2),
            string.concat("Swap ", ERC20(pt).symbol(), " for ", ERC20(sy).symbol()),
            getAddress(sourceChain, "rawDataDecoderAndSanitizer")
        );
        leafs[leafIndex].argumentAddresses[0] = getAddress(sourceChain, "boringVault");
        leafs[leafIndex].argumentAddresses[1] = marketAddress;

        // Swap between SY and YT
        unchecked {
            leafIndex++;
        }
        leafs[leafIndex] = ManageLeaf(
            getAddress(sourceChain, "pendleRouter"),
            false,
            "swapExactSyForYt(address,address,uint256,uint256,(uint256,uint256,uint256,uint256,uint256),(address,uint256,((uint256,uint256,uint256,uint8,address,address,address,address,uint256,uint256,uint256,bytes),bytes,uint256)[],((uint256,uint256,uint256,uint8,address,address,address,address,uint256,uint256,uint256,bytes),bytes,uint256)[],bytes))",
            new address[](2),
            string.concat("Swap ", ERC20(sy).symbol(), " for ", ERC20(yt).symbol()),
            getAddress(sourceChain, "rawDataDecoderAndSanitizer")
        );
        leafs[leafIndex].argumentAddresses[0] = getAddress(sourceChain, "boringVault");
        leafs[leafIndex].argumentAddresses[1] = marketAddress;
        unchecked {
            leafIndex++;
        }
        leafs[leafIndex] = ManageLeaf(
            getAddress(sourceChain, "pendleRouter"),
            false,
            "swapExactYtForSy(address,address,uint256,uint256,(address,uint256,((uint256,uint256,uint256,uint8,address,address,address,address,uint256,uint256,uint256,bytes),bytes,uint256)[],((uint256,uint256,uint256,uint8,address,address,address,address,uint256,uint256,uint256,bytes),bytes,uint256)[],bytes))",
            new address[](2),
            string.concat("Swap ", ERC20(yt).symbol(), " for ", ERC20(sy).symbol()),
            getAddress(sourceChain, "rawDataDecoderAndSanitizer")
        );
        leafs[leafIndex].argumentAddresses[0] = getAddress(sourceChain, "boringVault");
        leafs[leafIndex].argumentAddresses[1] = marketAddress;

        if (allowLimitOrderFills) {
            // Re-add the swap between SY and PT and YT leaves, but add in the limit order router, and YT in the argumentAddresses.
            unchecked {
                leafIndex++;
            }
            leafs[leafIndex] = ManageLeaf(
                getAddress(sourceChain, "pendleRouter"),
                false,
                "swapExactSyForPt(address,address,uint256,uint256,(uint256,uint256,uint256,uint256,uint256),(address,uint256,((uint256,uint256,uint256,uint8,address,address,address,address,uint256,uint256,uint256,bytes),bytes,uint256)[],((uint256,uint256,uint256,uint8,address,address,address,address,uint256,uint256,uint256,bytes),bytes,uint256)[],bytes))",
                new address[](4),
                string.concat("Swap ", ERC20(sy).symbol(), " for ", ERC20(pt).symbol(), " with limit orders"),
                getAddress(sourceChain, "rawDataDecoderAndSanitizer")
            );
            leafs[leafIndex].argumentAddresses[0] = getAddress(sourceChain, "boringVault");
            leafs[leafIndex].argumentAddresses[1] = marketAddress;
            leafs[leafIndex].argumentAddresses[2] = getAddress(sourceChain, "pendleLimitOrderRouter");
            leafs[leafIndex].argumentAddresses[3] = yt;
            unchecked {
                leafIndex++;
            }
            leafs[leafIndex] = ManageLeaf(
                getAddress(sourceChain, "pendleRouter"),
                false,
                "swapExactPtForSy(address,address,uint256,uint256,(address,uint256,((uint256,uint256,uint256,uint8,address,address,address,address,uint256,uint256,uint256,bytes),bytes,uint256)[],((uint256,uint256,uint256,uint8,address,address,address,address,uint256,uint256,uint256,bytes),bytes,uint256)[],bytes))",
                new address[](4),
                string.concat("Swap ", ERC20(pt).symbol(), " for ", ERC20(sy).symbol(), " with limit orders"),
                getAddress(sourceChain, "rawDataDecoderAndSanitizer")
            );
            leafs[leafIndex].argumentAddresses[0] = getAddress(sourceChain, "boringVault");
            leafs[leafIndex].argumentAddresses[1] = marketAddress;
            leafs[leafIndex].argumentAddresses[2] = getAddress(sourceChain, "pendleLimitOrderRouter");
            leafs[leafIndex].argumentAddresses[3] = yt;

            unchecked {
                leafIndex++;
            }
            leafs[leafIndex] = ManageLeaf(
                getAddress(sourceChain, "pendleRouter"),
                false,
                "swapExactSyForYt(address,address,uint256,uint256,(uint256,uint256,uint256,uint256,uint256),(address,uint256,((uint256,uint256,uint256,uint8,address,address,address,address,uint256,uint256,uint256,bytes),bytes,uint256)[],((uint256,uint256,uint256,uint8,address,address,address,address,uint256,uint256,uint256,bytes),bytes,uint256)[],bytes))",
                new address[](4),
                string.concat("Swap ", ERC20(sy).symbol(), " for ", ERC20(yt).symbol(), " with limit orders"),
                getAddress(sourceChain, "rawDataDecoderAndSanitizer")
            );
            leafs[leafIndex].argumentAddresses[0] = getAddress(sourceChain, "boringVault");
            leafs[leafIndex].argumentAddresses[1] = marketAddress;
            leafs[leafIndex].argumentAddresses[2] = getAddress(sourceChain, "pendleLimitOrderRouter");
            leafs[leafIndex].argumentAddresses[3] = yt;
            unchecked {
                leafIndex++;
            }
            leafs[leafIndex] = ManageLeaf(
                getAddress(sourceChain, "pendleRouter"),
                false,
                "swapExactYtForSy(address,address,uint256,uint256,(address,uint256,((uint256,uint256,uint256,uint8,address,address,address,address,uint256,uint256,uint256,bytes),bytes,uint256)[],((uint256,uint256,uint256,uint8,address,address,address,address,uint256,uint256,uint256,bytes),bytes,uint256)[],bytes))",
                new address[](4),
                string.concat("Swap ", ERC20(yt).symbol(), " for ", ERC20(sy).symbol(), " with limit orders"),
                getAddress(sourceChain, "rawDataDecoderAndSanitizer")
            );
            leafs[leafIndex].argumentAddresses[0] = getAddress(sourceChain, "boringVault");
            leafs[leafIndex].argumentAddresses[1] = marketAddress;
            leafs[leafIndex].argumentAddresses[2] = getAddress(sourceChain, "pendleLimitOrderRouter");
            leafs[leafIndex].argumentAddresses[3] = yt;

            _addPendleLimitOrderLeafs(leafs, marketAddress);
        }
    }

    // ========================================= Pendle Limit Order =========================================

    function _addPendleLimitOrderLeafs(ManageLeaf[] memory leafs, address marketAddress) internal {
        // Approve Limit Order Router to spend yt, pt and sy.
        PendleMarket market = PendleMarket(marketAddress);
        (address sy, address pt, address yt) = market.readTokens();

        if (
            !ownerToTokenToSpenderToApprovalInTree[getAddress(sourceChain, "boringVault")][yt][getAddress(
                sourceChain, "pendleLimitOrderRouter"
            )]
        ) {
            unchecked {
                leafIndex++;
            }
            leafs[leafIndex] = ManageLeaf(
                yt,
                false,
                "approve(address,uint256)",
                new address[](1),
                string.concat("Approve Pendle Limit Order Router to spend ", ERC20(yt).symbol()),
                getAddress(sourceChain, "rawDataDecoderAndSanitizer")
            );
            leafs[leafIndex].argumentAddresses[0] = getAddress(sourceChain, "pendleLimitOrderRouter");
            ownerToTokenToSpenderToApprovalInTree[getAddress(sourceChain, "boringVault")][yt][getAddress(
                sourceChain, "pendleLimitOrderRouter"
            )] = true;
        }

        if (
            !ownerToTokenToSpenderToApprovalInTree[getAddress(sourceChain, "boringVault")][pt][getAddress(
                sourceChain, "pendleLimitOrderRouter"
            )]
        ) {
            unchecked {
                leafIndex++;
            }
            leafs[leafIndex] = ManageLeaf(
                pt,
                false,
                "approve(address,uint256)",
                new address[](1),
                string.concat("Approve Pendle Limit Order Router to spend ", ERC20(pt).symbol()),
                getAddress(sourceChain, "rawDataDecoderAndSanitizer")
            );
            leafs[leafIndex].argumentAddresses[0] = getAddress(sourceChain, "pendleLimitOrderRouter");
            ownerToTokenToSpenderToApprovalInTree[getAddress(sourceChain, "boringVault")][pt][getAddress(
                sourceChain, "pendleLimitOrderRouter"
            )] = true;
        }

        if (
            !ownerToTokenToSpenderToApprovalInTree[getAddress(sourceChain, "boringVault")][sy][getAddress(
                sourceChain, "pendleLimitOrderRouter"
            )]
        ) {
            unchecked {
                leafIndex++;
            }
            leafs[leafIndex] = ManageLeaf(
                sy,
                false,
                "approve(address,uint256)",
                new address[](1),
                string.concat("Approve Pendle Limit Order Router to spend ", ERC20(sy).symbol()),
                getAddress(sourceChain, "rawDataDecoderAndSanitizer")
            );
            leafs[leafIndex].argumentAddresses[0] = getAddress(sourceChain, "pendleLimitOrderRouter");
            ownerToTokenToSpenderToApprovalInTree[getAddress(sourceChain, "boringVault")][sy][getAddress(
                sourceChain, "pendleLimitOrderRouter"
            )] = true;
        }

        // Add fill leaf.
        unchecked {
            leafIndex++;
        }
        leafs[leafIndex] = ManageLeaf(
            getAddress(sourceChain, "pendleLimitOrderRouter"),
            false,
            "fill(((uint256,uint256,uint256,uint8,address,address,address,address,uint256,uint256,uint256,bytes),bytes,uint256)[],address,uint256,bytes,bytes)",
            new address[](2),
            string.concat("Fill Limit orders for ", ERC20(sy).symbol(), " Pendle market"),
            getAddress(sourceChain, "rawDataDecoderAndSanitizer")
        );
        leafs[leafIndex].argumentAddresses[0] = getAddress(sourceChain, "boringVault");
        leafs[leafIndex].argumentAddresses[1] = yt;
    }

    // ========================================= Balancer =========================================

    function _addBalancerLeafs(ManageLeaf[] memory leafs, bytes32 poolId, address gauge) internal {
        BalancerVault bv = BalancerVault(getAddress(sourceChain, "balancerVault"));

        (ERC20[] memory tokens,,) = bv.getPoolTokens(poolId);
        address pool = _getPoolAddressFromPoolId(poolId);
        uint256 tokenCount;
        for (uint256 i; i < tokens.length; i++) {
            if (
                address(tokens[i]) != pool
                    && !ownerToTokenToSpenderToApprovalInTree[getAddress(sourceChain, "boringVault")][address(tokens[i])][getAddress(
                        sourceChain, "balancerVault"
                    )]
            ) {
                unchecked {
                    leafIndex++;
                }
                leafs[leafIndex] = ManageLeaf(
                    address(tokens[i]),
                    false,
                    "approve(address,uint256)",
                    new address[](1),
                    string.concat("Approve Balancer Vault to spend ", tokens[i].symbol()),
                    getAddress(sourceChain, "rawDataDecoderAndSanitizer")
                );
                leafs[leafIndex].argumentAddresses[0] = getAddress(sourceChain, "balancerVault");
                ownerToTokenToSpenderToApprovalInTree[getAddress(sourceChain, "boringVault")][address(tokens[i])][getAddress(
                    sourceChain, "balancerVault"
                )] = true;
            }
            tokenCount++;
        }

        // Approve gauge.
        if (gauge != address(0)) {
            if (!ownerToTokenToSpenderToApprovalInTree[getAddress(sourceChain, "boringVault")][pool][gauge]) {
                unchecked {
                    leafIndex++;
                }
                leafs[leafIndex] = ManageLeaf(
                    pool,
                    false,
                    "approve(address,uint256)",
                    new address[](1),
                    string.concat("Approve Balancer gauge to spend ", ERC20(pool).symbol()),
                    getAddress(sourceChain, "rawDataDecoderAndSanitizer")
                );
                leafs[leafIndex].argumentAddresses[0] = gauge;
                ownerToTokenToSpenderToApprovalInTree[getAddress(sourceChain, "boringVault")][pool][gauge] = true;
            }
        }

        address[] memory addressArguments = new address[](3 + tokenCount);
        addressArguments[0] = pool;
        addressArguments[1] = getAddress(sourceChain, "boringVault");
        addressArguments[2] = getAddress(sourceChain, "boringVault");
        // uint256 j;
        for (uint256 i; i < tokens.length; i++) {
            // if (address(tokens[i]) == pool) continue;
            addressArguments[3 + i] = address(tokens[i]);
            // j++;
        }

        // Join pool
        unchecked {
            leafIndex++;
        }
        leafs[leafIndex] = ManageLeaf(
            getAddress(sourceChain, "balancerVault"),
            false,
            "joinPool(bytes32,address,address,(address[],uint256[],bytes,bool))",
            new address[](addressArguments.length),
            string.concat("Join Balancer pool ", ERC20(pool).symbol()),
            getAddress(sourceChain, "rawDataDecoderAndSanitizer")
        );
        for (uint256 i; i < addressArguments.length; i++) {
            leafs[leafIndex].argumentAddresses[i] = addressArguments[i];
        }

        // Exit pool
        unchecked {
            leafIndex++;
        }
        leafs[leafIndex] = ManageLeaf(
            getAddress(sourceChain, "balancerVault"),
            false,
            "exitPool(bytes32,address,address,(address[],uint256[],bytes,bool))",
            new address[](addressArguments.length),
            string.concat("Exit Balancer pool ", ERC20(pool).symbol()),
            getAddress(sourceChain, "rawDataDecoderAndSanitizer")
        );
        for (uint256 i; i < addressArguments.length; i++) {
            leafs[leafIndex].argumentAddresses[i] = addressArguments[i];
        }

        // Deposit into gauge.
        if (gauge != address(0)) {
            unchecked {
                leafIndex++;
            }
            leafs[leafIndex] = ManageLeaf(
                gauge,
                false,
                "deposit(uint256,address)",
                new address[](1),
                string.concat("Deposit ", ERC20(pool).symbol(), " into Balancer gauge"),
                getAddress(sourceChain, "rawDataDecoderAndSanitizer")
            );
            leafs[leafIndex].argumentAddresses[0] = getAddress(sourceChain, "boringVault");

            // Withdraw from gauge.
            unchecked {
                leafIndex++;
            }
            leafs[leafIndex] = ManageLeaf(
                gauge,
                false,
                "withdraw(uint256)",
                new address[](0),
                string.concat("Withdraw ", ERC20(pool).symbol(), " from Balancer gauge"),
                getAddress(sourceChain, "rawDataDecoderAndSanitizer")
            );

            if (keccak256(abi.encode(sourceChain)) == keccak256(abi.encode(mainnet))) {
                // Mint rewards.
                unchecked {
                    leafIndex++;
                }
                leafs[leafIndex] = ManageLeaf(
                    getAddress(sourceChain, "minter"),
                    false,
                    "mint(address)",
                    new address[](1),
                    string.concat("Mint rewards from Balancer gauge"),
                    getAddress(sourceChain, "rawDataDecoderAndSanitizer")
                );
                leafs[leafIndex].argumentAddresses[0] = gauge;
            } else {
                // Call claim_rewards(address) on gauge.
                unchecked {
                    leafIndex++;
                }
                leafs[leafIndex] = ManageLeaf(
                    gauge,
                    false,
                    "claim_rewards(address)",
                    new address[](1),
                    string.concat("Claim rewards from Balancer gauge"),
                    getAddress(sourceChain, "rawDataDecoderAndSanitizer")
                );
                leafs[leafIndex].argumentAddresses[0] = getAddress(sourceChain, "boringVault");
            }
        }
    }

    // ========================================= Aura =========================================

    function _addAuraLeafs(ManageLeaf[] memory leafs, address auraDeposit) internal {
        ERC4626 auraVault = ERC4626(auraDeposit);
        ERC20 bpt = auraVault.asset();

        // Approve vault to spend BPT.
        if (!ownerToTokenToSpenderToApprovalInTree[getAddress(sourceChain, "boringVault")][address(bpt)][auraDeposit]) {
            unchecked {
                leafIndex++;
            }
            leafs[leafIndex] = ManageLeaf(
                address(bpt),
                false,
                "approve(address,uint256)",
                new address[](1),
                string.concat("Approve ", auraVault.symbol(), " to spend ", bpt.symbol()),
                getAddress(sourceChain, "rawDataDecoderAndSanitizer")
            );
            leafs[leafIndex].argumentAddresses[0] = auraDeposit;
            ownerToTokenToSpenderToApprovalInTree[getAddress(sourceChain, "boringVault")][address(bpt)][auraDeposit] =
                true;
        }

        // Deposit BPT into Aura vault.
        unchecked {
            leafIndex++;
        }
        leafs[leafIndex] = ManageLeaf(
            auraDeposit,
            false,
            "deposit(uint256,address)",
            new address[](1),
            string.concat("Deposit ", bpt.symbol(), " into ", auraVault.symbol()),
            getAddress(sourceChain, "rawDataDecoderAndSanitizer")
        );
        leafs[leafIndex].argumentAddresses[0] = getAddress(sourceChain, "boringVault");

        // Withdraw BPT from Aura vault.
        unchecked {
            leafIndex++;
        }
        leafs[leafIndex] = ManageLeaf(
            auraDeposit,
            false,
            "withdraw(uint256,address,address)",
            new address[](2),
            string.concat("Withdraw ", bpt.symbol(), " from ", auraVault.symbol()),
            getAddress(sourceChain, "rawDataDecoderAndSanitizer")
        );
        leafs[leafIndex].argumentAddresses[0] = getAddress(sourceChain, "boringVault");
        leafs[leafIndex].argumentAddresses[1] = getAddress(sourceChain, "boringVault");

        // Call getReward.
        unchecked {
            leafIndex++;
        }
        leafs[leafIndex] = ManageLeaf(
            auraDeposit,
            false,
            "getReward(address,bool)",
            new address[](1),
            string.concat("Get rewards from ", auraVault.symbol()),
            getAddress(sourceChain, "rawDataDecoderAndSanitizer")
        );
        leafs[leafIndex].argumentAddresses[0] = getAddress(sourceChain, "boringVault");
    }

    // ========================================= MorphoBlue =========================================

    function _addMorphoBlueSupplyLeafs(ManageLeaf[] memory leafs, bytes32 marketId) internal {
        IMB.MarketParams memory marketParams = IMB(getAddress(sourceChain, "morphoBlue")).idToMarketParams(marketId);
        ERC20 loanToken = ERC20(marketParams.loanToken);
        ERC20 collateralToken = ERC20(marketParams.collateralToken);
        uint256 leftSideLLTV = marketParams.lltv / 1e16;
        uint256 rightSideLLTV = (marketParams.lltv / 1e14) % 100;
        string memory morphoBlueMarketName = string.concat(
            "MorphoBlue ",
            collateralToken.symbol(),
            "/",
            loanToken.symbol(),
            " ",
            vm.toString(leftSideLLTV),
            ".",
            vm.toString(rightSideLLTV),
            " LLTV market"
        );
        // Add approval leaf if not already added
        if (
            !ownerToTokenToSpenderToApprovalInTree[getAddress(sourceChain, "boringVault")][marketParams.loanToken][getAddress(
                sourceChain, "morphoBlue"
            )]
        ) {
            unchecked {
                leafIndex++;
            }
            leafs[leafIndex] = ManageLeaf(
                marketParams.loanToken,
                false,
                "approve(address,uint256)",
                new address[](1),
                string.concat("Approve MorhoBlue to spend ", loanToken.symbol()),
                getAddress(sourceChain, "rawDataDecoderAndSanitizer")
            );
            leafs[leafIndex].argumentAddresses[0] = getAddress(sourceChain, "morphoBlue");
            ownerToTokenToSpenderToApprovalInTree[getAddress(sourceChain, "boringVault")][marketParams.loanToken][getAddress(
                sourceChain, "morphoBlue"
            )] = true;
        }
        unchecked {
            leafIndex++;
        }
        leafs[leafIndex] = ManageLeaf(
            getAddress(sourceChain, "morphoBlue"),
            false,
            "supply((address,address,address,address,uint256),uint256,uint256,address,bytes)",
            new address[](5),
            string.concat("Supply ", loanToken.symbol(), " to ", morphoBlueMarketName),
            getAddress(sourceChain, "rawDataDecoderAndSanitizer")
        );
        leafs[leafIndex].argumentAddresses[0] = marketParams.loanToken;
        leafs[leafIndex].argumentAddresses[1] = marketParams.collateralToken;
        leafs[leafIndex].argumentAddresses[2] = marketParams.oracle;
        leafs[leafIndex].argumentAddresses[3] = marketParams.irm;
        leafs[leafIndex].argumentAddresses[4] = getAddress(sourceChain, "boringVault");
        unchecked {
            leafIndex++;
        }
        leafs[leafIndex] = ManageLeaf(
            getAddress(sourceChain, "morphoBlue"),
            false,
            "withdraw((address,address,address,address,uint256),uint256,uint256,address,address)",
            new address[](6),
            string.concat("Withdraw ", loanToken.symbol(), " from ", morphoBlueMarketName),
            getAddress(sourceChain, "rawDataDecoderAndSanitizer")
        );
        leafs[leafIndex].argumentAddresses[0] = marketParams.loanToken;
        leafs[leafIndex].argumentAddresses[1] = marketParams.collateralToken;
        leafs[leafIndex].argumentAddresses[2] = marketParams.oracle;
        leafs[leafIndex].argumentAddresses[3] = marketParams.irm;
        leafs[leafIndex].argumentAddresses[4] = getAddress(sourceChain, "boringVault");
        leafs[leafIndex].argumentAddresses[5] = getAddress(sourceChain, "boringVault");
    }

    function _addMorphoBlueCollateralLeafs(ManageLeaf[] memory leafs, bytes32 marketId) internal {
        IMB.MarketParams memory marketParams = IMB(getAddress(sourceChain, "morphoBlue")).idToMarketParams(marketId);
        ERC20 loanToken = ERC20(marketParams.loanToken);
        ERC20 collateralToken = ERC20(marketParams.collateralToken);
        uint256 leftSideLLTV = marketParams.lltv / 1e16;
        uint256 rightSideLLTV = (marketParams.lltv / 1e14) % 100;
        string memory morphoBlueMarketName = string.concat(
            "MorphoBlue ",
            collateralToken.symbol(),
            "/",
            loanToken.symbol(),
            " ",
            vm.toString(leftSideLLTV),
            ".",
            vm.toString(rightSideLLTV),
            " LLTV market"
        );
        // Approve MorphoBlue to spend collateral.
        if (
            !ownerToTokenToSpenderToApprovalInTree[getAddress(sourceChain, "boringVault")][marketParams.collateralToken][getAddress(
                sourceChain, "morphoBlue"
            )]
        ) {
            unchecked {
                leafIndex++;
            }
            leafs[leafIndex] = ManageLeaf(
                marketParams.collateralToken,
                false,
                "approve(address,uint256)",
                new address[](1),
                string.concat("Approve MorhoBlue to spend ", collateralToken.symbol()),
                getAddress(sourceChain, "rawDataDecoderAndSanitizer")
            );
            leafs[leafIndex].argumentAddresses[0] = getAddress(sourceChain, "morphoBlue");
            ownerToTokenToSpenderToApprovalInTree[getAddress(sourceChain, "boringVault")][marketParams.collateralToken][getAddress(
                sourceChain, "morphoBlue"
            )] = true;
        }
        // Approve morpho blue to spend loan token.
        if (
            !ownerToTokenToSpenderToApprovalInTree[getAddress(sourceChain, "boringVault")][marketParams.collateralToken][getAddress(
                sourceChain, "morphoBlue"
            )]
        ) {
            unchecked {
                leafIndex++;
            }
            leafs[leafIndex] = ManageLeaf(
                marketParams.loanToken,
                false,
                "approve(address,uint256)",
                new address[](1),
                string.concat("Approve MorhoBlue to spend ", loanToken.symbol()),
                getAddress(sourceChain, "rawDataDecoderAndSanitizer")
            );
            leafs[leafIndex].argumentAddresses[0] = getAddress(sourceChain, "morphoBlue");
            ownerToTokenToSpenderToApprovalInTree[getAddress(sourceChain, "boringVault")][marketParams.loanToken][getAddress(
                sourceChain, "morphoBlue"
            )] = true;
        }
        // Supply collateral to MorphoBlue.
        unchecked {
            leafIndex++;
        }
        leafs[leafIndex] = ManageLeaf(
            getAddress(sourceChain, "morphoBlue"),
            false,
            "supplyCollateral((address,address,address,address,uint256),uint256,address,bytes)",
            new address[](5),
            string.concat("Supply ", collateralToken.symbol(), " to ", morphoBlueMarketName),
            getAddress(sourceChain, "rawDataDecoderAndSanitizer")
        );
        leafs[leafIndex].argumentAddresses[0] = marketParams.loanToken;
        leafs[leafIndex].argumentAddresses[1] = marketParams.collateralToken;
        leafs[leafIndex].argumentAddresses[2] = marketParams.oracle;
        leafs[leafIndex].argumentAddresses[3] = marketParams.irm;
        leafs[leafIndex].argumentAddresses[4] = getAddress(sourceChain, "boringVault");

        // Borrow loan token from MorphoBlue.
        unchecked {
            leafIndex++;
        }
        leafs[leafIndex] = ManageLeaf(
            getAddress(sourceChain, "morphoBlue"),
            false,
            "borrow((address,address,address,address,uint256),uint256,uint256,address,address)",
            new address[](6),
            string.concat("Borrow ", loanToken.symbol(), " from ", morphoBlueMarketName),
            getAddress(sourceChain, "rawDataDecoderAndSanitizer")
        );
        leafs[leafIndex].argumentAddresses[0] = marketParams.loanToken;
        leafs[leafIndex].argumentAddresses[1] = marketParams.collateralToken;
        leafs[leafIndex].argumentAddresses[2] = marketParams.oracle;
        leafs[leafIndex].argumentAddresses[3] = marketParams.irm;
        leafs[leafIndex].argumentAddresses[4] = getAddress(sourceChain, "boringVault");
        leafs[leafIndex].argumentAddresses[5] = getAddress(sourceChain, "boringVault");

        // Repay loan token to MorphoBlue.
        unchecked {
            leafIndex++;
        }
        leafs[leafIndex] = ManageLeaf(
            getAddress(sourceChain, "morphoBlue"),
            false,
            "repay((address,address,address,address,uint256),uint256,uint256,address,bytes)",
            new address[](5),
            string.concat("Repay ", loanToken.symbol(), " to ", morphoBlueMarketName),
            getAddress(sourceChain, "rawDataDecoderAndSanitizer")
        );
        leafs[leafIndex].argumentAddresses[0] = marketParams.loanToken;
        leafs[leafIndex].argumentAddresses[1] = marketParams.collateralToken;
        leafs[leafIndex].argumentAddresses[2] = marketParams.oracle;
        leafs[leafIndex].argumentAddresses[3] = marketParams.irm;
        leafs[leafIndex].argumentAddresses[4] = getAddress(sourceChain, "boringVault");

        // Withdraw collateral from MorphoBlue.
        unchecked {
            leafIndex++;
        }
        leafs[leafIndex] = ManageLeaf(
            getAddress(sourceChain, "morphoBlue"),
            false,
            "withdrawCollateral((address,address,address,address,uint256),uint256,address,address)",
            new address[](6),
            string.concat("Withdraw ", collateralToken.symbol(), " from ", morphoBlueMarketName),
            getAddress(sourceChain, "rawDataDecoderAndSanitizer")
        );
        leafs[leafIndex].argumentAddresses[0] = marketParams.loanToken;
        leafs[leafIndex].argumentAddresses[1] = marketParams.collateralToken;
        leafs[leafIndex].argumentAddresses[2] = marketParams.oracle;
        leafs[leafIndex].argumentAddresses[3] = marketParams.irm;
        leafs[leafIndex].argumentAddresses[4] = getAddress(sourceChain, "boringVault");
        leafs[leafIndex].argumentAddresses[5] = getAddress(sourceChain, "boringVault");
    }

    function _addMorphoRewardWrapperLeafs(ManageLeaf[] memory leafs) internal {
        address legacyToken = getAddress(sourceChain, "legacyMorpho");
        address newToken = getAddress(sourceChain, "newMorpho");
        address wrapper = getAddress(sourceChain, "morphoRewardsWrapper");
        // Approve morpho rewards wrapper to spend legacy morpho.
        unchecked {
            leafIndex++;
        }
        leafs[leafIndex] = ManageLeaf(
            legacyToken,
            false,
            "approve(address,uint256)",
            new address[](1),
            "Approve morpho rewards wrapper to spend legacy morpho",
            getAddress(sourceChain, "rawDataDecoderAndSanitizer")
        );
        leafs[leafIndex].argumentAddresses[0] = getAddress(sourceChain, "morphoRewardsWrapper");

        // Approve morpho rewards wrapper to spend new morpho.
        unchecked {
            leafIndex++;
        }
        leafs[leafIndex] = ManageLeaf(
            newToken,
            false,
            "approve(address,uint256)",
            new address[](1),
            "Approve morpho rewards wrapper to spend new morpho",
            getAddress(sourceChain, "rawDataDecoderAndSanitizer")
        );
        leafs[leafIndex].argumentAddresses[0] = getAddress(sourceChain, "morphoRewardsWrapper");

        // Wrapping
        unchecked {
            leafIndex++;
        }
        leafs[leafIndex] = ManageLeaf(
            wrapper,
            false,
            "depositFor(address,uint256)",
            new address[](1),
            "Wrap legacy morpho for new morpho",
            getAddress(sourceChain, "rawDataDecoderAndSanitizer")
        );
        leafs[leafIndex].argumentAddresses[0] = getAddress(sourceChain, "boringVault");

        // Unwrapping
        unchecked {
            leafIndex++;
        }
        leafs[leafIndex] = ManageLeaf(
            wrapper,
            false,
            "withdrawTo(address,uint256)",
            new address[](1),
            "Unwrap new morpho for legacy morpho",
            getAddress(sourceChain, "rawDataDecoderAndSanitizer")
        );
        leafs[leafIndex].argumentAddresses[0] = getAddress(sourceChain, "boringVault");
    }

    function _addMorphoRewardMerkleClaimerLeafs(ManageLeaf[] memory leafs, address universalRewardsDistributor)
        internal
    {
        // Claim morpho rewards.
        unchecked {
            leafIndex++;
        }
        leafs[leafIndex] = ManageLeaf(
            universalRewardsDistributor,
            false,
            "claim(address,address,uint256,bytes32[])",
            new address[](1),
            "Claim morpho rewards",
            getAddress(sourceChain, "rawDataDecoderAndSanitizer")
        );
        leafs[leafIndex].argumentAddresses[0] = getAddress(sourceChain, "boringVault");
    }

    // ========================================= ERC4626 =========================================

    function _addERC4626Leafs(ManageLeaf[] memory leafs, ERC4626 vault) internal {
        ERC20 asset = vault.asset();
        // Approvals
        unchecked {
            leafIndex++;
        }
        leafs[leafIndex] = ManageLeaf(
            address(asset),
            false,
            "approve(address,uint256)",
            new address[](1),
            string.concat("Approve ", vault.symbol(), " to spend ", asset.symbol()),
            getAddress(sourceChain, "rawDataDecoderAndSanitizer")
        );
        leafs[leafIndex].argumentAddresses[0] = address(vault);
        // Depositing
        unchecked {
            leafIndex++;
        }
        leafs[leafIndex] = ManageLeaf(
            address(vault),
            false,
            "deposit(uint256,address)",
            new address[](1),
            string.concat("Deposit ", asset.symbol(), " for ", vault.symbol()),
            getAddress(sourceChain, "rawDataDecoderAndSanitizer")
        );
        leafs[leafIndex].argumentAddresses[0] = getAddress(sourceChain, "boringVault");
        // Withdrawing
        unchecked {
            leafIndex++;
        }
        leafs[leafIndex] = ManageLeaf(
            address(vault),
            false,
            "withdraw(uint256,address,address)",
            new address[](2),
            string.concat("Withdraw ", asset.symbol(), " from ", vault.symbol()),
            getAddress(sourceChain, "rawDataDecoderAndSanitizer")
        );
        leafs[leafIndex].argumentAddresses[0] = getAddress(sourceChain, "boringVault");
        leafs[leafIndex].argumentAddresses[1] = getAddress(sourceChain, "boringVault");

        // Minting
        unchecked {
            leafIndex++;
        }
        leafs[leafIndex] = ManageLeaf(
            address(vault),
            false,
            "mint(uint256,address)",
            new address[](1),
            string.concat("Mint ", vault.symbol(), " using ", asset.symbol()),
            getAddress(sourceChain, "rawDataDecoderAndSanitizer")
        );
        leafs[leafIndex].argumentAddresses[0] = getAddress(sourceChain, "boringVault");

        // Redeeming
        unchecked {
            leafIndex++;
        }
        leafs[leafIndex] = ManageLeaf(
            address(vault),
            false,
            "redeem(uint256,address,address)",
            new address[](2),
            string.concat("Redeem ", vault.symbol(), " for ", asset.symbol()),
            getAddress(sourceChain, "rawDataDecoderAndSanitizer")
        );
        leafs[leafIndex].argumentAddresses[0] = getAddress(sourceChain, "boringVault");
        leafs[leafIndex].argumentAddresses[1] = getAddress(sourceChain, "boringVault");
    }

    // ========================================= Vault Craft =========================================

    function _addVaultCraftLeafs(ManageLeaf[] memory leafs, ERC4626 vault, address gauge) internal {
        _addERC4626Leafs(leafs, vault);

        // Add leafs for gauge.
        // Approve gauge to spend vault share.
        unchecked {
            leafIndex++;
        }
        leafs[leafIndex] = ManageLeaf(
            address(vault),
            false,
            "approve(address,uint256)",
            new address[](1),
            string.concat("Approve ", vault.symbol(), " gauge to spend", vault.symbol()),
            getAddress(sourceChain, "rawDataDecoderAndSanitizer")
        );
        leafs[leafIndex].argumentAddresses[0] = gauge;

        // Deposit vault share into gauge.
        unchecked {
            leafIndex++;
        }
        leafs[leafIndex] = ManageLeaf(
            gauge,
            false,
            "deposit(uint256,address)",
            new address[](1),
            string.concat("Deposit ", vault.symbol(), " share into gauge"),
            getAddress(sourceChain, "rawDataDecoderAndSanitizer")
        );
        leafs[leafIndex].argumentAddresses[0] = getAddress(sourceChain, "boringVault");

        // Withdraw vault share from gauge.
        unchecked {
            leafIndex++;
        }
        leafs[leafIndex] = ManageLeaf(
            gauge,
            false,
            "withdraw(uint256)",
            new address[](0),
            string.concat("Withdraw ", vault.symbol(), " share from gauge"),
            getAddress(sourceChain, "rawDataDecoderAndSanitizer")
        );

        // Claim rewards from gauge.
        unchecked {
            leafIndex++;
        }
        leafs[leafIndex] = ManageLeaf(
            gauge,
            false,
            "claim_rewards(address)",
            new address[](1),
            string.concat("Claim rewards from gauge"),
            getAddress(sourceChain, "rawDataDecoderAndSanitizer")
        );
        leafs[leafIndex].argumentAddresses[0] = getAddress(sourceChain, "boringVault");
    }

    // ========================================= Gearbox =========================================

    function _addGearboxLeafs(ManageLeaf[] memory leafs, ERC4626 dieselVault, address dieselStaking) internal {
        _addERC4626Leafs(leafs, dieselVault);
        string memory dieselVaultSymbol = dieselVault.symbol();
        unchecked {
            leafIndex++;
        }
        leafs[leafIndex] = ManageLeaf(
            address(dieselVault),
            false,
            "approve(address,uint256)",
            new address[](1),
            string.concat("Approve s", dieselVaultSymbol, " to spend ", dieselVaultSymbol),
            getAddress(sourceChain, "rawDataDecoderAndSanitizer")
        );
        leafs[leafIndex].argumentAddresses[0] = dieselStaking;
        unchecked {
            leafIndex++;
        }
        leafs[leafIndex] = ManageLeaf(
            dieselStaking,
            false,
            "deposit(uint256)",
            new address[](0),
            string.concat("Deposit ", dieselVaultSymbol, " for s", dieselVaultSymbol),
            getAddress(sourceChain, "rawDataDecoderAndSanitizer")
        );
        unchecked {
            leafIndex++;
        }
        leafs[leafIndex] = ManageLeaf(
            dieselStaking,
            false,
            "withdraw(uint256)",
            new address[](0),
            string.concat("Withdraw ", dieselVaultSymbol, " from s", dieselVaultSymbol),
            getAddress(sourceChain, "rawDataDecoderAndSanitizer")
        );
        unchecked {
            leafIndex++;
        }
        leafs[leafIndex] = ManageLeaf(
            dieselStaking,
            false,
            "claim()",
            new address[](0),
            string.concat("Claim rewards from s", dieselVaultSymbol),
            getAddress(sourceChain, "rawDataDecoderAndSanitizer")
        );
    }

    // ========================================= EIGEN LAYER LST =========================================

    function _addLeafsForEigenLayerLST(
        ManageLeaf[] memory leafs,
        address lst,
        address strategy,
        address _strategyManager,
        address _delegationManager,
        address operator,
        address rewardsContract,
        address claimerFor
    ) internal {
        // Approvals.
        unchecked {
            leafIndex++;
        }
        leafs[leafIndex] = ManageLeaf(
            lst,
            false,
            "approve(address,uint256)",
            new address[](1),
            string.concat("Approve Eigen Layer Strategy Manager to spend ", ERC20(lst).symbol()),
            getAddress(sourceChain, "rawDataDecoderAndSanitizer")
        );
        leafs[leafIndex].argumentAddresses[0] = _strategyManager;
        ownerToTokenToSpenderToApprovalInTree[getAddress(sourceChain, "boringVault")][lst][_strategyManager] = true;
        // Depositing.
        unchecked {
            leafIndex++;
        }
        leafs[leafIndex] = ManageLeaf(
            _strategyManager,
            false,
            "depositIntoStrategy(address,address,uint256)",
            new address[](2),
            string.concat("Deposit ", ERC20(lst).symbol(), " into Eigen Layer Strategy Manager"),
            getAddress(sourceChain, "rawDataDecoderAndSanitizer")
        );
        leafs[leafIndex].argumentAddresses[0] = strategy;
        leafs[leafIndex].argumentAddresses[1] = lst;
        // Request withdraw.
        unchecked {
            leafIndex++;
        }
        leafs[leafIndex] = ManageLeaf(
            _delegationManager,
            false,
            "queueWithdrawals((address[],uint256[],address)[])",
            new address[](2),
            string.concat("Request withdraw of ", ERC20(lst).symbol(), " from Eigen Layer Delegation Manager"),
            getAddress(sourceChain, "rawDataDecoderAndSanitizer")
        );
        leafs[leafIndex].argumentAddresses[0] = strategy;
        leafs[leafIndex].argumentAddresses[1] = getAddress(sourceChain, "boringVault");
        // Complete withdraw.
        unchecked {
            leafIndex++;
        }
        leafs[leafIndex] = ManageLeaf(
            _delegationManager,
            false,
            "completeQueuedWithdrawals((address,address,address,uint256,uint32,address[],uint256[])[],address[][],uint256[],bool[])",
            new address[](5),
            string.concat("Complete withdraw of ", ERC20(lst).symbol(), " from Eigen Layer Delegation Manager"),
            getAddress(sourceChain, "rawDataDecoderAndSanitizer")
        );
        leafs[leafIndex].argumentAddresses[0] = getAddress(sourceChain, "boringVault");
        leafs[leafIndex].argumentAddresses[1] = address(0);
        leafs[leafIndex].argumentAddresses[2] = getAddress(sourceChain, "boringVault");
        leafs[leafIndex].argumentAddresses[3] = strategy;
        leafs[leafIndex].argumentAddresses[4] = lst;

        // Delegation.
        unchecked {
            leafIndex++;
        }
        leafs[leafIndex] = ManageLeaf(
            _delegationManager,
            false,
            "delegateTo(address,(bytes,uint256),bytes32)",
            new address[](1),
            string.concat("Delegate to ", vm.toString(operator)),
            getAddress(sourceChain, "rawDataDecoderAndSanitizer")
        );
        leafs[leafIndex].argumentAddresses[0] = operator;

        // Undelegate
        unchecked {
            leafIndex++;
        }
        leafs[leafIndex] = ManageLeaf(
            _delegationManager,
            false,
            "undelegate(address)",
            new address[](1),
            string.concat("Undelegate from ", vm.toString(operator)),
            getAddress(sourceChain, "rawDataDecoderAndSanitizer")
        );
        leafs[leafIndex].argumentAddresses[0] = getAddress(sourceChain, "boringVault");

        // Handle reward claiming.
        if (claimerFor != address(0)) {
            // Add setClaimerFor leaf.
            unchecked {
                leafIndex++;
            }
            leafs[leafIndex] = ManageLeaf(
                rewardsContract,
                false,
                "setClaimerFor(address)",
                new address[](1),
                string.concat("Set rewards claimer to ", vm.toString(claimerFor)),
                getAddress(sourceChain, "rawDataDecoderAndSanitizer")
            );
            leafs[leafIndex].argumentAddresses[0] = claimerFor;
        }

        // Add processClaim leaf.
        unchecked {
            leafIndex++;
        }
        leafs[leafIndex] = ManageLeaf(
            rewardsContract,
            false,
            "processClaim((uint32,uint32,bytes,(address,bytes32),uint32[],bytes[],(address,uint256)[]),address)",
            new address[](1),
            string.concat("Process claim for EIGEN Rewards"),
            getAddress(sourceChain, "rawDataDecoderAndSanitizer")
        );
        leafs[leafIndex].argumentAddresses[0] = getAddress(sourceChain, "boringVault");
    }

    // ========================================= Swell Simple Staking =========================================

    function _addSwellSimpleStakingLeafs(ManageLeaf[] memory leafs, address asset, address _swellSimpleStaking)
        internal
    {
        // Approval
        if (!ownerToTokenToSpenderToApprovalInTree[getAddress(sourceChain, "boringVault")][asset][_swellSimpleStaking])
        {
            unchecked {
                leafIndex++;
            }
            leafs[leafIndex] = ManageLeaf(
                asset,
                false,
                "approve(address,uint256)",
                new address[](1),
                string.concat("Approve Swell Simple Staking to spend ", ERC20(asset).symbol()),
                getAddress(sourceChain, "rawDataDecoderAndSanitizer")
            );
            leafs[leafIndex].argumentAddresses[0] = _swellSimpleStaking;
            ownerToTokenToSpenderToApprovalInTree[getAddress(sourceChain, "boringVault")][asset][_swellSimpleStaking] =
                true;
        }
        // deposit
        unchecked {
            leafIndex++;
        }
        leafs[leafIndex] = ManageLeaf(
            _swellSimpleStaking,
            false,
            "deposit(address,uint256,address)",
            new address[](2),
            string.concat("Deposit ", ERC20(asset).symbol(), " into Swell Simple Staking"),
            getAddress(sourceChain, "rawDataDecoderAndSanitizer")
        );
        leafs[leafIndex].argumentAddresses[0] = asset;
        leafs[leafIndex].argumentAddresses[1] = getAddress(sourceChain, "boringVault");
        // withdraw
        unchecked {
            leafIndex++;
        }
        leafs[leafIndex] = ManageLeaf(
            _swellSimpleStaking,
            false,
            "withdraw(address,uint256,address)",
            new address[](2),
            string.concat("Withdraw ", ERC20(asset).symbol(), " from Swell Simple Staking"),
            getAddress(sourceChain, "rawDataDecoderAndSanitizer")
        );
        leafs[leafIndex].argumentAddresses[0] = asset;
        leafs[leafIndex].argumentAddresses[1] = getAddress(sourceChain, "boringVault");
    }

    // ========================================= Hyperlane =========================================

    function _addLeafsForHyperlane(
        ManageLeaf[] memory leafs,
        uint32 destinationDomain,
        bytes32 recipient,
        ERC20 asset,
        address hyperlaneTokenRouter
    ) internal {
        // Approve hyperlane contract to spend asset.
        unchecked {
            leafIndex++;
        }
        leafs[leafIndex] = ManageLeaf(
            address(asset),
            false,
            "approve(address,uint256)",
            new address[](1),
            string.concat("Approve Hyperlane Token Router to spend ", asset.symbol()),
            getAddress(sourceChain, "rawDataDecoderAndSanitizer")
        );
        leafs[leafIndex].argumentAddresses[0] = hyperlaneTokenRouter;

        // Call transferRemote on hyperlaneTokenRouter
        address recipient0 = address(bytes20(bytes16(recipient)));
        address recipient1 = address(bytes20(bytes16(recipient << 128)));
        unchecked {
            leafIndex++;
        }
        leafs[leafIndex] = ManageLeaf(
            hyperlaneTokenRouter,
            true,
            "transferRemote(uint32,bytes32,uint256)",
            new address[](3),
            string.concat(
                "Bridge ", asset.symbol(), " to ", vm.toString(destinationDomain), " via Hyperlane Token Router"
            ),
            getAddress(sourceChain, "rawDataDecoderAndSanitizer")
        );
        leafs[leafIndex].argumentAddresses[0] = address(uint160(destinationDomain));
        leafs[leafIndex].argumentAddresses[1] = recipient0;
        leafs[leafIndex].argumentAddresses[2] = recipient1;
    }

    // ========================================= Corn Staking =========================================

    function _addLeafsForCornStaking(ManageLeaf[] memory leafs, ERC20[] memory assets) internal {
        for (uint256 i; i < assets.length; ++i) {
            // Approve cornSilo to spend asset.
            unchecked {
                leafIndex++;
            }
            leafs[leafIndex] = ManageLeaf(
                address(assets[i]),
                false,
                "approve(address,uint256)",
                new address[](1),
                string.concat("Approve Corn Silo to spend ", assets[i].symbol()),
                getAddress(sourceChain, "rawDataDecoderAndSanitizer")
            );
            leafs[leafIndex].argumentAddresses[0] = getAddress(sourceChain, "cornSilo");

            if (address(assets[i]) == getAddress(sourceChain, "WBTC")) {
                // Need to add special bitcorn leafs.
                unchecked {
                    leafIndex++;
                }
                leafs[leafIndex] = ManageLeaf(
                    getAddress(sourceChain, "cornSilo"),
                    false,
                    "mintAndDepositBitcorn(uint256)",
                    new address[](0),
                    string.concat("Deposit ", assets[i].symbol(), " into cornSilo for Bitcorn"),
                    getAddress(sourceChain, "rawDataDecoderAndSanitizer")
                );

                unchecked {
                    leafIndex++;
                }
                leafs[leafIndex] = ManageLeaf(
                    getAddress(sourceChain, "cornSilo"),
                    false,
                    "redeemBitcorn(uint256)",
                    new address[](0),
                    string.concat("Burn Bitcorn from cornSilo for ", assets[i].symbol()),
                    getAddress(sourceChain, "rawDataDecoderAndSanitizer")
                );
            } else {
                // use generic deposit and withdraw
                unchecked {
                    leafIndex++;
                }
                leafs[leafIndex] = ManageLeaf(
                    getAddress(sourceChain, "cornSilo"),
                    false,
                    "deposit(address,uint256)",
                    new address[](1),
                    string.concat("Deposit ", assets[i].symbol(), " into cornSilo"),
                    getAddress(sourceChain, "rawDataDecoderAndSanitizer")
                );
                leafs[leafIndex].argumentAddresses[0] = address(assets[i]);

                unchecked {
                    leafIndex++;
                }
                leafs[leafIndex] = ManageLeaf(
                    getAddress(sourceChain, "cornSilo"),
                    false,
                    "redeemToken(address,uint256)",
                    new address[](1),
                    string.concat("Withdraw ", assets[i].symbol(), " from cornSilo"),
                    getAddress(sourceChain, "rawDataDecoderAndSanitizer")
                );
                leafs[leafIndex].argumentAddresses[0] = address(assets[i]);
            }
        }
    }

    // ========================================= Pump Staking =========================================

    function _addLeafsForPumpStaking(ManageLeaf[] memory leafs, address pumpStaking, ERC20 asset) internal {
        // Approve
        unchecked {
            leafIndex++;
        }
        leafs[leafIndex] = ManageLeaf(
            address(asset),
            false,
            "approve(address,uint256)",
            new address[](1),
            string.concat("Approve Pump Staking to spend ", asset.symbol()),
            getAddress(sourceChain, "rawDataDecoderAndSanitizer")
        );
        leafs[leafIndex].argumentAddresses[0] = pumpStaking;

        // Stake
        unchecked {
            leafIndex++;
        }
        leafs[leafIndex] = ManageLeaf(
            pumpStaking,
            false,
            "stake(uint256)",
            new address[](0),
            string.concat("Stake ", asset.symbol(), " into Pump Staking"),
            getAddress(sourceChain, "rawDataDecoderAndSanitizer")
        );

        // Unstake Request
        unchecked {
            leafIndex++;
        }
        leafs[leafIndex] = ManageLeaf(
            pumpStaking,
            false,
            "unstakeRequest(uint256)",
            new address[](0),
            string.concat("Request unstake of ", asset.symbol(), " from Pump Staking"),
            getAddress(sourceChain, "rawDataDecoderAndSanitizer")
        );

        // Claim Slot
        unchecked {
            leafIndex++;
        }
        leafs[leafIndex] = ManageLeaf(
            pumpStaking,
            false,
            "claimSlot(uint8)",
            new address[](0),
            string.concat("Claim slot from Pump Staking"),
            getAddress(sourceChain, "rawDataDecoderAndSanitizer")
        );

        // Claim All
        unchecked {
            leafIndex++;
        }
        leafs[leafIndex] = ManageLeaf(
            pumpStaking,
            false,
            "claimAll()",
            new address[](0),
            string.concat("Claim all withdraws from Pump Staking"),
            getAddress(sourceChain, "rawDataDecoderAndSanitizer")
        );

        // Unstake Instant
        unchecked {
            leafIndex++;
        }
        leafs[leafIndex] = ManageLeaf(
            pumpStaking,
            false,
            "unstakeInstant(uint256)",
            new address[](0),
            string.concat("Unstake ", asset.symbol(), " instantly from Pump Staking"),
            getAddress(sourceChain, "rawDataDecoderAndSanitizer")
        );
    }

    // ========================================= Satlayer Staking =========================================

    function _addSatlayerStakingLeafs(ManageLeaf[] memory leafs, ERC20[] memory assets) internal {
        address satlayerPool = getAddress(sourceChain, "satlayerPool");
        for (uint256 i; i < assets.length; ++i) {
            // Approval
            unchecked {
                leafIndex++;
            }
            leafs[leafIndex] = ManageLeaf(
                address(assets[i]),
                false,
                "approve(address,uint256)",
                new address[](1),
                string.concat("Approve Satlayer Pool to spend ", ERC20(assets[i]).symbol()),
                getAddress(sourceChain, "rawDataDecoderAndSanitizer")
            );
            leafs[leafIndex].argumentAddresses[0] = satlayerPool;
            // deposit
            unchecked {
                leafIndex++;
            }
            leafs[leafIndex] = ManageLeaf(
                satlayerPool,
                false,
                "depositFor(address,address,uint256)",
                new address[](2),
                string.concat("Deposit ", ERC20(assets[i]).symbol(), " into Satlayer Pool"),
                getAddress(sourceChain, "rawDataDecoderAndSanitizer")
            );
            leafs[leafIndex].argumentAddresses[0] = address(assets[i]);
            leafs[leafIndex].argumentAddresses[1] = getAddress(sourceChain, "boringVault");
            // withdraw
            unchecked {
                leafIndex++;
            }
            leafs[leafIndex] = ManageLeaf(
                satlayerPool,
                false,
                "withdraw(address,uint256)",
                new address[](1),
                string.concat("Withdraw ", ERC20(assets[i]).symbol(), " from Satlayer Pool"),
                getAddress(sourceChain, "rawDataDecoderAndSanitizer")
            );
            leafs[leafIndex].argumentAddresses[0] = address(assets[i]);
        }
    }

    // ========================================= Zircuit Staking =========================================

    function _addZircuitLeafs(ManageLeaf[] memory leafs, address asset, address _zircuitSimpleStaking) internal {
        // Approval
        if (
            !ownerToTokenToSpenderToApprovalInTree[getAddress(sourceChain, "boringVault")][asset][_zircuitSimpleStaking]
        ) {
            unchecked {
                leafIndex++;
            }
            leafs[leafIndex] = ManageLeaf(
                asset,
                false,
                "approve(address,uint256)",
                new address[](1),
                string.concat("Approve Zircuit simple staking to spend ", ERC20(asset).symbol()),
                getAddress(sourceChain, "rawDataDecoderAndSanitizer")
            );
            leafs[leafIndex].argumentAddresses[0] = _zircuitSimpleStaking;
            ownerToTokenToSpenderToApprovalInTree[getAddress(sourceChain, "boringVault")][asset][_zircuitSimpleStaking]
            = true;
        }
        // deposit
        unchecked {
            leafIndex++;
        }
        leafs[leafIndex] = ManageLeaf(
            _zircuitSimpleStaking,
            false,
            "depositFor(address,address,uint256)",
            new address[](2),
            string.concat("Deposit ", ERC20(asset).symbol(), " into Zircuit simple staking"),
            getAddress(sourceChain, "rawDataDecoderAndSanitizer")
        );
        leafs[leafIndex].argumentAddresses[0] = asset;
        leafs[leafIndex].argumentAddresses[1] = getAddress(sourceChain, "boringVault");
        // withdraw
        unchecked {
            leafIndex++;
        }
        leafs[leafIndex] = ManageLeaf(
            _zircuitSimpleStaking,
            false,
            "withdraw(address,uint256)",
            new address[](1),
            string.concat("Withdraw ", ERC20(asset).symbol(), " from Zircuit simple staking"),
            getAddress(sourceChain, "rawDataDecoderAndSanitizer")
        );
        leafs[leafIndex].argumentAddresses[0] = asset;
    }

    // ========================================= Ethena Withdraws =========================================

    function _addEthenaSUSDeWithdrawLeafs(ManageLeaf[] memory leafs) internal {
        unchecked {
            leafIndex++;
        }
        leafs[leafIndex] = ManageLeaf(
            getAddress(sourceChain, "SUSDE"),
            false,
            "cooldownAssets(uint256)",
            new address[](0),
            "Withdraw from sUSDe specifying asset amount.",
            getAddress(sourceChain, "rawDataDecoderAndSanitizer")
        );
        unchecked {
            leafIndex++;
        }
        leafs[leafIndex] = ManageLeaf(
            getAddress(sourceChain, "SUSDE"),
            false,
            "cooldownShares(uint256)",
            new address[](0),
            "Withdraw from sUSDe specifying share amount.",
            getAddress(sourceChain, "rawDataDecoderAndSanitizer")
        );
        unchecked {
            leafIndex++;
        }
        leafs[leafIndex] = ManageLeaf(
            getAddress(sourceChain, "SUSDE"),
            false,
            "unstake(address)",
            new address[](1),
            "Complete withdraw from sUSDe.",
            getAddress(sourceChain, "rawDataDecoderAndSanitizer")
        );
        leafs[leafIndex].argumentAddresses[0] = getAddress(sourceChain, "boringVault");
    }

    // ========================================= Elixir Withdraws =========================================

    function _addElixirSdeUSDWithdrawLeafs(ManageLeaf[] memory leafs) internal {
        unchecked {
            leafIndex++;
        }
        leafs[leafIndex] = ManageLeaf(
            getAddress(sourceChain, "sdeUSD"),
            false,
            "cooldownAssets(uint256)",
            new address[](0),
            "Withdraw from sdeUSD specifying asset amount.",
            getAddress(sourceChain, "rawDataDecoderAndSanitizer")
        );
        unchecked {
            leafIndex++;
        }
        leafs[leafIndex] = ManageLeaf(
            getAddress(sourceChain, "sdeUSD"),
            false,
            "cooldownShares(uint256)",
            new address[](0),
            "Withdraw from sdeUSD specifying share amount.",
            getAddress(sourceChain, "rawDataDecoderAndSanitizer")
        );
        unchecked {
            leafIndex++;
        }
        leafs[leafIndex] = ManageLeaf(
            getAddress(sourceChain, "sdeUSD"),
            false,
            "unstake(address)",
            new address[](1),
            "Complete withdraw from sdeUSD.",
            getAddress(sourceChain, "rawDataDecoderAndSanitizer")
        );
        leafs[leafIndex].argumentAddresses[0] = getAddress(sourceChain, "boringVault");
    }

    // ========================================= Fluid FToken =========================================

    function _addFluidFTokenLeafs(ManageLeaf[] memory leafs, address fToken) internal {
        ERC20 asset = ERC4626(fToken).asset();
        // Approval.
        unchecked {
            leafIndex++;
        }
        leafs[leafIndex] = ManageLeaf(
            address(asset),
            false,
            "approve(address,uint256)",
            new address[](1),
            string.concat("Approve Fluid ", ERC20(fToken).symbol(), " to spend ", asset.symbol()),
            getAddress(sourceChain, "rawDataDecoderAndSanitizer")
        );
        leafs[leafIndex].argumentAddresses[0] = fToken;

        // Depositing
        unchecked {
            leafIndex++;
        }
        leafs[leafIndex] = ManageLeaf(
            fToken,
            false,
            "deposit(uint256,address,uint256)",
            new address[](1),
            string.concat("Deposit ", asset.symbol(), " for ", ERC20(fToken).symbol()),
            getAddress(sourceChain, "rawDataDecoderAndSanitizer")
        );
        leafs[leafIndex].argumentAddresses[0] = getAddress(sourceChain, "boringVault");
        // Withdrawing
        unchecked {
            leafIndex++;
        }
        leafs[leafIndex] = ManageLeaf(
            fToken,
            false,
            "withdraw(uint256,address,address,uint256)",
            new address[](2),
            string.concat("Withdraw ", asset.symbol(), " from ", ERC20(fToken).symbol()),
            getAddress(sourceChain, "rawDataDecoderAndSanitizer")
        );
        leafs[leafIndex].argumentAddresses[0] = getAddress(sourceChain, "boringVault");
        leafs[leafIndex].argumentAddresses[1] = getAddress(sourceChain, "boringVault");

        // Minting
        unchecked {
            leafIndex++;
        }
        leafs[leafIndex] = ManageLeaf(
            fToken,
            false,
            "mint(uint256,address,uint256)",
            new address[](1),
            string.concat("Mint ", ERC20(fToken).symbol(), " using ", asset.symbol()),
            getAddress(sourceChain, "rawDataDecoderAndSanitizer")
        );
        leafs[leafIndex].argumentAddresses[0] = getAddress(sourceChain, "boringVault");

        // Redeeming
        unchecked {
            leafIndex++;
        }
        leafs[leafIndex] = ManageLeaf(
            fToken,
            false,
            "redeem(uint256,address,address,uint256)",
            new address[](2),
            string.concat("Redeem ", ERC20(fToken).symbol(), " for ", asset.symbol()),
            getAddress(sourceChain, "rawDataDecoderAndSanitizer")
        );
        leafs[leafIndex].argumentAddresses[0] = getAddress(sourceChain, "boringVault");
        leafs[leafIndex].argumentAddresses[1] = getAddress(sourceChain, "boringVault");
    }

    // ========================================= Fluid Dex =========================================

    // @notice dex borrows happen against a vault, but each dex type is different, ranging from T1 to T4 indicating either smart collateral or smart debt (see docs for more)
    // @param dexType 2000, 3000, 4000. Used by Instadapp for types of pools. They have different operate functions, but each pool will only need it's specific type
    function _addFluidDexLeafs(
        ManageLeaf[] memory leafs,
        address dex,
        uint256 dexType,
        ERC20[] memory supplyTokens,
        ERC20[] memory borrowTokens
    ) internal {
        // Approvals for token
        for (uint256 i = 0; i < supplyTokens.length; i++) {
            unchecked {
                leafIndex++;
            }

            leafs[leafIndex] = ManageLeaf(
                address(supplyTokens[i]),
                false,
                "approve(address,uint256)",
                new address[](1),
                string.concat("Approve Fluid Dex to spend ", supplyTokens[i].symbol()),
                getAddress(sourceChain, "rawDataDecoderAndSanitizer")
            );
            leafs[leafIndex].argumentAddresses[0] = dex;
        }

        for (uint256 i = 0; i < borrowTokens.length; i++) {
            unchecked {
                leafIndex++;
            }

            leafs[leafIndex] = ManageLeaf(
                address(borrowTokens[i]),
                false,
                "approve(address,uint256)",
                new address[](1),
                string.concat("Approve Fluid Dex to spend ", borrowTokens[i].symbol()),
                getAddress(sourceChain, "rawDataDecoderAndSanitizer")
            );
            leafs[leafIndex].argumentAddresses[0] = dex;
        }

        //t2 and t3 leaves
        if (dexType == 2000 || dexType == 3000) {
            unchecked {
                leafIndex++;
            }
            leafs[leafIndex] = ManageLeaf(
                address(dex),
                false,
                "operate(uint256,int256,int256,int256,int256,address)",
                new address[](1),
                string.concat("Operate on Fluid Dex Vault"),
                getAddress(sourceChain, "rawDataDecoderAndSanitizer")
            );
            leafs[leafIndex].argumentAddresses[0] = getAddress(sourceChain, "boringVault");

            unchecked {
                leafIndex++;
            }
            leafs[leafIndex] = ManageLeaf(
                address(dex),
                false,
                "operatePerfect(uint256,int256,int256,int256,int256,address)",
                new address[](1),
                string.concat("Operate Perfect on Fluid Dex Vault"),
                getAddress(sourceChain, "rawDataDecoderAndSanitizer")
            );
            leafs[leafIndex].argumentAddresses[0] = getAddress(sourceChain, "boringVault");
        }

        //t4 leaves
        if (dexType == 4000) {
            unchecked {
                leafIndex++;
            }
            leafs[leafIndex] = ManageLeaf(
                address(dex),
                false,
                "operate(uint256,int256,int256,int256,int256,int256,int256,address)",
                new address[](1),
                string.concat("Operate on Fluid Dex Vault"),
                getAddress(sourceChain, "rawDataDecoderAndSanitizer")
            );
            leafs[leafIndex].argumentAddresses[0] = getAddress(sourceChain, "boringVault");

            unchecked {
                leafIndex++;
            }
            leafs[leafIndex] = ManageLeaf(
                address(dex),
                false,
                "operatePerfect(uint256,int256,int256,int256,int256,int256,int256,address)",
                new address[](1),
                string.concat("Operate on Fluid Dex Vault"),
                getAddress(sourceChain, "rawDataDecoderAndSanitizer")
            );
            leafs[leafIndex].argumentAddresses[0] = getAddress(sourceChain, "boringVault");
        }
    }

    // ========================================= Symbiotic =========================================

    function _addSymbioticApproveAndDepositLeaf(ManageLeaf[] memory leafs, address defaultCollateral) internal {
        ERC4626 dc = ERC4626(defaultCollateral);
        ERC20 depositAsset = dc.asset();
        // Approve
        if (
            !ownerToTokenToSpenderToApprovalInTree[getAddress(sourceChain, "boringVault")][address(depositAsset)][defaultCollateral]
        ) {
            unchecked {
                leafIndex++;
            }
            leafs[leafIndex] = ManageLeaf(
                address(depositAsset),
                false,
                "approve(address,uint256)",
                new address[](1),
                string.concat("Approve Symbiotic ", dc.name(), " to spend ", depositAsset.symbol()),
                getAddress(sourceChain, "rawDataDecoderAndSanitizer")
            );
            leafs[leafIndex].argumentAddresses[0] = defaultCollateral;
            ownerToTokenToSpenderToApprovalInTree[getAddress(sourceChain, "boringVault")][address(depositAsset)][defaultCollateral]
            = true;
        }
        // Deposit
        unchecked {
            leafIndex++;
        }
        leafs[leafIndex] = ManageLeaf(
            defaultCollateral,
            false,
            "deposit(address,uint256)",
            new address[](1),
            string.concat("Deposit ", depositAsset.symbol(), " into Symbiotic ", ERC20(defaultCollateral).name()),
            getAddress(sourceChain, "rawDataDecoderAndSanitizer")
        );
        leafs[leafIndex].argumentAddresses[0] = getAddress(sourceChain, "boringVault");
    }

    function _addSymbioticLeafs(ManageLeaf[] memory leafs, address[] memory defaultCollaterals) internal {
        for (uint256 i; i < defaultCollaterals.length; i++) {
            _addSymbioticApproveAndDepositLeaf(leafs, defaultCollaterals[i]);
            // Withdraw
            unchecked {
                leafIndex++;
            }
            leafs[leafIndex] = ManageLeaf(
                defaultCollaterals[i],
                false,
                "withdraw(address,uint256)",
                new address[](1),
                string.concat(
                    "Withdraw ",
                    ERC20(defaultCollaterals[i]).symbol(),
                    " from Symbiotic ",
                    ERC20(defaultCollaterals[i]).name()
                ),
                getAddress(sourceChain, "rawDataDecoderAndSanitizer")
            );
            leafs[leafIndex].argumentAddresses[0] = getAddress(sourceChain, "boringVault");
        }
    }

    function _addSymbioticVaultLeafs(ManageLeaf[] memory leafs, address[] memory vaults, ERC20[] memory assets)
        internal
    {
        for (uint256 i; i < assets.length; i++) {
            // Approve
            if (
                !ownerToTokenToSpenderToApprovalInTree[getAddress(sourceChain, "boringVault")][address(assets[i])][vaults[i]]
            ) {
                unchecked {
                    leafIndex++;
                }
                leafs[leafIndex] = ManageLeaf(
                    address(assets[i]),
                    false,
                    "approve(address,uint256)",
                    new address[](1),
                    string.concat("Approve Symbiotic Vault ", vm.toString(vaults[i]), " to spend ", assets[i].symbol()),
                    getAddress(sourceChain, "rawDataDecoderAndSanitizer")
                );
                leafs[leafIndex].argumentAddresses[0] = vaults[i];
                ownerToTokenToSpenderToApprovalInTree[getAddress(sourceChain, "boringVault")][address(assets[i])][vaults[i]]
                = true;
            }
            // Deposit
            unchecked {
                leafIndex++;
            }
            leafs[leafIndex] = ManageLeaf(
                vaults[i],
                false,
                "deposit(address,uint256)",
                new address[](1),
                string.concat("Deposit ", assets[i].symbol(), " into Symbiotic Vault ", vm.toString(vaults[i])),
                getAddress(sourceChain, "rawDataDecoderAndSanitizer")
            );
            leafs[leafIndex].argumentAddresses[0] = getAddress(sourceChain, "boringVault");
            // Withdraw
            unchecked {
                leafIndex++;
            }
            leafs[leafIndex] = ManageLeaf(
                vaults[i],
                false,
                "withdraw(address,uint256)",
                new address[](1),
                string.concat("Withdraw ", assets[i].symbol(), " from Symbiotic Vault ", vm.toString(vaults[i])),
                getAddress(sourceChain, "rawDataDecoderAndSanitizer")
            );
            leafs[leafIndex].argumentAddresses[0] = getAddress(sourceChain, "boringVault");

            // Claim
            unchecked {
                leafIndex++;
            }
            leafs[leafIndex] = ManageLeaf(
                vaults[i],
                false,
                "claim(address,uint256)",
                new address[](1),
                string.concat("Claim withdraw from Symbiotic Vault ", vm.toString(vaults[i])),
                getAddress(sourceChain, "rawDataDecoderAndSanitizer")
            );
            leafs[leafIndex].argumentAddresses[0] = getAddress(sourceChain, "boringVault");

            // ClaimBatch
            unchecked {
                leafIndex++;
            }
            leafs[leafIndex] = ManageLeaf(
                vaults[i],
                false,
                "claimBatch(address,uint256[])",
                new address[](1),
                string.concat("Claim batch withdraw from Symbiotic Vault ", vm.toString(vaults[i])),
                getAddress(sourceChain, "rawDataDecoderAndSanitizer")
            );
            leafs[leafIndex].argumentAddresses[0] = getAddress(sourceChain, "boringVault");
        }
    }

    // ========================================= ITB Karak =========================================

    function _addLeafsForITBKarakPositionManager(
        ManageLeaf[] memory leafs,
        address itbDecoderAndSanitizer,
        address positionManager,
        address _karakVault,
        address _vaultSupervisor
    ) internal {
        ERC20 underlying = ERC4626(_karakVault).asset();
        // acceptOwnership
        unchecked {
            leafIndex++;
        }
        leafs[leafIndex] = ManageLeaf(
            positionManager,
            false,
            "acceptOwnership()",
            new address[](0),
            string.concat("Accept ownership of the ITB Contract: ", vm.toString(positionManager)),
            itbDecoderAndSanitizer
        );
        // Transfer all tokens to the ITB contract.
        unchecked {
            leafIndex++;
        }
        leafs[leafIndex] = ManageLeaf(
            address(underlying),
            false,
            "transfer(address,uint256)",
            new address[](1),
            string.concat("Transfer ", underlying.symbol(), " to ITB Contract: ", vm.toString(positionManager)),
            itbDecoderAndSanitizer
        );
        leafs[leafIndex].argumentAddresses[0] = positionManager;
        // Approval Karak Vault to spend all tokens.
        unchecked {
            leafIndex++;
        }
        leafs[leafIndex] = ManageLeaf(
            positionManager,
            false,
            "approveToken(address,address,uint256)",
            new address[](2),
            string.concat("Approve ", ERC20(_karakVault).name(), " to spend ", underlying.symbol()),
            itbDecoderAndSanitizer
        );
        leafs[leafIndex].argumentAddresses[0] = address(underlying);
        leafs[leafIndex].argumentAddresses[1] = _karakVault;
        // Withdraw all tokens
        unchecked {
            leafIndex++;
        }
        leafs[leafIndex] = ManageLeaf(
            positionManager,
            false,
            "withdraw(address,uint256)",
            new address[](1),
            string.concat("Withdraw ", underlying.symbol(), " from ITB Contract: ", vm.toString(positionManager)),
            itbDecoderAndSanitizer
        );
        leafs[leafIndex].argumentAddresses[0] = address(underlying);

        unchecked {
            leafIndex++;
        }
        leafs[leafIndex] = ManageLeaf(
            positionManager,
            false,
            "withdrawAll(address)",
            new address[](1),
            string.concat(
                "Withdraw all ", underlying.symbol(), " from the ITB Contract: ", vm.toString(positionManager)
            ),
            itbDecoderAndSanitizer
        );
        leafs[leafIndex].argumentAddresses[0] = address(underlying);
        // Update Vault Supervisor.
        unchecked {
            leafIndex++;
        }
        leafs[leafIndex] = ManageLeaf(
            positionManager,
            false,
            "updateVaultSupervisor(address)",
            new address[](1),
            "Update the vault supervisor",
            itbDecoderAndSanitizer
        );
        leafs[leafIndex].argumentAddresses[0] = _vaultSupervisor;
        // Update position config.
        unchecked {
            leafIndex++;
        }
        leafs[leafIndex] = ManageLeaf(
            positionManager,
            false,
            "updatePositionConfig(address,address)",
            new address[](2),
            "Update the position config",
            itbDecoderAndSanitizer
        );
        leafs[leafIndex].argumentAddresses[0] = address(underlying);
        leafs[leafIndex].argumentAddresses[1] = _karakVault;
        // Deposit
        unchecked {
            leafIndex++;
        }
        leafs[leafIndex] = ManageLeaf(
            positionManager, false, "deposit(uint256,uint256)", new address[](0), "Deposit", itbDecoderAndSanitizer
        );
        // Start Withdrawal
        unchecked {
            leafIndex++;
        }
        leafs[leafIndex] = ManageLeaf(
            positionManager,
            false,
            "startWithdrawal(uint256)",
            new address[](0),
            "Start Withdrawal",
            itbDecoderAndSanitizer
        );
        // Complete Withdrawal
        unchecked {
            leafIndex++;
        }
        leafs[leafIndex] = ManageLeaf(
            positionManager,
            false,
            "completeWithdrawal(uint256,uint256)",
            new address[](0),
            "Complete Withdrawal",
            itbDecoderAndSanitizer
        );
        // Complete Next Withdrawal
        unchecked {
            leafIndex++;
        }
        leafs[leafIndex] = ManageLeaf(
            positionManager,
            false,
            "completeNextWithdrawal(uint256)",
            new address[](0),
            "Complete Next Withdrawal",
            itbDecoderAndSanitizer
        );
        // Complete Next Withdrawals
        unchecked {
            leafIndex++;
        }
        leafs[leafIndex] = ManageLeaf(
            positionManager,
            false,
            "completeNextWithdrawals(uint256)",
            new address[](0),
            "Complete Next Withdrawals",
            itbDecoderAndSanitizer
        );
        // Override Withdrawal Indexes
        unchecked {
            leafIndex++;
        }
        leafs[leafIndex] = ManageLeaf(
            positionManager,
            false,
            "overrideWithdrawalIndexes(uint256,uint256)",
            new address[](0),
            "Override Withdrawal Indexes",
            itbDecoderAndSanitizer
        );
        // Assemble
        unchecked {
            leafIndex++;
        }
        leafs[leafIndex] = ManageLeaf(
            positionManager, false, "assemble(uint256)", new address[](0), "Assemble", itbDecoderAndSanitizer
        );
        // Disassemble
        unchecked {
            leafIndex++;
        }
        leafs[leafIndex] = ManageLeaf(
            positionManager,
            false,
            "disassemble(uint256,uint256)",
            new address[](0),
            "Disassemble",
            itbDecoderAndSanitizer
        );
        // Full Disassemble
        unchecked {
            leafIndex++;
        }
        leafs[leafIndex] = ManageLeaf(
            positionManager,
            false,
            "fullDisassemble(uint256)",
            new address[](0),
            "Full Disassemble",
            itbDecoderAndSanitizer
        );
    }

     // ========================================= Fee Claiming =========================================
<<<<<<< HEAD

=======
>>>>>>> b27d2225
    function _addLeafsForFeeClaiming(ManageLeaf[] memory leafs, address accountant, ERC20[] memory feeAssets, bool addYieldClaiming) internal {
        // Approvals.
        for (uint256 i; i < feeAssets.length; ++i) {
            if (
                !ownerToTokenToSpenderToApprovalInTree[getAddress(sourceChain, "boringVault")][address(feeAssets[i])][getAddress(
                    sourceChain, "accountantAddress"
                )]
            ) {
                unchecked {
                    leafIndex++;
                }
                leafs[leafIndex] = ManageLeaf(
                    address(feeAssets[i]),
                    false,
                    "approve(address,uint256)",
                    new address[](1),
                    string.concat("Approve Accountant to spend ", feeAssets[i].symbol()),
                    getAddress(sourceChain, "rawDataDecoderAndSanitizer")
                );
                leafs[leafIndex].argumentAddresses[0] = accountant;
                ownerToTokenToSpenderToApprovalInTree[getAddress(sourceChain, "boringVault")][address(feeAssets[i])][accountant]
                = true;
            }
        }
        // Claiming fees.
        for (uint256 i; i < feeAssets.length; ++i) {
            unchecked {
                leafIndex++;
            }
            leafs[leafIndex] = ManageLeaf(
                accountant,
                false,
                "claimFees(address)",
                new address[](1),
                string.concat("Claim fees in ", feeAssets[i].symbol()),
                getAddress(sourceChain, "rawDataDecoderAndSanitizer")
            );
            leafs[leafIndex].argumentAddresses[0] = address(feeAssets[i]);

            if (addYieldClaiming) {
                unchecked {
                    leafIndex++;
                }
                leafs[leafIndex] = ManageLeaf(
                    accountant,
                    false,
                    "claimYield(address)",
                    new address[](1),
                    string.concat("Claim yield in ", feeAssets[i].symbol()),
                    getAddress(sourceChain, "rawDataDecoderAndSanitizer")
                );
                leafs[leafIndex].argumentAddresses[0] = address(feeAssets[i]);
            }
        }
    }

    // ========================================= Transfer =========================================
    function _addTransferLeafs(ManageLeaf[] memory leafs, ERC20 token, address to) internal {
        unchecked {
            leafIndex++;
        }
        leafs[leafIndex] = ManageLeaf(
            address(token),
            false,
            "transfer(address,uint256)",
            new address[](1),
            string.concat("Transfer ", token.symbol(), " to ", vm.toString(to)),
            getAddress(sourceChain, "rawDataDecoderAndSanitizer")
        );
        leafs[leafIndex].argumentAddresses[0] = to;

    }

    // ========================================= LayerZero =========================================

    function _addLayerZeroLeafs(ManageLeaf[] memory leafs, ERC20 asset, address oftAdapter, uint32 endpoint) internal {
        if (address(asset) != oftAdapter) {
            unchecked {
                leafIndex++;
            }
            leafs[leafIndex] = ManageLeaf(
                address(asset),
                false,
                "approve(address,uint256)",
                new address[](1),
                string.concat("Approve LayerZero to spend ", asset.symbol()),
                getAddress(sourceChain, "rawDataDecoderAndSanitizer")
            );
            leafs[leafIndex].argumentAddresses[0] = oftAdapter;
        }
        unchecked {
            leafIndex++;
        }
        leafs[leafIndex] = ManageLeaf(
            oftAdapter,
            true,
            "send((uint32,bytes32,uint256,uint256,bytes,bytes,bytes),(uint256,uint256),address)",
            new address[](3),
            string.concat("Bridge ", asset.symbol(), " to LayerZero endpoint: ", vm.toString(endpoint)),
            getAddress(sourceChain, "rawDataDecoderAndSanitizer")
        );
        leafs[leafIndex].argumentAddresses[0] = address(uint160(endpoint));
        leafs[leafIndex].argumentAddresses[1] = getAddress(sourceChain, "boringVault");
        leafs[leafIndex].argumentAddresses[2] = getAddress(sourceChain, "boringVault");
    }

    // ========================================= Compound V3 =========================================

    function _addCompoundV3Leafs(
        ManageLeaf[] memory leafs,
        ERC20[] memory collateralAssets,
        address cometAddress,
        address cometRewards
    ) internal {
        IComet comet = IComet(cometAddress);
        ERC20 baseToken = ERC20(comet.baseToken());
        // Handle base token
        unchecked {
            leafIndex++;
        }
        leafs[leafIndex] = ManageLeaf(
            address(baseToken),
            false,
            "approve(address,uint256)",
            new address[](1),
            string.concat("Approve Comet to spend ", baseToken.symbol()),
            getAddress(sourceChain, "rawDataDecoderAndSanitizer")
        );
        leafs[leafIndex].argumentAddresses[0] = cometAddress;

        // Supply base token
        unchecked {
            leafIndex++;
        }
        leafs[leafIndex] = ManageLeaf(
            cometAddress,
            false,
            "supply(address,uint256)",
            new address[](1),
            string.concat("Supply ", baseToken.symbol(), " to Comet"),
            getAddress(sourceChain, "rawDataDecoderAndSanitizer")
        );
        leafs[leafIndex].argumentAddresses[0] = address(baseToken);

        // Withdraw base token
        unchecked {
            leafIndex++;
        }
        leafs[leafIndex] = ManageLeaf(
            cometAddress,
            false,
            "withdraw(address,uint256)",
            new address[](1),
            string.concat("Withdraw ", baseToken.symbol(), " from Comet"),
            getAddress(sourceChain, "rawDataDecoderAndSanitizer")
        );
        leafs[leafIndex].argumentAddresses[0] = address(baseToken);

        // Handle collateral assets
        for (uint256 i; i < collateralAssets.length; ++i) {
            unchecked {
                leafIndex++;
            }
            leafs[leafIndex] = ManageLeaf(
                address(collateralAssets[i]),
                false,
                "approve(address,uint256)",
                new address[](1),
                string.concat("Approve Comet to spend ", collateralAssets[i].symbol()),
                getAddress(sourceChain, "rawDataDecoderAndSanitizer")
            );
            leafs[leafIndex].argumentAddresses[0] = cometAddress;

            unchecked {
                leafIndex++;
            }
            leafs[leafIndex] = ManageLeaf(
                cometAddress,
                false,
                "supply(address,uint256)",
                new address[](1),
                string.concat("Supply ", collateralAssets[i].symbol(), " to Comet"),
                getAddress(sourceChain, "rawDataDecoderAndSanitizer")
            );
            leafs[leafIndex].argumentAddresses[0] = address(collateralAssets[i]);

            unchecked {
                leafIndex++;
            }
            leafs[leafIndex] = ManageLeaf(
                cometAddress,
                false,
                "withdraw(address,uint256)",
                new address[](1),
                string.concat("Withdraw ", collateralAssets[i].symbol(), " from Comet"),
                getAddress(sourceChain, "rawDataDecoderAndSanitizer")
            );
            leafs[leafIndex].argumentAddresses[0] = address(collateralAssets[i]);
        }

        // Claim rewards.
        unchecked {
            leafIndex++;
        }
        leafs[leafIndex] = ManageLeaf(
            cometRewards,
            false,
            "claim(address,address,bool)",
            new address[](2),
            "Claim rewards from Comet",
            getAddress(sourceChain, "rawDataDecoderAndSanitizer")
        );
        leafs[leafIndex].argumentAddresses[0] = cometAddress;
        leafs[leafIndex].argumentAddresses[1] = getAddress(sourceChain, "boringVault");
    }

    // ========================================= Merkl =========================================

    function _addMerklLeafs(
        ManageLeaf[] memory leafs,
        address merklDistributor,
        address operator,
        ERC20[] memory tokensToClaim
    ) internal {
        unchecked {
            leafIndex++;
        }
        leafs[leafIndex] = ManageLeaf(
            merklDistributor,
            false,
            "toggleOperator(address,address)",
            new address[](2),
            string.concat("Allow ", vm.toString(operator), " to claim merkl rewards"),
            getAddress(sourceChain, "rawDataDecoderAndSanitizer")
        );
        leafs[leafIndex].argumentAddresses[0] = getAddress(sourceChain, "boringVault");
        leafs[leafIndex].argumentAddresses[1] = operator;
        for (uint256 i; i < tokensToClaim.length; ++i) {
            unchecked {
                leafIndex++;
            }
            leafs[leafIndex] = ManageLeaf(
                merklDistributor,
                false,
                "claim(address[],address[],uint256[],bytes32[][])",
                new address[](2),
                string.concat("Claim merkl", tokensToClaim[i].symbol(), " rewards"),
                getAddress(sourceChain, "rawDataDecoderAndSanitizer")
            );
            leafs[leafIndex].argumentAddresses[0] = getAddress(sourceChain, "boringVault");
            leafs[leafIndex].argumentAddresses[1] = address(tokensToClaim[i]);
        }
    }

    // ========================================= VELODROME =========================================
    function _addVelodromeV3Leafs(
        ManageLeaf[] memory leafs,
        address[] memory token0,
        address[] memory token1,
        address nonfungiblePositionManager,
        address[] memory gauges
    ) internal {
        require(token0.length == token1.length && token0.length == gauges.length, "Arrays must be of equal length");
        for (uint256 i; i < token0.length; ++i) {
            (token0[i], token1[i]) = token0[i] < token1[i] ? (token0[i], token1[i]) : (token1[i], token0[i]);
            // Approvals
            if (
                !ownerToTokenToSpenderToApprovalInTree[getAddress(sourceChain, "boringVault")][token0[i]][nonfungiblePositionManager]
            ) {
                unchecked {
                    leafIndex++;
                }
                leafs[leafIndex] = ManageLeaf(
                    token0[i],
                    false,
                    "approve(address,uint256)",
                    new address[](1),
                    string.concat("Approve Velodrome NonFungible Position Manager to spend ", ERC20(token0[i]).symbol()),
                    getAddress(sourceChain, "rawDataDecoderAndSanitizer")
                );
                leafs[leafIndex].argumentAddresses[0] = nonfungiblePositionManager;
                ownerToTokenToSpenderToApprovalInTree[getAddress(sourceChain, "boringVault")][token0[i]][nonfungiblePositionManager]
                = true;
            }
            if (
                !ownerToTokenToSpenderToApprovalInTree[getAddress(sourceChain, "boringVault")][token1[i]][nonfungiblePositionManager]
            ) {
                unchecked {
                    leafIndex++;
                }
                leafs[leafIndex] = ManageLeaf(
                    token1[i],
                    false,
                    "approve(address,uint256)",
                    new address[](1),
                    string.concat("Approve Velodrome NonFungible Position Manager to spend ", ERC20(token1[i]).symbol()),
                    getAddress(sourceChain, "rawDataDecoderAndSanitizer")
                );
                leafs[leafIndex].argumentAddresses[0] = nonfungiblePositionManager;
                ownerToTokenToSpenderToApprovalInTree[getAddress(sourceChain, "boringVault")][token1[i]][nonfungiblePositionManager]
                = true;
            }

            // Minting
            unchecked {
                leafIndex++;
            }
            leafs[leafIndex] = ManageLeaf(
                nonfungiblePositionManager,
                false,
                "mint((address,address,int24,int24,int24,uint256,uint256,uint256,uint256,address,uint256,uint160))",
                new address[](3),
                string.concat(
                    "Mint VelodromeV3 ", ERC20(token0[i]).symbol(), " ", ERC20(token1[i]).symbol(), " position"
                ),
                getAddress(sourceChain, "rawDataDecoderAndSanitizer")
            );
            leafs[leafIndex].argumentAddresses[0] = token0[i];
            leafs[leafIndex].argumentAddresses[1] = token1[i];
            leafs[leafIndex].argumentAddresses[2] = getAddress(sourceChain, "boringVault");
            // Increase liquidity
            unchecked {
                leafIndex++;
            }
            leafs[leafIndex] = ManageLeaf(
                nonfungiblePositionManager,
                false,
                "increaseLiquidity((uint256,uint256,uint256,uint256,uint256,uint256))",
                new address[](4),
                string.concat(
                    "Add liquidity to VelodromeV3 ",
                    ERC20(token0[i]).symbol(),
                    " ",
                    ERC20(token1[i]).symbol(),
                    " position"
                ),
                getAddress(sourceChain, "rawDataDecoderAndSanitizer")
            );
            leafs[leafIndex].argumentAddresses[0] = address(0);
            leafs[leafIndex].argumentAddresses[1] = token0[i];
            leafs[leafIndex].argumentAddresses[2] = token1[i];
            leafs[leafIndex].argumentAddresses[3] = getAddress(sourceChain, "boringVault");

            // Approve gauge to spend NFT.
            unchecked {
                leafIndex++;
            }
            leafs[leafIndex] = ManageLeaf(
                nonfungiblePositionManager,
                false,
                "approve(address,uint256)",
                new address[](1),
                "Approve gauge to spend VelodromeV3 position",
                getAddress(sourceChain, "rawDataDecoderAndSanitizer")
            );
            leafs[leafIndex].argumentAddresses[0] = gauges[i];
        }

        // Decrease liquidity
        unchecked {
            leafIndex++;
        }
        leafs[leafIndex] = ManageLeaf(
            nonfungiblePositionManager,
            false,
            "decreaseLiquidity((uint256,uint128,uint256,uint256,uint256))",
            new address[](1),
            "Remove liquidity from VelodromeV3 position",
            getAddress(sourceChain, "rawDataDecoderAndSanitizer")
        );
        leafs[leafIndex].argumentAddresses[0] = getAddress(sourceChain, "boringVault");

        unchecked {
            leafIndex++;
        }
        leafs[leafIndex] = ManageLeaf(
            nonfungiblePositionManager,
            false,
            "collect((uint256,address,uint128,uint128))",
            new address[](2),
            "Collect fees from VelodromeV3 position",
            getAddress(sourceChain, "rawDataDecoderAndSanitizer")
        );
        leafs[leafIndex].argumentAddresses[0] = getAddress(sourceChain, "boringVault");
        leafs[leafIndex].argumentAddresses[1] = getAddress(sourceChain, "boringVault");

        // burn
        unchecked {
            leafIndex++;
        }
        leafs[leafIndex] = ManageLeaf(
            nonfungiblePositionManager,
            false,
            "burn(uint256)",
            new address[](0),
            "Burn VelodromeV3 position",
            getAddress(sourceChain, "rawDataDecoderAndSanitizer")
        );

        for (uint256 i; i < gauges.length; ++i) {
            // Deposit into Gauge
            unchecked {
                leafIndex++;
            }
            leafs[leafIndex] = ManageLeaf(
                gauges[i],
                false,
                "deposit(uint256)",
                new address[](0),
                string.concat("Deposit into VelodromeV3 gauge ", vm.toString(gauges[i])),
                getAddress(sourceChain, "rawDataDecoderAndSanitizer")
            );
            // Withdraw from Gauge
            unchecked {
                leafIndex++;
            }
            leafs[leafIndex] = ManageLeaf(
                gauges[i],
                false,
                "withdraw(uint256)",
                new address[](0),
                string.concat("Withdraw from VelodromeV3 gauge ", vm.toString(gauges[i])),
                getAddress(sourceChain, "rawDataDecoderAndSanitizer")
            );
            // Get reward
            unchecked {
                leafIndex++;
            }
            leafs[leafIndex] = ManageLeaf(
                gauges[i],
                false,
                "getReward(uint256)",
                new address[](0),
                string.concat("Get reward from VelodromeV3 gauge ", vm.toString(gauges[i])),
                getAddress(sourceChain, "rawDataDecoderAndSanitizer")
            );
            unchecked {
                leafIndex++;
            }
            leafs[leafIndex] = ManageLeaf(
                gauges[i],
                false,
                "getReward(address)",
                new address[](1),
                string.concat("Get reward from VelodromeV3 gauge ", vm.toString(gauges[i])),
                getAddress(sourceChain, "rawDataDecoderAndSanitizer")
            );
            leafs[leafIndex].argumentAddresses[0] = getAddress(sourceChain, "boringVault");
        }
    }

    function _addVelodromeV2Leafs(
        ManageLeaf[] memory leafs,
        address[] memory token0,
        address[] memory token1,
        address router,
        address[] memory gauges
    ) internal {
        require(token0.length == token1.length && token0.length == gauges.length, "Arrays must be of equal length");

        for (uint256 i; i < token0.length; ++i) {
            (token0[i], token1[i]) = token0[i] < token1[i] ? (token0[i], token1[i]) : (token1[i], token0[i]);

            if (!ownerToTokenToSpenderToApprovalInTree[getAddress(sourceChain, "boringVault")][token0[i]][router]) {
                unchecked {
                    leafIndex++;
                }
                leafs[leafIndex] = ManageLeaf(
                    token0[i],
                    false,
                    "approve(address,uint256)",
                    new address[](1),
                    string.concat("Approve Velodrome Router to spend ", ERC20(token0[i]).symbol()),
                    getAddress(sourceChain, "rawDataDecoderAndSanitizer")
                );
                leafs[leafIndex].argumentAddresses[0] = router;
                ownerToTokenToSpenderToApprovalInTree[getAddress(sourceChain, "boringVault")][token0[i]][router] = true;
            }
            if (!ownerToTokenToSpenderToApprovalInTree[getAddress(sourceChain, "boringVault")][token1[i]][router]) {
                unchecked {
                    leafIndex++;
                }
                leafs[leafIndex] = ManageLeaf(
                    token1[i],
                    false,
                    "approve(address,uint256)",
                    new address[](1),
                    string.concat("Approve Velodrome Router to spend ", ERC20(token1[i]).symbol()),
                    getAddress(sourceChain, "rawDataDecoderAndSanitizer")
                );
                leafs[leafIndex].argumentAddresses[0] = router;
                ownerToTokenToSpenderToApprovalInTree[getAddress(sourceChain, "boringVault")][token1[i]][router] = true;
            }

            // Add liquidity
            unchecked {
                leafIndex++;
            }
            leafs[leafIndex] = ManageLeaf(
                router,
                false,
                "addLiquidity(address,address,bool,uint256,uint256,uint256,uint256,address,uint256)",
                new address[](3),
                string.concat(
                    "Add liquidity to VelodromeV2 ", ERC20(token0[i]).symbol(), "/", ERC20(token1[i]).symbol()
                ),
                getAddress(sourceChain, "rawDataDecoderAndSanitizer")
            );
            leafs[leafIndex].argumentAddresses[0] = token0[i];
            leafs[leafIndex].argumentAddresses[1] = token1[i];
            leafs[leafIndex].argumentAddresses[2] = getAddress(sourceChain, "boringVault");

            // Remove liquidity
            unchecked {
                leafIndex++;
            }
            leafs[leafIndex] = ManageLeaf(
                router,
                false,
                "removeLiquidity(address,address,bool,uint256,uint256,uint256,address,uint256)",
                new address[](3),
                string.concat(
                    "Remove liquidity from VelodromeV2 ", ERC20(token0[i]).symbol(), "/", ERC20(token1[i]).symbol()
                ),
                getAddress(sourceChain, "rawDataDecoderAndSanitizer")
            );
            leafs[leafIndex].argumentAddresses[0] = token0[i];
            leafs[leafIndex].argumentAddresses[1] = token1[i];
            leafs[leafIndex].argumentAddresses[2] = getAddress(sourceChain, "boringVault");
        }

        for (uint256 i; i < gauges.length; ++i) {
            // Approve gauge to spend staking token.
            address stakingToken = VelodromV2Gauge(gauges[i]).stakingToken();
            unchecked {
                leafIndex++;
            }
            leafs[leafIndex] = ManageLeaf(
                stakingToken,
                false,
                "approve(address,uint256)",
                new address[](1),
                string.concat("Approve VelodromeV2 Gauge to spend ", ERC20(stakingToken).symbol()),
                getAddress(sourceChain, "rawDataDecoderAndSanitizer")
            );
            leafs[leafIndex].argumentAddresses[0] = gauges[i];

            // Approve router to spend staking token.
            unchecked {
                leafIndex++;
            }
            leafs[leafIndex] = ManageLeaf(
                stakingToken,
                false,
                "approve(address,uint256)",
                new address[](1),
                string.concat("Approve Velodrome Router to spend ", ERC20(stakingToken).symbol()),
                getAddress(sourceChain, "rawDataDecoderAndSanitizer")
            );
            leafs[leafIndex].argumentAddresses[0] = router;

            // Deposit into Gauge
            unchecked {
                leafIndex++;
            }
            leafs[leafIndex] = ManageLeaf(
                gauges[i],
                false,
                "deposit(uint256)",
                new address[](0),
                string.concat("Deposit into VelodromeV2 gauge ", vm.toString(gauges[i])),
                getAddress(sourceChain, "rawDataDecoderAndSanitizer")
            );
            // Withdraw from Gauge
            unchecked {
                leafIndex++;
            }
            leafs[leafIndex] = ManageLeaf(
                gauges[i],
                false,
                "withdraw(uint256)",
                new address[](0),
                string.concat("Withdraw from VelodromeV2 gauge ", vm.toString(gauges[i])),
                getAddress(sourceChain, "rawDataDecoderAndSanitizer")
            );
            // Get reward
            unchecked {
                leafIndex++;
            }
            leafs[leafIndex] = ManageLeaf(
                gauges[i],
                false,
                "getReward(address)",
                new address[](1),
                string.concat("Get reward from VelodromeV2 gauge ", vm.toString(gauges[i])),
                getAddress(sourceChain, "rawDataDecoderAndSanitizer")
            );
            leafs[leafIndex].argumentAddresses[0] = getAddress(sourceChain, "boringVault");
        }
    }

    // ========================================= Karak =========================================

    function _addKarakLeafs(ManageLeaf[] memory leafs, address vaultSupervisor, address vault) internal {
        address delegationSupervisor = VaultSupervisor(vaultSupervisor).delegationSupervisor();
        ERC20 underlying = ERC4626(vault).asset();

        // Add leaf to approve karak vault to spend underlying.
        unchecked {
            leafIndex++;
        }
        leafs[leafIndex] = ManageLeaf(
            address(underlying),
            false,
            "approve(address,uint256)",
            new address[](1),
            string.concat("Approve Karak Vault to spend ", underlying.symbol()),
            getAddress(sourceChain, "rawDataDecoderAndSanitizer")
        );
        leafs[leafIndex].argumentAddresses[0] = vault;

        // Approve vault supervisor to spend vault shares
        unchecked {
            leafIndex++;
        }
        leafs[leafIndex] = ManageLeaf(
            vault,
            false,
            "approve(address,uint256)",
            new address[](1),
            string.concat("Approve Vault Supervisor to spend ", ERC4626(vault).symbol(), " shares"),
            getAddress(sourceChain, "rawDataDecoderAndSanitizer")
        );
        leafs[leafIndex].argumentAddresses[0] = vaultSupervisor;

        // Add deposit leafs
        unchecked {
            leafIndex++;
        }
        leafs[leafIndex] = ManageLeaf(
            vaultSupervisor,
            false,
            "deposit(address,uint256,uint256)",
            new address[](1),
            string.concat("Deposit ", underlying.symbol(), " into ", ERC4626(vault).symbol()),
            getAddress(sourceChain, "rawDataDecoderAndSanitizer")
        );
        leafs[leafIndex].argumentAddresses[0] = vault;

        unchecked {
            leafIndex++;
        }
        leafs[leafIndex] = ManageLeaf(
            vaultSupervisor,
            false,
            "gimmieShares(address,uint256)",
            new address[](1),
            string.concat("Gimmie shares into ", ERC4626(vault).symbol()),
            getAddress(sourceChain, "rawDataDecoderAndSanitizer")
        );
        leafs[leafIndex].argumentAddresses[0] = vault;

        // Add withdraw leafs
        unchecked {
            leafIndex++;
        }
        leafs[leafIndex] = ManageLeaf(
            vaultSupervisor,
            false,
            "returnShares(address,uint256)",
            new address[](1),
            string.concat("Return shares from ", ERC4626(vault).symbol()),
            getAddress(sourceChain, "rawDataDecoderAndSanitizer")
        );
        leafs[leafIndex].argumentAddresses[0] = vault;

        unchecked {
            leafIndex++;
        }
        leafs[leafIndex] = ManageLeaf(
            delegationSupervisor,
            false,
            "startWithdraw((address[],uint256[],address)[])",
            new address[](2),
            string.concat("Start withdraw of ", underlying.symbol(), " from ", ERC4626(vault).symbol()),
            getAddress(sourceChain, "rawDataDecoderAndSanitizer")
        );
        leafs[leafIndex].argumentAddresses[0] = vault;
        leafs[leafIndex].argumentAddresses[1] = getAddress(sourceChain, "boringVault");

        unchecked {
            leafIndex++;
        }
        leafs[leafIndex] = ManageLeaf(
            delegationSupervisor,
            false,
            "finishWithdraw((address,address,uint256,uint256,(address[],uint256[],address))[])",
            new address[](4),
            string.concat("Finish withdraw of ", underlying.symbol(), " from ", ERC4626(vault).symbol()),
            getAddress(sourceChain, "rawDataDecoderAndSanitizer")
        );
        leafs[leafIndex].argumentAddresses[0] = getAddress(sourceChain, "boringVault");
        leafs[leafIndex].argumentAddresses[1] = address(0); // Delegation not implemented yet.
        leafs[leafIndex].argumentAddresses[2] = vault;
        leafs[leafIndex].argumentAddresses[3] = getAddress(sourceChain, "boringVault");
    }

    // ========================================= Reclamation =========================================

    function _addReclamationLeafs(ManageLeaf[] memory leafs, address target, address reclamationDecoder) internal {
        /// @notice These leafs are generic, in that they are allowing any execturo address to be removed, and any asset to be withdrawn
        /// BACK to the boring vault.
        // Add in generic `removeExecutor(address executor)` leaf.
        unchecked {
            leafIndex++;
        }
        leafs[leafIndex] = ManageLeaf(
            target,
            false,
            "removeExecutor(address)",
            new address[](0),
            string.concat("Remove any executor from ", vm.toString(target)),
            reclamationDecoder
        );
        // Add in generic `withdraw(address asset, uint256 amount)` and generic `withdrawAll(address asset)` leafs.
        unchecked {
            leafIndex++;
        }
        leafs[leafIndex] = ManageLeaf(
            target,
            false,
            "withdraw(address,uint256)",
            new address[](0),
            string.concat("Withdraw any asset from ", vm.toString(target)),
            reclamationDecoder
        );

        unchecked {
            leafIndex++;
        }
        leafs[leafIndex] = ManageLeaf(
            target,
            false,
            "withdrawAll(address)",
            new address[](0),
            string.concat("Withdraw all of any asset from ", vm.toString(target)),
            reclamationDecoder
        );
    }

    // ========================================= Puppet =========================================

    function _createPuppetLeafs(ManageLeaf[] memory leafs, address puppet)
        internal
        pure
        returns (ManageLeaf[] memory puppetLeafs)
    {
        puppetLeafs = new ManageLeaf[](leafs.length);

        // Iterate through every leaf, and
        // 1) Take the existing target and append it to the end of the argumentAddresses array.
        // 2) Change the target to the puppet contract.

        for (uint256 i; i < leafs.length; ++i) {
            puppetLeafs[i].argumentAddresses = new address[](leafs[i].argumentAddresses.length + 1);
            // Copy over argumentAddresses.
            for (uint256 j; j < leafs[i].argumentAddresses.length; ++j) {
                puppetLeafs[i].argumentAddresses[j] = leafs[i].argumentAddresses[j];
            }
            // Append the target to the end of the argumentAddresses array.
            puppetLeafs[i].argumentAddresses[leafs[i].argumentAddresses.length] = leafs[i].target;
            // Change the target to the puppet contract.
            puppetLeafs[i].target = puppet;
            // Copy over remaning values.
            puppetLeafs[i].canSendValue = leafs[i].canSendValue;
            puppetLeafs[i].signature = leafs[i].signature;
            puppetLeafs[i].description = leafs[i].description;
            puppetLeafs[i].decoderAndSanitizer = leafs[i].decoderAndSanitizer;
        }
    }

    // ========================================= Drone =========================================

    function _addLeafsForDroneTransfers(ManageLeaf[] memory leafs, address drone, ERC20[] memory assets) internal {
        for (uint256 i; i < assets.length; ++i) {
            // Add leaf for BoringVault to transfer to drone.
            unchecked {
                leafIndex++;
            }
            leafs[leafIndex] = ManageLeaf(
                address(assets[i]),
                false,
                "transfer(address,uint256)",
                new address[](1),
                string.concat("Transfer ", assets[i].symbol(), " to drone: ", vm.toString(drone)),
                getAddress(sourceChain, "rawDataDecoderAndSanitizer")
            );
            leafs[leafIndex].argumentAddresses[0] = drone;

            // Add leaf for drone to transfer to BoringVault.
            unchecked {
                leafIndex++;
            }
            leafs[leafIndex] = ManageLeaf(
                drone,
                false,
                "transfer(address,uint256)",
                new address[](2),
                string.concat("Transfer ", assets[i].symbol(), " to BoringVault"),
                getAddress(sourceChain, "rawDataDecoderAndSanitizer")
            );
            leafs[leafIndex].argumentAddresses[0] = getAddress(sourceChain, "boringVault");
            leafs[leafIndex].argumentAddresses[1] = address(assets[i]);
        }

        // Add leaf so boringVault can withdraw native from drone.
        unchecked {
            leafIndex++;
        }
        leafs[leafIndex] = ManageLeaf(
            drone,
            false,
            "withdrawNativeFromDrone()",
            new address[](0),
            string.concat("Withdraw native from drone: ", vm.toString(drone)),
            getAddress(sourceChain, "rawDataDecoderAndSanitizer")
        );
    }

    function _createDroneLeafs(ManageLeaf[] memory leafs, address drone, uint256 startIndex, uint256 endIndex)
        internal
    {
        address boringVault = getAddress(sourceChain, "boringVault");
        // Update boringVault address to be drone, so leafs work as expected.
        // setAddress(true, sourceChain, "boringVault", drone);

        // Iterate through every leaf, and
        // 1) Take the existing target and append it to the end of the argumentAddresses array.
        // 2) Change the target to the drone contract.

        for (uint256 i = startIndex; i < endIndex; ++i) {
            uint256 newLength = leafs[i].argumentAddresses.length + 1;
            address[] memory temp = new address[](newLength);
            // Copy argumentAddresses into temporary array.
            for (uint256 j; j < leafs[i].argumentAddresses.length; ++j) {
                if (leafs[i].argumentAddresses[j] == address(boringVault)) {
                    temp[j] = drone;
                } else {
                    temp[j] = leafs[i].argumentAddresses[j];
                }
            }

            // Expand argumentAddresses array by 1.
            leafs[i].argumentAddresses = new address[](newLength);

            // Copy over argumentAddresses into leaf address arguments array.
            for (uint256 j; j < leafs[i].argumentAddresses.length; ++j) {
                leafs[i].argumentAddresses[j] = temp[j];
            }

            // Append the target to the end of the argumentAddresses array.
            leafs[i].argumentAddresses[newLength - 1] = leafs[i].target;

            // Change the target to the puppet contract.
            leafs[i].target = drone;

            // Update Description.
            leafs[i].description = string.concat("(Drone: ", vm.toString(drone), ") ", leafs[i].description);
        }

        // Change boringVault address back to original.
        setAddress(true, sourceChain, "boringVault", boringVault);
    }

    // ========================================= Term Finance =========================================
    // TODO need to use this in the test suite.
    function _addTermFinanceLockOfferLeafs(
        ManageLeaf[] memory leafs,
        ERC20[] memory purchaseTokens,
        address[] memory termAuctionOfferLockerAddresses,
        address[] memory termRepoLockers
    ) internal {
        for (uint256 i; i < purchaseTokens.length; i++) {
            unchecked {
                leafIndex++;
            }
            leafs[leafIndex] = ManageLeaf(
                address(purchaseTokens[i]),
                false,
                "approve(address,uint256)",
                new address[](1),
                string.concat("Approve Term Repo Locker to spend ", purchaseTokens[i].symbol()),
                getAddress(sourceChain, "rawDataDecoderAndSanitizer")
            );
            leafs[leafIndex].argumentAddresses[0] = termRepoLockers[i];
            ownerToTokenToSpenderToApprovalInTree[getAddress(sourceChain, "boringVault")][address(purchaseTokens[i])][termRepoLockers[i]]
            = true;
            unchecked {
                leafIndex++;
            }
            leafs[leafIndex] = ManageLeaf(
                termAuctionOfferLockerAddresses[i],
                false,
                "lockOffers((bytes32,address,bytes32,uint256,address)[])",
                new address[](2),
                string.concat(
                    "Submit offer submission to offer locker ", vm.toString(termAuctionOfferLockerAddresses[i])
                ),
                getAddress(sourceChain, "rawDataDecoderAndSanitizer")
            );
            leafs[leafIndex].argumentAddresses[0] = getAddress(sourceChain, "boringVault");
            leafs[leafIndex].argumentAddresses[1] = address(purchaseTokens[i]);
        }
    }

    // TODO need to use this in the test suite.
    function _addTermFinanceUnlockOfferLeafs(
        ManageLeaf[] memory leafs,
        address[] memory termAuctionOfferLockerAddresses
    ) internal {
        for (uint256 i; i < termAuctionOfferLockerAddresses.length; i++) {
            unchecked {
                leafIndex++;
            }

            leafs[leafIndex] = ManageLeaf(
                termAuctionOfferLockerAddresses[i],
                false,
                "unlockOffers(bytes32[])",
                new address[](0),
                string.concat(
                    "Unlock existing offer from offer locker ", vm.toString(termAuctionOfferLockerAddresses[i])
                ),
                getAddress(sourceChain, "rawDataDecoderAndSanitizer")
            );
        }
    }

    // TODO need to use this in the test suite.
    function _addTermFinanceRevealOfferLeafs(
        ManageLeaf[] memory leafs,
        address[] memory termAuctionOfferLockerAddresses
    ) internal {
        for (uint256 i; i < termAuctionOfferLockerAddresses.length; i++) {
            unchecked {
                leafIndex++;
            }
            leafs[leafIndex] = ManageLeaf(
                termAuctionOfferLockerAddresses[i],
                false,
                "revealOffers(bytes32[],uint256[],uint256[])",
                new address[](0),
                string.concat(
                    "Unlock existing offer from offer locker ", vm.toString(termAuctionOfferLockerAddresses[i])
                ),
                getAddress(sourceChain, "rawDataDecoderAndSanitizer")
            );
        }
    }

    // TODO need to use this in the test suite.
    function _addTermFinanceRedeemTermRepoTokensLeafs(ManageLeaf[] memory leafs, address[] memory termRepoServicers)
        internal
    {
        for (uint256 i; i < termRepoServicers.length; i++) {
            unchecked {
                leafIndex++;
            }
            leafs[leafIndex] = ManageLeaf(
                termRepoServicers[i],
                false,
                "redeemTermRepoTokens(address,uint256)",
                new address[](1),
                string.concat("Redeem TermRepo Tokens from servicer ", vm.toString(termRepoServicers[i])),
                getAddress(sourceChain, "rawDataDecoderAndSanitizer")
            );
            leafs[leafIndex].argumentAddresses[0] = getAddress(sourceChain, "boringVault");
        }
    }
    // ========================================= Euler Finance =========================================

    function _addEulerEVKLeafs(
        ManageLeaf[] memory leafs,
        ERC20 borrowAsset,
        address ethereumVaultConnector,
        ERC4626 depositVault,
        ERC4626 borrowVault
    ) internal {
        //approval leaf is handled by ERC4626, including for ERC20 deposit asset
        _addERC4626Leafs(leafs, depositVault);
        unchecked {
            leafIndex++;
        }
        leafs[leafIndex] = ManageLeaf(
            address(borrowAsset),
            false,
            "approve(address,uint256)",
            new address[](1),
            string.concat("Approve ", borrowAsset.name(), " to be repaid."),
            getAddress(sourceChain, "rawDataDecoderAndSanitizer")
        );
        leafs[leafIndex].argumentAddresses[0] = address(borrowVault);

        unchecked {
            leafIndex++;
        }
        leafs[leafIndex] = ManageLeaf(
            ethereumVaultConnector,
            false,
            "enableController(address,address)",
            new address[](2),
            string.concat("Enable Controller for Boring Vault"),
            getAddress(sourceChain, "rawDataDecoderAndSanitizer")
        );
        leafs[leafIndex].argumentAddresses[0] = getAddress(sourceChain, "boringVault");
        leafs[leafIndex].argumentAddresses[1] = address(borrowVault);

        unchecked {
            leafIndex++;
        }
        leafs[leafIndex] = ManageLeaf(
            ethereumVaultConnector,
            false,
            "enableCollateral(address,address)",
            new address[](2),
            string.concat("Enable Collateral for Boring Vault"),
            getAddress(sourceChain, "rawDataDecoderAndSanitizer")
        );
        leafs[leafIndex].argumentAddresses[0] = getAddress(sourceChain, "boringVault");
        leafs[leafIndex].argumentAddresses[1] = address(depositVault);

        unchecked {
            leafIndex++;
        }

        leafs[leafIndex] = ManageLeaf(
            address(borrowVault),
            false,
            "borrow(uint256,address)",
            new address[](1),
            string.concat("Borrow ", borrowAsset.name(), " from Euler Vault"),
            getAddress(sourceChain, "rawDataDecoderAndSanitizer")
        );
        leafs[leafIndex].argumentAddresses[0] = getAddress(sourceChain, "boringVault");

        unchecked {
            leafIndex++;
        }

        leafs[leafIndex] = ManageLeaf(
            address(borrowVault),
            false,
            "repay(uint256,address)",
            new address[](1),
            string.concat("Repay ", borrowAsset.name(), " to Euler Vault"),
            getAddress(sourceChain, "rawDataDecoderAndSanitizer")
        );
        leafs[leafIndex].argumentAddresses[0] = getAddress(sourceChain, "boringVault");

        unchecked {
            leafIndex++;
        }

        leafs[leafIndex] = ManageLeaf(
            address(borrowVault),
            false,
            "repayWithShares(uint256,address)",
            new address[](1),
            string.concat("Repay ", borrowAsset.name(), " with shares to Euler Vault"),
            getAddress(sourceChain, "rawDataDecoderAndSanitizer")
        );
        leafs[leafIndex].argumentAddresses[0] = getAddress(sourceChain, "boringVault");

        unchecked {
            leafIndex++;
        }
        leafs[leafIndex] = ManageLeaf(
            ethereumVaultConnector,
            false,
            "disableCollateral(address,address)",
            new address[](2),
            string.concat("Disable ", borrowAsset.name(), " as collateral"),
            getAddress(sourceChain, "rawDataDecoderAndSanitizer")
        );
        leafs[leafIndex].argumentAddresses[0] = getAddress(sourceChain, "boringVault");
        leafs[leafIndex].argumentAddresses[1] = address(depositVault);

        unchecked {
            leafIndex++;
        }
        leafs[leafIndex] = ManageLeaf(
            ethereumVaultConnector,
            false,
            "disableController(address)",
            new address[](1),
            string.concat("Disable BoringVault as controller"),
            getAddress(sourceChain, "rawDataDecoderAndSanitizer")
        );
        leafs[leafIndex].argumentAddresses[0] = getAddress(sourceChain, "boringVault");
    }

    // ========================================= Royco =========================================

    function _addRoycoWeirollLeafs(ManageLeaf[] memory leafs, ERC20 asset) internal {
        unchecked {
            leafIndex++;
        }
        leafs[leafIndex] = ManageLeaf(
            address(asset),
            false,
            "approve(address,uint256)",
            new address[](1),
            string.concat("Approve Recipe Market Hub to spend ", asset.symbol()),
            getAddress(sourceChain, "rawDataDecoderAndSanitizer")
        );
        leafs[leafIndex].argumentAddresses[0] = getAddress(sourceChain, "recipeMarketHub");

        unchecked {
            leafIndex++;
        }
        leafs[leafIndex] = ManageLeaf(
            getAddress(sourceChain, "recipeMarketHub"),
            false,
            "fillIPOffers(bytes32[],uint256[],address,address)",
            new address[](1),
            string.concat("Fill IP Offer using offer hash"),
            getAddress(sourceChain, "rawDataDecoderAndSanitizer")
        );
        leafs[leafIndex].argumentAddresses[0] = getAddress(sourceChain, "boringVault");

        unchecked {
            leafIndex++;
        }
        leafs[leafIndex] = ManageLeaf(
            getAddress(sourceChain, "recipeMarketHub"),
            false,
            "executeWithdrawalScript(address)",
            new address[](1),
            string.concat("Execute the weiroll withdraw script and retrieve funds from recipe market"),
            getAddress(sourceChain, "rawDataDecoderAndSanitizer")
        );
        leafs[leafIndex].argumentAddresses[0] = getAddress(sourceChain, "boringVault");

        unchecked {
            leafIndex++;
        }
        leafs[leafIndex] = ManageLeaf(
            getAddress(sourceChain, "recipeMarketHub"),
            false,
            "forfeit(address,bool)",
            new address[](1),
            string.concat("Forfeit rewards and unlock wallet early"),
            getAddress(sourceChain, "rawDataDecoderAndSanitizer")
        );
        leafs[leafIndex].argumentAddresses[0] = getAddress(sourceChain, "boringVault");

        unchecked {
            leafIndex++;
        }
        leafs[leafIndex] = ManageLeaf(
            getAddress(sourceChain, "recipeMarketHub"),
            false,
            "claim(address,address)",
            new address[](2),
            string.concat("Claim incentive rewards"),
            getAddress(sourceChain, "rawDataDecoderAndSanitizer")
        );
        leafs[leafIndex].argumentAddresses[0] = getAddress(sourceChain, "boringVault");
        leafs[leafIndex].argumentAddresses[1] = getAddress(sourceChain, "boringVault");
    }

    // ========================================= Sky Money =========================================
    function _addAllSkyMoneyLeafs(ManageLeaf[] memory leafs) internal {
        _addSkyDaiConverterLeafs(leafs);
        _addSkyUSDSLitePSMUSDCLeafs(leafs);
        _addSkyDAILitePSMUSDCLeafs(leafs);
    }

    function _addSkyDaiConverterLeafs(ManageLeaf[] memory leafs) internal {
        unchecked {
            leafIndex++;
        }
        leafs[leafIndex] = ManageLeaf(
            getAddress(sourceChain, "DAI"),
            false,
            "approve(address,uint256)",
            new address[](1),
            string.concat("Approve DAI to be spent by SKY Dai Converter"),
            getAddress(sourceChain, "rawDataDecoderAndSanitizer")
        );
        leafs[leafIndex].argumentAddresses[0] = getAddress(sourceChain, "daiConverter");

        unchecked {
            leafIndex++;
        }
        leafs[leafIndex] = ManageLeaf(
            getAddress(sourceChain, "USDS"),
            false,
            "approve(address,uint256)",
            new address[](1),
            string.concat("Approve USDS to be spent by SKY Dai Converter"),
            getAddress(sourceChain, "rawDataDecoderAndSanitizer")
        );
        leafs[leafIndex].argumentAddresses[0] = getAddress(sourceChain, "daiConverter");

        unchecked {
            leafIndex++;
        }
        leafs[leafIndex] = ManageLeaf(
            getAddress(sourceChain, "daiConverter"),
            false,
            "daiToUsds(address,uint256)",
            new address[](1),
            string.concat("Convert DAI to USDS"),
            getAddress(sourceChain, "rawDataDecoderAndSanitizer")
        );
        leafs[leafIndex].argumentAddresses[0] = getAddress(sourceChain, "boringVault");

        unchecked {
            leafIndex++;
        }
        leafs[leafIndex] = ManageLeaf(
            getAddress(sourceChain, "daiConverter"),
            false,
            "usdsToDai(address,uint256)",
            new address[](1),
            string.concat("Convert DAI to USDS"),
            getAddress(sourceChain, "rawDataDecoderAndSanitizer")
        );
        leafs[leafIndex].argumentAddresses[0] = getAddress(sourceChain, "boringVault");
    }

    function _addSkyUSDSLitePSMUSDCLeafs(ManageLeaf[] memory leafs) internal {
        unchecked {
            leafIndex++;
        }
        leafs[leafIndex] = ManageLeaf(
            getAddress(sourceChain, "USDS"),
            false,
            "approve(address,uint256)",
            new address[](1),
            string.concat("Approve USDS to be swapped for USDC"),
            getAddress(sourceChain, "rawDataDecoderAndSanitizer")
        );
        leafs[leafIndex].argumentAddresses[0] = getAddress(sourceChain, "usdsLitePsmUsdc");
        unchecked {
            leafIndex++;
        }
        leafs[leafIndex] = ManageLeaf(
            getAddress(sourceChain, "USDC"),
            false,
            "approve(address,uint256)",
            new address[](1),
            string.concat("Approve USDC to be swapped for USDS"),
            getAddress(sourceChain, "rawDataDecoderAndSanitizer")
        );
        leafs[leafIndex].argumentAddresses[0] = getAddress(sourceChain, "usdsLitePsmUsdc");

        unchecked {
            leafIndex++;
        }
        leafs[leafIndex] = ManageLeaf(
            getAddress(sourceChain, "usdsLitePsmUsdc"),
            false,
            "sellGem(address,uint256)",
            new address[](1),
            string.concat("Swap USDC for USDS"),
            getAddress(sourceChain, "rawDataDecoderAndSanitizer")
        );
        leafs[leafIndex].argumentAddresses[0] = getAddress(sourceChain, "boringVault");

        unchecked {
            leafIndex++;
        }
        leafs[leafIndex] = ManageLeaf(
            getAddress(sourceChain, "usdsLitePsmUsdc"),
            false,
            "buyGem(address,uint256)",
            new address[](1),
            string.concat("Swap USDS for USDC"),
            getAddress(sourceChain, "rawDataDecoderAndSanitizer")
        );
        leafs[leafIndex].argumentAddresses[0] = getAddress(sourceChain, "boringVault");
    }

    function _addSkyDAILitePSMUSDCLeafs(ManageLeaf[] memory leafs) internal {
        unchecked {
            leafIndex++;
        }
        leafs[leafIndex] = ManageLeaf(
            getAddress(sourceChain, "DAI"),
            false,
            "approve(address,uint256)",
            new address[](1),
            string.concat("Approve DAI to be swapped for USDC"),
            getAddress(sourceChain, "rawDataDecoderAndSanitizer")
        );
        leafs[leafIndex].argumentAddresses[0] = getAddress(sourceChain, "daiLitePsmUsdc");

        unchecked {
            leafIndex++;
        }
        leafs[leafIndex] = ManageLeaf(
            getAddress(sourceChain, "USDC"),
            false,
            "approve(address,uint256)",
            new address[](1),
            string.concat("Approve USDC to be swapped for DAI"),
            getAddress(sourceChain, "rawDataDecoderAndSanitizer")
        );
        leafs[leafIndex].argumentAddresses[0] = getAddress(sourceChain, "daiLitePsmUsdc");

        unchecked {
            leafIndex++;
        }
        leafs[leafIndex] = ManageLeaf(
            getAddress(sourceChain, "daiLitePsmUsdc"),
            false,
            "sellGem(address,uint256)",
            new address[](1),
            string.concat("Swap USDC for DAI"),
            getAddress(sourceChain, "rawDataDecoderAndSanitizer")
        );
        leafs[leafIndex].argumentAddresses[0] = getAddress(sourceChain, "boringVault");

        unchecked {
            leafIndex++;
        }
        leafs[leafIndex] = ManageLeaf(
            getAddress(sourceChain, "daiLitePsmUsdc"),
            false,
            "buyGem(address,uint256)",
            new address[](1),
            string.concat("Swap DAI for USDC"),
            getAddress(sourceChain, "rawDataDecoderAndSanitizer")
        );
        leafs[leafIndex].argumentAddresses[0] = getAddress(sourceChain, "boringVault");
    }

    // ========================================= Sonic Gateway =========================================
    // To be used on ETH mainnet.
    function _addSonicGatewayLeafsEth(ManageLeaf[] memory leafs, ERC20[] memory assets) internal {
        for (uint256 i = 0; i < assets.length; i++) {
            unchecked {
                leafIndex++;
            }
            leafs[leafIndex] = ManageLeaf(
                address(assets[i]),
                false,
                "approve(address,uint256)",
                new address[](1),
                string.concat("Approve Sonic Gateway L1 to spend", assets[i].symbol()),
                getAddress(sourceChain, "rawDataDecoderAndSanitizer")
            );
            leafs[leafIndex].argumentAddresses[0] = getAddress(sourceChain, "sonicGateway");

            unchecked {
                leafIndex++;
            }
            leafs[leafIndex] = ManageLeaf(
                getAddress(sourceChain, "sonicGateway"),
                false,
                "deposit(uint96,address,uint256)",
                new address[](1),
                string.concat("Deposit ", assets[i].symbol(), " into Sonic Gateway"),
                getAddress(sourceChain, "rawDataDecoderAndSanitizer")
            );
            leafs[leafIndex].argumentAddresses[0] = address(assets[i]);

            unchecked {
                leafIndex++;
            }
            leafs[leafIndex] = ManageLeaf(
                getAddress(sourceChain, "sonicGateway"),
                false,
                "claim(uint256,address,uint256,bytes)",
                new address[](1),
                string.concat("Claim ", assets[i].symbol(), " from Sonic Gateway"),
                getAddress(sourceChain, "rawDataDecoderAndSanitizer")
            );
            leafs[leafIndex].argumentAddresses[0] = address(assets[i]);

            unchecked {
                leafIndex++;
            }
            leafs[leafIndex] = ManageLeaf(
                getAddress(sourceChain, "sonicGateway"),
                false,
                "cancelDepositWhileDead(uint256,address,uint256,bytes)",
                new address[](1),
                string.concat("Cancel deposit of ", assets[i].symbol(), " from Sonic Gateway while dead"),
                getAddress(sourceChain, "rawDataDecoderAndSanitizer")
            );
            leafs[leafIndex].argumentAddresses[0] = address(assets[i]);
        }
    }

    // To be used on Sonic L2.
    // NOTE: sonic bridge uses the mainnet token address to match with their bridged versions, so we need both.
    // The mainnet token address is the one sanitized and the one that needs to be passed into the bridge itself, but the sonic address will be used in the leaf to (hopefully) minimize confusion. It is also used for approvals. However, this is still confusing, so I am leaving this comment.
    function _addSonicGatewayLeafsSonic(
        ManageLeaf[] memory leafs,
        address[] memory assetsMainnet,
        address[] memory assetsSonic
    ) internal {
        require(assetsSonic.length == assetsMainnet.length, "Asset length mismatch");
        unchecked {
            leafIndex++;
        }
        leafs[leafIndex] = ManageLeaf(
            getAddress(sourceChain, "USDC"),
            false,
            "approve(address,uint256)",
            new address[](1),
            string.concat("Approve Circle Token Adapter to burn USDC"),
            getAddress(sourceChain, "rawDataDecoderAndSanitizer")
        );
        leafs[leafIndex].argumentAddresses[0] = getAddress(sourceChain, "circleTokenAdapter");

        for (uint256 i = 0; i < assetsMainnet.length; i++) {
            unchecked {
                leafIndex++;
            }
            leafs[leafIndex] = ManageLeaf(
                address(assetsSonic[i]),
                false,
                "approve(address,uint256)",
                new address[](1),
                string.concat("Approve Sonic Gateway L2 to spend ", vm.toString(assetsSonic[i])),
                getAddress(sourceChain, "rawDataDecoderAndSanitizer")
            );

            leafs[leafIndex].argumentAddresses[0] = getAddress(sourceChain, "sonicGateway");

            unchecked {
                leafIndex++;
            }
            leafs[leafIndex] = ManageLeaf(
                getAddress(sourceChain, "sonicGateway"),
                false,
                "withdraw(uint96,address,uint256)",
                new address[](1),
                string.concat("Withdraw ", vm.toString(assetsSonic[i]), " from Sonic"),
                getAddress(sourceChain, "rawDataDecoderAndSanitizer")
            );
            leafs[leafIndex].argumentAddresses[0] = address(assetsMainnet[i]);

            unchecked {
                leafIndex++;
            }
            leafs[leafIndex] = ManageLeaf(
                getAddress(sourceChain, "sonicGateway"),
                false,
                "claim(uint256,address,uint256,bytes)",
                new address[](1),
                string.concat("Claim ", vm.toString(assetsSonic[i]), " from Sonic Gateway"),
                getAddress(sourceChain, "rawDataDecoderAndSanitizer")
            );
            leafs[leafIndex].argumentAddresses[0] = address(assetsMainnet[i]);
        }
    }

    // ========================================= BoringVault Teller =========================================

    function _addTellerLeafs(ManageLeaf[] memory leafs, address teller, ERC20[] memory assets) internal {
        ERC20 boringVault = TellerWithMultiAssetSupport(teller).vault();

        for (uint256 i; i < assets.length; ++i) {
            // Approve BoringVault to spend all assets.
            unchecked {
                leafIndex++;
            }
            leafs[leafIndex] = ManageLeaf(
                address(assets[i]),
                false,
                "approve(address,uint256)",
                new address[](1),
                string.concat("Approve ", boringVault.name(), ", to spend ", assets[i].symbol()),
                getAddress(sourceChain, "rawDataDecoderAndSanitizer")
            );
            leafs[leafIndex].argumentAddresses[0] = address(boringVault);

            // BulkDeposit asset.
            unchecked {
                leafIndex++;
            }
            leafs[leafIndex] = ManageLeaf(
                teller,
                false,
                "bulkDeposit(address,uint256,uint256,address)",
                new address[](2),
                string.concat("Bulk deposit ", assets[i].symbol(), " into ", boringVault.name()),
                getAddress(sourceChain, "rawDataDecoderAndSanitizer")
            );
            leafs[leafIndex].argumentAddresses[0] = address(assets[i]);
            leafs[leafIndex].argumentAddresses[1] = getAddress(sourceChain, "boringVault");

            // BulkWithdraw asset.
            unchecked {
                leafIndex++;
            }
            leafs[leafIndex] = ManageLeaf(
                teller,
                false,
                "bulkWithdraw(address,uint256,uint256,address)",
                new address[](2),
                string.concat("Bulk withdraw ", assets[i].symbol(), " from ", boringVault.name()),
                getAddress(sourceChain, "rawDataDecoderAndSanitizer")
            );
            leafs[leafIndex].argumentAddresses[0] = address(assets[i]);
            leafs[leafIndex].argumentAddresses[1] = getAddress(sourceChain, "boringVault");

            unchecked {
                leafIndex++;
            }
            leafs[leafIndex] = ManageLeaf(
                teller,
                false,
                "deposit(address,uint256,uint256)",
                new address[](1),
                string.concat("Deposit ", assets[i].symbol(), " into ", boringVault.name()),
                getAddress(sourceChain, "rawDataDecoderAndSanitizer")
            );
            leafs[leafIndex].argumentAddresses[0] = address(assets[i]);

            unchecked {
                leafIndex++;
            }
            leafs[leafIndex] = ManageLeaf(
                teller,
                true, //can send value
                "deposit(address,uint256,uint256)",
                new address[](1),
                string.concat("Deposit ETH into ", boringVault.name()),
                getAddress(sourceChain, "rawDataDecoderAndSanitizer")
            );
            leafs[leafIndex].argumentAddresses[0] = getAddress(sourceChain, "ETH");
        }
    }

    // ========================================= BoringVault WithdrawQueue =========================================
    function _addWithdrawQueueLeafs(
        ManageLeaf[] memory leafs,
        address withdrawQueue,
        address boringVault,
        ERC20[] memory assets
    ) internal {
        for (uint256 i = 0; i < assets.length; i++) {
            unchecked {
                leafIndex++;
            }
            leafs[leafIndex] = ManageLeaf(
                boringVault,
                false,
                "approve(address,uint256)",
                new address[](1),
                string.concat("Approve BoringOnChainQueue to spend ", assets[i].symbol()),
                getAddress(sourceChain, "rawDataDecoderAndSanitizer")
            );
            leafs[leafIndex].argumentAddresses[0] = withdrawQueue;

            unchecked {
                leafIndex++;
            }
            leafs[leafIndex] = ManageLeaf(
                withdrawQueue,
                false,
                "requestOnChainWithdraw(address,uint128,uint16,uint24)",
                new address[](1),
                string.concat("Request Withdraw of ", assets[i].symbol(), ", from queue"),
                getAddress(sourceChain, "rawDataDecoderAndSanitizer")
            );
            leafs[leafIndex].argumentAddresses[0] = address(assets[i]);
        }
    }

    // ========================================= JSON FUNCTIONS =========================================
    // TODO this should pass in a bool or something to generate leafs indicating that we want leaf indexes printed.
    bool addLeafIndex = false;

    function _generateTestLeafs(ManageLeaf[] memory leafs, bytes32[][] memory manageTree) internal {
        string memory filePath = "./leafs/TemporaryLeafs.json";
        addLeafIndex = true;
        _generateLeafs(filePath, leafs, manageTree[manageTree.length - 1][0], manageTree);
        addLeafIndex = false;
    }
    // TODO look at how deployment json is made, and refactor this to work that way, so files dont need to be formatted.

    function _generateLeafs(
        string memory filePath,
        ManageLeaf[] memory leafs,
        bytes32 manageRoot,
        bytes32[][] memory manageTree
    ) internal {
        if (vm.exists(filePath)) {
            // Need to delete it
            vm.removeFile(filePath);
        }
        vm.writeLine(filePath, "{ \"metadata\": ");
        string[] memory composition = new string[](5);
        composition[0] = "Bytes20(DECODER_AND_SANITIZER_ADDRESS)";
        composition[1] = "Bytes20(TARGET_ADDRESS)";
        composition[2] = "Bytes1(CAN_SEND_VALUE)";
        composition[3] = "Bytes4(TARGET_FUNCTION_SELECTOR)";
        composition[4] = "Bytes{N*20}(ADDRESS_ARGUMENT_0,...,ADDRESS_ARGUMENT_N)";
        string memory metadata = "ManageRoot";
        {
            // Determine how many leafs are used.
            uint256 usedLeafCount;
            for (uint256 i; i < leafs.length; ++i) {
                if (leafs[i].target != address(0)) {
                    usedLeafCount++;
                }
            }
            vm.serializeUint(metadata, "LeafCount", usedLeafCount);
        }
        vm.serializeUint(metadata, "TreeCapacity", leafs.length);
        vm.serializeString(metadata, "DigestComposition", composition);
        vm.serializeAddress(metadata, "BoringVaultAddress", getAddress(sourceChain, "boringVault"));
        vm.serializeAddress(
            metadata, "DecoderAndSanitizerAddress", getAddress(sourceChain, "rawDataDecoderAndSanitizer")
        );
        vm.serializeAddress(metadata, "ManagerAddress", getAddress(sourceChain, "managerAddress"));
        vm.serializeAddress(metadata, "AccountantAddress", getAddress(sourceChain, "accountantAddress"));
        string memory finalMetadata = vm.serializeBytes32(metadata, "ManageRoot", manageRoot);

        vm.writeLine(filePath, finalMetadata);
        vm.writeLine(filePath, ",");
        vm.writeLine(filePath, "\"leafs\": [");

        for (uint256 i; i < leafs.length; ++i) {
            string memory leaf = "leaf";
            if (addLeafIndex) vm.serializeUint(leaf, "LeafIndex", i);
            vm.serializeAddress(leaf, "TargetAddress", leafs[i].target);
            vm.serializeAddress(leaf, "DecoderAndSanitizerAddress", leafs[i].decoderAndSanitizer);
            vm.serializeBool(leaf, "CanSendValue", leafs[i].canSendValue);
            vm.serializeString(leaf, "FunctionSignature", leafs[i].signature);
            bytes4 sel = bytes4(keccak256(abi.encodePacked(leafs[i].signature)));
            string memory selector = Strings.toHexString(uint32(sel), 4);
            vm.serializeString(leaf, "FunctionSelector", selector);
            bytes memory packedData;
            for (uint256 j; j < leafs[i].argumentAddresses.length; ++j) {
                packedData = abi.encodePacked(packedData, leafs[i].argumentAddresses[j]);
            }
            vm.serializeBytes(leaf, "PackedArgumentAddresses", packedData);
            vm.serializeAddress(leaf, "AddressArguments", leafs[i].argumentAddresses);
            bytes32 digest = keccak256(
                abi.encodePacked(leafs[i].decoderAndSanitizer, leafs[i].target, leafs[i].canSendValue, sel, packedData)
            );
            vm.serializeBytes32(leaf, "LeafDigest", digest);

            string memory finalJson = vm.serializeString(leaf, "Description", leafs[i].description);

            // vm.writeJson(finalJson, filePath);
            vm.writeLine(filePath, finalJson);
            if (i != leafs.length - 1) {
                vm.writeLine(filePath, ",");
            }
        }
        vm.writeLine(filePath, "],");

        string memory merkleTreeName = "MerkleTree";
        string[][] memory merkleTree = new string[][](manageTree.length);
        for (uint256 k; k < manageTree.length; ++k) {
            merkleTree[k] = new string[](manageTree[k].length);
        }

        for (uint256 i; i < manageTree.length; ++i) {
            for (uint256 j; j < manageTree[i].length; ++j) {
                merkleTree[i][j] = vm.toString(manageTree[i][j]);
            }
        }

        string memory finalMerkleTree;
        for (uint256 i; i < merkleTree.length; ++i) {
            string memory layer = Strings.toString(merkleTree.length - (i + 1));
            finalMerkleTree = vm.serializeString(merkleTreeName, layer, merkleTree[i]);
        }
        vm.writeLine(filePath, "\"MerkleTree\": ");
        vm.writeLine(filePath, finalMerkleTree);
        vm.writeLine(filePath, "}");
    }

    // ========================================= HELPER FUNCTIONS =========================================

    struct ManageLeaf {
        address target;
        bool canSendValue;
        string signature;
        address[] argumentAddresses;
        string description;
        address decoderAndSanitizer;
    }

    error MerkleTreeHelper__DecoderAndSanitizerMissingFunction(string signature);

    function _verifyDecoderImplementsLeafsFunctionSelectors(ManageLeaf[] memory leafs) internal view {
        for (uint256 i; i < leafs.length; ++i) {
            bytes4 selector = bytes4(keccak256(abi.encodePacked(leafs[i].signature)));
            // This is the "selector" for an empty leaf.
            if (selector == 0xc5d24601) continue;
            (bool success, bytes memory returndata) =
                leafs[i].decoderAndSanitizer.staticcall(abi.encodePacked(selector));
            if (!success && returndata.length > 0) {
                // Make sure we did not revert from the `BaseDecoderAndSanitizer__FunctionSelectorNotSupported()` error.
                if (
                    keccak256(returndata)
                        == keccak256(
                            abi.encodePacked(
                                BaseDecoderAndSanitizer.BaseDecoderAndSanitizer__FunctionSelectorNotSupported.selector
                            )
                        )
                ) {
                    revert MerkleTreeHelper__DecoderAndSanitizerMissingFunction(leafs[i].signature);
                }
            }
        }
    }

    function _buildTrees(bytes32[][] memory merkleTreeIn) internal pure returns (bytes32[][] memory merkleTreeOut) {
        // We are adding another row to the merkle tree, so make merkleTreeOut be 1 longer.
        uint256 merkleTreeIn_length = merkleTreeIn.length;
        merkleTreeOut = new bytes32[][](merkleTreeIn_length + 1);
        uint256 layer_length;
        // Iterate through merkleTreeIn to copy over data.
        for (uint256 i; i < merkleTreeIn_length; ++i) {
            layer_length = merkleTreeIn[i].length;
            merkleTreeOut[i] = new bytes32[](layer_length);
            for (uint256 j; j < layer_length; ++j) {
                merkleTreeOut[i][j] = merkleTreeIn[i][j];
            }
        }

        uint256 next_layer_length;
        if (layer_length % 2 != 0) {
            next_layer_length = (layer_length + 1) / 2;
        } else {
            next_layer_length = layer_length / 2;
        }
        merkleTreeOut[merkleTreeIn_length] = new bytes32[](next_layer_length);
        uint256 count;
        for (uint256 i; i < layer_length; i += 2) {
            merkleTreeOut[merkleTreeIn_length][count] =
                _hashPair(merkleTreeIn[merkleTreeIn_length - 1][i], merkleTreeIn[merkleTreeIn_length - 1][i + 1]);
            count++;
        }

        if (next_layer_length > 1) {
            // We need to process the next layer of leaves.
            merkleTreeOut = _buildTrees(merkleTreeOut);
        }
    }

    function _generateMerkleTree(ManageLeaf[] memory manageLeafs) internal pure returns (bytes32[][] memory tree) {
        uint256 leafsLength = manageLeafs.length;
        bytes32[][] memory leafs = new bytes32[][](1);
        leafs[0] = new bytes32[](leafsLength);
        for (uint256 i; i < leafsLength; ++i) {
            bytes4 selector = bytes4(keccak256(abi.encodePacked(manageLeafs[i].signature)));
            bytes memory rawDigest = abi.encodePacked(
                manageLeafs[i].decoderAndSanitizer, manageLeafs[i].target, manageLeafs[i].canSendValue, selector
            );
            uint256 argumentAddressesLength = manageLeafs[i].argumentAddresses.length;
            for (uint256 j; j < argumentAddressesLength; ++j) {
                rawDigest = abi.encodePacked(rawDigest, manageLeafs[i].argumentAddresses[j]);
            }
            leafs[0][i] = keccak256(rawDigest);
        }
        tree = _buildTrees(leafs);
    }

    function _hashPair(bytes32 a, bytes32 b) private pure returns (bytes32) {
        return a < b ? _efficientHash(a, b) : _efficientHash(b, a);
    }

    function _efficientHash(bytes32 a, bytes32 b) private pure returns (bytes32 value) {
        /// @solidity memory-safe-assembly
        assembly {
            mstore(0x00, a)
            mstore(0x20, b)
            value := keccak256(0x00, 0x40)
        }
    }

    function _getPoolAddressFromPoolId(bytes32 poolId) internal pure returns (address) {
        return address(uint160(uint256(poolId >> 96)));
    }

    function _getProofsUsingTree(ManageLeaf[] memory manageLeafs, bytes32[][] memory tree)
        internal
        view
        returns (bytes32[][] memory proofs)
    {
        proofs = new bytes32[][](manageLeafs.length);
        for (uint256 i; i < manageLeafs.length; ++i) {
            // Generate manage proof.
            bytes4 selector = bytes4(keccak256(abi.encodePacked(manageLeafs[i].signature)));
            bytes memory rawDigest = abi.encodePacked(
                getAddress(sourceChain, "rawDataDecoderAndSanitizer"),
                manageLeafs[i].target,
                manageLeafs[i].canSendValue,
                selector
            );
            uint256 argumentAddressesLength = manageLeafs[i].argumentAddresses.length;
            for (uint256 j; j < argumentAddressesLength; ++j) {
                rawDigest = abi.encodePacked(rawDigest, manageLeafs[i].argumentAddresses[j]);
            }
            bytes32 leaf = keccak256(rawDigest);
            proofs[i] = _generateProof(leaf, tree);
        }
    }

    function _generateProof(bytes32 leaf, bytes32[][] memory tree) internal pure returns (bytes32[] memory proof) {
        // The length of each proof is the height of the tree - 1.
        uint256 tree_length = tree.length;
        proof = new bytes32[](tree_length - 1);

        // Build the proof
        for (uint256 i; i < tree_length - 1; ++i) {
            // For each layer we need to find the leaf.
            for (uint256 j; j < tree[i].length; ++j) {
                if (leaf == tree[i][j]) {
                    // We have found the leaf, so now figure out if the proof needs the next leaf or the previous one.
                    proof[i] = j % 2 == 0 ? tree[i][j + 1] : tree[i][j - 1];
                    leaf = _hashPair(leaf, proof[i]);
                    break;
                } else if (j == tree[i].length - 1) {
                    // We have reached the end of the layer and have not found the leaf.
                    revert("Leaf not found in tree");
                }
            }
        }
    }
}

interface IMB {
    struct MarketParams {
        address loanToken;
        address collateralToken;
        address oracle;
        address irm;
        uint256 lltv;
    }

    function idToMarketParams(bytes32 id) external view returns (MarketParams memory);
}

interface PendleMarket {
    function readTokens() external view returns (address, address, address);
}

interface PendleSy {
    function getTokensIn() external view returns (address[] memory);
    function getTokensOut() external view returns (address[] memory);
    function assetInfo() external view returns (uint8, ERC20, uint8);
}

interface UniswapV3Pool {
    function token0() external view returns (address);
    function token1() external view returns (address);
    function fee() external view returns (uint24);
}

interface CurvePool {
    function coins(uint256 i) external view returns (address);
}

interface BalancerVault {
    function getPoolTokens(bytes32) external view returns (ERC20[] memory, uint256[] memory, uint256);
}

interface VelodromV2Gauge {
    function stakingToken() external view returns (address);
}

interface VaultSupervisor {
    function delegationSupervisor() external view returns (address);
}<|MERGE_RESOLUTION|>--- conflicted
+++ resolved
@@ -5171,11 +5171,7 @@
         );
     }
 
-     // ========================================= Fee Claiming =========================================
-<<<<<<< HEAD
-
-=======
->>>>>>> b27d2225
+    // ========================================= Fee Claiming =========================================
     function _addLeafsForFeeClaiming(ManageLeaf[] memory leafs, address accountant, ERC20[] memory feeAssets, bool addYieldClaiming) internal {
         // Approvals.
         for (uint256 i; i < feeAssets.length; ++i) {
