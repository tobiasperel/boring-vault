--- conflicted
+++ resolved
@@ -5712,7 +5712,6 @@
         }
     }
 
-<<<<<<< HEAD
     // ========================================= Sky Money =========================================
     function _addAllSkyMoneyLeafs(ManageLeaf[] memory leafs) internal {
         _addSkyDaiConverterLeafs(leafs);  
@@ -5788,8 +5787,102 @@
             getAddress(sourceChain, "rawDataDecoderAndSanitizer")
         );
         leafs[leafIndex].argumentAddresses[0] = getAddress(sourceChain, "usdsLitePsmUsdc"); 
+          unchecked {
+            leafIndex++;
+        }
+        leafs[leafIndex] = ManageLeaf(
+            getAddress(sourceChain, "USDC"),
+            false,
+            "approve(address,uint256)",
+            new address[](1),
+            string.concat("Approve USDC to be swapped for USDS"),
+            getAddress(sourceChain, "rawDataDecoderAndSanitizer")
+        );
+        leafs[leafIndex].argumentAddresses[0] = getAddress(sourceChain, "usdsLitePsmUsdc"); 
+
+        unchecked {
+            leafIndex++;
+        }
+        leafs[leafIndex] = ManageLeaf(
+            getAddress(sourceChain, "usdsLitePsmUsdc"),
+            false,
+            "sellGem(address,uint256)",
+            new address[](1),
+            string.concat("Swap USDC for USDS"),
+            getAddress(sourceChain, "rawDataDecoderAndSanitizer")
+        );
+        leafs[leafIndex].argumentAddresses[0] = getAddress(sourceChain, "boringVault"); 
+
+        unchecked {
+            leafIndex++;
+        }
+        leafs[leafIndex] = ManageLeaf(
+            getAddress(sourceChain, "usdsLitePsmUsdc"),
+            false,
+            "buyGem(address,uint256)",
+            new address[](1),
+            string.concat("Swap USDS for USDC"),
+            getAddress(sourceChain, "rawDataDecoderAndSanitizer")
+        );
+        leafs[leafIndex].argumentAddresses[0] = getAddress(sourceChain, "boringVault"); 
+
+    }
+
+    function _addSkyDAILitePSMUSDCLeafs(ManageLeaf[] memory leafs) internal {
+        unchecked {
+            leafIndex++;
+        }
+        leafs[leafIndex] = ManageLeaf(
+            getAddress(sourceChain, "DAI"),
+            false,
+            "approve(address,uint256)",
+            new address[](1),
+            string.concat("Approve DAI to be swapped for USDC"),
+            getAddress(sourceChain, "rawDataDecoderAndSanitizer")
+        );
+        leafs[leafIndex].argumentAddresses[0] = getAddress(sourceChain, "daiLitePsmUsdc"); 
         
-=======
+        unchecked {
+            leafIndex++;
+        }
+        leafs[leafIndex] = ManageLeaf(
+            getAddress(sourceChain, "USDC"),
+            false,
+            "approve(address,uint256)",
+            new address[](1),
+            string.concat("Approve USDC to be swapped for DAI"),
+            getAddress(sourceChain, "rawDataDecoderAndSanitizer")
+        );
+        leafs[leafIndex].argumentAddresses[0] = getAddress(sourceChain, "daiLitePsmUsdc"); 
+
+        unchecked {
+            leafIndex++;
+        }
+        leafs[leafIndex] = ManageLeaf(
+            getAddress(sourceChain, "daiLitePsmUsdc"),
+            false,
+            "sellGem(address,uint256)",
+            new address[](1),
+            string.concat("Swap USDC for DAI"),
+            getAddress(sourceChain, "rawDataDecoderAndSanitizer")
+        );
+        leafs[leafIndex].argumentAddresses[0] = getAddress(sourceChain, "boringVault"); 
+
+        unchecked {
+            leafIndex++;
+        }
+        leafs[leafIndex] = ManageLeaf(
+            getAddress(sourceChain, "daiLitePsmUsdc"),
+            false,
+            "buyGem(address,uint256)",
+            new address[](1),
+            string.concat("Swap DAI for USDC"),
+            getAddress(sourceChain, "rawDataDecoderAndSanitizer")
+        );
+        leafs[leafIndex].argumentAddresses[0] = getAddress(sourceChain, "boringVault"); 
+
+    }
+        
     // ========================================= Sonic Gateway =========================================
     // To be used on ETH mainnet. 
     function _addSonicGatewayLeafsEth(ManageLeaf[] memory leafs, ERC20[] memory assets) internal {
@@ -5854,7 +5947,6 @@
     // The mainnet token address is the one sanitized and the one that needs to be passed into the bridge itself, but the sonic address will be used in the leaf to (hopefully) minimize confusion. It is also used for approvals. However, this is still confusing, so I am leaving this comment. 
     function _addSonicGatewayLeafsSonic(ManageLeaf[] memory leafs, address[] memory assetsMainnet, address[] memory assetsSonic) internal {
         require(assetsSonic.length == assetsMainnet.length, "Asset length mismatch"); 
->>>>>>> e789609a
         unchecked {
             leafIndex++;
         }
@@ -5863,96 +5955,6 @@
             false,
             "approve(address,uint256)",
             new address[](1),
-<<<<<<< HEAD
-            string.concat("Approve USDC to be swapped for USDS"),
-            getAddress(sourceChain, "rawDataDecoderAndSanitizer")
-        );
-        leafs[leafIndex].argumentAddresses[0] = getAddress(sourceChain, "usdsLitePsmUsdc"); 
-
-        unchecked {
-            leafIndex++;
-        }
-        leafs[leafIndex] = ManageLeaf(
-            getAddress(sourceChain, "usdsLitePsmUsdc"),
-            false,
-            "sellGem(address,uint256)",
-            new address[](1),
-            string.concat("Swap USDC for USDS"),
-            getAddress(sourceChain, "rawDataDecoderAndSanitizer")
-        );
-        leafs[leafIndex].argumentAddresses[0] = getAddress(sourceChain, "boringVault"); 
-
-        unchecked {
-            leafIndex++;
-        }
-        leafs[leafIndex] = ManageLeaf(
-            getAddress(sourceChain, "usdsLitePsmUsdc"),
-            false,
-            "buyGem(address,uint256)",
-            new address[](1),
-            string.concat("Swap USDS for USDC"),
-            getAddress(sourceChain, "rawDataDecoderAndSanitizer")
-        );
-        leafs[leafIndex].argumentAddresses[0] = getAddress(sourceChain, "boringVault"); 
-
-    }
-
-    function _addSkyDAILitePSMUSDCLeafs(ManageLeaf[] memory leafs) internal {
-        unchecked {
-            leafIndex++;
-        }
-        leafs[leafIndex] = ManageLeaf(
-            getAddress(sourceChain, "DAI"),
-            false,
-            "approve(address,uint256)",
-            new address[](1),
-            string.concat("Approve DAI to be swapped for USDC"),
-            getAddress(sourceChain, "rawDataDecoderAndSanitizer")
-        );
-        leafs[leafIndex].argumentAddresses[0] = getAddress(sourceChain, "daiLitePsmUsdc"); 
-        
-        unchecked {
-            leafIndex++;
-        }
-        leafs[leafIndex] = ManageLeaf(
-            getAddress(sourceChain, "USDC"),
-            false,
-            "approve(address,uint256)",
-            new address[](1),
-            string.concat("Approve USDC to be swapped for DAI"),
-            getAddress(sourceChain, "rawDataDecoderAndSanitizer")
-        );
-        leafs[leafIndex].argumentAddresses[0] = getAddress(sourceChain, "daiLitePsmUsdc"); 
-
-        unchecked {
-            leafIndex++;
-        }
-        leafs[leafIndex] = ManageLeaf(
-            getAddress(sourceChain, "daiLitePsmUsdc"),
-            false,
-            "sellGem(address,uint256)",
-            new address[](1),
-            string.concat("Swap USDC for DAI"),
-            getAddress(sourceChain, "rawDataDecoderAndSanitizer")
-        );
-        leafs[leafIndex].argumentAddresses[0] = getAddress(sourceChain, "boringVault"); 
-
-        unchecked {
-            leafIndex++;
-        }
-        leafs[leafIndex] = ManageLeaf(
-            getAddress(sourceChain, "daiLitePsmUsdc"),
-            false,
-            "buyGem(address,uint256)",
-            new address[](1),
-            string.concat("Swap DAI for USDC"),
-            getAddress(sourceChain, "rawDataDecoderAndSanitizer")
-        );
-        leafs[leafIndex].argumentAddresses[0] = getAddress(sourceChain, "boringVault"); 
-
-    }
-
-=======
             string.concat("Approve Circle Token Adapter to burn USDC"),
             getAddress(sourceChain, "rawDataDecoderAndSanitizer")
         );
@@ -6000,7 +6002,7 @@
             leafs[leafIndex].argumentAddresses[0] = address(assetsMainnet[i]); 
         }    
     } 
->>>>>>> e789609a
+
 
     // ========================================= BoringVault Teller =========================================
 
