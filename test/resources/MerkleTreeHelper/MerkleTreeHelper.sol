// SPDX-License-Identifier: UNLICENSED
pragma solidity 0.8.21;

import {ERC20} from "@solmate/tokens/ERC20.sol";
import {AddressToBytes32Lib} from "src/helper/AddressToBytes32Lib.sol"; 
import {ChainValues} from "test/resources/ChainValues.sol"; 
import {Strings} from "lib/openzeppelin-contracts/contracts/utils/Strings.sol";
import {ERC4626} from "@solmate/tokens/ERC4626.sol";
import {Address} from "@openzeppelin/contracts/utils/Address.sol";
import {IComet} from "src/interfaces/IComet.sol";
import {TellerWithMultiAssetSupport} from "src/base/Roles/TellerWithMultiAssetSupport.sol";
import {BaseDecoderAndSanitizer} from "src/base/DecodersAndSanitizers/BaseDecoderAndSanitizer.sol";
import "forge-std/Base.sol";
import "forge-std/Test.sol";

contract MerkleTreeHelper is CommonBase, ChainValues, Test {
    using Address for address;

    string public sourceChain;
    uint256 leafIndex = type(uint256).max;

    mapping(address => mapping(address => mapping(address => bool))) public ownerToTokenToSpenderToApprovalInTree;
    mapping(address => mapping(address => mapping(address => bool))) public ownerToOneInchSellTokenToBuyTokenToInTree;
    mapping(address => mapping(address => mapping(address => bool))) public ownerToOdosSellTokenToBuyTokenToInTree;
    mapping(address => mapping(address => mapping(address => bool))) public ownerToOogaBoogaSellTokenToBuyTokenToInTree;

    function setSourceChainName(string memory _chain) internal {
        sourceChain = _chain;
    }

    // ========================================= 1Inch =========================================

    enum SwapKind {
        BuyAndSell,
        Sell
    }

    function _addLeafsFor1InchGeneralSwapping(
        ManageLeaf[] memory leafs,
        address[] memory assets,
        SwapKind[] memory kind
    ) internal {
        require(assets.length == kind.length, "Arrays must be of equal length");
        for (uint256 i; i < assets.length; ++i) {
            // Add approval leaf if not already added
            if (
                !ownerToTokenToSpenderToApprovalInTree[getAddress(sourceChain, "boringVault")][assets[i]][getAddress(
                    sourceChain, "aggregationRouterV5"
                )]
            ) {
                unchecked {
                    leafIndex++;
                }
                leafs[leafIndex] = ManageLeaf(
                    assets[i],
                    false,
                    "approve(address,uint256)",
                    new address[](1),
                    string.concat("Approve 1Inch router to spend ", ERC20(assets[i]).symbol()),
                    getAddress(sourceChain, "rawDataDecoderAndSanitizer")
                );
                leafs[leafIndex].argumentAddresses[0] = getAddress(sourceChain, "aggregationRouterV5");
                ownerToTokenToSpenderToApprovalInTree[getAddress(sourceChain, "boringVault")][assets[i]][getAddress(
                    sourceChain, "aggregationRouterV5"
                )] = true;
            }
            // Iterate through the list again.
            for (uint256 j; j < assets.length; ++j) {
                // Skip if we are on the same index
                if (i == j) {
                    continue;
                }
                if (
                    !ownerToOneInchSellTokenToBuyTokenToInTree[getAddress(sourceChain, "boringVault")][assets[i]][assets[j]]
                        && kind[j] != SwapKind.Sell
                ) {
                    // Add sell swap.
                    unchecked {
                        leafIndex++;
                    }
                    leafs[leafIndex] = ManageLeaf(
                        getAddress(sourceChain, "aggregationRouterV5"),
                        false,
                        "swap(address,(address,address,address,address,uint256,uint256,uint256),bytes,bytes)",
                        new address[](5),
                        string.concat(
                            "Swap ",
                            ERC20(assets[i]).symbol(),
                            " for ",
                            ERC20(assets[j]).symbol(),
                            " using 1inch router"
                        ),
                        getAddress(sourceChain, "rawDataDecoderAndSanitizer")
                    );
                    leafs[leafIndex].argumentAddresses[0] = getAddress(sourceChain, "oneInchExecutor");
                    leafs[leafIndex].argumentAddresses[1] = assets[i];
                    leafs[leafIndex].argumentAddresses[2] = assets[j];
                    leafs[leafIndex].argumentAddresses[3] = getAddress(sourceChain, "oneInchExecutor");
                    leafs[leafIndex].argumentAddresses[4] = getAddress(sourceChain, "boringVault");
                    ownerToOneInchSellTokenToBuyTokenToInTree[getAddress(sourceChain, "boringVault")][assets[i]][assets[j]]
                    = true;
                }

                if (
                    kind[i] == SwapKind.BuyAndSell
                        && !ownerToOneInchSellTokenToBuyTokenToInTree[getAddress(sourceChain, "boringVault")][assets[j]][assets[i]]
                ) {
                    // Add buy swap.
                    unchecked {
                        leafIndex++;
                    }
                    leafs[leafIndex] = ManageLeaf(
                        getAddress(sourceChain, "aggregationRouterV5"),
                        false,
                        "swap(address,(address,address,address,address,uint256,uint256,uint256),bytes,bytes)",
                        new address[](5),
                        string.concat(
                            "Swap ",
                            ERC20(assets[j]).symbol(),
                            " for ",
                            ERC20(assets[i]).symbol(),
                            " using 1inch router"
                        ),
                        getAddress(sourceChain, "rawDataDecoderAndSanitizer")
                    );
                    leafs[leafIndex].argumentAddresses[0] = getAddress(sourceChain, "oneInchExecutor");
                    leafs[leafIndex].argumentAddresses[1] = assets[j];
                    leafs[leafIndex].argumentAddresses[2] = assets[i];
                    leafs[leafIndex].argumentAddresses[3] = getAddress(sourceChain, "oneInchExecutor");
                    leafs[leafIndex].argumentAddresses[4] = getAddress(sourceChain, "boringVault");
                    ownerToOneInchSellTokenToBuyTokenToInTree[getAddress(sourceChain, "boringVault")][assets[j]][assets[i]]
                    = true;
                }
            }
        }
    }

    function _addLeafsFor1InchUniswapV3Swapping(ManageLeaf[] memory leafs, address pool) internal {
        UniswapV3Pool uniswapV3Pool = UniswapV3Pool(pool);
        address token0 = uniswapV3Pool.token0();
        address token1 = uniswapV3Pool.token1();
        // Add approval leaf if not already added
        if (
            !ownerToTokenToSpenderToApprovalInTree[getAddress(sourceChain, "boringVault")][token0][getAddress(
                sourceChain, "aggregationRouterV5"
            )]
        ) {
            unchecked {
                leafIndex++;
            }
            leafs[leafIndex] = ManageLeaf(
                token0,
                false,
                "approve(address,uint256)",
                new address[](1),
                string.concat("Approve 1Inch router to spend ", ERC20(token0).symbol()),
                getAddress(sourceChain, "rawDataDecoderAndSanitizer")
            );
            leafs[leafIndex].argumentAddresses[0] = getAddress(sourceChain, "aggregationRouterV5");
            ownerToTokenToSpenderToApprovalInTree[getAddress(sourceChain, "boringVault")][token0][getAddress(
                sourceChain, "aggregationRouterV5"
            )] = true;
        }
        if (
            !ownerToTokenToSpenderToApprovalInTree[getAddress(sourceChain, "boringVault")][token1][getAddress(
                sourceChain, "aggregationRouterV5"
            )]
        ) {
            unchecked {
                leafIndex++;
            }
            leafs[leafIndex] = ManageLeaf(
                token1,
                false,
                "approve(address,uint256)",
                new address[](1),
                string.concat("Approve 1Inch router to spend ", ERC20(token1).symbol()),
                getAddress(sourceChain, "rawDataDecoderAndSanitizer")
            );
            leafs[leafIndex].argumentAddresses[0] = getAddress(sourceChain, "aggregationRouterV5");
            ownerToTokenToSpenderToApprovalInTree[getAddress(sourceChain, "boringVault")][token1][getAddress(
                sourceChain, "aggregationRouterV5"
            )] = true;
        }
        uint256 feeInBps = uniswapV3Pool.fee() / 100;
        unchecked {
            leafIndex++;
        }
        leafs[leafIndex] = ManageLeaf(
            getAddress(sourceChain, "aggregationRouterV5"),
            false,
            "uniswapV3Swap(uint256,uint256,uint256[])",
            new address[](1),
            string.concat(
                "Swap between ",
                ERC20(token0).symbol(),
                " and ",
                ERC20(token1).symbol(),
                " with ",
                vm.toString(feeInBps),
                " bps fee on UniswapV3 using 1inch router"
            ),
            getAddress(sourceChain, "rawDataDecoderAndSanitizer")
        );
        leafs[leafIndex].argumentAddresses[0] = pool;
    }

    // ========================================= Curve/Convex =========================================
    // TODO need to use this in the test suite.
    function _addCurveLeafs(ManageLeaf[] memory leafs, address poolAddress, uint256 coinCount, address gauge)
        internal
    {
        CurvePool pool = CurvePool(poolAddress);
        ERC20[] memory coins = new ERC20[](coinCount);

        // Approve pool to spend tokens.
        for (uint256 i; i < coinCount; i++) {
            coins[i] = ERC20(pool.coins(i));
            // Approvals.
            if (
                !ownerToTokenToSpenderToApprovalInTree[getAddress(sourceChain, "boringVault")][address(coins[i])][poolAddress]
            ) {
                unchecked {
                    leafIndex++;
                }
                leafs[leafIndex] = ManageLeaf(
                    address(coins[i]),
                    false,
                    "approve(address,uint256)",
                    new address[](1),
                    string.concat("Approve Curve pool to spend ", coins[i].symbol()),
                    getAddress(sourceChain, "rawDataDecoderAndSanitizer")
                );
                leafs[leafIndex].argumentAddresses[0] = poolAddress;
                ownerToTokenToSpenderToApprovalInTree[getAddress(sourceChain, "boringVault")][address(coins[i])][poolAddress]
                = true;
            }
        }

        // Add liquidity.
        unchecked {
            leafIndex++;
        }
        leafs[leafIndex] = ManageLeaf(
            poolAddress,
            false,
            "add_liquidity(uint256[],uint256)",
            new address[](0),
            string.concat("Add liquidity to Curve pool"),
            getAddress(sourceChain, "rawDataDecoderAndSanitizer")
        );

        // Remove liquidity.
        unchecked {
            leafIndex++;
        }
        leafs[leafIndex] = ManageLeaf(
            poolAddress,
            false,
            "remove_liquidity(uint256,uint256[])",
            new address[](0),
            string.concat("Remove liquidity from Curve pool"),
            getAddress(sourceChain, "rawDataDecoderAndSanitizer")
        );

        if (gauge != address(0)) {
            address lpToken = ICurveGauge(gauge).lp_token();

            unchecked {
                leafIndex++;
            }
            leafs[leafIndex] = ManageLeaf(
                lpToken,
                false,
                "approve(address,uint256)",
                new address[](1),
                string.concat("Approve Curve gauge to spend ", ERC20(lpToken).name()),
                getAddress(sourceChain, "rawDataDecoderAndSanitizer")
            );
            leafs[leafIndex].argumentAddresses[0] = gauge;

            // Deposit into gauge.
            unchecked {
                leafIndex++;
            }
            leafs[leafIndex] = ManageLeaf(
                gauge,
                false,
                "deposit(uint256,address)",
                new address[](1),
                string.concat("Deposit ", ERC20(lpToken).name(), " into Curve gauge"),
                getAddress(sourceChain, "rawDataDecoderAndSanitizer")
            );
            leafs[leafIndex].argumentAddresses[0] = getAddress(sourceChain, "boringVault");

            // Withdraw from gauge.
            unchecked {
                leafIndex++;
            }
            leafs[leafIndex] = ManageLeaf(
                gauge,
                false,
                "withdraw(uint256)",
                new address[](0),
                string.concat("Withdraw ", ERC20(lpToken).name(), " from Curve gauge"),
                getAddress(sourceChain, "rawDataDecoderAndSanitizer")
            );

            // Claim rewards.
            unchecked {
                leafIndex++;
            }
            leafs[leafIndex] = ManageLeaf(
                gauge,
                false,
                "claim_rewards(address)",
                new address[](1),
                string.concat("Claim rewards from Curve gauge"),
                getAddress(sourceChain, "rawDataDecoderAndSanitizer")
            );
            leafs[leafIndex].argumentAddresses[0] = getAddress(sourceChain, "boringVault");
        }
    }

    function _addCurveGaugeLeafs(ManageLeaf[] memory leafs, address gauge) internal {
        address lpToken = ICurveGauge(gauge).lp_token();

        unchecked {
            leafIndex++;
        }
        leafs[leafIndex] = ManageLeaf(
            lpToken,
            false,
            "approve(address,uint256)",
            new address[](1),
            string.concat("Approve Curve gauge to spend ", ERC20(lpToken).name()),
            getAddress(sourceChain, "rawDataDecoderAndSanitizer")
        );
        leafs[leafIndex].argumentAddresses[0] = gauge;

        // Deposit into gauge.
        unchecked {
            leafIndex++;
        }
        leafs[leafIndex] = ManageLeaf(
            gauge,
            false,
            "deposit(uint256,address)",
            new address[](1),
            string.concat("Deposit ", ERC20(lpToken).name(), " into Curve gauge"),
            getAddress(sourceChain, "rawDataDecoderAndSanitizer")
        );
        leafs[leafIndex].argumentAddresses[0] = getAddress(sourceChain, "boringVault");

        // Withdraw from gauge.
        unchecked {
            leafIndex++;
        }
        leafs[leafIndex] = ManageLeaf(
            gauge,
            false,
            "withdraw(uint256)",
            new address[](0),
            string.concat("Withdraw ", ERC20(lpToken).name(), " from Curve gauge"),
            getAddress(sourceChain, "rawDataDecoderAndSanitizer")
        );

        // Claim rewards.
        unchecked {
            leafIndex++;
        }
        leafs[leafIndex] = ManageLeaf(
            gauge,
            false,
            "claim_rewards(address)",
            new address[](1),
            string.concat("Claim rewards from Curve gauge"),
            getAddress(sourceChain, "rawDataDecoderAndSanitizer")
        );
        leafs[leafIndex].argumentAddresses[0] = getAddress(sourceChain, "boringVault");
    }

    function _addConvexLeafs(ManageLeaf[] memory leafs, ERC20 token, address rewardsContract) internal {
        // Approve convexCurveMainnetBooster to spend lp tokens.
        if (
            !ownerToTokenToSpenderToApprovalInTree[getAddress(sourceChain, "boringVault")][address(token)][getAddress(
                sourceChain, "convexCurveMainnetBooster"
            )]
        ) {
            unchecked {
                leafIndex++;
            }
            leafs[leafIndex] = ManageLeaf(
                address(token),
                false,
                "approve(address,uint256)",
                new address[](1),
                string.concat("Approve Convex Curve Mainnet Booster to spend ", token.symbol()),
                getAddress(sourceChain, "rawDataDecoderAndSanitizer")
            );
            leafs[leafIndex].argumentAddresses[0] = getAddress(sourceChain, "convexCurveMainnetBooster");
            ownerToTokenToSpenderToApprovalInTree[getAddress(sourceChain, "boringVault")][address(token)][getAddress(
                sourceChain, "convexCurveMainnetBooster"
            )] = true;
        }

        // Deposit into convexCurveMainnetBooster.
        unchecked {
            leafIndex++;
        }
        leafs[leafIndex] = ManageLeaf(
            getAddress(sourceChain, "convexCurveMainnetBooster"),
            false,
            "deposit(uint256,uint256,bool)",
            new address[](0),
            "Deposit into Convex Curve Mainnet Booster",
            getAddress(sourceChain, "rawDataDecoderAndSanitizer")
        );

        // Withdraw from rewardsContract.
        unchecked {
            leafIndex++;
        }
        leafs[leafIndex] = ManageLeaf(
            rewardsContract,
            false,
            "withdrawAndUnwrap(uint256,bool)",
            new address[](0),
            "Withdraw and unwrap from Convex Curve Rewards Contract",
            getAddress(sourceChain, "rawDataDecoderAndSanitizer")
        );

        // Get rewards from rewardsContract.
        unchecked {
            leafIndex++;
        }
        leafs[leafIndex] = ManageLeaf(
            rewardsContract,
            false,
            "getReward(address,bool)",
            new address[](1),
            "Get rewards from Convex Curve Rewards Contract",
            getAddress(sourceChain, "rawDataDecoderAndSanitizer")
        );
        leafs[leafIndex].argumentAddresses[0] = getAddress(sourceChain, "boringVault");
    }

    function _addLeafsForCurveSwapping(ManageLeaf[] memory leafs, address curvePool) internal {
        CurvePool pool = CurvePool(curvePool);
        ERC20 coins0 = ERC20(pool.coins(0));
        ERC20 coins1 = ERC20(pool.coins(1));
        // Approvals.
        unchecked {
            leafIndex++;
        }
        leafs[leafIndex] = ManageLeaf(
            address(coins0),
            false,
            "approve(address,uint256)",
            new address[](1),
            string.concat("Approve Curve ", coins0.symbol(), "/", coins1.symbol(), " pool to spend ", coins0.symbol()),
            getAddress(sourceChain, "rawDataDecoderAndSanitizer")
        );
        leafs[leafIndex].argumentAddresses[0] = curvePool;
        unchecked {
            leafIndex++;
        }
        leafs[leafIndex] = ManageLeaf(
            address(coins1),
            false,
            "approve(address,uint256)",
            new address[](1),
            string.concat("Approve Curve ", coins0.symbol(), "/", coins1.symbol(), " pool to spend ", coins1.symbol()),
            getAddress(sourceChain, "rawDataDecoderAndSanitizer")
        );
        leafs[leafIndex].argumentAddresses[0] = curvePool;
        // Swapping.
        unchecked {
            leafIndex++;
        }
        leafs[leafIndex] = ManageLeaf(
            curvePool,
            false,
            "exchange(int128,int128,uint256,uint256)",
            new address[](0),
            string.concat("Swap using Curve ", coins0.symbol(), "/", coins1.symbol(), " pool"),
            getAddress(sourceChain, "rawDataDecoderAndSanitizer")
        );
    }

    function _addLeafsForCurveSwapping3Pool(ManageLeaf[] memory leafs, address curvePool) internal {
        CurvePool pool = CurvePool(curvePool);
        ERC20 coins0 = ERC20(pool.coins(0));
        ERC20 coins1 = ERC20(pool.coins(1));
        ERC20 coins2 = ERC20(pool.coins(2));
        // Approvals.
        unchecked {
            leafIndex++;
        }
        leafs[leafIndex] = ManageLeaf(
            address(coins0),
            false,
            "approve(address,uint256)",
            new address[](1),
            string.concat(
                "Approve Curve ",
                coins0.symbol(),
                "/",
                coins1.symbol(),
                "/",
                coins2.symbol(),
                " pool to spend ",
                coins0.symbol()
            ),
            getAddress(sourceChain, "rawDataDecoderAndSanitizer")
        );
        leafs[leafIndex].argumentAddresses[0] = curvePool;
        unchecked {
            leafIndex++;
        }
        leafs[leafIndex] = ManageLeaf(
            address(coins1),
            false,
            "approve(address,uint256)",
            new address[](1),
            string.concat(
                "Approve Curve ",
                coins0.symbol(),
                "/",
                coins1.symbol(),
                "/",
                coins2.symbol(),
                " pool to spend ",
                coins1.symbol()
            ),
            getAddress(sourceChain, "rawDataDecoderAndSanitizer")
        );
        leafs[leafIndex].argumentAddresses[0] = curvePool;

        unchecked {
            leafIndex++;
        }
        leafs[leafIndex] = ManageLeaf(
            address(coins2),
            false,
            "approve(address,uint256)",
            new address[](1),
            string.concat(
                "Approve Curve ",
                coins0.symbol(),
                "/",
                coins1.symbol(),
                "/",
                coins2.symbol(),
                " pool to spend ",
                coins2.symbol()
            ),
            getAddress(sourceChain, "rawDataDecoderAndSanitizer")
        );
        leafs[leafIndex].argumentAddresses[0] = curvePool;
        // Swapping.
        unchecked {
            leafIndex++;
        }
        leafs[leafIndex] = ManageLeaf(
            curvePool,
            false,
            "exchange(int128,int128,uint256,uint256)",
            new address[](0),
            string.concat("Swap using Curve ", coins0.symbol(), "/", coins1.symbol(), "/", coins2.symbol(), " pool"),
            getAddress(sourceChain, "rawDataDecoderAndSanitizer")
        );
    }

    function _addConvexFXBoosterLeafs(ManageLeaf[] memory leafs, address stakingAddress, address stakingToken)
        internal
    {
        unchecked {
            leafIndex++;
        }
        leafs[leafIndex] = ManageLeaf(
            getAddress(sourceChain, "convexFXBooster"),
            false,
            "createVault(uint256)",
            new address[](2),
            string.concat("Create Vault for ", ERC20(stakingToken).symbol()),
            getAddress(sourceChain, "rawDataDecoderAndSanitizer")
        );
        leafs[leafIndex].argumentAddresses[0] = stakingAddress;
        leafs[leafIndex].argumentAddresses[1] = stakingToken;
    }

    function _addConvexFXVaultLeafs(ManageLeaf[] memory leafs, address fxVault) internal {
        address stakingToken = IConvexFXVault(fxVault).stakingToken();

        unchecked {
            leafIndex++;
        }
        leafs[leafIndex] = ManageLeaf(
            stakingToken,
            false,
            "approve(address,uint256)",
            new address[](1),
            string.concat("Approve Created FXVault to spend ", ERC20(stakingToken).symbol()),
            getAddress(sourceChain, "rawDataDecoderAndSanitizer")
        );
        leafs[leafIndex].argumentAddresses[0] = fxVault;

        unchecked {
            leafIndex++;
        }
        leafs[leafIndex] = ManageLeaf(
            fxVault,
            false,
            "deposit(uint256,bool)",
            new address[](0),
            string.concat("Deposit ", ERC20(stakingToken).symbol(), " into created Convex FX Vault"),
            getAddress(sourceChain, "rawDataDecoderAndSanitizer")
        );

        unchecked {
            leafIndex++;
        }
        leafs[leafIndex] = ManageLeaf(
            fxVault,
            false,
            "withdraw(uint256)",
            new address[](0),
            string.concat("Withdraw ", ERC20(stakingToken).symbol(), " from created Convex FX Vault"),
            getAddress(sourceChain, "rawDataDecoderAndSanitizer")
        );

        unchecked {
            leafIndex++;
        }
        leafs[leafIndex] = ManageLeaf(
            fxVault,
            false,
            "getReward(bool)",
            new address[](0),
            string.concat("Get Reward from ", ERC20(stakingToken).symbol(), " Convex FX Vault"),
            getAddress(sourceChain, "rawDataDecoderAndSanitizer")
        );

        unchecked {
            leafIndex++;
        }
        leafs[leafIndex] = ManageLeaf(
            fxVault,
            false,
            "transferTokens(address[])",
            new address[](0),
            string.concat("Rescue Tokens from ", ERC20(stakingToken).symbol(), " Convex FX Vault"),
            getAddress(sourceChain, "rawDataDecoderAndSanitizer")
        );
    }

    // ========================================= Usual Money =========================================

    function _addUsualMoneyLeafs(ManageLeaf[] memory leafs) internal {
        ERC20 USDC = getERC20(sourceChain, "USDC");
        ERC20 Usd0 = getERC20(sourceChain, "USD0");
        ERC20 Usd0PP = getERC20(sourceChain, "USD0_plus"); //new function added here
        address swapperEngine = getAddress(sourceChain, "usualSwapperEngine");

        // Approve Usd0PP to spend Usd0.
        unchecked {
            leafIndex++;
        }
        leafs[leafIndex] = ManageLeaf(
            address(Usd0),
            false,
            "approve(address,uint256)",
            new address[](1),
            string.concat("Approve Usd0PP to spend ", Usd0.symbol()),
            getAddress(sourceChain, "rawDataDecoderAndSanitizer")
        );
        leafs[leafIndex].argumentAddresses[0] = address(Usd0PP);

        // Approve Usd0 to be swapped in swapper engine.
        unchecked {
            leafIndex++;
        }
        leafs[leafIndex] = ManageLeaf(
            address(Usd0),
            false,
            "approve(address,uint256)",
            new address[](1),
            string.concat("Approve Swapper Engine to spend ", Usd0.symbol()),
            getAddress(sourceChain, "rawDataDecoderAndSanitizer")
        );
        leafs[leafIndex].argumentAddresses[0] = address(swapperEngine);

        unchecked {
            leafIndex++;
        }
        leafs[leafIndex] = ManageLeaf(
            address(USDC),
            false,
            "approve(address,uint256)",
            new address[](1),
            string.concat("Approve Usual Swapper Engine to spend ", USDC.symbol()),
            getAddress(sourceChain, "rawDataDecoderAndSanitizer")
        );
        leafs[leafIndex].argumentAddresses[0] = address(swapperEngine);

        // Call mint on Usd0PP.
        unchecked {
            leafIndex++;
        }
        leafs[leafIndex] = ManageLeaf(
            address(Usd0PP),
            false,
            "mint(uint256)",
            new address[](0),
            string.concat("Mint Usd0PP"),
            getAddress(sourceChain, "rawDataDecoderAndSanitizer")
        );

        //Call unlock on Usd0pp
        unchecked {
            leafIndex++;
        }
        leafs[leafIndex] = ManageLeaf(
            address(Usd0PP),
            false,
            "unlockUsd0ppFloorPrice(uint256)",
            new address[](0),
            string.concat("Unlock Usd0PP at the USD0 floor price"),
            getAddress(sourceChain, "rawDataDecoderAndSanitizer")
        );

        // Call unwrap on Usd0PP.
        unchecked {
            leafIndex++;
        }
        leafs[leafIndex] = ManageLeaf(
            address(Usd0PP),
            false,
            "unwrap()",
            new address[](0),
            string.concat("Unwrap Usd0PP"),
            getAddress(sourceChain, "rawDataDecoderAndSanitizer")
        );

        unchecked {
            leafIndex++;
        }
        leafs[leafIndex] = ManageLeaf(
            address(swapperEngine),
            false,
            "depositUSDC(uint256)",
            new address[](0),
            string.concat("Deposit USDC to swap for USD0"),
            getAddress(sourceChain, "rawDataDecoderAndSanitizer")
        );

        unchecked {
            leafIndex++;
        }
        leafs[leafIndex] = ManageLeaf(
            address(swapperEngine),
            false,
            "provideUsd0ReceiveUSDC(address,uint256,uint256[],bool)",
            new address[](1),
            string.concat("Deposit USDC to swap for USD0"),
            getAddress(sourceChain, "rawDataDecoderAndSanitizer")
        );
        leafs[leafIndex].argumentAddresses[0] = getAddress(sourceChain, "boringVault");

        unchecked {
            leafIndex++;
        }
        leafs[leafIndex] = ManageLeaf(
            address(swapperEngine),
            false,
            "swapUsd0(address,uint256,uint256[],bool)",
            new address[](1),
            string.concat("Swap USD0 for USDC"),
            getAddress(sourceChain, "rawDataDecoderAndSanitizer")
        );
        leafs[leafIndex].argumentAddresses[0] = getAddress(sourceChain, "boringVault");

        unchecked {
            leafIndex++;
        }
        leafs[leafIndex] = ManageLeaf(
            address(swapperEngine),
            false,
            "withdrawUSDC(uint256)",
            new address[](0),
            string.concat("Cancel order for USDC swap"),
            getAddress(sourceChain, "rawDataDecoderAndSanitizer")
        );
    }

    // ========================================= Treehouse =========================================

    function _addTreehouseLeafs(
        ManageLeaf[] memory leafs,
        ERC20[] memory routerTokensIn,
        address router,
        address redemptionContract,
        ERC20 tAsset,
        address poolAddress,
        uint256 coinCount,
        address gauge
    ) internal {
        for (uint256 i; i < routerTokensIn.length; ++i) {
            // Approve Treehouse Router to spend tokens in.
            unchecked {
                leafIndex++;
            }
            leafs[leafIndex] = ManageLeaf(
                address(routerTokensIn[i]),
                false,
                "approve(address,uint256)",
                new address[](1),
                string.concat("Approve Treehouse Router to spend ", routerTokensIn[i].symbol()),
                getAddress(sourceChain, "rawDataDecoderAndSanitizer")
            );
            leafs[leafIndex].argumentAddresses[0] = router;

            // Deposit into Treehouse contract using router.
            unchecked {
                leafIndex++;
            }
            leafs[leafIndex] = ManageLeaf(
                router,
                false,
                "deposit(address,uint256)",
                new address[](1),
                string.concat("Deposit into Treehouse contract using router with ", routerTokensIn[i].symbol()),
                getAddress(sourceChain, "rawDataDecoderAndSanitizer")
            );
            leafs[leafIndex].argumentAddresses[0] = address(routerTokensIn[i]);
        }

        // Approve redemption contract to spend tAsset.
        unchecked {
            leafIndex++;
        }
        leafs[leafIndex] = ManageLeaf(
            address(tAsset),
            false,
            "approve(address,uint256)",
            new address[](1),
            string.concat("Approve redemption contract to spend ", tAsset.symbol()),
            getAddress(sourceChain, "rawDataDecoderAndSanitizer")
        );
        leafs[leafIndex].argumentAddresses[0] = redemptionContract;

        // Redeem tAsset.
        unchecked {
            leafIndex++;
        }
        leafs[leafIndex] = ManageLeaf(
            redemptionContract,
            false,
            "redeem(uint96)",
            new address[](0),
            string.concat("Redeem ", tAsset.symbol()),
            getAddress(sourceChain, "rawDataDecoderAndSanitizer")
        );

        // Finalize redeem.
        unchecked {
            leafIndex++;
        }
        leafs[leafIndex] = ManageLeaf(
            redemptionContract,
            false,
            "finalizeRedeem(uint256)",
            new address[](0),
            string.concat("Finalize redeem ", tAsset.symbol()),
            getAddress(sourceChain, "rawDataDecoderAndSanitizer")
        );

        _addCurveLeafs(leafs, poolAddress, coinCount, gauge);
    }

    // ========================================= StandardBridge =========================================

    error StandardBridge__LocalAndRemoteTokensLengthMismatch();

    function _addStandardBridgeLeafs(
        ManageLeaf[] memory leafs,
        string memory destination,
        address destinationCrossDomainMessenger,
        address sourceResolvedDelegate,
        address sourceStandardBridge,
        address sourcePortal,
        ERC20[] memory localTokens,
        ERC20[] memory remoteTokens
    ) internal virtual {
        if (localTokens.length != remoteTokens.length) {
            revert StandardBridge__LocalAndRemoteTokensLengthMismatch();
        }
        // Approvals
        for (uint256 i; i < localTokens.length; i++) {
            unchecked {
                leafIndex++;
            }
            leafs[leafIndex] = ManageLeaf(
                address(localTokens[i]),
                false,
                "approve(address,uint256)",
                new address[](1),
                string.concat("Approve StandardBridge to spend ", localTokens[i].symbol()),
                getAddress(sourceChain, "rawDataDecoderAndSanitizer")
            );
            leafs[leafIndex].argumentAddresses[0] = sourceStandardBridge;
        }

        // ERC20 bridge leafs.
        for (uint256 i; i < localTokens.length; i++) {
            unchecked {
                leafIndex++;
            }
            leafs[leafIndex] = ManageLeaf(
                sourceStandardBridge,
                false,
                "bridgeERC20To(address,address,address,uint256,uint32,bytes)",
                new address[](3),
                string.concat("Bridge ", localTokens[i].symbol(), " from ", sourceChain, " to ", destination),
                getAddress(sourceChain, "rawDataDecoderAndSanitizer")
            );
            leafs[leafIndex].argumentAddresses[0] = address(localTokens[i]);
            leafs[leafIndex].argumentAddresses[1] = address(remoteTokens[i]);
            leafs[leafIndex].argumentAddresses[2] = getAddress(sourceChain, "boringVault");
        }

        if (keccak256(abi.encode(sourceChain)) == keccak256(abi.encode(mantle))) {
            // Mantle uses a nonstand `bridgeETHTo` function on their L2.
            // Bridge ETH.
            unchecked {
                leafIndex++;
            }
            leafs[leafIndex] = ManageLeaf(
                sourceStandardBridge,
                false,
                "bridgeETHTo(uint256,address,uint32,bytes)",
                new address[](1),
                string.concat("Bridge ETH from ", sourceChain, " to ", destination),
                getAddress(sourceChain, "rawDataDecoderAndSanitizer")
            );
            leafs[leafIndex].argumentAddresses[0] = getAddress(sourceChain, "boringVault");
        } else {
            // Bridge ETH.
            unchecked {
                leafIndex++;
            }
            leafs[leafIndex] = ManageLeaf(
                sourceStandardBridge,
                true,
                "bridgeETHTo(address,uint32,bytes)",
                new address[](1),
                string.concat("Bridge ETH from ", sourceChain, " to ", destination),
                getAddress(sourceChain, "rawDataDecoderAndSanitizer")
            );
            leafs[leafIndex].argumentAddresses[0] = getAddress(sourceChain, "boringVault");
        }

        // If we are generating leafs for some L2 back to mainnet, these leafs are not needed.
        if (keccak256(abi.encode(destination)) != keccak256(abi.encode(mainnet))) {
            if (keccak256(abi.encode(destination)) == keccak256(abi.encode(mantle))) {
                // Prove withdrawal transaction.
                unchecked {
                    leafIndex++;
                }
                leafs[leafIndex] = ManageLeaf(
                    sourcePortal,
                    false,
                    "proveWithdrawalTransaction((uint256,address,address,uint256,uint256,uint256,bytes),uint256,(bytes32,bytes32,bytes32,bytes32),bytes[])",
                    new address[](2),
                    string.concat("Prove withdrawal transaction from ", destination, " to ", sourceChain),
                    getAddress(sourceChain, "rawDataDecoderAndSanitizer")
                );
                leafs[leafIndex].argumentAddresses[0] = destinationCrossDomainMessenger;
                leafs[leafIndex].argumentAddresses[1] = sourceResolvedDelegate;

                // Finalize withdrawal transaction.
                unchecked {
                    leafIndex++;
                }
                leafs[leafIndex] = ManageLeaf(
                    sourcePortal,
                    false,
                    "finalizeWithdrawalTransaction((uint256,address,address,uint256,uint256,uint256,bytes))",
                    new address[](2),
                    string.concat("Finalize withdrawal transaction from ", destination, " to ", sourceChain),
                    getAddress(sourceChain, "rawDataDecoderAndSanitizer")
                );
                leafs[leafIndex].argumentAddresses[0] = destinationCrossDomainMessenger;
                leafs[leafIndex].argumentAddresses[1] = sourceResolvedDelegate;
            } else {
                // Prove withdrawal transaction.
                unchecked {
                    leafIndex++;
                }
                leafs[leafIndex] = ManageLeaf(
                    sourcePortal,
                    false,
                    "proveWithdrawalTransaction((uint256,address,address,uint256,uint256,bytes),uint256,(bytes32,bytes32,bytes32,bytes32),bytes[])",
                    new address[](2),
                    string.concat("Prove withdrawal transaction from ", destination, " to ", sourceChain),
                    getAddress(sourceChain, "rawDataDecoderAndSanitizer")
                );
                leafs[leafIndex].argumentAddresses[0] = destinationCrossDomainMessenger;
                leafs[leafIndex].argumentAddresses[1] = sourceResolvedDelegate;

                // Finalize withdrawal transaction.
                unchecked {
                    leafIndex++;
                }
                leafs[leafIndex] = ManageLeaf(
                    sourcePortal,
                    false,
                    "finalizeWithdrawalTransaction((uint256,address,address,uint256,uint256,bytes))",
                    new address[](2),
                    string.concat("Finalize withdrawal transaction from ", destination, " to ", sourceChain),
                    getAddress(sourceChain, "rawDataDecoderAndSanitizer")
                );
                leafs[leafIndex].argumentAddresses[0] = destinationCrossDomainMessenger;
                leafs[leafIndex].argumentAddresses[1] = sourceResolvedDelegate;
            }
        }
    }

    function _addLidoStandardBridgeLeafs(
        ManageLeaf[] memory leafs,
        string memory destination,
        address destinationCrossDomainMessenger,
        address sourceResolvedDelegate,
        address sourceStandardBridge,
        address sourcePortal
    ) internal virtual {
        ERC20 localToken = getERC20(sourceChain, "WSTETH");
        ERC20 remoteToken = getERC20(destination, "WSTETH");
        if (keccak256(abi.encode(sourceChain)) == keccak256(abi.encode(mainnet))) {
            // Approvals
            unchecked {
                leafIndex++;
            }
            leafs[leafIndex] = ManageLeaf(
                address(localToken),
                false,
                "approve(address,uint256)",
                new address[](1),
                string.concat("Approve StandardBridge to spend ", localToken.symbol()),
                getAddress(sourceChain, "rawDataDecoderAndSanitizer")
            );
            leafs[leafIndex].argumentAddresses[0] = sourceStandardBridge;

            // ERC20 bridge leafs.
            unchecked {
                leafIndex++;
            }
            leafs[leafIndex] = ManageLeaf(
                sourceStandardBridge,
                false,
                "depositERC20To(address,address,address,uint256,uint32,bytes)",
                new address[](3),
                string.concat("Bridge ", localToken.symbol(), " from ", sourceChain, " to ", destination),
                getAddress(sourceChain, "rawDataDecoderAndSanitizer")
            );
            leafs[leafIndex].argumentAddresses[0] = address(localToken);
            leafs[leafIndex].argumentAddresses[1] = address(remoteToken);
            leafs[leafIndex].argumentAddresses[2] = getAddress(sourceChain, "boringVault");

            // Prove withdrawal transaction.
            unchecked {
                leafIndex++;
            }
            leafs[leafIndex] = ManageLeaf(
                sourcePortal,
                false,
                "proveWithdrawalTransaction((uint256,address,address,uint256,uint256,bytes),uint256,(bytes32,bytes32,bytes32,bytes32),bytes[])",
                new address[](2),
                string.concat("Prove withdrawal transaction from ", destination, " to ", sourceChain),
                getAddress(sourceChain, "rawDataDecoderAndSanitizer")
            );
            leafs[leafIndex].argumentAddresses[0] = destinationCrossDomainMessenger;
            leafs[leafIndex].argumentAddresses[1] = sourceResolvedDelegate;

            // Finalize withdrawal transaction.
            unchecked {
                leafIndex++;
            }
            leafs[leafIndex] = ManageLeaf(
                sourcePortal,
                false,
                "finalizeWithdrawalTransaction((uint256,address,address,uint256,uint256,bytes))",
                new address[](2),
                string.concat("Finalize withdrawal transaction from ", destination, " to ", sourceChain),
                getAddress(sourceChain, "rawDataDecoderAndSanitizer")
            );
            leafs[leafIndex].argumentAddresses[0] = destinationCrossDomainMessenger;
            leafs[leafIndex].argumentAddresses[1] = sourceResolvedDelegate;
        } else if (keccak256(abi.encode(destination)) == keccak256(abi.encode(mainnet))) {
            // We are bridging back to mainnet.
            // Approve L2 ERC20 Token Bridge to spent wstETH.
            unchecked {
                leafIndex++;
            }
            leafs[leafIndex] = ManageLeaf(
                address(localToken),
                false,
                "approve(address,uint256)",
                new address[](1),
                string.concat("Approve L2 ERC20 Token Bridge to spend ", localToken.symbol()),
                getAddress(sourceChain, "rawDataDecoderAndSanitizer")
            );
            leafs[leafIndex].argumentAddresses[0] = sourceStandardBridge;

            // call withdrawTo.
            unchecked {
                leafIndex++;
            }
            leafs[leafIndex] = ManageLeaf(
                sourceStandardBridge,
                false,
                "withdrawTo(address,address,uint256,uint32,bytes)",
                new address[](2),
                string.concat("Withdraw wstETH to ", destination),
                getAddress(sourceChain, "rawDataDecoderAndSanitizer")
            );
            leafs[leafIndex].argumentAddresses[0] = address(localToken);
            leafs[leafIndex].argumentAddresses[1] = getAddress(sourceChain, "boringVault");
        }
    }

    // ========================================= Arbitrum Native Bridge =========================================

    /// @notice When sourceChain is arbitrum bridgeAssets MUST be mainnet addresses.
    function _addArbitrumNativeBridgeLeafs(ManageLeaf[] memory leafs, ERC20[] memory bridgeAssets) internal {
        if (keccak256(abi.encode(sourceChain)) == keccak256(abi.encode(mainnet))) {
            // Bridge ERC20 Assets to Arbitrum
            for (uint256 i; i < bridgeAssets.length; i++) {
                address spender = address(bridgeAssets[i]) == getAddress(sourceChain, "WETH")
                    ? getAddress(sourceChain, "arbitrumWethGateway")
                    : getAddress(sourceChain, "arbitrumL1ERC20Gateway");
                unchecked {
                    leafIndex++;
                }
                leafs[leafIndex] = ManageLeaf(
                    address(bridgeAssets[i]),
                    false,
                    "approve(address,uint256)",
                    new address[](1),
                    string.concat("Approve Arbitrum L1 Gateway to spend ", bridgeAssets[i].symbol()),
                    getAddress(sourceChain, "rawDataDecoderAndSanitizer")
                );
                leafs[leafIndex].argumentAddresses[0] = spender;
                unchecked {
                    leafIndex++;
                }
                leafs[leafIndex] = ManageLeaf(
                    getAddress(sourceChain, "arbitrumL1GatewayRouter"),
                    true,
                    "outboundTransfer(address,address,uint256,uint256,uint256,bytes)",
                    new address[](2),
                    string.concat("Bridge ", bridgeAssets[i].symbol(), " to Arbitrum"),
                    getAddress(sourceChain, "rawDataDecoderAndSanitizer")
                );
                leafs[leafIndex].argumentAddresses[0] = address(bridgeAssets[i]);
                leafs[leafIndex].argumentAddresses[1] = getAddress(sourceChain, "boringVault");
                unchecked {
                    leafIndex++;
                }
                leafs[leafIndex] = ManageLeaf(
                    getAddress(sourceChain, "arbitrumL1GatewayRouter"),
                    true,
                    "outboundTransferCustomRefund(address,address,address,uint256,uint256,uint256,bytes)",
                    new address[](3),
                    string.concat("Bridge ", bridgeAssets[i].symbol(), " to Arbitrum"),
                    getAddress(sourceChain, "rawDataDecoderAndSanitizer")
                );
                leafs[leafIndex].argumentAddresses[0] = address(bridgeAssets[i]);
                leafs[leafIndex].argumentAddresses[1] = getAddress(sourceChain, "boringVault");
                leafs[leafIndex].argumentAddresses[2] = getAddress(sourceChain, "boringVault");
            }
            // Create Retryable Ticket
            unchecked {
                leafIndex++;
            }
            leafs[leafIndex] = ManageLeaf(
                getAddress(sourceChain, "arbitrumDelayedInbox"),
                false,
                "createRetryableTicket(address,uint256,uint256,address,address,uint256,uint256,bytes)",
                new address[](3),
                "Create retryable ticket for Arbitrum",
                getAddress(sourceChain, "rawDataDecoderAndSanitizer")
            );
            leafs[leafIndex].argumentAddresses[0] = getAddress(sourceChain, "boringVault");
            leafs[leafIndex].argumentAddresses[1] = getAddress(sourceChain, "boringVault");
            leafs[leafIndex].argumentAddresses[2] = getAddress(sourceChain, "boringVault");

            // Unsafe Create Retryable Ticket
            unchecked {
                leafIndex++;
            }
            leafs[leafIndex] = ManageLeaf(
                getAddress(sourceChain, "arbitrumDelayedInbox"),
                false,
                "unsafeCreateRetryableTicket(address,uint256,uint256,address,address,uint256,uint256,bytes)",
                new address[](3),
                "Unsafe Create retryable ticket for Arbitrum",
                getAddress(sourceChain, "rawDataDecoderAndSanitizer")
            );
            leafs[leafIndex].argumentAddresses[0] = getAddress(sourceChain, "boringVault");
            leafs[leafIndex].argumentAddresses[1] = getAddress(sourceChain, "boringVault");
            leafs[leafIndex].argumentAddresses[2] = getAddress(sourceChain, "boringVault");

            // Create Retryable Ticket
            unchecked {
                leafIndex++;
            }
            leafs[leafIndex] = ManageLeaf(
                getAddress(sourceChain, "arbitrumDelayedInbox"),
                true,
                "createRetryableTicket(address,uint256,uint256,address,address,uint256,uint256,bytes)",
                new address[](3),
                "Create retryable ticket for Arbitrum",
                getAddress(sourceChain, "rawDataDecoderAndSanitizer")
            );
            leafs[leafIndex].argumentAddresses[0] = getAddress(sourceChain, "boringVault");
            leafs[leafIndex].argumentAddresses[1] = getAddress(sourceChain, "boringVault");
            leafs[leafIndex].argumentAddresses[2] = getAddress(sourceChain, "boringVault");

            // Unsafe Create Retryable Ticket
            unchecked {
                leafIndex++;
            }
            leafs[leafIndex] = ManageLeaf(
                getAddress(sourceChain, "arbitrumDelayedInbox"),
                true,
                "unsafeCreateRetryableTicket(address,uint256,uint256,address,address,uint256,uint256,bytes)",
                new address[](3),
                "Unsafe Create retryable ticket for Arbitrum",
                getAddress(sourceChain, "rawDataDecoderAndSanitizer")
            );
            leafs[leafIndex].argumentAddresses[0] = getAddress(sourceChain, "boringVault");
            leafs[leafIndex].argumentAddresses[1] = getAddress(sourceChain, "boringVault");
            leafs[leafIndex].argumentAddresses[2] = getAddress(sourceChain, "boringVault");

            // Execute Transaction For ERC20 claim.
            unchecked {
                leafIndex++;
            }
            leafs[leafIndex] = ManageLeaf(
                getAddress(sourceChain, "arbitrumOutbox"),
                false,
                "executeTransaction(bytes32[],uint256,address,address,uint256,uint256,uint256,uint256,bytes)",
                new address[](2),
                "Execute transaction to claim ERC20",
                getAddress(sourceChain, "rawDataDecoderAndSanitizer")
            );
            leafs[leafIndex].argumentAddresses[0] = getAddress(arbitrum, "arbitrumL2Sender");
            leafs[leafIndex].argumentAddresses[1] = getAddress(sourceChain, "arbitrumL1ERC20Gateway");

            // Execute Transaction For ETH claim.
            unchecked {
                leafIndex++;
            }
            leafs[leafIndex] = ManageLeaf(
                getAddress(sourceChain, "arbitrumOutbox"),
                false,
                "executeTransaction(bytes32[],uint256,address,address,uint256,uint256,uint256,uint256,bytes)",
                new address[](2),
                "Execute transaction to claim ETH",
                getAddress(sourceChain, "rawDataDecoderAndSanitizer")
            );
            leafs[leafIndex].argumentAddresses[0] = getAddress(sourceChain, "boringVault");
            leafs[leafIndex].argumentAddresses[1] = getAddress(sourceChain, "boringVault");
        } else if (keccak256(abi.encode(sourceChain)) == keccak256(abi.encode(arbitrum))) {
            // ERC20 bridge withdraws.
            for (uint256 i; i < bridgeAssets.length; ++i) {
                // outboundTransfer
                unchecked {
                    leafIndex++;
                }
                leafs[leafIndex] = ManageLeaf(
                    getAddress(sourceChain, "arbitrumL2GatewayRouter"),
                    false,
                    "outboundTransfer(address,address,uint256,bytes)",
                    new address[](2),
                    string.concat("Withdraw ", vm.toString(address(bridgeAssets[i])), " from Arbitrum"),
                    getAddress(sourceChain, "rawDataDecoderAndSanitizer")
                );
                leafs[leafIndex].argumentAddresses[0] = address(bridgeAssets[i]);
                leafs[leafIndex].argumentAddresses[1] = getAddress(sourceChain, "boringVault");
            }

            // WithdrawEth
            unchecked {
                leafIndex++;
            }
            leafs[leafIndex] = ManageLeaf(
                getAddress(sourceChain, "arbitrumSys"),
                true,
                "withdrawEth(address)",
                new address[](1),
                "Withdraw ETH from Arbitrum",
                getAddress(sourceChain, "rawDataDecoderAndSanitizer")
            );
            leafs[leafIndex].argumentAddresses[0] = getAddress(sourceChain, "boringVault");

            // Redeem
            unchecked {
                leafIndex++;
            }
            leafs[leafIndex] = ManageLeaf(
                getAddress(sourceChain, "arbitrumRetryableTx"),
                false,
                "redeem(bytes32)",
                new address[](0),
                "Redeem retryable ticket on Arbitrum",
                getAddress(sourceChain, "rawDataDecoderAndSanitizer")
            );
        } else {
            revert("Unsupported chain for Arbitrum Native Bridge");
        }
    }

    // ========================================= Linea Native Bridge =========================================

    function _addLineaNativeBridgeLeafs(
        ManageLeaf[] memory leafs,
        string memory destination,
        ERC20[] memory localTokens
    ) internal {
        // Approve the source chains tokenBridge to spend local tokens.
        for (uint256 i; i < localTokens.length; i++) {
            unchecked {
                leafIndex++;
            }
            leafs[leafIndex] = ManageLeaf(
                address(localTokens[i]),
                false,
                "approve(address,uint256)",
                new address[](1),
                string.concat("Approve Linea ", sourceChain, " tokenBridge to spend ", localTokens[i].symbol()),
                getAddress(sourceChain, "rawDataDecoderAndSanitizer")
            );
            leafs[leafIndex].argumentAddresses[0] = getAddress(sourceChain, "tokenBridge");

            // Call bridgeToken to bridge the token.
            unchecked {
                leafIndex++;
            }
            leafs[leafIndex] = ManageLeaf(
                getAddress(sourceChain, "tokenBridge"),
                false,
                "bridgeToken(address,uint256,address)",
                new address[](2),
                string.concat("Bridge ", localTokens[i].symbol(), " from ", sourceChain, " to ", destination),
                getAddress(sourceChain, "rawDataDecoderAndSanitizer")
            );
            leafs[leafIndex].argumentAddresses[0] = address(localTokens[i]);
            leafs[leafIndex].argumentAddresses[1] = getAddress(sourceChain, "boringVault");

            unchecked {
                leafIndex++;
            }
            leafs[leafIndex] = ManageLeaf(
                getAddress(sourceChain, "tokenBridge"),
                true,
                "bridgeToken(address,uint256,address)",
                new address[](2),
                string.concat("Bridge ", localTokens[i].symbol(), " from ", sourceChain, " to ", destination),
                getAddress(sourceChain, "rawDataDecoderAndSanitizer")
            );
            leafs[leafIndex].argumentAddresses[0] = address(localTokens[i]);
            leafs[leafIndex].argumentAddresses[1] = getAddress(sourceChain, "boringVault");
        }

        if (localTokens.length > 0) {
            if (keccak256(abi.encode(sourceChain)) == keccak256(abi.encode(mainnet))) {
                // Call claimMessageWithProof to handle claiming ERC20s.
                unchecked {
                    leafIndex++;
                }
                leafs[leafIndex] = ManageLeaf(
                    getAddress(sourceChain, "lineaMessageService"),
                    false,
                    "claimMessageWithProof((bytes32[],uint256,uint32,address,address,uint256,uint256,address,bytes32,bytes))",
                    new address[](3),
                    string.concat("Claim ERC20s from ", destination, " Token Bridge to ", sourceChain, " Token Bridge"),
                    getAddress(sourceChain, "rawDataDecoderAndSanitizer")
                );
                leafs[leafIndex].argumentAddresses[0] = getAddress(destination, "tokenBridge");
                leafs[leafIndex].argumentAddresses[1] = getAddress(sourceChain, "tokenBridge");
                leafs[leafIndex].argumentAddresses[2] = address(0);
            } else if (keccak256(abi.encode(sourceChain)) == keccak256(abi.encode(linea))) {
                // Use claimMessage Leaf instead of claimMessageWithProof.
                unchecked {
                    leafIndex++;
                }
                leafs[leafIndex] = ManageLeaf(
                    getAddress(sourceChain, "lineaMessageService"),
                    false,
                    "claimMessage(address,address,uint256,uint256,address,bytes,uint256)",
                    new address[](3),
                    string.concat("Claim ERC20s from ", destination, " Token Bridge to ", sourceChain, " Token Bridge"),
                    getAddress(sourceChain, "rawDataDecoderAndSanitizer")
                );
                leafs[leafIndex].argumentAddresses[0] = getAddress(destination, "tokenBridge");
                leafs[leafIndex].argumentAddresses[1] = getAddress(sourceChain, "tokenBridge");
                leafs[leafIndex].argumentAddresses[2] = address(0);
            }
        }

        // Call sendMessage to send ETH.
        unchecked {
            leafIndex++;
        }
        leafs[leafIndex] = ManageLeaf(
            getAddress(sourceChain, "lineaMessageService"),
            true,
            "sendMessage(address,uint256,bytes)",
            new address[](1),
            string.concat("Send ETH from ", sourceChain, " to ", destination),
            getAddress(sourceChain, "rawDataDecoderAndSanitizer")
        );
        leafs[leafIndex].argumentAddresses[0] = getAddress(sourceChain, "boringVault");

        // Call claimMessage to handle claiming ETH.
        if (keccak256(abi.encode(sourceChain)) == keccak256(abi.encode(mainnet))) {
            unchecked {
                leafIndex++;
            }
            leafs[leafIndex] = ManageLeaf(
                getAddress(sourceChain, "lineaMessageService"),
                false,
                "claimMessageWithProof((bytes32[],uint256,uint32,address,address,uint256,uint256,address,bytes32,bytes))",
                new address[](3),
                string.concat("Claim ETH from ", destination, " Token Bridge to ", sourceChain, " Token Bridge"),
                getAddress(sourceChain, "rawDataDecoderAndSanitizer")
            );
            leafs[leafIndex].argumentAddresses[0] = getAddress(sourceChain, "boringVault");
            leafs[leafIndex].argumentAddresses[1] = getAddress(sourceChain, "boringVault");
            leafs[leafIndex].argumentAddresses[2] = address(0);
        } else if (keccak256(abi.encode(sourceChain)) == keccak256(abi.encode(linea))) {
            unchecked {
                leafIndex++;
            }
            leafs[leafIndex] = ManageLeaf(
                getAddress(sourceChain, "lineaMessageService"),
                false,
                "claimMessage(address,address,uint256,uint256,address,bytes,uint256)",
                new address[](3),
                string.concat("Claim ETH from ", destination, " Token Bridge to ", sourceChain, " Token Bridge"),
                getAddress(sourceChain, "rawDataDecoderAndSanitizer")
            );
            leafs[leafIndex].argumentAddresses[0] = getAddress(sourceChain, "boringVault");
            leafs[leafIndex].argumentAddresses[1] = getAddress(sourceChain, "boringVault");
            leafs[leafIndex].argumentAddresses[2] = address(0);
        }
    }

    // ========================================= Scroll Native Bridge =========================================

    function _addScrollNativeBridgeLeafs(
        ManageLeaf[] memory leafs,
        string memory destination,
        ERC20[] memory localTokens
    ) internal {
        if (keccak256(abi.encode(sourceChain)) == keccak256(abi.encode(mainnet))) {
            // Add leaf for bridging ETH.
            unchecked {
                leafIndex++;
            }
            leafs[leafIndex] = ManageLeaf(
                getAddress(sourceChain, "scrollMessenger"),
                true,
                "sendMessage(address,uint256,bytes,uint256)",
                new address[](1),
                string.concat("Bridge ETH from ", sourceChain, " to ", mainnet),
                getAddress(sourceChain, "rawDataDecoderAndSanitizer")
            );
            leafs[leafIndex].argumentAddresses[0] = getAddress(sourceChain, "boringVault");

            // Add leafs for bridging ERC20s.
            for (uint256 i; i < localTokens.length; ++i) {
                unchecked {
                    leafIndex++;
                }
                leafs[leafIndex] = ManageLeaf(
                    address(localTokens[i]),
                    false,
                    "approve(address,uint256)",
                    new address[](1),
                    string.concat("Approve Scroll Gateway Router to spend ", localTokens[i].symbol()),
                    getAddress(sourceChain, "rawDataDecoderAndSanitizer")
                );
                leafs[leafIndex].argumentAddresses[0] = getAddress(sourceChain, "scrollGatewayRouter");

                unchecked {
                    leafIndex++;
                }
                leafs[leafIndex] = ManageLeaf(
                    getAddress(sourceChain, "scrollGatewayRouter"),
                    true,
                    "depositERC20(address,address,uint256,uint256)",
                    new address[](2),
                    string.concat("Bridge ", localTokens[i].symbol(), " from ", sourceChain, " to ", destination),
                    getAddress(sourceChain, "rawDataDecoderAndSanitizer")
                );
                leafs[leafIndex].argumentAddresses[0] = address(localTokens[i]);
                leafs[leafIndex].argumentAddresses[1] = getAddress(sourceChain, "boringVault");
            }

            // Add leaf for claiming ETH.
            unchecked {
                leafIndex++;
            }
            leafs[leafIndex] = ManageLeaf(
                getAddress(sourceChain, "scrollMessenger"),
                false,
                "relayMessageWithProof(address,address,uint256,uint256,bytes,(uint256,bytes))",
                new address[](2),
                string.concat("Claim ETH from ", destination, " to ", sourceChain),
                getAddress(sourceChain, "rawDataDecoderAndSanitizer")
            );
            leafs[leafIndex].argumentAddresses[0] = getAddress(sourceChain, "boringVault");
            leafs[leafIndex].argumentAddresses[1] = getAddress(sourceChain, "boringVault");

            // Add leaf for ERC20 claiming.
            unchecked {
                leafIndex++;
            }
            leafs[leafIndex] = ManageLeaf(
                getAddress(sourceChain, "scrollMessenger"),
                false,
                "relayMessageWithProof(address,address,uint256,uint256,bytes,(uint256,bytes))",
                new address[](2),
                string.concat("Claim ERC20s from ", destination, " to ", sourceChain),
                getAddress(sourceChain, "rawDataDecoderAndSanitizer")
            );
            leafs[leafIndex].argumentAddresses[0] = getAddress(destination, "scrollCustomERC20Gateway");
            leafs[leafIndex].argumentAddresses[1] = getAddress(sourceChain, "scrollCustomERC20Gateway");
        } else if (keccak256(abi.encode(sourceChain)) == keccak256(abi.encode(scroll))) {
            // Add leafs for withdrawing ETH.
            unchecked {
                leafIndex++;
            }
            leafs[leafIndex] = ManageLeaf(
                getAddress(sourceChain, "scrollMessenger"),
                true,
                "sendMessage(address,uint256,bytes,uint256)",
                new address[](1),
                string.concat("Bridge ETH from ", sourceChain, " to ", destination),
                getAddress(sourceChain, "rawDataDecoderAndSanitizer")
            );
            leafs[leafIndex].argumentAddresses[0] = getAddress(sourceChain, "boringVault");

            // Add leafs for withdrawing ERC20s.
            for (uint256 i; i < localTokens.length; ++i) {
                unchecked {
                    leafIndex++;
                }
                leafs[leafIndex] = ManageLeaf(
                    getAddress(sourceChain, "scrollGatewayRouter"),
                    false,
                    "withdrawERC20(address,address,uint256,uint256)",
                    new address[](2),
                    string.concat("Withdraw ", localTokens[i].symbol(), " from ", sourceChain, " to ", destination),
                    getAddress(sourceChain, "rawDataDecoderAndSanitizer")
                );
                leafs[leafIndex].argumentAddresses[0] = address(localTokens[i]);
                leafs[leafIndex].argumentAddresses[1] = getAddress(sourceChain, "boringVault");
            }
        }
    }

    // ========================================= CCIP Send =========================================

    function _addCcipBridgeLeafs(
        ManageLeaf[] memory leafs,
        uint64 destinationChainId,
        ERC20[] memory bridgeAssets,
        ERC20[] memory feeTokens
    ) internal {
        // Bridge ERC20 Assets
        for (uint256 i; i < feeTokens.length; i++) {
            if (
                !ownerToTokenToSpenderToApprovalInTree[getAddress(sourceChain, "boringVault")][address(feeTokens[i])][getAddress(
                    sourceChain, "ccipRouter"
                )]
            ) {
                // Add fee token approval.
                unchecked {
                    leafIndex++;
                }
                leafs[leafIndex] = ManageLeaf(
                    address(feeTokens[i]),
                    false,
                    "approve(address,uint256)",
                    new address[](1),
                    string.concat("Approve ", sourceChain, " CCIP Router to spend ", feeTokens[i].symbol()),
                    getAddress(sourceChain, "rawDataDecoderAndSanitizer")
                );
                leafs[leafIndex].argumentAddresses[0] = getAddress(sourceChain, "ccipRouter");
                ownerToTokenToSpenderToApprovalInTree[getAddress(sourceChain, "boringVault")][address(feeTokens[i])][getAddress(
                    sourceChain, "ccipRouter"
                )] = true;
            }
            for (uint256 j; j < bridgeAssets.length; j++) {
                if (
                    !ownerToTokenToSpenderToApprovalInTree[getAddress(sourceChain, "boringVault")][address(
                        bridgeAssets[j]
                    )][getAddress(sourceChain, "ccipRouter")]
                ) {
                    // Add bridge asset approval.
                    unchecked {
                        leafIndex++;
                    }
                    leafs[leafIndex] = ManageLeaf(
                        address(bridgeAssets[j]),
                        false,
                        "approve(address,uint256)",
                        new address[](1),
                        string.concat("Approve ", sourceChain, " CCIP Router to spend ", bridgeAssets[j].symbol()),
                        getAddress(sourceChain, "rawDataDecoderAndSanitizer")
                    );
                    leafs[leafIndex].argumentAddresses[0] = getAddress(sourceChain, "ccipRouter");
                    ownerToTokenToSpenderToApprovalInTree[getAddress(sourceChain, "boringVault")][address(
                        bridgeAssets[j]
                    )][getAddress(sourceChain, "ccipRouter")] = true;
                }
                // Add ccipSend leaf.
                unchecked {
                    leafIndex++;
                }
                leafs[leafIndex] = ManageLeaf(
                    getAddress(sourceChain, "ccipRouter"),
                    false,
                    "ccipSend(uint64,(bytes,bytes,(address,uint256)[],address,bytes))",
                    new address[](4),
                    string.concat(
                        "Bridge ",
                        bridgeAssets[j].symbol(),
                        " to chain ",
                        vm.toString(destinationChainId),
                        " using CCIP"
                    ),
                    getAddress(sourceChain, "rawDataDecoderAndSanitizer")
                );
                leafs[leafIndex].argumentAddresses[0] = address(uint160(destinationChainId));
                leafs[leafIndex].argumentAddresses[1] = getAddress(sourceChain, "boringVault");
                leafs[leafIndex].argumentAddresses[2] = address(bridgeAssets[j]);
                leafs[leafIndex].argumentAddresses[3] = address(feeTokens[i]);
            }
        }
    }

    // ========================================= PancakeSwap V3 =========================================

    function _addPancakeSwapV3Leafs(ManageLeaf[] memory leafs, address[] memory token0, address[] memory token1)
        internal
    {
        require(token0.length == token1.length, "Token arrays must be of equal length");
        for (uint256 i; i < token0.length; ++i) {
            (token0[i], token1[i]) = token0[i] < token1[i] ? (token0[i], token1[i]) : (token1[i], token0[i]);
            // Approvals
            if (
                !ownerToTokenToSpenderToApprovalInTree[getAddress(sourceChain, "boringVault")][token0[i]][getAddress(
                    sourceChain, "pancakeSwapV3NonFungiblePositionManager"
                )]
            ) {
                unchecked {
                    leafIndex++;
                }
                leafs[leafIndex] = ManageLeaf(
                    token0[i],
                    false,
                    "approve(address,uint256)",
                    new address[](1),
                    string.concat(
                        "Approve PancakeSwapV3 NonFungible Position Manager to spend ", ERC20(token0[i]).symbol()
                    ),
                    getAddress(sourceChain, "rawDataDecoderAndSanitizer")
                );
                leafs[leafIndex].argumentAddresses[0] =
                    getAddress(sourceChain, "pancakeSwapV3NonFungiblePositionManager");
                ownerToTokenToSpenderToApprovalInTree[getAddress(sourceChain, "boringVault")][token0[i]][getAddress(
                    sourceChain, "pancakeSwapV3NonFungiblePositionManager"
                )] = true;
            }
            if (
                !ownerToTokenToSpenderToApprovalInTree[getAddress(sourceChain, "boringVault")][token1[i]][getAddress(
                    sourceChain, "pancakeSwapV3NonFungiblePositionManager"
                )]
            ) {
                unchecked {
                    leafIndex++;
                }
                leafs[leafIndex] = ManageLeaf(
                    token1[i],
                    false,
                    "approve(address,uint256)",
                    new address[](1),
                    string.concat(
                        "Approve PancakeSwapV3 NonFungible Position Manager to spend ", ERC20(token1[i]).symbol()
                    ),
                    getAddress(sourceChain, "rawDataDecoderAndSanitizer")
                );
                leafs[leafIndex].argumentAddresses[0] =
                    getAddress(sourceChain, "pancakeSwapV3NonFungiblePositionManager");
                ownerToTokenToSpenderToApprovalInTree[getAddress(sourceChain, "boringVault")][token1[i]][getAddress(
                    sourceChain, "pancakeSwapV3NonFungiblePositionManager"
                )] = true;
            }
            if (
                !ownerToTokenToSpenderToApprovalInTree[getAddress(sourceChain, "boringVault")][token0[i]][getAddress(
                    sourceChain, "pancakeSwapV3MasterChefV3"
                )]
            ) {
                unchecked {
                    leafIndex++;
                }
                leafs[leafIndex] = ManageLeaf(
                    token0[i],
                    false,
                    "approve(address,uint256)",
                    new address[](1),
                    string.concat("Approve PancakeSwapV3 Master Chef to spend ", ERC20(token0[i]).symbol()),
                    getAddress(sourceChain, "rawDataDecoderAndSanitizer")
                );
                leafs[leafIndex].argumentAddresses[0] = getAddress(sourceChain, "pancakeSwapV3MasterChefV3");
                ownerToTokenToSpenderToApprovalInTree[getAddress(sourceChain, "boringVault")][token0[i]][getAddress(
                    sourceChain, "pancakeSwapV3MasterChefV3"
                )] = true;
            }
            if (
                !ownerToTokenToSpenderToApprovalInTree[getAddress(sourceChain, "boringVault")][token1[i]][getAddress(
                    sourceChain, "pancakeSwapV3MasterChefV3"
                )]
            ) {
                unchecked {
                    leafIndex++;
                }
                leafs[leafIndex] = ManageLeaf(
                    token1[i],
                    false,
                    "approve(address,uint256)",
                    new address[](1),
                    string.concat("Approve PancakeSwapV3 Master Chef to spend ", ERC20(token1[i]).symbol()),
                    getAddress(sourceChain, "rawDataDecoderAndSanitizer")
                );
                leafs[leafIndex].argumentAddresses[0] = getAddress(sourceChain, "pancakeSwapV3MasterChefV3");
                ownerToTokenToSpenderToApprovalInTree[getAddress(sourceChain, "boringVault")][token1[i]][getAddress(
                    sourceChain, "pancakeSwapV3MasterChefV3"
                )] = true;
            }

            if (
                !ownerToTokenToSpenderToApprovalInTree[getAddress(sourceChain, "boringVault")][token0[i]][getAddress(
                    sourceChain, "pancakeSwapV3Router"
                )]
            ) {
                unchecked {
                    leafIndex++;
                }
                leafs[leafIndex] = ManageLeaf(
                    token0[i],
                    false,
                    "approve(address,uint256)",
                    new address[](1),
                    string.concat("Approve PancakeSwapV3 Router to spend ", ERC20(token0[i]).symbol()),
                    getAddress(sourceChain, "rawDataDecoderAndSanitizer")
                );
                leafs[leafIndex].argumentAddresses[0] = getAddress(sourceChain, "pancakeSwapV3Router");
                ownerToTokenToSpenderToApprovalInTree[getAddress(sourceChain, "boringVault")][token0[i]][getAddress(
                    sourceChain, "pancakeSwapV3Router"
                )] = true;
            }
            if (
                !ownerToTokenToSpenderToApprovalInTree[getAddress(sourceChain, "boringVault")][token1[i]][getAddress(
                    sourceChain, "pancakeSwapV3Router"
                )]
            ) {
                unchecked {
                    leafIndex++;
                }
                leafs[leafIndex] = ManageLeaf(
                    token1[i],
                    false,
                    "approve(address,uint256)",
                    new address[](1),
                    string.concat("Approve PancakeSwapV3 Router to spend ", ERC20(token1[i]).symbol()),
                    getAddress(sourceChain, "rawDataDecoderAndSanitizer")
                );
                leafs[leafIndex].argumentAddresses[0] = getAddress(sourceChain, "pancakeSwapV3Router");
                ownerToTokenToSpenderToApprovalInTree[getAddress(sourceChain, "boringVault")][token1[i]][getAddress(
                    sourceChain, "pancakeSwapV3Router"
                )] = true;
            }

            // Minting
            unchecked {
                leafIndex++;
            }
            leafs[leafIndex] = ManageLeaf(
                getAddress(sourceChain, "pancakeSwapV3NonFungiblePositionManager"),
                false,
                "mint((address,address,uint24,int24,int24,uint256,uint256,uint256,uint256,address,uint256))",
                new address[](3),
                string.concat(
                    "Mint PancakeSwapV3 ", ERC20(token0[i]).symbol(), " ", ERC20(token1[i]).symbol(), " position"
                ),
                getAddress(sourceChain, "rawDataDecoderAndSanitizer")
            );
            leafs[leafIndex].argumentAddresses[0] = token0[i];
            leafs[leafIndex].argumentAddresses[1] = token1[i];
            leafs[leafIndex].argumentAddresses[2] = getAddress(sourceChain, "boringVault");
            // Increase liquidity
            unchecked {
                leafIndex++;
            }
            leafs[leafIndex] = ManageLeaf(
                getAddress(sourceChain, "pancakeSwapV3NonFungiblePositionManager"),
                false,
                "increaseLiquidity((uint256,uint256,uint256,uint256,uint256,uint256))",
                new address[](5),
                string.concat(
                    "Add liquidity to PancakeSwapV3 ",
                    ERC20(token0[i]).symbol(),
                    " ",
                    ERC20(token1[i]).symbol(),
                    " position"
                ),
                getAddress(sourceChain, "rawDataDecoderAndSanitizer")
            );
            leafs[leafIndex].argumentAddresses[0] = address(0);
            leafs[leafIndex].argumentAddresses[1] = token0[i];
            leafs[leafIndex].argumentAddresses[2] = token1[i];
            leafs[leafIndex].argumentAddresses[3] = getAddress(sourceChain, "boringVault");
            leafs[leafIndex].argumentAddresses[4] = address(0);

            unchecked {
                leafIndex++;
            }
            leafs[leafIndex] = ManageLeaf(
                getAddress(sourceChain, "pancakeSwapV3MasterChefV3"),
                false,
                "increaseLiquidity((uint256,uint256,uint256,uint256,uint256,uint256))",
                new address[](5),
                string.concat(
                    "Add liquidity to PancakeSwapV3 ",
                    ERC20(token0[i]).symbol(),
                    " ",
                    ERC20(token1[i]).symbol(),
                    " staked position"
                ),
                getAddress(sourceChain, "rawDataDecoderAndSanitizer")
            );
            leafs[leafIndex].argumentAddresses[0] = address(0);
            leafs[leafIndex].argumentAddresses[1] = token0[i];
            leafs[leafIndex].argumentAddresses[2] = token1[i];
            leafs[leafIndex].argumentAddresses[3] = getAddress(sourceChain, "pancakeSwapV3MasterChefV3");
            leafs[leafIndex].argumentAddresses[4] = getAddress(sourceChain, "boringVault");

            // Swapping to move tick in pool.
            unchecked {
                leafIndex++;
            }
            leafs[leafIndex] = ManageLeaf(
                getAddress(sourceChain, "pancakeSwapV3Router"),
                false,
                "exactInput((bytes,address,uint256,uint256))",
                new address[](3),
                string.concat(
                    "Swap ",
                    ERC20(token0[i]).symbol(),
                    " for ",
                    ERC20(token1[i]).symbol(),
                    " using PancakeSwapV3 router"
                ),
                getAddress(sourceChain, "rawDataDecoderAndSanitizer")
            );
            leafs[leafIndex].argumentAddresses[0] = token0[i];
            leafs[leafIndex].argumentAddresses[1] = token1[i];
            leafs[leafIndex].argumentAddresses[2] = getAddress(sourceChain, "boringVault");

            unchecked {
                leafIndex++;
            }
            leafs[leafIndex] = ManageLeaf(
                getAddress(sourceChain, "pancakeSwapV3Router"),
                false,
                "exactInput((bytes,address,uint256,uint256))",
                new address[](3),
                string.concat(
                    "Swap ",
                    ERC20(token1[i]).symbol(),
                    " for ",
                    ERC20(token0[i]).symbol(),
                    " using PancakeSwapV3 router"
                ),
                getAddress(sourceChain, "rawDataDecoderAndSanitizer")
            );
            leafs[leafIndex].argumentAddresses[0] = token1[i];
            leafs[leafIndex].argumentAddresses[1] = token0[i];
            leafs[leafIndex].argumentAddresses[2] = getAddress(sourceChain, "boringVault");
        }
        // Decrease liquidity
        unchecked {
            leafIndex++;
        }
        leafs[leafIndex] = ManageLeaf(
            getAddress(sourceChain, "pancakeSwapV3NonFungiblePositionManager"),
            false,
            "decreaseLiquidity((uint256,uint128,uint256,uint256,uint256))",
            new address[](2),
            "Remove liquidity from PancakeSwapV3 position",
            getAddress(sourceChain, "rawDataDecoderAndSanitizer")
        );
        leafs[leafIndex].argumentAddresses[0] = getAddress(sourceChain, "boringVault");
        leafs[leafIndex].argumentAddresses[1] = address(0);

        unchecked {
            leafIndex++;
        }
        leafs[leafIndex] = ManageLeaf(
            getAddress(sourceChain, "pancakeSwapV3MasterChefV3"),
            false,
            "decreaseLiquidity((uint256,uint128,uint256,uint256,uint256))",
            new address[](2),
            "Remove liquidity from PancakeSwapV3 staked position",
            getAddress(sourceChain, "rawDataDecoderAndSanitizer")
        );
        leafs[leafIndex].argumentAddresses[0] = getAddress(sourceChain, "pancakeSwapV3MasterChefV3");
        leafs[leafIndex].argumentAddresses[1] = getAddress(sourceChain, "boringVault");

        unchecked {
            leafIndex++;
        }
        leafs[leafIndex] = ManageLeaf(
            getAddress(sourceChain, "pancakeSwapV3NonFungiblePositionManager"),
            false,
            "collect((uint256,address,uint128,uint128))",
            new address[](3),
            "Collect fees from PancakeSwapV3 position",
            getAddress(sourceChain, "rawDataDecoderAndSanitizer")
        );
        leafs[leafIndex].argumentAddresses[0] = getAddress(sourceChain, "boringVault");
        leafs[leafIndex].argumentAddresses[1] = getAddress(sourceChain, "boringVault");
        leafs[leafIndex].argumentAddresses[2] = address(0);

        unchecked {
            leafIndex++;
        }
        leafs[leafIndex] = ManageLeaf(
            getAddress(sourceChain, "pancakeSwapV3MasterChefV3"),
            false,
            "collect((uint256,address,uint128,uint128))",
            new address[](3),
            "Collect fees from PancakeSwapV3 staked position",
            getAddress(sourceChain, "rawDataDecoderAndSanitizer")
        );
        leafs[leafIndex].argumentAddresses[0] = getAddress(sourceChain, "boringVault");
        leafs[leafIndex].argumentAddresses[1] = getAddress(sourceChain, "pancakeSwapV3MasterChefV3");
        leafs[leafIndex].argumentAddresses[2] = getAddress(sourceChain, "boringVault");

        // burn
        unchecked {
            leafIndex++;
        }
        leafs[leafIndex] = ManageLeaf(
            getAddress(sourceChain, "pancakeSwapV3NonFungiblePositionManager"),
            false,
            "burn(uint256)",
            new address[](0),
            "Burn PancakeSwapV3 position",
            getAddress(sourceChain, "rawDataDecoderAndSanitizer")
        );

        // Staking
        unchecked {
            leafIndex++;
        }
        leafs[leafIndex] = ManageLeaf(
            getAddress(sourceChain, "pancakeSwapV3NonFungiblePositionManager"),
            false,
            "safeTransferFrom(address,address,uint256)",
            new address[](2),
            "Stake PancakeSwapV3 position",
            getAddress(sourceChain, "rawDataDecoderAndSanitizer")
        );
        leafs[leafIndex].argumentAddresses[0] = getAddress(sourceChain, "boringVault");
        leafs[leafIndex].argumentAddresses[1] = getAddress(sourceChain, "pancakeSwapV3MasterChefV3");

        // Staking harvest.
        unchecked {
            leafIndex++;
        }
        leafs[leafIndex] = ManageLeaf(
            getAddress(sourceChain, "pancakeSwapV3MasterChefV3"),
            false,
            "harvest(uint256,address)",
            new address[](1),
            "Harvest rewards from PancakeSwapV3 staked postiion",
            getAddress(sourceChain, "rawDataDecoderAndSanitizer")
        );
        leafs[leafIndex].argumentAddresses[0] = getAddress(sourceChain, "boringVault");

        // Unstaking
        unchecked {
            leafIndex++;
        }
        leafs[leafIndex] = ManageLeaf(
            getAddress(sourceChain, "pancakeSwapV3MasterChefV3"),
            false,
            "withdraw(uint256,address)",
            new address[](1),
            "Unstake PancakeSwapV3 position",
            getAddress(sourceChain, "rawDataDecoderAndSanitizer")
        );
        leafs[leafIndex].argumentAddresses[0] = getAddress(sourceChain, "boringVault");
    }

    // ========================================= Native =========================================

    function _addNativeLeafs(ManageLeaf[] memory leafs) internal {
        _addNativeLeafs(leafs, getAddress(sourceChain, "WETH"));
    }

    function _addNativeLeafs(ManageLeaf[] memory leafs, address wrappedToken) internal {
        // Wrapping
        unchecked {
            leafIndex++;
        }
        leafs[leafIndex] = ManageLeaf(
            wrappedToken,
            true,
            "deposit()",
            new address[](0),
            "Wrap ETH for wETH",
            getAddress(sourceChain, "rawDataDecoderAndSanitizer")
        );

        unchecked {
            leafIndex++;
        }
        leafs[leafIndex] = ManageLeaf(
            wrappedToken,
            false,
            "withdraw(uint256)",
            new address[](0),
            "Unwrap wETH for ETH",
            getAddress(sourceChain, "rawDataDecoderAndSanitizer")
        );
    }

    // ========================================= EtherFi =========================================

    function _addEtherFiLeafs(ManageLeaf[] memory leafs) internal {
        // Approvals
        unchecked {
            leafIndex++;
        }
        leafs[leafIndex] = ManageLeaf(
            getAddress(sourceChain, "EETH"),
            false,
            "approve(address,uint256)",
            new address[](1),
            "Approve WEETH to spend eETH",
            getAddress(sourceChain, "rawDataDecoderAndSanitizer")
        );
        leafs[leafIndex].argumentAddresses[0] = getAddress(sourceChain, "WEETH");
        unchecked {
            leafIndex++;
        }
        leafs[leafIndex] = ManageLeaf(
            getAddress(sourceChain, "EETH"),
            false,
            "approve(address,uint256)",
            new address[](1),
            "Approve EtherFi Liquidity Pool to spend eETH",
            getAddress(sourceChain, "rawDataDecoderAndSanitizer")
        );
        leafs[leafIndex].argumentAddresses[0] = getAddress(sourceChain, "EETH_LIQUIDITY_POOL");
        // Staking
        unchecked {
            leafIndex++;
        }
        leafs[leafIndex] = ManageLeaf(
            getAddress(sourceChain, "EETH_LIQUIDITY_POOL"),
            true,
            "deposit()",
            new address[](0),
            "Stake ETH for eETH",
            getAddress(sourceChain, "rawDataDecoderAndSanitizer")
        );
        // Unstaking
        unchecked {
            leafIndex++;
        }
        leafs[leafIndex] = ManageLeaf(
            getAddress(sourceChain, "EETH_LIQUIDITY_POOL"),
            false,
            "requestWithdraw(address,uint256)",
            new address[](1),
            "Request withdrawal from eETH",
            getAddress(sourceChain, "rawDataDecoderAndSanitizer")
        );
        leafs[leafIndex].argumentAddresses[0] = getAddress(sourceChain, "boringVault");
        unchecked {
            leafIndex++;
        }
        leafs[leafIndex] = ManageLeaf(
            getAddress(sourceChain, "withdrawalRequestNft"),
            false,
            "claimWithdraw(uint256)",
            new address[](0),
            "Claim eETH withdrawal",
            getAddress(sourceChain, "rawDataDecoderAndSanitizer")
        );
        // Wrapping
        unchecked {
            leafIndex++;
        }
        leafs[leafIndex] = ManageLeaf(
            getAddress(sourceChain, "WEETH"),
            false,
            "wrap(uint256)",
            new address[](0),
            "Wrap eETH",
            getAddress(sourceChain, "rawDataDecoderAndSanitizer")
        );
        unchecked {
            leafIndex++;
        }
        leafs[leafIndex] = ManageLeaf(
            getAddress(sourceChain, "WEETH"),
            false,
            "unwrap(uint256)",
            new address[](0),
            "Unwrap weETH",
            getAddress(sourceChain, "rawDataDecoderAndSanitizer")
        );
    }

    // ========================================= LIDO =========================================

    function _addLidoLeafs(ManageLeaf[] memory leafs) internal {
        // Approvals
        unchecked {
            leafIndex++;
        }
        leafs[leafIndex] = ManageLeaf(
            getAddress(sourceChain, "STETH"),
            false,
            "approve(address,uint256)",
            new address[](1),
            "Approve WSTETH to spend stETH",
            getAddress(sourceChain, "rawDataDecoderAndSanitizer")
        );
        leafs[leafIndex].argumentAddresses[0] = getAddress(sourceChain, "WSTETH");
        unchecked {
            leafIndex++;
        }
        leafs[leafIndex] = ManageLeaf(
            getAddress(sourceChain, "STETH"),
            false,
            "approve(address,uint256)",
            new address[](1),
            "Approve unstETH to spend stETH",
            getAddress(sourceChain, "rawDataDecoderAndSanitizer")
        );
        leafs[leafIndex].argumentAddresses[0] = getAddress(sourceChain, "unstETH");
        // Staking
        unchecked {
            leafIndex++;
        }
        leafs[leafIndex] = ManageLeaf(
            getAddress(sourceChain, "STETH"),
            true,
            "submit(address)",
            new address[](1),
            "Stake ETH for stETH",
            getAddress(sourceChain, "rawDataDecoderAndSanitizer")
        );
        leafs[leafIndex].argumentAddresses[0] = address(0);
        // Unstaking
        unchecked {
            leafIndex++;
        }
        leafs[leafIndex] = ManageLeaf(
            getAddress(sourceChain, "unstETH"),
            false,
            "requestWithdrawals(uint256[],address)",
            new address[](1),
            "Request withdrawals from stETH",
            getAddress(sourceChain, "rawDataDecoderAndSanitizer")
        );
        leafs[leafIndex].argumentAddresses[0] = getAddress(sourceChain, "boringVault");
        unchecked {
            leafIndex++;
        }
        leafs[leafIndex] = ManageLeaf(
            getAddress(sourceChain, "unstETH"),
            false,
            "claimWithdrawal(uint256)",
            new address[](0),
            "Claim stETH withdrawal",
            getAddress(sourceChain, "rawDataDecoderAndSanitizer")
        );
        unchecked {
            leafIndex++;
        }
        leafs[leafIndex] = ManageLeaf(
            getAddress(sourceChain, "unstETH"),
            false,
            "claimWithdrawals(uint256[],uint256[])",
            new address[](0),
            "Claim stETH withdrawals",
            getAddress(sourceChain, "rawDataDecoderAndSanitizer")
        );
        // Wrapping
        unchecked {
            leafIndex++;
        }
        leafs[leafIndex] = ManageLeaf(
            getAddress(sourceChain, "WSTETH"),
            false,
            "wrap(uint256)",
            new address[](0),
            "Wrap stETH",
            getAddress(sourceChain, "rawDataDecoderAndSanitizer")
        );
        unchecked {
            leafIndex++;
        }
        leafs[leafIndex] = ManageLeaf(
            getAddress(sourceChain, "WSTETH"),
            false,
            "unwrap(uint256)",
            new address[](0),
            "Unwrap wstETH",
            getAddress(sourceChain, "rawDataDecoderAndSanitizer")
        );
    }

    // ========================================= Frax =========================================

    function _addFraxLeafs(ManageLeaf[] memory leafs) internal {
        _addERC4626Leafs(leafs, ERC4626(getAddress(sourceChain, "SFRXETH")));
        unchecked {
            leafIndex++;
        }
        leafs[leafIndex] = ManageLeaf(
            getAddress(sourceChain, "FRXETH"),
            false,
            "approve(address,uint256)",
            new address[](1),
            "Approve frxETH Redemption Ticket to spend frxETH",
            getAddress(sourceChain, "rawDataDecoderAndSanitizer")
        );
        leafs[leafIndex].argumentAddresses[0] = getAddress(sourceChain, "frxETHRedemptionTicket");
        unchecked {
            leafIndex++;
        }
        leafs[leafIndex] = ManageLeaf(
            getAddress(sourceChain, "SFRXETH"),
            false,
            "approve(address,uint256)",
            new address[](1),
            "Approve frxETH Redemption Ticket to spend sfrxETH",
            getAddress(sourceChain, "rawDataDecoderAndSanitizer")
        );
        leafs[leafIndex].argumentAddresses[0] = getAddress(sourceChain, "frxETHRedemptionTicket");

        // Staking
        unchecked {
            leafIndex++;
        }
        leafs[leafIndex] = ManageLeaf(
            getAddress(sourceChain, "frxETHMinter"),
            true,
            "submit()",
            new address[](0),
            "Stake ETH for frxETH",
            getAddress(sourceChain, "rawDataDecoderAndSanitizer")
        );

        // Unstaking
        unchecked {
            leafIndex++;
        }
        leafs[leafIndex] = ManageLeaf(
            getAddress(sourceChain, "frxETHRedemptionTicket"),
            false,
            "enterRedemptionQueue(address,uint120)",
            new address[](1),
            "Request withdrawal from frxETH using frxETH",
            getAddress(sourceChain, "rawDataDecoderAndSanitizer")
        );
        leafs[leafIndex].argumentAddresses[0] = getAddress(sourceChain, "boringVault");
        unchecked {
            leafIndex++;
        }
        leafs[leafIndex] = ManageLeaf(
            getAddress(sourceChain, "frxETHRedemptionTicket"),
            false,
            "enterRedemptionQueueViaSfrxEth(address,uint120)",
            new address[](1),
            "Request withdrawal from frxETH using sfrxETH",
            getAddress(sourceChain, "rawDataDecoderAndSanitizer")
        );
        leafs[leafIndex].argumentAddresses[0] = getAddress(sourceChain, "boringVault");

        // Complete withdrawal
        unchecked {
            leafIndex++;
        }
        leafs[leafIndex] = ManageLeaf(
            getAddress(sourceChain, "frxETHRedemptionTicket"),
            false,
            "burnRedemptionTicketNft(uint256,address)",
            new address[](1),
            "Claim frxETH withdrawal",
            getAddress(sourceChain, "rawDataDecoderAndSanitizer")
        );
        leafs[leafIndex].argumentAddresses[0] = getAddress(sourceChain, "boringVault");
        unchecked {
            leafIndex++;
        }
        leafs[leafIndex] = ManageLeaf(
            getAddress(sourceChain, "frxETHRedemptionTicket"),
            false,
            "earlyBurnRedemptionTicketNft(address,uint256)",
            new address[](1),
            "Cancel frxETH withdrawal with penalty",
            getAddress(sourceChain, "rawDataDecoderAndSanitizer")
        );
        leafs[leafIndex].argumentAddresses[0] = getAddress(sourceChain, "boringVault");
    }

    // ========================================= Swell Staking =========================================

    function _addSwellStakingLeafs(ManageLeaf[] memory leafs) internal {
        unchecked {
            leafIndex++;
        }
        leafs[leafIndex] = ManageLeaf(
            getAddress(sourceChain, "SWETH"),
            true,
            "deposit()",
            new address[](0),
            "Stake ETH for swETH",
            getAddress(sourceChain, "rawDataDecoderAndSanitizer")
        );
        unchecked {
            leafIndex++;
        }
        leafs[leafIndex] = ManageLeaf(
            getAddress(sourceChain, "SWETH"),
            false,
            "approve(address,uint256)",
            new address[](1),
            "Approve swEXIT to spend swETH",
            getAddress(sourceChain, "rawDataDecoderAndSanitizer")
        );
        leafs[leafIndex].argumentAddresses[0] = getAddress(sourceChain, "swEXIT");
        unchecked {
            leafIndex++;
        }
        leafs[leafIndex] = ManageLeaf(
            getAddress(sourceChain, "swEXIT"),
            false,
            "createWithdrawRequest(uint256)",
            new address[](0),
            "Create a withdraw request from swETH",
            getAddress(sourceChain, "rawDataDecoderAndSanitizer")
        );
        unchecked {
            leafIndex++;
        }
        leafs[leafIndex] = ManageLeaf(
            getAddress(sourceChain, "swEXIT"),
            false,
            "finalizeWithdrawal(uint256)",
            new address[](0),
            "Finalize a swETH withdraw request",
            getAddress(sourceChain, "rawDataDecoderAndSanitizer")
        );
    }

    // ========================================= Mantle Staking =========================================

    function _addMantleStakingLeafs(ManageLeaf[] memory leafs) internal {
        unchecked {
            leafIndex++;
        }
        leafs[leafIndex] = ManageLeaf(
            getAddress(sourceChain, "mantleLspStaking"),
            true,
            "stake(uint256)",
            new address[](0),
            "Stake ETH for mETH",
            getAddress(sourceChain, "rawDataDecoderAndSanitizer")
        );
        unchecked {
            leafIndex++;
        }
        leafs[leafIndex] = ManageLeaf(
            getAddress(sourceChain, "METH"),
            false,
            "approve(address,uint256)",
            new address[](1),
            "Approve Mantle LSP Staking to spend mETH",
            getAddress(sourceChain, "rawDataDecoderAndSanitizer")
        );
        leafs[leafIndex].argumentAddresses[0] = getAddress(sourceChain, "mantleLspStaking");
        unchecked {
            leafIndex++;
        }
        leafs[leafIndex] = ManageLeaf(
            getAddress(sourceChain, "mantleLspStaking"),
            false,
            "unstakeRequest(uint128,uint128)",
            new address[](0),
            "Request Unstake mETH for ETH",
            getAddress(sourceChain, "rawDataDecoderAndSanitizer")
        );
        unchecked {
            leafIndex++;
        }
        leafs[leafIndex] = ManageLeaf(
            getAddress(sourceChain, "mantleLspStaking"),
            false,
            "claimUnstakeRequest(uint256)",
            new address[](0),
            "Claim Unstake Request for ETH",
            getAddress(sourceChain, "rawDataDecoderAndSanitizer")
        );
    }

    // ========================================= Aave V3 =========================================

    function _addAaveV3Leafs(ManageLeaf[] memory leafs, ERC20[] memory supplyAssets, ERC20[] memory borrowAssets)
        internal
    {
        _addAaveV3ForkLeafs("Aave V3", getAddress(sourceChain, "v3Pool"), leafs, supplyAssets, borrowAssets);
    }

    function _addAaveV3PrimeLeafs(ManageLeaf[] memory leafs, ERC20[] memory supplyAssets, ERC20[] memory borrowAssets)
        internal
    {
        _addAaveV3ForkLeafs("Aave V3 Prime", getAddress(sourceChain, "v3PrimePool"), leafs, supplyAssets, borrowAssets);
    }

    function _addAaveV3LidoLeafs(ManageLeaf[] memory leafs, ERC20[] memory supplyAssets, ERC20[] memory borrowAssets)
        internal
    {
        _addAaveV3ForkLeafs("Aave V3 Lido", getAddress(sourceChain, "v3LidoPool"), leafs, supplyAssets, borrowAssets);
    }

    function _addSparkLendLeafs(ManageLeaf[] memory leafs, ERC20[] memory supplyAssets, ERC20[] memory borrowAssets)
        internal
    {
        _addAaveV3ForkLeafs("SparkLend", getAddress(sourceChain, "sparkLendPool"), leafs, supplyAssets, borrowAssets);
    }

    function _addAaveV3ForkLeafs(
        string memory protocolName,
        address protocolAddress,
        ManageLeaf[] memory leafs,
        ERC20[] memory supplyAssets,
        ERC20[] memory borrowAssets
    ) internal {
        // Approvals
        string memory baseApprovalString = string.concat("Approve ", protocolName, " Pool to spend ");
        for (uint256 i; i < supplyAssets.length; ++i) {
            if (
                !ownerToTokenToSpenderToApprovalInTree[getAddress(sourceChain, "boringVault")][address(supplyAssets[i])][protocolAddress]
            ) {
                unchecked {
                    leafIndex++;
                }
                leafs[leafIndex] = ManageLeaf(
                    address(supplyAssets[i]),
                    false,
                    "approve(address,uint256)",
                    new address[](1),
                    string.concat(baseApprovalString, supplyAssets[i].symbol()),
                    getAddress(sourceChain, "rawDataDecoderAndSanitizer")
                );
                leafs[leafIndex].argumentAddresses[0] = protocolAddress;
                ownerToTokenToSpenderToApprovalInTree[getAddress(sourceChain, "boringVault")][address(supplyAssets[i])][protocolAddress]
                = true;
            }
        }
        for (uint256 i; i < borrowAssets.length; ++i) {
            if (
                !ownerToTokenToSpenderToApprovalInTree[getAddress(sourceChain, "boringVault")][address(borrowAssets[i])][protocolAddress]
            ) {
                unchecked {
                    leafIndex++;
                }
                leafs[leafIndex] = ManageLeaf(
                    address(borrowAssets[i]),
                    false,
                    "approve(address,uint256)",
                    new address[](1),
                    string.concat(baseApprovalString, borrowAssets[i].symbol()),
                    getAddress(sourceChain, "rawDataDecoderAndSanitizer")
                );
                leafs[leafIndex].argumentAddresses[0] = protocolAddress;
                ownerToTokenToSpenderToApprovalInTree[getAddress(sourceChain, "boringVault")][address(borrowAssets[i])][protocolAddress]
                = true;
            }
        }
        // Lending
        for (uint256 i; i < supplyAssets.length; ++i) {
            unchecked {
                leafIndex++;
            }
            leafs[leafIndex] = ManageLeaf(
                protocolAddress,
                false,
                "supply(address,uint256,address,uint16)",
                new address[](2),
                string.concat("Supply ", supplyAssets[i].symbol(), " to ", protocolName),
                getAddress(sourceChain, "rawDataDecoderAndSanitizer")
            );
            leafs[leafIndex].argumentAddresses[0] = address(supplyAssets[i]);
            leafs[leafIndex].argumentAddresses[1] = getAddress(sourceChain, "boringVault");
        }
        // Withdrawing
        for (uint256 i; i < supplyAssets.length; ++i) {
            unchecked {
                leafIndex++;
            }
            leafs[leafIndex] = ManageLeaf(
                protocolAddress,
                false,
                "withdraw(address,uint256,address)",
                new address[](2),
                string.concat("Withdraw ", supplyAssets[i].symbol(), " from ", protocolName),
                getAddress(sourceChain, "rawDataDecoderAndSanitizer")
            );
            leafs[leafIndex].argumentAddresses[0] = address(supplyAssets[i]);
            leafs[leafIndex].argumentAddresses[1] = getAddress(sourceChain, "boringVault");
        }
        // Borrowing
        for (uint256 i; i < borrowAssets.length; ++i) {
            unchecked {
                leafIndex++;
            }
            leafs[leafIndex] = ManageLeaf(
                protocolAddress,
                false,
                "borrow(address,uint256,uint256,uint16,address)",
                new address[](2),
                string.concat("Borrow ", borrowAssets[i].symbol(), " from ", protocolName),
                getAddress(sourceChain, "rawDataDecoderAndSanitizer")
            );
            leafs[leafIndex].argumentAddresses[0] = address(borrowAssets[i]);
            leafs[leafIndex].argumentAddresses[1] = getAddress(sourceChain, "boringVault");
        }
        // Repaying
        for (uint256 i; i < borrowAssets.length; ++i) {
            unchecked {
                leafIndex++;
            }
            leafs[leafIndex] = ManageLeaf(
                protocolAddress,
                false,
                "repay(address,uint256,uint256,address)",
                new address[](2),
                string.concat("Repay ", borrowAssets[i].symbol(), " to ", protocolName),
                getAddress(sourceChain, "rawDataDecoderAndSanitizer")
            );
            leafs[leafIndex].argumentAddresses[0] = address(borrowAssets[i]);
            leafs[leafIndex].argumentAddresses[1] = getAddress(sourceChain, "boringVault");
        }
        // Misc
        for (uint256 i; i < supplyAssets.length; ++i) {
            unchecked {
                leafIndex++;
            }
            leafs[leafIndex] = ManageLeaf(
                protocolAddress,
                false,
                "setUserUseReserveAsCollateral(address,bool)",
                new address[](1),
                string.concat("Toggle ", supplyAssets[i].symbol(), " as collateral in ", protocolName),
                getAddress(sourceChain, "rawDataDecoderAndSanitizer")
            );
            leafs[leafIndex].argumentAddresses[0] = address(supplyAssets[i]);
        }
        unchecked {
            leafIndex++;
        }
        leafs[leafIndex] = ManageLeaf(
            protocolAddress,
            false,
            "setUserEMode(uint8)",
            new address[](0),
            string.concat("Set user e-mode in ", protocolName),
            getAddress(sourceChain, "rawDataDecoderAndSanitizer")
        );

        unchecked {
            leafIndex++;
        }
        leafs[leafIndex] = ManageLeaf(
            getAddress(sourceChain, "v3RewardsController"),
            false,
            "claimRewards(address[],uint256,address,address)",
            new address[](1),
            string.concat("Claim rewards"),
            getAddress(sourceChain, "rawDataDecoderAndSanitizer")
        );
        leafs[leafIndex].argumentAddresses[0] = getAddress(sourceChain, "boringVault");
    }

    // ========================================= Uniswap V2 =========================================

    function _addUniswapV2Leafs(
        ManageLeaf[] memory leafs,
        address[] memory token0,
        address[] memory token1,
        bool includeNativeETHLeaves
    ) internal {
        require(token0.length == token1.length, "Token arrays must be of equal length");
        address nativeETH = getAddress(sourceChain, "ETH");

        // 3 * n token - repeats leaves
        for (uint256 i; i < token0.length; i++) {
            if (token0[i] == nativeETH) token0[i] = getAddress(sourceChain, "WETH");
            if (token1[i] == nativeETH) token1[i] = getAddress(sourceChain, "WETH");
            //Approvals
            //1) token0
            //2) token1
            //3) tokenPair

            if (token0[i] != nativeETH) {
                if (
                    !ownerToTokenToSpenderToApprovalInTree[getAddress(sourceChain, "boringVault")][token0[i]][getAddress(
                        sourceChain, "uniV2Router"
                    )]
                ) {
                    (token0[i], token1[i]) = token0[i] < token1[i] ? (token0[i], token1[i]) : (token1[i], token0[i]);

                    unchecked {
                        leafIndex++;
                    }
                    leafs[leafIndex] = ManageLeaf(
                        token0[i],
                        false,
                        "approve(address,uint256)",
                        new address[](1),
                        string.concat("Approve UniswapV2 Router to spend ", ERC20(token0[i]).symbol()),
                        getAddress(sourceChain, "rawDataDecoderAndSanitizer")
                    );
                    leafs[leafIndex].argumentAddresses[0] = getAddress(sourceChain, "uniV2Router");
                    ownerToTokenToSpenderToApprovalInTree[getAddress(sourceChain, "boringVault")][token0[i]][getAddress(
                        sourceChain, "uniV2Router"
                    )] = true;
                }
            }

            if (token1[i] != nativeETH) {
                if (
                    !ownerToTokenToSpenderToApprovalInTree[getAddress(sourceChain, "boringVault")][token1[i]][getAddress(
                        sourceChain, "uniV2Router"
                    )]
                ) {
                    unchecked {
                        leafIndex++;
                    }
                    leafs[leafIndex] = ManageLeaf(
                        token1[i],
                        false,
                        "approve(address,uint256)",
                        new address[](1),
                        string.concat("Approve UniswapV2 Router to spend ", ERC20(token1[i]).symbol()),
                        getAddress(sourceChain, "rawDataDecoderAndSanitizer")
                    );
                    leafs[leafIndex].argumentAddresses[0] = getAddress(sourceChain, "uniV2Router");
                    ownerToTokenToSpenderToApprovalInTree[getAddress(sourceChain, "boringVault")][token1[i]][getAddress(
                        sourceChain, "uniV2Router"
                    )] = true;
                }
            }

            address tokenPair = IUniswapV2Factory(getAddress(sourceChain, "uniV2Factory")).getPair(token0[i], token1[i]);
            if (
                !ownerToTokenToSpenderToApprovalInTree[getAddress(sourceChain, "boringVault")][tokenPair][getAddress(
                    sourceChain, "uniV2Router"
                )]
            ) {
                unchecked {
                    leafIndex++;
                }
                leafs[leafIndex] = ManageLeaf(
                    tokenPair,
                    false,
                    "approve(address,uint256)",
                    new address[](1),
                    string.concat(
                        "Approve UniswapV2 Router to spend ",
                        ERC20(tokenPair).symbol(),
                        "-",
                        ERC20(token0[i]).symbol(),
                        "-",
                        ERC20(token1[i]).symbol()
                    ),
                    getAddress(sourceChain, "rawDataDecoderAndSanitizer")
                );
                leafs[leafIndex].argumentAddresses[0] = getAddress(sourceChain, "uniV2Router");
                ownerToTokenToSpenderToApprovalInTree[getAddress(sourceChain, "boringVault")][tokenPair][getAddress(
                    sourceChain, "uniV2Router"
                )] = true;
            }
        }

        // TOKEN TO TOKEN SWAP FUNCTIONS //
        // 6 * n tokens leaves
        // token0 -> token1 * 2 funcs
        // token1 -> token0 * 2 funcs
        // add liquidity
        // remove liquidity

        for (uint256 i; i < token0.length; i++) {
            if (token0[i] == nativeETH || token1[i] == nativeETH) continue;
            // Swap token0 for token1
            unchecked {
                leafIndex++;
            }

            leafs[leafIndex] = ManageLeaf(
                getAddress(sourceChain, "uniV2Router"),
                false,
                "swapExactTokensForTokens(uint256,uint256,address[],address,uint256)",
                new address[](3),
                string.concat("Swap exact ", ERC20(token0[i]).symbol(), " for ", ERC20(token1[i]).symbol()),
                getAddress(sourceChain, "rawDataDecoderAndSanitizer")
            );
            leafs[leafIndex].argumentAddresses[0] = token0[i];
            leafs[leafIndex].argumentAddresses[1] = token1[i];
            leafs[leafIndex].argumentAddresses[2] = getAddress(sourceChain, "boringVault");

            //Swap token1 for token0
            unchecked {
                leafIndex++;
            }

            leafs[leafIndex] = ManageLeaf(
                getAddress(sourceChain, "uniV2Router"),
                false,
                "swapExactTokensForTokens(uint256,uint256,address[],address,uint256)",
                new address[](3),
                string.concat("Swap exact ", ERC20(token1[i]).symbol(), " for ", ERC20(token0[i]).symbol()),
                getAddress(sourceChain, "rawDataDecoderAndSanitizer")
            );
            leafs[leafIndex].argumentAddresses[0] = token1[i];
            leafs[leafIndex].argumentAddresses[1] = token0[i];
            leafs[leafIndex].argumentAddresses[2] = getAddress(sourceChain, "boringVault");

            //Swap token0 for exact token1
            unchecked {
                leafIndex++;
            }

            leafs[leafIndex] = ManageLeaf(
                getAddress(sourceChain, "uniV2Router"),
                false,
                "swapTokensForExactTokens(uint256,uint256,address[],address,uint256)",
                new address[](3),
                string.concat("Swap ", ERC20(token0[i]).symbol(), " for exact ", ERC20(token1[i]).symbol()),
                getAddress(sourceChain, "rawDataDecoderAndSanitizer")
            );
            leafs[leafIndex].argumentAddresses[0] = token0[i];
            leafs[leafIndex].argumentAddresses[1] = token1[i];
            leafs[leafIndex].argumentAddresses[2] = getAddress(sourceChain, "boringVault");

            //Swap token1 for exact token0
            unchecked {
                leafIndex++;
            }

            leafs[leafIndex] = ManageLeaf(
                getAddress(sourceChain, "uniV2Router"),
                false,
                "swapTokensForExactTokens(uint256,uint256,address[],address,uint256)",
                new address[](3),
                string.concat("Swap ", ERC20(token1[i]).symbol(), " for exact ", ERC20(token0[i]).symbol()),
                getAddress(sourceChain, "rawDataDecoderAndSanitizer")
            );
            leafs[leafIndex].argumentAddresses[0] = token1[i];
            leafs[leafIndex].argumentAddresses[1] = token0[i];
            leafs[leafIndex].argumentAddresses[2] = getAddress(sourceChain, "boringVault");

            // LIQUIDITY FUNCTIONS
            unchecked {
                leafIndex++;
            }
            leafs[leafIndex] = ManageLeaf(
                getAddress(sourceChain, "uniV2Router"),
                false,
                "addLiquidity(address,address,uint256,uint256,uint256,uint256,address,uint256)",
                new address[](3),
                string.concat("Add liquidty on UniswapV2"),
                getAddress(sourceChain, "rawDataDecoderAndSanitizer")
            );
            leafs[leafIndex].argumentAddresses[0] = token0[i];
            leafs[leafIndex].argumentAddresses[1] = token1[i];
            leafs[leafIndex].argumentAddresses[2] = getAddress(sourceChain, "boringVault");

            unchecked {
                leafIndex++;
            }
            leafs[leafIndex] = ManageLeaf(
                getAddress(sourceChain, "uniV2Router"),
                false,
                "removeLiquidity(address,address,uint256,uint256,uint256,address,uint256)",
                new address[](3),
                string.concat("Remove liquidty on UniswapV2"),
                getAddress(sourceChain, "rawDataDecoderAndSanitizer")
            );
            leafs[leafIndex].argumentAddresses[0] = token0[i];
            leafs[leafIndex].argumentAddresses[1] = token1[i];
            leafs[leafIndex].argumentAddresses[2] = getAddress(sourceChain, "boringVault");
        }

        if (!includeNativeETHLeaves) return;

        for (uint256 i; i < token0.length; i++) {
            if (token0[i] == getAddress(sourceChain, "WETH") || token1[i] == getAddress(sourceChain, "WETH")) {
                address token = token0[i] != getAddress(sourceChain, "WETH") ? token0[i] : token1[i];

                //9
                unchecked {
                    leafIndex++;
                }

                leafs[leafIndex] = ManageLeaf(
                    getAddress(sourceChain, "uniV2Router"),
                    true,
                    "swapExactETHForTokens(uint256,address[],address,uint256)",
                    new address[](3),
                    string.concat("Swap exact ETH for ", ERC20(token).symbol()),
                    getAddress(sourceChain, "rawDataDecoderAndSanitizer")
                );
                leafs[leafIndex].argumentAddresses[0] = getAddress(sourceChain, "WETH");
                leafs[leafIndex].argumentAddresses[1] = token;
                leafs[leafIndex].argumentAddresses[2] = getAddress(sourceChain, "boringVault");

                unchecked {
                    leafIndex++;
                }

                //10
                leafs[leafIndex] = ManageLeaf(
                    getAddress(sourceChain, "uniV2Router"),
                    false,
                    "swapExactTokensForETH(uint256,uint256,address[],address,uint256)",
                    new address[](3),
                    string.concat("Swap exact ETH for ", ERC20(token).symbol()),
                    getAddress(sourceChain, "rawDataDecoderAndSanitizer")
                );
                leafs[leafIndex].argumentAddresses[0] = token;
                leafs[leafIndex].argumentAddresses[1] = getAddress(sourceChain, "WETH");
                leafs[leafIndex].argumentAddresses[2] = getAddress(sourceChain, "boringVault");

                unchecked {
                    leafIndex++;
                }

                //11
                leafs[leafIndex] = ManageLeaf(
                    getAddress(sourceChain, "uniV2Router"),
                    false,
                    "swapTokensForExactETH(uint256,uint256,address[],address,uint256)",
                    new address[](3),
                    string.concat("Swap ", ERC20(token).symbol(), " for exact ETH"),
                    getAddress(sourceChain, "rawDataDecoderAndSanitizer")
                );
                leafs[leafIndex].argumentAddresses[0] = token;
                leafs[leafIndex].argumentAddresses[1] = getAddress(sourceChain, "WETH");
                leafs[leafIndex].argumentAddresses[2] = getAddress(sourceChain, "boringVault");

                unchecked {
                    leafIndex++;
                }

                //12
                leafs[leafIndex] = ManageLeaf(
                    getAddress(sourceChain, "uniV2Router"),
                    true,
                    "swapETHForExactTokens(uint256,address[],address,uint256)",
                    new address[](3),
                    string.concat("Swap ETH for exact ", ERC20(token).symbol()),
                    getAddress(sourceChain, "rawDataDecoderAndSanitizer")
                );
                leafs[leafIndex].argumentAddresses[0] = getAddress(sourceChain, "WETH");
                leafs[leafIndex].argumentAddresses[1] = token;
                leafs[leafIndex].argumentAddresses[2] = getAddress(sourceChain, "boringVault");

                unchecked {
                    leafIndex++;
                }

                leafs[leafIndex] = ManageLeaf(
                    getAddress(sourceChain, "uniV2Router"),
                    true,
                    "addLiquidityETH(address,uint256,uint256,uint256,address,uint256)",
                    new address[](2),
                    string.concat("Add liquidity for ETH and ", ERC20(token).symbol()),
                    getAddress(sourceChain, "rawDataDecoderAndSanitizer")
                );
                leafs[leafIndex].argumentAddresses[0] = token;
                leafs[leafIndex].argumentAddresses[1] = getAddress(sourceChain, "boringVault");

                unchecked {
                    leafIndex++;
                }

                leafs[leafIndex] = ManageLeaf(
                    getAddress(sourceChain, "uniV2Router"),
                    false,
                    "removeLiquidityETH(address,uint256,uint256,uint256,address,uint256)",
                    new address[](2),
                    string.concat("Remove liquidity from ETH and ", ERC20(token).symbol()),
                    getAddress(sourceChain, "rawDataDecoderAndSanitizer")
                );
                leafs[leafIndex].argumentAddresses[0] = token;
                leafs[leafIndex].argumentAddresses[1] = getAddress(sourceChain, "boringVault");
            }
        }
    }

    // ========================================= Uniswap V3 =========================================
    function _addUniswapV3Leafs(
        ManageLeaf[] memory leafs,
        address[] memory token0,
        address[] memory token1,
        bool swap_only
    ) internal {
        _addUniswapV3Leafs(leafs, token0, token1, swap_only, false);
    }

    function _addUniswapV3Leafs(
        ManageLeaf[] memory leafs,
        address[] memory token0,
        address[] memory token1,
        bool swap_only,
        bool swapRouter02
    ) internal {
        require(token0.length == token1.length, "Token arrays must be of equal length");
        for (uint256 i; i < token0.length; ++i) {
            (token0[i], token1[i]) = token0[i] < token1[i] ? (token0[i], token1[i]) : (token1[i], token0[i]);

            if (
                !ownerToTokenToSpenderToApprovalInTree[getAddress(sourceChain, "boringVault")][token0[i]][getAddress(
                    sourceChain, "uniV3Router"
                )]
            ) {
                unchecked {
                    leafIndex++;
                }
                leafs[leafIndex] = ManageLeaf(
                    token0[i],
                    false,
                    "approve(address,uint256)",
                    new address[](1),
                    string.concat("Approve UniswapV3 Router to spend ", ERC20(token0[i]).symbol()),
                    getAddress(sourceChain, "rawDataDecoderAndSanitizer")
                );
                leafs[leafIndex].argumentAddresses[0] = getAddress(sourceChain, "uniV3Router");
                ownerToTokenToSpenderToApprovalInTree[getAddress(sourceChain, "boringVault")][token0[i]][getAddress(
                    sourceChain, "uniV3Router"
                )] = true;
            }
            if (
                !ownerToTokenToSpenderToApprovalInTree[getAddress(sourceChain, "boringVault")][token1[i]][getAddress(
                    sourceChain, "uniV3Router"
                )]
            ) {
                unchecked {
                    leafIndex++;
                }
                leafs[leafIndex] = ManageLeaf(
                    token1[i],
                    false,
                    "approve(address,uint256)",
                    new address[](1),
                    string.concat("Approve UniswapV3 Router to spend ", ERC20(token1[i]).symbol()),
                    getAddress(sourceChain, "rawDataDecoderAndSanitizer")
                );
                leafs[leafIndex].argumentAddresses[0] = getAddress(sourceChain, "uniV3Router");
                ownerToTokenToSpenderToApprovalInTree[getAddress(sourceChain, "boringVault")][token1[i]][getAddress(
                    sourceChain, "uniV3Router"
                )] = true;
            }

            //end swap only

            if (!swap_only) {
                // Approvals for position manager
                if (
                    !ownerToTokenToSpenderToApprovalInTree[getAddress(sourceChain, "boringVault")][token0[i]][getAddress(
                        sourceChain, "uniswapV3NonFungiblePositionManager"
                    )]
                ) {
                    unchecked {
                        leafIndex++;
                    }
                    leafs[leafIndex] = ManageLeaf(
                        token0[i],
                        false,
                        "approve(address,uint256)",
                        new address[](1),
                        string.concat(
                            "Approve UniswapV3 NonFungible Position Manager to spend ", ERC20(token0[i]).symbol()
                        ),
                        getAddress(sourceChain, "rawDataDecoderAndSanitizer")
                    );
                    leafs[leafIndex].argumentAddresses[0] =
                        getAddress(sourceChain, "uniswapV3NonFungiblePositionManager");
                    ownerToTokenToSpenderToApprovalInTree[getAddress(sourceChain, "boringVault")][token0[i]][getAddress(
                        sourceChain, "uniswapV3NonFungiblePositionManager"
                    )] = true;
                }
                if (
                    !ownerToTokenToSpenderToApprovalInTree[getAddress(sourceChain, "boringVault")][token1[i]][getAddress(
                        sourceChain, "uniswapV3NonFungiblePositionManager"
                    )]
                ) {
                    unchecked {
                        leafIndex++;
                    }
                    leafs[leafIndex] = ManageLeaf(
                        token1[i],
                        false,
                        "approve(address,uint256)",
                        new address[](1),
                        string.concat(
                            "Approve UniswapV3 NonFungible Position Manager to spend ", ERC20(token1[i]).symbol()
                        ),
                        getAddress(sourceChain, "rawDataDecoderAndSanitizer")
                    );
                    leafs[leafIndex].argumentAddresses[0] =
                        getAddress(sourceChain, "uniswapV3NonFungiblePositionManager");
                    ownerToTokenToSpenderToApprovalInTree[getAddress(sourceChain, "boringVault")][token1[i]][getAddress(
                        sourceChain, "uniswapV3NonFungiblePositionManager"
                    )] = true;
                }

                // Minting
                unchecked {
                    leafIndex++;
                }
                leafs[leafIndex] = ManageLeaf(
                    getAddress(sourceChain, "uniswapV3NonFungiblePositionManager"),
                    false,
                    "mint((address,address,uint24,int24,int24,uint256,uint256,uint256,uint256,address,uint256))",
                    new address[](3),
                    string.concat(
                        "Mint UniswapV3 ", ERC20(token0[i]).symbol(), " ", ERC20(token1[i]).symbol(), " position"
                    ),
                    getAddress(sourceChain, "rawDataDecoderAndSanitizer")
                );
                leafs[leafIndex].argumentAddresses[0] = token0[i];
                leafs[leafIndex].argumentAddresses[1] = token1[i];
                leafs[leafIndex].argumentAddresses[2] = getAddress(sourceChain, "boringVault");

                // Increase liquidity
                unchecked {
                    leafIndex++;
                }
                leafs[leafIndex] = ManageLeaf(
                    getAddress(sourceChain, "uniswapV3NonFungiblePositionManager"),
                    false,
                    "increaseLiquidity((uint256,uint256,uint256,uint256,uint256,uint256))",
                    new address[](4),
                    string.concat(
                        "Add liquidity to UniswapV3 ",
                        ERC20(token0[i]).symbol(),
                        " ",
                        ERC20(token1[i]).symbol(),
                        " position"
                    ),
                    getAddress(sourceChain, "rawDataDecoderAndSanitizer")
                );
                leafs[leafIndex].argumentAddresses[0] = address(0);
                leafs[leafIndex].argumentAddresses[1] = token0[i];
                leafs[leafIndex].argumentAddresses[2] = token1[i];
                leafs[leafIndex].argumentAddresses[3] = getAddress(sourceChain, "boringVault");
            }

            //BEGIN SWAP ONLY LEAVES
            // Swapping to move tick in pool.
            if (!swapRouter02) {
                unchecked {
                    leafIndex++;
                }
                leafs[leafIndex] = ManageLeaf(
                    getAddress(sourceChain, "uniV3Router"),
                    false,
                    "exactInput((bytes,address,uint256,uint256,uint256))",
                    new address[](3),
                    string.concat(
                        "Swap ",
                        ERC20(token0[i]).symbol(),
                        " for ",
                        ERC20(token1[i]).symbol(),
                        " using UniswapV3 router"
                    ),
                    getAddress(sourceChain, "rawDataDecoderAndSanitizer")
                );
                leafs[leafIndex].argumentAddresses[0] = token0[i];
                leafs[leafIndex].argumentAddresses[1] = token1[i];
                leafs[leafIndex].argumentAddresses[2] = getAddress(sourceChain, "boringVault");

                unchecked {
                    leafIndex++;
                }
                leafs[leafIndex] = ManageLeaf(
                    getAddress(sourceChain, "uniV3Router"),
                    false,
                    "exactInput((bytes,address,uint256,uint256,uint256))",
                    new address[](3),
                    string.concat(
                        "Swap ",
                        ERC20(token1[i]).symbol(),
                        " for ",
                        ERC20(token0[i]).symbol(),
                        " using UniswapV3 router"
                    ),
                    getAddress(sourceChain, "rawDataDecoderAndSanitizer")
                );
                leafs[leafIndex].argumentAddresses[0] = token1[i];
                leafs[leafIndex].argumentAddresses[1] = token0[i];
                leafs[leafIndex].argumentAddresses[2] = getAddress(sourceChain, "boringVault");
            }

            if (swapRouter02) {
                //SWAPROUTER02
                unchecked {
                    leafIndex++;
                }
                leafs[leafIndex] = ManageLeaf(
                    getAddress(sourceChain, "uniV3Router"),
                    false,
                    "exactInput((bytes,address,uint256,uint256))",
                    new address[](3),
                    string.concat(
                        "Swap ",
                        ERC20(token0[i]).symbol(),
                        " for ",
                        ERC20(token1[i]).symbol(),
                        " using UniswapV3 router"
                    ),
                    getAddress(sourceChain, "rawDataDecoderAndSanitizer")
                );
                leafs[leafIndex].argumentAddresses[0] = token0[i];
                leafs[leafIndex].argumentAddresses[1] = token1[i];
                leafs[leafIndex].argumentAddresses[2] = getAddress(sourceChain, "boringVault");

                unchecked {
                    leafIndex++;
                }
                leafs[leafIndex] = ManageLeaf(
                    getAddress(sourceChain, "uniV3Router"),
                    false,
                    "exactInput((bytes,address,uint256,uint256))",
                    new address[](3),
                    string.concat(
                        "Swap ",
                        ERC20(token1[i]).symbol(),
                        " for ",
                        ERC20(token0[i]).symbol(),
                        " using UniswapV3 router"
                    ),
                    getAddress(sourceChain, "rawDataDecoderAndSanitizer")
                );
                leafs[leafIndex].argumentAddresses[0] = token1[i];
                leafs[leafIndex].argumentAddresses[1] = token0[i];
                leafs[leafIndex].argumentAddresses[2] = getAddress(sourceChain, "boringVault");
            }
        }

        //END FOR LOOP
        //END SWAP ONLY LEAVES

        if (!swap_only) {
            // Decrease liquidity
            unchecked {
                leafIndex++;
            }
            leafs[leafIndex] = ManageLeaf(
                getAddress(sourceChain, "uniswapV3NonFungiblePositionManager"),
                false,
                "decreaseLiquidity((uint256,uint128,uint256,uint256,uint256))",
                new address[](1),
                "Remove liquidity from UniswapV3 position",
                getAddress(sourceChain, "rawDataDecoderAndSanitizer")
            );
            leafs[leafIndex].argumentAddresses[0] = getAddress(sourceChain, "boringVault");

            unchecked {
                leafIndex++;
            }
            leafs[leafIndex] = ManageLeaf(
                getAddress(sourceChain, "uniswapV3NonFungiblePositionManager"),
                false,
                "collect((uint256,address,uint128,uint128))",
                new address[](2),
                "Collect fees from UniswapV3 position",
                getAddress(sourceChain, "rawDataDecoderAndSanitizer")
            );
            leafs[leafIndex].argumentAddresses[0] = getAddress(sourceChain, "boringVault");
            leafs[leafIndex].argumentAddresses[1] = getAddress(sourceChain, "boringVault");

            // burn
            unchecked {
                leafIndex++;
            }
            leafs[leafIndex] = ManageLeaf(
                getAddress(sourceChain, "uniswapV3NonFungiblePositionManager"),
                false,
                "burn(uint256)",
                new address[](0),
                "Burn UniswapV3 position",
                getAddress(sourceChain, "rawDataDecoderAndSanitizer")
            );
        }
    }

    // ========================================= Uniswap V4 =========================================

    /// @dev NOTE that for decreasing and burning positions, the decoder has the option to include a SWEEP, but isn't needed for regular functionality and thus
    /// is not included in the leaves at this time
    /// -- if in the future it is required for a specific hook, these leaves could be added, but as no ETH is sent during these calls, SWEEP shouldn't be needed
    function _addUniswapV4Leafs(
        ManageLeaf[] memory leafs,
        address[] memory token0,
        address[] memory token1,
        address[] memory hooks
    ) internal {
        require(token0.length == token1.length, "Token arrays must be of equal length");
        require(token1.length == hooks.length, "Token and hook arrays must be of equal length");
        for (uint256 i; i < token0.length; ++i) {
            console.log("TOKEN 0: ", token0[i]);
            console.log("TOKEN 1: ", token1[i]);

            //after sorting, ETH can only ever be token0, and is always token0 in univ4 pools (iirc)
            if (token0[i] == getAddress(sourceChain, "ETH")) {
                token0[i] = address(0); //in univ4, ETH is address(0)
            }

            if (token1[i] == getAddress(sourceChain, "ETH")) {
                token1[i] = address(0); //in univ4, ETH is address(0)
            }

            (token0[i], token1[i]) = token0[i] < token1[i] ? (token0[i], token1[i]) : (token1[i], token0[i]);

            if (token0[i] != address(0)) {
                if (
                    !ownerToTokenToSpenderToApprovalInTree[getAddress(sourceChain, "boringVault")][token0[i]][getAddress(
                        sourceChain, "uniV4UniversalRouter"
                    )]
                ) {
                    //approve token0 after sorting
                    unchecked {
                        leafIndex++;
                    }
                    leafs[leafIndex] = ManageLeaf(
                        token0[i],
                        false,
                        "approve(address,uint256)",
                        new address[](1),
                        string.concat("Approve UniswapV4 Pool Manager to spend ", ERC20(token0[i]).symbol()),
                        getAddress(sourceChain, "rawDataDecoderAndSanitizer")
                    );
                    leafs[leafIndex].argumentAddresses[0] = getAddress(sourceChain, "uniV4UniversalRouter");
                    ownerToTokenToSpenderToApprovalInTree[getAddress(sourceChain, "boringVault")][token0[i]][getAddress(
                        sourceChain, "uniV4PoolManager"
                    )] = true;

                    unchecked {
                        leafIndex++;
                    }
                    leafs[leafIndex] = ManageLeaf(
                        token0[i],
                        false,
                        "approve(address,uint256)",
                        new address[](1),
                        string.concat("Approve UniswapV4 Position Manager to spend ", ERC20(token0[i]).symbol()),
                        getAddress(sourceChain, "rawDataDecoderAndSanitizer")
                    );
                    leafs[leafIndex].argumentAddresses[0] = getAddress(sourceChain, "uniV4PositionManager");

                    ownerToTokenToSpenderToApprovalInTree[getAddress(sourceChain, "boringVault")][token0[i]][getAddress(
                        sourceChain, "uniV4PoolManager"
                    )] = true;

                    unchecked {
                        leafIndex++;
                    }
                    leafs[leafIndex] = ManageLeaf(
                        token0[i],
                        false,
                        "approve(address,uint256)",
                        new address[](1),
                        string.concat("Approve Permit2 to spend ", ERC20(token0[i]).symbol()),
                        getAddress(sourceChain, "rawDataDecoderAndSanitizer")
                    );
                    leafs[leafIndex].argumentAddresses[0] = getAddress(sourceChain, "permit2");

                    unchecked {
                        leafIndex++;
                    }
                    leafs[leafIndex] = ManageLeaf(
                        getAddress(sourceChain, "permit2"),
                        false,
                        "approve(address,address,uint160,uint48)",
                        new address[](2),
                        string.concat("Use Permit2 to approve ", ERC20(token0[i]).symbol(), " for Universal Router"),
                        getAddress(sourceChain, "rawDataDecoderAndSanitizer")
                    );
                    leafs[leafIndex].argumentAddresses[0] = token0[i];
                    leafs[leafIndex].argumentAddresses[1] = getAddress(sourceChain, "uniV4UniversalRouter");

                    unchecked {
                        leafIndex++;
                    }
                    leafs[leafIndex] = ManageLeaf(
                        getAddress(sourceChain, "permit2"),
                        false,
                        "approve(address,address,uint160,uint48)",
                        new address[](2),
                        string.concat("Use Permit2 to approve ", ERC20(token0[i]).symbol(), " for POSM"),
                        getAddress(sourceChain, "rawDataDecoderAndSanitizer")
                    );
                    leafs[leafIndex].argumentAddresses[0] = token0[i];
                    leafs[leafIndex].argumentAddresses[1] = getAddress(sourceChain, "uniV4PositionManager");
                }
            }

            if (token1[i] != address(0)) {
                if (
                    !ownerToTokenToSpenderToApprovalInTree[getAddress(sourceChain, "boringVault")][token1[i]][getAddress(
                        sourceChain, "uniV4UniversalRouter"
                    )]
                ) {
                    unchecked {
                        leafIndex++;
                    }
                    leafs[leafIndex] = ManageLeaf(
                        token1[i],
                        false,
                        "approve(address,uint256)",
                        new address[](1),
                        string.concat("Approve UniswapV4 Universal Router to spend ", ERC20(token1[i]).symbol()),
                        getAddress(sourceChain, "rawDataDecoderAndSanitizer")
                    );
                    leafs[leafIndex].argumentAddresses[0] = getAddress(sourceChain, "uniV4UniversalRouter");
                    ownerToTokenToSpenderToApprovalInTree[getAddress(sourceChain, "boringVault")][token1[i]][getAddress(
                        sourceChain, "uniV4UniversalRouter"
                    )] = true;

                    unchecked {
                        leafIndex++;
                    }
                    leafs[leafIndex] = ManageLeaf(
                        token1[i],
                        false,
                        "approve(address,uint256)",
                        new address[](1),
                        string.concat("Approve UniswapV4 Position Manager to spend ", ERC20(token1[i]).symbol()),
                        getAddress(sourceChain, "rawDataDecoderAndSanitizer")
                    );
                    leafs[leafIndex].argumentAddresses[0] = getAddress(sourceChain, "uniV4PositionManager");
                    ownerToTokenToSpenderToApprovalInTree[getAddress(sourceChain, "boringVault")][token1[i]][getAddress(
                        sourceChain, "uniV4PositionManager"
                    )] = true;

                    unchecked {
                        leafIndex++;
                    }
                    leafs[leafIndex] = ManageLeaf(
                        token1[i],
                        false,
                        "approve(address,uint256)",
                        new address[](1),
                        string.concat("Approve Permit2 to spend ", ERC20(token1[i]).symbol()),
                        getAddress(sourceChain, "rawDataDecoderAndSanitizer")
                    );
                    leafs[leafIndex].argumentAddresses[0] = getAddress(sourceChain, "permit2");

                    unchecked {
                        leafIndex++;
                    }
                    leafs[leafIndex] = ManageLeaf(
                        getAddress(sourceChain, "permit2"),
                        false,
                        "approve(address,address,uint160,uint48)",
                        new address[](2),
                        string.concat("Approve Permit2 to spend ", ERC20(token1[i]).symbol()),
                        getAddress(sourceChain, "rawDataDecoderAndSanitizer")
                    );
                    leafs[leafIndex].argumentAddresses[0] = token1[i];
                    leafs[leafIndex].argumentAddresses[1] = getAddress(sourceChain, "uniV4UniversalRouter");

                    unchecked {
                        leafIndex++;
                    }
                    leafs[leafIndex] = ManageLeaf(
                        getAddress(sourceChain, "permit2"),
                        false,
                        "approve(address,address,uint160,uint48)",
                        new address[](2),
                        string.concat("Approve Permit2 to spend ", ERC20(token1[i]).symbol(), " for POSM"),
                        getAddress(sourceChain, "rawDataDecoderAndSanitizer")
                    );
                    leafs[leafIndex].argumentAddresses[0] = token1[i];
                    leafs[leafIndex].argumentAddresses[1] = getAddress(sourceChain, "uniV4PositionManager");
                } //end if
            }

            if (token0[i] != address(0)) {
                unchecked {
                    leafIndex++;
                }
                leafs[leafIndex] = ManageLeaf(
                    getAddress(sourceChain, "uniV4UniversalRouter"),
                    false,
                    "execute(bytes,bytes[],uint256)",
                    new address[](5),
                    string.concat("Swap ", ERC20(token0[i]).symbol(), " for ", ERC20(token1[i]).symbol()),
                    getAddress(sourceChain, "rawDataDecoderAndSanitizer")
                );
                leafs[leafIndex].argumentAddresses[0] = address(token0[i]);
                leafs[leafIndex].argumentAddresses[1] = address(token1[i]);
                leafs[leafIndex].argumentAddresses[2] = hooks[i];
                leafs[leafIndex].argumentAddresses[3] = address(token0[i]);
                leafs[leafIndex].argumentAddresses[4] = address(token1[i]);

                unchecked {
                    leafIndex++;
                }
                leafs[leafIndex] = ManageLeaf(
                    getAddress(sourceChain, "uniV4UniversalRouter"),
                    false,
                    "execute(bytes,bytes[],uint256)",
                    new address[](5),
                    string.concat("Swap ", ERC20(token1[i]).symbol(), " for ", ERC20(token0[i]).symbol()),
                    getAddress(sourceChain, "rawDataDecoderAndSanitizer")
                );
                leafs[leafIndex].argumentAddresses[0] = address(token0[i]);
                leafs[leafIndex].argumentAddresses[1] = address(token1[i]);
                leafs[leafIndex].argumentAddresses[2] = hooks[i];
                leafs[leafIndex].argumentAddresses[3] = address(token1[i]);
                leafs[leafIndex].argumentAddresses[4] = address(token0[i]);
            } else {
                unchecked {
                    leafIndex++;
                }
                leafs[leafIndex] = ManageLeaf(
                    getAddress(sourceChain, "uniV4UniversalRouter"),
                    true,
                    "execute(bytes,bytes[],uint256)",
                    new address[](7),
                    string.concat("Swap ETH for ", ERC20(token1[i]).symbol()),
                    getAddress(sourceChain, "rawDataDecoderAndSanitizer")
                );

                leafs[leafIndex].argumentAddresses[0] = address(token0[i]);
                leafs[leafIndex].argumentAddresses[1] = address(token1[i]);
                leafs[leafIndex].argumentAddresses[2] = hooks[i];
                leafs[leafIndex].argumentAddresses[3] = address(token0[i]);
                leafs[leafIndex].argumentAddresses[4] = address(token1[i]);
                leafs[leafIndex].argumentAddresses[5] = address(token0[i]); //should be ETH
                leafs[leafIndex].argumentAddresses[6] = getAddress(sourceChain, "boringVault");

                unchecked {
                    leafIndex++;
                }
                leafs[leafIndex] = ManageLeaf(
                    getAddress(sourceChain, "uniV4UniversalRouter"),
                    false,
                    "execute(bytes,bytes[],uint256)",
                    new address[](5),
                    string.concat("Swap ", ERC20(token1[i]).symbol(), " for ETH"),
                    getAddress(sourceChain, "rawDataDecoderAndSanitizer")
                );

                leafs[leafIndex].argumentAddresses[0] = address(token0[i]);
                leafs[leafIndex].argumentAddresses[1] = address(token1[i]);
                leafs[leafIndex].argumentAddresses[2] = hooks[i];
                leafs[leafIndex].argumentAddresses[3] = address(token1[i]);
                leafs[leafIndex].argumentAddresses[4] = address(token0[i]);
            }

            //MINT POSITION LEAVES

            if (token0[i] != address(0)) {
                unchecked {
                    leafIndex++;
                }
                leafs[leafIndex] = ManageLeaf(
                    getAddress(sourceChain, "uniV4PositionManager"),
                    false,
                    "modifyLiquidities(bytes,uint256)",
                    new address[](6),
                    string.concat(
                        "Mint UniswapV4 position for ", ERC20(token0[i]).symbol(), " and ", ERC20(token1[i]).symbol()
                    ),
                    getAddress(sourceChain, "rawDataDecoderAndSanitizer")
                );
                leafs[leafIndex].argumentAddresses[0] = token0[i];
                leafs[leafIndex].argumentAddresses[1] = token1[i];
                leafs[leafIndex].argumentAddresses[2] = hooks[i];
                leafs[leafIndex].argumentAddresses[3] = getAddress(sourceChain, "boringVault");
                leafs[leafIndex].argumentAddresses[4] = token0[i];
                leafs[leafIndex].argumentAddresses[5] = token1[i];
            } else {
                unchecked {
                    leafIndex++;
                }
                leafs[leafIndex] = ManageLeaf(
                    getAddress(sourceChain, "uniV4PositionManager"),
                    true,
                    "modifyLiquidities(bytes,uint256)",
                    new address[](8),
                    string.concat("Mint UniswapV4 position for ETH and ", ERC20(token1[i]).symbol()),
                    getAddress(sourceChain, "rawDataDecoderAndSanitizer")
                );
                leafs[leafIndex].argumentAddresses[0] = token0[i];
                leafs[leafIndex].argumentAddresses[1] = token1[i];
                leafs[leafIndex].argumentAddresses[2] = hooks[i];
                leafs[leafIndex].argumentAddresses[3] = getAddress(sourceChain, "boringVault");
                leafs[leafIndex].argumentAddresses[4] = token0[i];
                leafs[leafIndex].argumentAddresses[5] = token1[i];
                leafs[leafIndex].argumentAddresses[6] = token0[i];
                leafs[leafIndex].argumentAddresses[7] = getAddress(sourceChain, "boringVault");
            }

            //INCREASE LIQUIDITY
            //all variations of this function give back 2 addressess
            if (token0[i] != address(0)) {
                unchecked {
                    leafIndex++;
                }
                leafs[leafIndex] = ManageLeaf(
                    getAddress(sourceChain, "uniV4PositionManager"),
                    false,
                    "modifyLiquidities(bytes,uint256)",
                    new address[](5),
                    string.concat(
                        "Increase liquidity for UniswapV4 position for ",
                        ERC20(token0[i]).symbol(),
                        " and ",
                        ERC20(token1[i]).symbol(),
                        " using SETTLE_PAIR, CLOSE_CURRENCY (both pairs), or CLEAR_AND_TAKE (both pairs)"
                    ),
                    getAddress(sourceChain, "rawDataDecoderAndSanitizer")
                );
                leafs[leafIndex].argumentAddresses[0] = token0[i];
                leafs[leafIndex].argumentAddresses[1] = token1[i];
                leafs[leafIndex].argumentAddresses[2] = hooks[i];
                leafs[leafIndex].argumentAddresses[3] = token0[i];
                leafs[leafIndex].argumentAddresses[4] = token1[i];
            } else {
                unchecked {
                    leafIndex++;
                }
                leafs[leafIndex] = ManageLeaf(
                    getAddress(sourceChain, "uniV4PositionManager"),
                    true,
                    "modifyLiquidities(bytes,uint256)",
                    new address[](7),
                    string.concat("Increase liquidity for UniswapV4 position for ETH and ", ERC20(token1[i]).symbol()),
                    getAddress(sourceChain, "rawDataDecoderAndSanitizer")
                );
                leafs[leafIndex].argumentAddresses[0] = token0[i];
                leafs[leafIndex].argumentAddresses[1] = token1[i];
                leafs[leafIndex].argumentAddresses[2] = hooks[i];
                leafs[leafIndex].argumentAddresses[3] = token0[i];
                leafs[leafIndex].argumentAddresses[4] = token1[i];
                leafs[leafIndex].argumentAddresses[5] = token0[i];
                leafs[leafIndex].argumentAddresses[6] = getAddress(sourceChain, "boringVault");
            }

            //DECREASE LIQUIDITY
            if (token0[i] != address(0)) {
                unchecked {
                    leafIndex++;
                }
                leafs[leafIndex] = ManageLeaf(
                    getAddress(sourceChain, "uniV4PositionManager"),
                    false,
                    "modifyLiquidities(bytes,uint256)",
                    new address[](6),
                    string.concat(
                        "Decrease liquidity for UniswapV4 position for ",
                        ERC20(token0[i]).symbol(),
                        " and ",
                        ERC20(token1[i]).symbol(),
                        " using SETTLE"
                    ),
                    getAddress(sourceChain, "rawDataDecoderAndSanitizer")
                );
                leafs[leafIndex].argumentAddresses[0] = token0[i];
                leafs[leafIndex].argumentAddresses[1] = token1[i];
                leafs[leafIndex].argumentAddresses[2] = hooks[i];
                leafs[leafIndex].argumentAddresses[3] = token0[i];
                leafs[leafIndex].argumentAddresses[4] = token1[i];
                leafs[leafIndex].argumentAddresses[5] = getAddress(sourceChain, "boringVault");

                unchecked {
                    leafIndex++;
                }
                leafs[leafIndex] = ManageLeaf(
                    getAddress(sourceChain, "uniV4PositionManager"),
                    false,
                    "modifyLiquidities(bytes,uint256)",
                    new address[](5),
                    string.concat(
                        "Decrease liquidity for UniswapV4 position for ",
                        ERC20(token0[i]).symbol(),
                        " and ",
                        ERC20(token1[i]).symbol(),
                        " using CLEAR_OR_TAKE or CLOSE_CURRENCY"
                    ),
                    getAddress(sourceChain, "rawDataDecoderAndSanitizer")
                );
                leafs[leafIndex].argumentAddresses[0] = token0[i];
                leafs[leafIndex].argumentAddresses[1] = token1[i];
                leafs[leafIndex].argumentAddresses[2] = hooks[i];
                leafs[leafIndex].argumentAddresses[3] = token0[i];
                leafs[leafIndex].argumentAddresses[4] = token1[i];
            } else {
                unchecked {
                    leafIndex++;
                }
                leafs[leafIndex] = ManageLeaf(
                    getAddress(sourceChain, "uniV4PositionManager"),
                    false,
                    "modifyLiquidities(bytes,uint256)",
                    new address[](6),
                    string.concat(
                        "Decrease liquidity for UniswapV4 position for ETH and ",
                        ERC20(token1[i]).symbol(),
                        " using SETTLE"
                    ),
                    getAddress(sourceChain, "rawDataDecoderAndSanitizer")
                );
                leafs[leafIndex].argumentAddresses[0] = token0[i];
                leafs[leafIndex].argumentAddresses[1] = token1[i];
                leafs[leafIndex].argumentAddresses[2] = hooks[i];
                leafs[leafIndex].argumentAddresses[3] = token0[i];
                leafs[leafIndex].argumentAddresses[4] = token1[i];
                leafs[leafIndex].argumentAddresses[5] = getAddress(sourceChain, "boringVault");

                unchecked {
                    leafIndex++;
                }
                leafs[leafIndex] = ManageLeaf(
                    getAddress(sourceChain, "uniV4PositionManager"),
                    false,
                    "modifyLiquidities(bytes,uint256)",
                    new address[](5),
                    string.concat(
                        "Decrease liquidity for UniswapV4 position for ETH and ",
                        ERC20(token1[i]).symbol(),
                        " using CLEAR_OR_TAKE or CLOSE_CURRENCY"
                    ),
                    getAddress(sourceChain, "rawDataDecoderAndSanitizer")
                );
                leafs[leafIndex].argumentAddresses[0] = token0[i];
                leafs[leafIndex].argumentAddresses[1] = token1[i];
                leafs[leafIndex].argumentAddresses[2] = hooks[i];
                leafs[leafIndex].argumentAddresses[3] = token0[i];
                leafs[leafIndex].argumentAddresses[4] = token1[i];
            }

            //BURN LIQUIDITY
            if (token0[i] != address(0)) {
                unchecked {
                    leafIndex++;
                }
                leafs[leafIndex] = ManageLeaf(
                    getAddress(sourceChain, "uniV4PositionManager"),
                    false,
                    "modifyLiquidities(bytes,uint256)",
                    new address[](6),
                    string.concat(
                        "Burn liquidity position for UniswapV4 position for ",
                        ERC20(token0[i]).symbol(),
                        " and ",
                        ERC20(token1[i]).symbol()
                    ),
                    getAddress(sourceChain, "rawDataDecoderAndSanitizer")
                );
                leafs[leafIndex].argumentAddresses[0] = token0[i];
                leafs[leafIndex].argumentAddresses[1] = token1[i];
                leafs[leafIndex].argumentAddresses[2] = hooks[i];
                leafs[leafIndex].argumentAddresses[3] = token0[i];
                leafs[leafIndex].argumentAddresses[4] = token1[i];
                leafs[leafIndex].argumentAddresses[5] = getAddress(sourceChain, "boringVault");
            } else {
                unchecked {
                    leafIndex++;
                }
                leafs[leafIndex] = ManageLeaf(
                    getAddress(sourceChain, "uniV4PositionManager"),
                    false,
                    "modifyLiquidities(bytes,uint256)",
                    new address[](6),
                    string.concat(
                        "Burn liquidity position for UniswapV4 position for ETH and ", ERC20(token1[i]).symbol()
                    ),
                    getAddress(sourceChain, "rawDataDecoderAndSanitizer")
                );
                leafs[leafIndex].argumentAddresses[0] = token0[i];
                leafs[leafIndex].argumentAddresses[1] = token1[i];
                leafs[leafIndex].argumentAddresses[2] = hooks[i];
                leafs[leafIndex].argumentAddresses[3] = token0[i];
                leafs[leafIndex].argumentAddresses[4] = token1[i];
                leafs[leafIndex].argumentAddresses[5] = getAddress(sourceChain, "boringVault");
            }
        }
    }

    // ========================================= Camelot V3 =========================================

    function _addCamelotV3Leafs(ManageLeaf[] memory leafs, address[] memory token0, address[] memory token1) internal {
        require(token0.length == token1.length, "Token arrays must be of equal length");
        for (uint256 i; i < token0.length; ++i) {
            (token0[i], token1[i]) = token0[i] < token1[i] ? (token0[i], token1[i]) : (token1[i], token0[i]);
            // Approvals
            if (
                !ownerToTokenToSpenderToApprovalInTree[getAddress(sourceChain, "boringVault")][token0[i]][getAddress(
                    sourceChain, "camelotNonFungiblePositionManager"
                )]
            ) {
                unchecked {
                    leafIndex++;
                }
                leafs[leafIndex] = ManageLeaf(
                    token0[i],
                    false,
                    "approve(address,uint256)",
                    new address[](1),
                    string.concat("Approve CamelotV3 NonFungible Position Manager to spend ", ERC20(token0[i]).symbol()),
                    getAddress(sourceChain, "rawDataDecoderAndSanitizer")
                );
                leafs[leafIndex].argumentAddresses[0] = getAddress(sourceChain, "camelotNonFungiblePositionManager");
                ownerToTokenToSpenderToApprovalInTree[getAddress(sourceChain, "boringVault")][token0[i]][getAddress(
                    sourceChain, "camelotNonFungiblePositionManager"
                )] = true;
            }
            if (
                !ownerToTokenToSpenderToApprovalInTree[getAddress(sourceChain, "boringVault")][token1[i]][getAddress(
                    sourceChain, "camelotNonFungiblePositionManager"
                )]
            ) {
                unchecked {
                    leafIndex++;
                }
                leafs[leafIndex] = ManageLeaf(
                    token1[i],
                    false,
                    "approve(address,uint256)",
                    new address[](1),
                    string.concat("Approve CamelotV3 NonFungible Position Manager to spend ", ERC20(token1[i]).symbol()),
                    getAddress(sourceChain, "rawDataDecoderAndSanitizer")
                );
                leafs[leafIndex].argumentAddresses[0] = getAddress(sourceChain, "camelotNonFungiblePositionManager");
                ownerToTokenToSpenderToApprovalInTree[getAddress(sourceChain, "boringVault")][token1[i]][getAddress(
                    sourceChain, "camelotNonFungiblePositionManager"
                )] = true;
            }

            if (
                !ownerToTokenToSpenderToApprovalInTree[getAddress(sourceChain, "boringVault")][token0[i]][getAddress(
                    sourceChain, "camelotRouterV3"
                )]
            ) {
                unchecked {
                    leafIndex++;
                }
                leafs[leafIndex] = ManageLeaf(
                    token0[i],
                    false,
                    "approve(address,uint256)",
                    new address[](1),
                    string.concat("Approve CamelotV3 Router to spend ", ERC20(token0[i]).symbol()),
                    getAddress(sourceChain, "rawDataDecoderAndSanitizer")
                );
                leafs[leafIndex].argumentAddresses[0] = getAddress(sourceChain, "camelotRouterV3");
                ownerToTokenToSpenderToApprovalInTree[getAddress(sourceChain, "boringVault")][token0[i]][getAddress(
                    sourceChain, "camelotRouterV3"
                )] = true;
            }
            if (
                !ownerToTokenToSpenderToApprovalInTree[getAddress(sourceChain, "boringVault")][token1[i]][getAddress(
                    sourceChain, "camelotRouterV3"
                )]
            ) {
                unchecked {
                    leafIndex++;
                }
                leafs[leafIndex] = ManageLeaf(
                    token1[i],
                    false,
                    "approve(address,uint256)",
                    new address[](1),
                    string.concat("Approve CamelotV3 Router to spend ", ERC20(token1[i]).symbol()),
                    getAddress(sourceChain, "rawDataDecoderAndSanitizer")
                );
                leafs[leafIndex].argumentAddresses[0] = getAddress(sourceChain, "camelotRouterV3");
                ownerToTokenToSpenderToApprovalInTree[getAddress(sourceChain, "boringVault")][token1[i]][getAddress(
                    sourceChain, "camelotRouterV3"
                )] = true;
            }

            // Minting
            unchecked {
                leafIndex++;
            }
            leafs[leafIndex] = ManageLeaf(
                getAddress(sourceChain, "camelotNonFungiblePositionManager"),
                false,
                "mint((address,address,int24,int24,uint256,uint256,uint256,uint256,address,uint256))",
                new address[](3),
                string.concat("Mint CamelotV3 ", ERC20(token0[i]).symbol(), " ", ERC20(token1[i]).symbol(), " position"),
                getAddress(sourceChain, "rawDataDecoderAndSanitizer")
            );
            leafs[leafIndex].argumentAddresses[0] = token0[i];
            leafs[leafIndex].argumentAddresses[1] = token1[i];
            leafs[leafIndex].argumentAddresses[2] = getAddress(sourceChain, "boringVault");
            // Increase liquidity
            unchecked {
                leafIndex++;
            }
            leafs[leafIndex] = ManageLeaf(
                getAddress(sourceChain, "camelotNonFungiblePositionManager"),
                false,
                "increaseLiquidity((uint256,uint256,uint256,uint256,uint256,uint256))",
                new address[](4),
                string.concat(
                    "Add liquidity to CamelotV3 ",
                    ERC20(token0[i]).symbol(),
                    " ",
                    ERC20(token1[i]).symbol(),
                    " position"
                ),
                getAddress(sourceChain, "rawDataDecoderAndSanitizer")
            );
            leafs[leafIndex].argumentAddresses[0] = address(0);
            leafs[leafIndex].argumentAddresses[1] = token0[i];
            leafs[leafIndex].argumentAddresses[2] = token1[i];
            leafs[leafIndex].argumentAddresses[3] = getAddress(sourceChain, "boringVault");

            // Swapping to move tick in pool.
            unchecked {
                leafIndex++;
            }
            leafs[leafIndex] = ManageLeaf(
                getAddress(sourceChain, "camelotRouterV3"),
                false,
                "exactInput((bytes,address,uint256,uint256,uint256))",
                new address[](3),
                string.concat(
                    "Swap ", ERC20(token0[i]).symbol(), " for ", ERC20(token1[i]).symbol(), " using CamelotV3 router"
                ),
                getAddress(sourceChain, "rawDataDecoderAndSanitizer")
            );
            leafs[leafIndex].argumentAddresses[0] = token0[i];
            leafs[leafIndex].argumentAddresses[1] = token1[i];
            leafs[leafIndex].argumentAddresses[2] = getAddress(sourceChain, "boringVault");
            unchecked {
                leafIndex++;
            }
            leafs[leafIndex] = ManageLeaf(
                getAddress(sourceChain, "camelotRouterV3"),
                false,
                "exactInput((bytes,address,uint256,uint256,uint256))",
                new address[](3),
                string.concat(
                    "Swap ", ERC20(token1[i]).symbol(), " for ", ERC20(token0[i]).symbol(), " using CamelotV3 router"
                ),
                getAddress(sourceChain, "rawDataDecoderAndSanitizer")
            );
            leafs[leafIndex].argumentAddresses[0] = token1[i];
            leafs[leafIndex].argumentAddresses[1] = token0[i];
            leafs[leafIndex].argumentAddresses[2] = getAddress(sourceChain, "boringVault");
        }
        // Decrease liquidity
        unchecked {
            leafIndex++;
        }
        leafs[leafIndex] = ManageLeaf(
            getAddress(sourceChain, "camelotNonFungiblePositionManager"),
            false,
            "decreaseLiquidity((uint256,uint128,uint256,uint256,uint256))",
            new address[](1),
            "Remove liquidity from CamelotV3 position",
            getAddress(sourceChain, "rawDataDecoderAndSanitizer")
        );
        leafs[leafIndex].argumentAddresses[0] = getAddress(sourceChain, "boringVault");

        unchecked {
            leafIndex++;
        }
        leafs[leafIndex] = ManageLeaf(
            getAddress(sourceChain, "camelotNonFungiblePositionManager"),
            false,
            "collect((uint256,address,uint128,uint128))",
            new address[](2),
            "Collect fees from CamelotV3 position",
            getAddress(sourceChain, "rawDataDecoderAndSanitizer")
        );
        leafs[leafIndex].argumentAddresses[0] = getAddress(sourceChain, "boringVault");
        leafs[leafIndex].argumentAddresses[1] = getAddress(sourceChain, "boringVault");

        // burn
        unchecked {
            leafIndex++;
        }
        leafs[leafIndex] = ManageLeaf(
            getAddress(sourceChain, "camelotNonFungiblePositionManager"),
            false,
            "burn(uint256)",
            new address[](0),
            "Burn CamelotV3 position",
            getAddress(sourceChain, "rawDataDecoderAndSanitizer")
        );
    }

    // ========================================= Balancer V2 Flashloans =========================================

    function _addBalancerFlashloanLeafs(ManageLeaf[] memory leafs, address tokenToFlashloan) internal {
        unchecked {
            leafIndex++;
        }
        leafs[leafIndex] = ManageLeaf(
            getAddress(sourceChain, "managerAddress"),
            false,
            "flashLoan(address,address[],uint256[],bytes)",
            new address[](2),
            string.concat("Flashloan ", ERC20(tokenToFlashloan).symbol(), " from Balancer Vault"),
            getAddress(sourceChain, "rawDataDecoderAndSanitizer")
        );
        leafs[leafIndex].argumentAddresses[0] = getAddress(sourceChain, "managerAddress");
        leafs[leafIndex].argumentAddresses[1] = tokenToFlashloan;
    }

    // ========================================= Pendle Router =========================================
    function _addPendleMarketLeafs(ManageLeaf[] memory leafs, address marketAddress, bool allowLimitOrderFills)
        internal
    {
        PendleMarket market = PendleMarket(marketAddress);
        (address sy, address pt, address yt) = market.readTokens();
        PendleSy SY = PendleSy(sy);
        address[] memory possibleTokensIn = SY.getTokensIn();
        address[] memory possibleTokensOut = SY.getTokensOut();
        string memory underlyingAssetDescriptor;
        {
            // Some pendle markets report underlying assets that are not actually on the source chain, so handle that edge case.
            (, ERC20 underlyingAsset,) = SY.assetInfo();
            if (keccak256(bytes(sourceChain)) == keccak256(bytes(mainnet))) {
                // Underlying asset is a contract on sourceChain.
                if (address(underlyingAsset) == address(0)) {
                    underlyingAssetDescriptor = "liquidBeraETH";
                } else {
                    underlyingAssetDescriptor = underlyingAsset.symbol();
                }
            } else {
                // Underlying asset is not a contract on targetChain.
                underlyingAssetDescriptor = ERC20(sy).symbol();
            }
        }
        // Approve router to spend all tokens in, skipping zero addresses.
        for (uint256 i; i < possibleTokensIn.length; ++i) {
            if (
                possibleTokensIn[i] != address(0)
                    && !ownerToTokenToSpenderToApprovalInTree[getAddress(sourceChain, "boringVault")][possibleTokensIn[i]][getAddress(
                        sourceChain, "pendleRouter"
                    )]
            ) {
                ERC20 tokenIn = ERC20(possibleTokensIn[i]);
                unchecked {
                    leafIndex++;
                }
                leafs[leafIndex] = ManageLeaf(
                    possibleTokensIn[i],
                    false,
                    "approve(address,uint256)",
                    new address[](1),
                    string.concat("Approve Pendle router to spend ", tokenIn.symbol()),
                    getAddress(sourceChain, "rawDataDecoderAndSanitizer")
                );
                leafs[leafIndex].argumentAddresses[0] = getAddress(sourceChain, "pendleRouter");
                ownerToTokenToSpenderToApprovalInTree[getAddress(sourceChain, "boringVault")][possibleTokensIn[i]][getAddress(
                    sourceChain, "pendleRouter"
                )] = true;
            }
        }
        // Approve router to spend LP, SY, PT, YT
        unchecked {
            leafIndex++;
        }
        leafs[leafIndex] = ManageLeaf(
            marketAddress,
            false,
            "approve(address,uint256)",
            new address[](1),
            string.concat("Approve Pendle router to spend LP-", underlyingAssetDescriptor),
            getAddress(sourceChain, "rawDataDecoderAndSanitizer")
        );
        leafs[leafIndex].argumentAddresses[0] = getAddress(sourceChain, "pendleRouter");
        unchecked {
            leafIndex++;
        }
        leafs[leafIndex] = ManageLeaf(
            sy,
            false,
            "approve(address,uint256)",
            new address[](1),
            string.concat("Approve Pendle router to spend ", ERC20(sy).symbol()),
            getAddress(sourceChain, "rawDataDecoderAndSanitizer")
        );
        leafs[leafIndex].argumentAddresses[0] = getAddress(sourceChain, "pendleRouter");
        unchecked {
            leafIndex++;
        }
        leafs[leafIndex] = ManageLeaf(
            pt,
            false,
            "approve(address,uint256)",
            new address[](1),
            string.concat("Approve Pendle router to spend ", ERC20(pt).symbol()),
            getAddress(sourceChain, "rawDataDecoderAndSanitizer")
        );
        leafs[leafIndex].argumentAddresses[0] = getAddress(sourceChain, "pendleRouter");
        unchecked {
            leafIndex++;
        }
        leafs[leafIndex] = ManageLeaf(
            yt,
            false,
            "approve(address,uint256)",
            new address[](1),
            string.concat("Approve Pendle router to spend ", ERC20(yt).symbol()),
            getAddress(sourceChain, "rawDataDecoderAndSanitizer")
        );
        leafs[leafIndex].argumentAddresses[0] = getAddress(sourceChain, "pendleRouter");
        // Mint SY using input token.
        for (uint256 i; i < possibleTokensIn.length; ++i) {
            if (possibleTokensIn[i] != address(0)) {
                unchecked {
                    leafIndex++;
                }
                leafs[leafIndex] = ManageLeaf(
                    getAddress(sourceChain, "pendleRouter"),
                    false,
                    "mintSyFromToken(address,address,uint256,(address,uint256,address,address,(uint8,address,bytes,bool)))",
                    new address[](6),
                    string.concat("Mint ", ERC20(sy).symbol(), " using ", ERC20(possibleTokensIn[i]).symbol()),
                    getAddress(sourceChain, "rawDataDecoderAndSanitizer")
                );
                leafs[leafIndex].argumentAddresses[0] = getAddress(sourceChain, "boringVault");
                leafs[leafIndex].argumentAddresses[1] = sy;
                leafs[leafIndex].argumentAddresses[2] = possibleTokensIn[i];
                leafs[leafIndex].argumentAddresses[3] = possibleTokensIn[i];
                leafs[leafIndex].argumentAddresses[4] = address(0);
                leafs[leafIndex].argumentAddresses[5] = address(0);
            }
        }
        // Mint PT and YT using SY.
        unchecked {
            leafIndex++;
        }
        leafs[leafIndex] = ManageLeaf(
            getAddress(sourceChain, "pendleRouter"),
            false,
            "mintPyFromSy(address,address,uint256,uint256)",
            new address[](2),
            string.concat("Mint ", ERC20(pt).symbol(), " and ", ERC20(yt).symbol(), " from ", ERC20(sy).symbol()),
            getAddress(sourceChain, "rawDataDecoderAndSanitizer")
        );
        leafs[leafIndex].argumentAddresses[0] = getAddress(sourceChain, "boringVault");
        leafs[leafIndex].argumentAddresses[1] = yt;
        // Swap between PT and YT.
        unchecked {
            leafIndex++;
        }
        leafs[leafIndex] = ManageLeaf(
            getAddress(sourceChain, "pendleRouter"),
            false,
            "swapExactYtForPt(address,address,uint256,uint256,(uint256,uint256,uint256,uint256,uint256))",
            new address[](2),
            string.concat("Swap ", ERC20(yt).symbol(), " for ", ERC20(pt).symbol()),
            getAddress(sourceChain, "rawDataDecoderAndSanitizer")
        );
        leafs[leafIndex].argumentAddresses[0] = getAddress(sourceChain, "boringVault");
        leafs[leafIndex].argumentAddresses[1] = marketAddress;
        unchecked {
            leafIndex++;
        }
        leafs[leafIndex] = ManageLeaf(
            getAddress(sourceChain, "pendleRouter"),
            false,
            "swapExactPtForYt(address,address,uint256,uint256,(uint256,uint256,uint256,uint256,uint256))",
            new address[](2),
            string.concat("Swap ", ERC20(pt).symbol(), " for ", ERC20(yt).symbol()),
            getAddress(sourceChain, "rawDataDecoderAndSanitizer")
        );
        leafs[leafIndex].argumentAddresses[0] = getAddress(sourceChain, "boringVault");
        leafs[leafIndex].argumentAddresses[1] = marketAddress;
        // Manage Liquidity.
        unchecked {
            leafIndex++;
        }
        leafs[leafIndex] = ManageLeaf(
            getAddress(sourceChain, "pendleRouter"),
            false,
            "addLiquidityDualSyAndPt(address,address,uint256,uint256,uint256)",
            new address[](2),
            string.concat(
                "Mint LP-", underlyingAssetDescriptor, " using ", ERC20(sy).symbol(), " and ", ERC20(pt).symbol()
            ),
            getAddress(sourceChain, "rawDataDecoderAndSanitizer")
        );
        leafs[leafIndex].argumentAddresses[0] = getAddress(sourceChain, "boringVault");
        leafs[leafIndex].argumentAddresses[1] = marketAddress;
        unchecked {
            leafIndex++;
        }
        leafs[leafIndex] = ManageLeaf(
            getAddress(sourceChain, "pendleRouter"),
            false,
            "removeLiquidityDualSyAndPt(address,address,uint256,uint256,uint256)",
            new address[](2),
            string.concat(
                "Burn LP-", underlyingAssetDescriptor, " for ", ERC20(sy).symbol(), " and ", ERC20(pt).symbol()
            ),
            getAddress(sourceChain, "rawDataDecoderAndSanitizer")
        );
        leafs[leafIndex].argumentAddresses[0] = getAddress(sourceChain, "boringVault");
        leafs[leafIndex].argumentAddresses[1] = marketAddress;
        // Burn PT and YT for SY.
        unchecked {
            leafIndex++;
        }
        leafs[leafIndex] = ManageLeaf(
            getAddress(sourceChain, "pendleRouter"),
            false,
            "redeemPyToSy(address,address,uint256,uint256)",
            new address[](2),
            string.concat("Burn ", ERC20(pt).symbol(), " and ", ERC20(yt).symbol(), " for ", ERC20(sy).symbol()),
            getAddress(sourceChain, "rawDataDecoderAndSanitizer")
        );
        leafs[leafIndex].argumentAddresses[0] = getAddress(sourceChain, "boringVault");
        leafs[leafIndex].argumentAddresses[1] = yt;
        // Redeem SY for output token.
        for (uint256 i; i < possibleTokensOut.length; ++i) {
            if (possibleTokensOut[i] != address(0)) {
                unchecked {
                    leafIndex++;
                }
                leafs[leafIndex] = ManageLeaf(
                    getAddress(sourceChain, "pendleRouter"),
                    false,
                    "redeemSyToToken(address,address,uint256,(address,uint256,address,address,(uint8,address,bytes,bool)))",
                    new address[](6),
                    string.concat("Burn ", ERC20(sy).symbol(), " for ", ERC20(possibleTokensOut[i]).symbol()),
                    getAddress(sourceChain, "rawDataDecoderAndSanitizer")
                );
                leafs[leafIndex].argumentAddresses[0] = getAddress(sourceChain, "boringVault");
                leafs[leafIndex].argumentAddresses[1] = sy;
                leafs[leafIndex].argumentAddresses[2] = possibleTokensOut[i];
                leafs[leafIndex].argumentAddresses[3] = possibleTokensOut[i];
                leafs[leafIndex].argumentAddresses[4] = address(0);
                leafs[leafIndex].argumentAddresses[5] = address(0);
            }
        }
        // Harvest rewards.
        unchecked {
            leafIndex++;
        }
        leafs[leafIndex] = ManageLeaf(
            getAddress(sourceChain, "pendleRouter"),
            false,
            "redeemDueInterestAndRewards(address,address[],address[],address[])",
            new address[](4),
            string.concat("Redeem due interest and rewards for ", underlyingAssetDescriptor, " Pendle"),
            getAddress(sourceChain, "rawDataDecoderAndSanitizer")
        );
        leafs[leafIndex].argumentAddresses[0] = getAddress(sourceChain, "boringVault");
        leafs[leafIndex].argumentAddresses[1] = sy;
        leafs[leafIndex].argumentAddresses[2] = yt;
        leafs[leafIndex].argumentAddresses[3] = marketAddress;

        // Swap between SY and PT
        unchecked {
            leafIndex++;
        }
        leafs[leafIndex] = ManageLeaf(
            getAddress(sourceChain, "pendleRouter"),
            false,
            "swapExactSyForPt(address,address,uint256,uint256,(uint256,uint256,uint256,uint256,uint256),(address,uint256,((uint256,uint256,uint256,uint8,address,address,address,address,uint256,uint256,uint256,bytes),bytes,uint256)[],((uint256,uint256,uint256,uint8,address,address,address,address,uint256,uint256,uint256,bytes),bytes,uint256)[],bytes))",
            new address[](2),
            string.concat("Swap ", ERC20(sy).symbol(), " for ", ERC20(pt).symbol()),
            getAddress(sourceChain, "rawDataDecoderAndSanitizer")
        );
        leafs[leafIndex].argumentAddresses[0] = getAddress(sourceChain, "boringVault");
        leafs[leafIndex].argumentAddresses[1] = marketAddress;
        unchecked {
            leafIndex++;
        }
        leafs[leafIndex] = ManageLeaf(
            getAddress(sourceChain, "pendleRouter"),
            false,
            "swapExactPtForSy(address,address,uint256,uint256,(address,uint256,((uint256,uint256,uint256,uint8,address,address,address,address,uint256,uint256,uint256,bytes),bytes,uint256)[],((uint256,uint256,uint256,uint8,address,address,address,address,uint256,uint256,uint256,bytes),bytes,uint256)[],bytes))",
            new address[](2),
            string.concat("Swap ", ERC20(pt).symbol(), " for ", ERC20(sy).symbol()),
            getAddress(sourceChain, "rawDataDecoderAndSanitizer")
        );
        leafs[leafIndex].argumentAddresses[0] = getAddress(sourceChain, "boringVault");
        leafs[leafIndex].argumentAddresses[1] = marketAddress;

        // Swap between SY and YT
        unchecked {
            leafIndex++;
        }
        leafs[leafIndex] = ManageLeaf(
            getAddress(sourceChain, "pendleRouter"),
            false,
            "swapExactSyForYt(address,address,uint256,uint256,(uint256,uint256,uint256,uint256,uint256),(address,uint256,((uint256,uint256,uint256,uint8,address,address,address,address,uint256,uint256,uint256,bytes),bytes,uint256)[],((uint256,uint256,uint256,uint8,address,address,address,address,uint256,uint256,uint256,bytes),bytes,uint256)[],bytes))",
            new address[](2),
            string.concat("Swap ", ERC20(sy).symbol(), " for ", ERC20(yt).symbol()),
            getAddress(sourceChain, "rawDataDecoderAndSanitizer")
        );
        leafs[leafIndex].argumentAddresses[0] = getAddress(sourceChain, "boringVault");
        leafs[leafIndex].argumentAddresses[1] = marketAddress;
        unchecked {
            leafIndex++;
        }
        leafs[leafIndex] = ManageLeaf(
            getAddress(sourceChain, "pendleRouter"),
            false,
            "swapExactYtForSy(address,address,uint256,uint256,(address,uint256,((uint256,uint256,uint256,uint8,address,address,address,address,uint256,uint256,uint256,bytes),bytes,uint256)[],((uint256,uint256,uint256,uint8,address,address,address,address,uint256,uint256,uint256,bytes),bytes,uint256)[],bytes))",
            new address[](2),
            string.concat("Swap ", ERC20(yt).symbol(), " for ", ERC20(sy).symbol()),
            getAddress(sourceChain, "rawDataDecoderAndSanitizer")
        );
        leafs[leafIndex].argumentAddresses[0] = getAddress(sourceChain, "boringVault");
        leafs[leafIndex].argumentAddresses[1] = marketAddress;

        if (allowLimitOrderFills) {
            // Re-add the swap between SY and PT and YT leaves, but add in the limit order router, and YT in the argumentAddresses.
            unchecked {
                leafIndex++;
            }
            leafs[leafIndex] = ManageLeaf(
                getAddress(sourceChain, "pendleRouter"),
                false,
                "swapExactSyForPt(address,address,uint256,uint256,(uint256,uint256,uint256,uint256,uint256),(address,uint256,((uint256,uint256,uint256,uint8,address,address,address,address,uint256,uint256,uint256,bytes),bytes,uint256)[],((uint256,uint256,uint256,uint8,address,address,address,address,uint256,uint256,uint256,bytes),bytes,uint256)[],bytes))",
                new address[](4),
                string.concat("Swap ", ERC20(sy).symbol(), " for ", ERC20(pt).symbol(), " with limit orders"),
                getAddress(sourceChain, "rawDataDecoderAndSanitizer")
            );
            leafs[leafIndex].argumentAddresses[0] = getAddress(sourceChain, "boringVault");
            leafs[leafIndex].argumentAddresses[1] = marketAddress;
            leafs[leafIndex].argumentAddresses[2] = getAddress(sourceChain, "pendleLimitOrderRouter");
            leafs[leafIndex].argumentAddresses[3] = yt;
            unchecked {
                leafIndex++;
            }
            leafs[leafIndex] = ManageLeaf(
                getAddress(sourceChain, "pendleRouter"),
                false,
                "swapExactPtForSy(address,address,uint256,uint256,(address,uint256,((uint256,uint256,uint256,uint8,address,address,address,address,uint256,uint256,uint256,bytes),bytes,uint256)[],((uint256,uint256,uint256,uint8,address,address,address,address,uint256,uint256,uint256,bytes),bytes,uint256)[],bytes))",
                new address[](4),
                string.concat("Swap ", ERC20(pt).symbol(), " for ", ERC20(sy).symbol(), " with limit orders"),
                getAddress(sourceChain, "rawDataDecoderAndSanitizer")
            );
            leafs[leafIndex].argumentAddresses[0] = getAddress(sourceChain, "boringVault");
            leafs[leafIndex].argumentAddresses[1] = marketAddress;
            leafs[leafIndex].argumentAddresses[2] = getAddress(sourceChain, "pendleLimitOrderRouter");
            leafs[leafIndex].argumentAddresses[3] = yt;

            unchecked {
                leafIndex++;
            }
            leafs[leafIndex] = ManageLeaf(
                getAddress(sourceChain, "pendleRouter"),
                false,
                "swapExactSyForYt(address,address,uint256,uint256,(uint256,uint256,uint256,uint256,uint256),(address,uint256,((uint256,uint256,uint256,uint8,address,address,address,address,uint256,uint256,uint256,bytes),bytes,uint256)[],((uint256,uint256,uint256,uint8,address,address,address,address,uint256,uint256,uint256,bytes),bytes,uint256)[],bytes))",
                new address[](4),
                string.concat("Swap ", ERC20(sy).symbol(), " for ", ERC20(yt).symbol(), " with limit orders"),
                getAddress(sourceChain, "rawDataDecoderAndSanitizer")
            );
            leafs[leafIndex].argumentAddresses[0] = getAddress(sourceChain, "boringVault");
            leafs[leafIndex].argumentAddresses[1] = marketAddress;
            leafs[leafIndex].argumentAddresses[2] = getAddress(sourceChain, "pendleLimitOrderRouter");
            leafs[leafIndex].argumentAddresses[3] = yt;
            unchecked {
                leafIndex++;
            }
            leafs[leafIndex] = ManageLeaf(
                getAddress(sourceChain, "pendleRouter"),
                false,
                "swapExactYtForSy(address,address,uint256,uint256,(address,uint256,((uint256,uint256,uint256,uint8,address,address,address,address,uint256,uint256,uint256,bytes),bytes,uint256)[],((uint256,uint256,uint256,uint8,address,address,address,address,uint256,uint256,uint256,bytes),bytes,uint256)[],bytes))",
                new address[](4),
                string.concat("Swap ", ERC20(yt).symbol(), " for ", ERC20(sy).symbol(), " with limit orders"),
                getAddress(sourceChain, "rawDataDecoderAndSanitizer")
            );
            leafs[leafIndex].argumentAddresses[0] = getAddress(sourceChain, "boringVault");
            leafs[leafIndex].argumentAddresses[1] = marketAddress;
            leafs[leafIndex].argumentAddresses[2] = getAddress(sourceChain, "pendleLimitOrderRouter");
            leafs[leafIndex].argumentAddresses[3] = yt;

            _addPendleLimitOrderLeafs(leafs, marketAddress);
        }
    }

    // ========================================= Pendle Limit Order =========================================

    function _addPendleLimitOrderLeafs(ManageLeaf[] memory leafs, address marketAddress) internal {
        // Approve Limit Order Router to spend yt, pt and sy.
        PendleMarket market = PendleMarket(marketAddress);
        (address sy, address pt, address yt) = market.readTokens();

        if (
            !ownerToTokenToSpenderToApprovalInTree[getAddress(sourceChain, "boringVault")][yt][getAddress(
                sourceChain, "pendleLimitOrderRouter"
            )]
        ) {
            unchecked {
                leafIndex++;
            }
            leafs[leafIndex] = ManageLeaf(
                yt,
                false,
                "approve(address,uint256)",
                new address[](1),
                string.concat("Approve Pendle Limit Order Router to spend ", ERC20(yt).symbol()),
                getAddress(sourceChain, "rawDataDecoderAndSanitizer")
            );
            leafs[leafIndex].argumentAddresses[0] = getAddress(sourceChain, "pendleLimitOrderRouter");
            ownerToTokenToSpenderToApprovalInTree[getAddress(sourceChain, "boringVault")][yt][getAddress(
                sourceChain, "pendleLimitOrderRouter"
            )] = true;
        }

        if (
            !ownerToTokenToSpenderToApprovalInTree[getAddress(sourceChain, "boringVault")][pt][getAddress(
                sourceChain, "pendleLimitOrderRouter"
            )]
        ) {
            unchecked {
                leafIndex++;
            }
            leafs[leafIndex] = ManageLeaf(
                pt,
                false,
                "approve(address,uint256)",
                new address[](1),
                string.concat("Approve Pendle Limit Order Router to spend ", ERC20(pt).symbol()),
                getAddress(sourceChain, "rawDataDecoderAndSanitizer")
            );
            leafs[leafIndex].argumentAddresses[0] = getAddress(sourceChain, "pendleLimitOrderRouter");
            ownerToTokenToSpenderToApprovalInTree[getAddress(sourceChain, "boringVault")][pt][getAddress(
                sourceChain, "pendleLimitOrderRouter"
            )] = true;
        }

        if (
            !ownerToTokenToSpenderToApprovalInTree[getAddress(sourceChain, "boringVault")][sy][getAddress(
                sourceChain, "pendleLimitOrderRouter"
            )]
        ) {
            unchecked {
                leafIndex++;
            }
            leafs[leafIndex] = ManageLeaf(
                sy,
                false,
                "approve(address,uint256)",
                new address[](1),
                string.concat("Approve Pendle Limit Order Router to spend ", ERC20(sy).symbol()),
                getAddress(sourceChain, "rawDataDecoderAndSanitizer")
            );
            leafs[leafIndex].argumentAddresses[0] = getAddress(sourceChain, "pendleLimitOrderRouter");
            ownerToTokenToSpenderToApprovalInTree[getAddress(sourceChain, "boringVault")][sy][getAddress(
                sourceChain, "pendleLimitOrderRouter"
            )] = true;
        }

        // Add fill leaf.
        unchecked {
            leafIndex++;
        }
        leafs[leafIndex] = ManageLeaf(
            getAddress(sourceChain, "pendleLimitOrderRouter"),
            false,
            "fill(((uint256,uint256,uint256,uint8,address,address,address,address,uint256,uint256,uint256,bytes),bytes,uint256)[],address,uint256,bytes,bytes)",
            new address[](2),
            string.concat("Fill Limit orders for ", ERC20(sy).symbol(), " Pendle market"),
            getAddress(sourceChain, "rawDataDecoderAndSanitizer")
        );
        leafs[leafIndex].argumentAddresses[0] = getAddress(sourceChain, "boringVault");
        leafs[leafIndex].argumentAddresses[1] = yt;
    }

    // ========================================= Balancer =========================================

    function _addBalancerLeafs(ManageLeaf[] memory leafs, bytes32 poolId, address gauge) internal {
        BalancerVault bv = BalancerVault(getAddress(sourceChain, "balancerVault"));

        (ERC20[] memory tokens,,) = bv.getPoolTokens(poolId);
        address pool = _getPoolAddressFromPoolId(poolId);
        uint256 tokenCount;
        for (uint256 i; i < tokens.length; i++) {
            if (
                address(tokens[i]) != pool
                    && !ownerToTokenToSpenderToApprovalInTree[getAddress(sourceChain, "boringVault")][address(tokens[i])][getAddress(
                        sourceChain, "balancerVault"
                    )]
            ) {
                unchecked {
                    leafIndex++;
                }
                leafs[leafIndex] = ManageLeaf(
                    address(tokens[i]),
                    false,
                    "approve(address,uint256)",
                    new address[](1),
                    string.concat("Approve Balancer Vault to spend ", tokens[i].symbol()),
                    getAddress(sourceChain, "rawDataDecoderAndSanitizer")
                );
                leafs[leafIndex].argumentAddresses[0] = getAddress(sourceChain, "balancerVault");
                ownerToTokenToSpenderToApprovalInTree[getAddress(sourceChain, "boringVault")][address(tokens[i])][getAddress(
                    sourceChain, "balancerVault"
                )] = true;
            }
            tokenCount++;
        }

        // Approve gauge.
        if (gauge != address(0)) {
            if (!ownerToTokenToSpenderToApprovalInTree[getAddress(sourceChain, "boringVault")][pool][gauge]) {
                unchecked {
                    leafIndex++;
                }
                leafs[leafIndex] = ManageLeaf(
                    pool,
                    false,
                    "approve(address,uint256)",
                    new address[](1),
                    string.concat("Approve Balancer gauge to spend ", ERC20(pool).symbol()),
                    getAddress(sourceChain, "rawDataDecoderAndSanitizer")
                );
                leafs[leafIndex].argumentAddresses[0] = gauge;
                ownerToTokenToSpenderToApprovalInTree[getAddress(sourceChain, "boringVault")][pool][gauge] = true;
            }
        }

        address[] memory addressArguments = new address[](3 + tokenCount);
        addressArguments[0] = pool;
        addressArguments[1] = getAddress(sourceChain, "boringVault");
        addressArguments[2] = getAddress(sourceChain, "boringVault");
        // uint256 j;
        for (uint256 i; i < tokens.length; i++) {
            // if (address(tokens[i]) == pool) continue;
            addressArguments[3 + i] = address(tokens[i]);
            // j++;
        }

        // Join pool
        unchecked {
            leafIndex++;
        }
        leafs[leafIndex] = ManageLeaf(
            getAddress(sourceChain, "balancerVault"),
            false,
            "joinPool(bytes32,address,address,(address[],uint256[],bytes,bool))",
            new address[](addressArguments.length),
            string.concat("Join Balancer pool ", ERC20(pool).symbol()),
            getAddress(sourceChain, "rawDataDecoderAndSanitizer")
        );
        for (uint256 i; i < addressArguments.length; i++) {
            leafs[leafIndex].argumentAddresses[i] = addressArguments[i];
        }

        // Exit pool
        unchecked {
            leafIndex++;
        }
        leafs[leafIndex] = ManageLeaf(
            getAddress(sourceChain, "balancerVault"),
            false,
            "exitPool(bytes32,address,address,(address[],uint256[],bytes,bool))",
            new address[](addressArguments.length),
            string.concat("Exit Balancer pool ", ERC20(pool).symbol()),
            getAddress(sourceChain, "rawDataDecoderAndSanitizer")
        );
        for (uint256 i; i < addressArguments.length; i++) {
            leafs[leafIndex].argumentAddresses[i] = addressArguments[i];
        }

        // Deposit into gauge.
        if (gauge != address(0)) {
            unchecked {
                leafIndex++;
            }
            leafs[leafIndex] = ManageLeaf(
                gauge,
                false,
                "deposit(uint256,address)",
                new address[](1),
                string.concat("Deposit ", ERC20(pool).symbol(), " into Balancer gauge"),
                getAddress(sourceChain, "rawDataDecoderAndSanitizer")
            );
            leafs[leafIndex].argumentAddresses[0] = getAddress(sourceChain, "boringVault");

            // Withdraw from gauge.
            unchecked {
                leafIndex++;
            }
            leafs[leafIndex] = ManageLeaf(
                gauge,
                false,
                "withdraw(uint256)",
                new address[](0),
                string.concat("Withdraw ", ERC20(pool).symbol(), " from Balancer gauge"),
                getAddress(sourceChain, "rawDataDecoderAndSanitizer")
            );

            if (keccak256(abi.encode(sourceChain)) == keccak256(abi.encode(mainnet))) {
                // Mint rewards.
                unchecked {
                    leafIndex++;
                }
                leafs[leafIndex] = ManageLeaf(
                    getAddress(sourceChain, "minter"),
                    false,
                    "mint(address)",
                    new address[](1),
                    string.concat("Mint rewards from Balancer gauge"),
                    getAddress(sourceChain, "rawDataDecoderAndSanitizer")
                );
                leafs[leafIndex].argumentAddresses[0] = gauge;
            } else {
                // Call claim_rewards(address) on gauge.
                unchecked {
                    leafIndex++;
                }
                leafs[leafIndex] = ManageLeaf(
                    gauge,
                    false,
                    "claim_rewards(address)",
                    new address[](1),
                    string.concat("Claim rewards from Balancer gauge"),
                    getAddress(sourceChain, "rawDataDecoderAndSanitizer")
                );
                leafs[leafIndex].argumentAddresses[0] = getAddress(sourceChain, "boringVault");
            }
        }
    }

    function _addBalancerSwapLeafs(ManageLeaf[] memory leafs, bytes32 poolId) internal {
        BalancerVault bv = BalancerVault(getAddress(sourceChain, "balancerVault"));

        (ERC20[] memory tokens,,) = bv.getPoolTokens(poolId);
        address pool = _getPoolAddressFromPoolId(poolId);
        uint256 tokenCount;

        require(tokens.length <= 2, "Swaps for token pools above 2 are not supported");

        for (uint256 i; i < tokens.length; i++) {
            if (
                address(tokens[i]) != pool
                    && !ownerToTokenToSpenderToApprovalInTree[getAddress(sourceChain, "boringVault")][address(tokens[i])][getAddress(
                        sourceChain, "balancerVault"
                    )]
            ) {
                unchecked {
                    leafIndex++;
                }
                leafs[leafIndex] = ManageLeaf(
                    address(tokens[i]),
                    false,
                    "approve(address,uint256)",
                    new address[](1),
                    string.concat("Approve Balancer Vault to spend ", tokens[i].symbol()),
                    getAddress(sourceChain, "rawDataDecoderAndSanitizer")
                );
                leafs[leafIndex].argumentAddresses[0] = getAddress(sourceChain, "balancerVault");
                ownerToTokenToSpenderToApprovalInTree[getAddress(sourceChain, "boringVault")][address(tokens[i])][getAddress(
                    sourceChain, "balancerVault"
                )] = true;
            }
            tokenCount++;
        }

        unchecked {
            leafIndex++;
        }
        leafs[leafIndex] = ManageLeaf(
            getAddress(sourceChain, "balancerVault"),
            false,
            "swap((bytes32,uint8,address,address,uint256,bytes),(address,bool,address,bool),uint256,uint256)",
            new address[](5),
            string.concat("Swap ", tokens[0].symbol(), " for ", tokens[1].symbol(), " using Balancer"),
            getAddress(sourceChain, "rawDataDecoderAndSanitizer")
        );
        leafs[leafIndex].argumentAddresses[0] = pool;
        leafs[leafIndex].argumentAddresses[1] = address(tokens[0]);
        leafs[leafIndex].argumentAddresses[2] = address(tokens[1]);
        leafs[leafIndex].argumentAddresses[3] = getAddress(sourceChain, "boringVault");
        leafs[leafIndex].argumentAddresses[4] = getAddress(sourceChain, "boringVault");

        unchecked {
            leafIndex++;
        }
        leafs[leafIndex] = ManageLeaf(
            getAddress(sourceChain, "balancerVault"),
            false,
            "swap((bytes32,uint8,address,address,uint256,bytes),(address,bool,address,bool),uint256,uint256)",
            new address[](5),
            string.concat("Swap ", tokens[1].symbol(), " for ", tokens[0].symbol(), " using Balancer"),
            getAddress(sourceChain, "rawDataDecoderAndSanitizer")
        );
        leafs[leafIndex].argumentAddresses[0] = pool;
        leafs[leafIndex].argumentAddresses[1] = address(tokens[1]);
        leafs[leafIndex].argumentAddresses[2] = address(tokens[0]);
        leafs[leafIndex].argumentAddresses[3] = getAddress(sourceChain, "boringVault");
        leafs[leafIndex].argumentAddresses[4] = getAddress(sourceChain, "boringVault");
    }

    function _addBalancerV3Leafs(ManageLeaf[] memory leafs, address _pool, bool boosted, address gauge) internal {
        // if it's a boosted pool, these will be wrapped YB tokens, so we will need to somehow get the underlying of those pools
        // it appears like they are a standard ERC4626(?) compliant wrapper vault, so we can proably just check if the pool is boosted, and if it is, then we add ERC4626 leaves
        address[] memory tokens =
            IVaultExplorer(getAddress(sourceChain, "balancerV3VaultExplorer")).getPoolTokens(_pool);

        IBalancerV3Pool pool = IBalancerV3Pool(_pool);

        // NOTE: the router functions are all payable, but pool creation does not seem to support Native ETH? so it might be payable for something else, idk yet
        bool hasEth = false;

        //I think the router uses permit2, but will double check
        uint256 length = tokens.length;
        for (uint256 i = 0; i < length; ++i) {
            //if ETH is not used on chain, will have to add it to `ChainValues`, but this should revert during root creation alerting us of that
            if (tokens[i] == address(0) || tokens[i] == getAddress(sourceChain, "ETH")) {
                hasEth = true;
            }

            if (boosted) {
                try ERC4626(tokens[i]).asset() returns (ERC20 assetAddress) {
                    if (address(assetAddress) != address(0)) {
                        _addERC4626Leafs(leafs, ERC4626(tokens[i]));
                    }
                } catch {
                    // Token doesn't implement asset() or isn't a valid ERC4626
                    // Skip this token or handle the error as needed
                }
            }

            if (
                !ownerToTokenToSpenderToApprovalInTree[getAddress(sourceChain, "boringVault")][address(tokens[i])][_pool]
            ) {
                unchecked {
                    leafIndex++;
                }
                leafs[leafIndex] = ManageLeaf(
                    address(tokens[i]),
                    false,
                    "approve(address,uint256)",
                    new address[](1),
                    string.concat("Approve Permit2 to spend ", ERC20(tokens[i]).symbol()),
                    getAddress(sourceChain, "rawDataDecoderAndSanitizer")
                );
                leafs[leafIndex].argumentAddresses[0] = getAddress(sourceChain, "permit2");
                ownerToTokenToSpenderToApprovalInTree[getAddress(sourceChain, "boringVault")][address(tokens[i])][getAddress(
                    sourceChain, "permit2"
                )] = true;

                //use permit2 to approve router
                unchecked {
                    leafIndex++;
                }
                leafs[leafIndex] = ManageLeaf(
                    getAddress(sourceChain, "permit2"),
                    false,
                    "approve(address,address,uint160,uint48)",
                    new address[](2),
                    string.concat("Use Permit2 to approve ", pool.name(), " to spend ", ERC20(tokens[i]).symbol()),
                    getAddress(sourceChain, "rawDataDecoderAndSanitizer")
                );
                leafs[leafIndex].argumentAddresses[0] = tokens[i];
                leafs[leafIndex].argumentAddresses[1] = getAddress(sourceChain, "balancerV3Router");
                ownerToTokenToSpenderToApprovalInTree[getAddress(sourceChain, "boringVault")][address(tokens[i])][getAddress(
                    sourceChain, "balancerV3Router"
                )] = true;
            }

            unchecked {
                leafIndex++;
            }
            leafs[leafIndex] = ManageLeaf(
                getAddress(sourceChain, "permit2"),
                false,
                "lockdown((address,address)[])",
                new address[](2),
                string.concat("Revoke approval from BalancerV3Router for ", ERC20(tokens[i]).symbol()),
                getAddress(sourceChain, "rawDataDecoderAndSanitizer")
            );
            leafs[leafIndex].argumentAddresses[0] = tokens[i];
            leafs[leafIndex].argumentAddresses[1] = getAddress(sourceChain, "balancerV3Router");
        }

        if (
            !ownerToTokenToSpenderToApprovalInTree[getAddress(sourceChain, "boringVault")][address(_pool)][getAddress(
                sourceChain, "permit2"
            )]
        ) {
            unchecked {
                leafIndex++;
            }
            leafs[leafIndex] = ManageLeaf(
                address(_pool),
                false,
                "approve(address,uint256)",
                new address[](1),
                string.concat("Approve Router to spend bpt: ", ERC20(_pool).symbol()),
                getAddress(sourceChain, "rawDataDecoderAndSanitizer")
            );
            leafs[leafIndex].argumentAddresses[0] = getAddress(sourceChain, "balancerV3Router");
            ownerToTokenToSpenderToApprovalInTree[getAddress(sourceChain, "boringVault")][address(_pool)][getAddress(
                sourceChain, "balancerV3Router"
            )] = true;
        }

        unchecked {
            leafIndex++;
        }
        leafs[leafIndex] = ManageLeaf(
            getAddress(sourceChain, "balancerV3Router"),
            false,
            "addLiquidityProportional(address,uint256[],uint256,bool,bytes)",
            new address[](1),
            string.concat("Add liquidty proportional to ", pool.name(), " on BalancerV3"),
            getAddress(sourceChain, "rawDataDecoderAndSanitizer")
        );
        leafs[leafIndex].argumentAddresses[0] = _pool;

        if (hasEth) {
            unchecked {
                leafIndex++;
            }
            leafs[leafIndex] = ManageLeaf(
                getAddress(sourceChain, "balancerV3Router"),
                true,
                "addLiquidityProportional(address,uint256[],uint256,bool,bytes)",
                new address[](1),
                string.concat("Add liquidty proportional to ", pool.name(), " on BalancerV3"),
                getAddress(sourceChain, "rawDataDecoderAndSanitizer")
            );
            leafs[leafIndex].argumentAddresses[0] = _pool;
        }

        unchecked {
            leafIndex++;
        }
        leafs[leafIndex] = ManageLeaf(
            getAddress(sourceChain, "balancerV3Router"),
            false,
            "addLiquidityUnbalanced(address,uint256[],uint256,bool,bytes)",
            new address[](1),
            string.concat("Add liquidty unbalanced to ", pool.name(), " on BalancerV3"),
            getAddress(sourceChain, "rawDataDecoderAndSanitizer")
        );
        leafs[leafIndex].argumentAddresses[0] = _pool;

        if (hasEth) {
            unchecked {
                leafIndex++;
            }
            leafs[leafIndex] = ManageLeaf(
                getAddress(sourceChain, "balancerV3Router"),
                true,
                "addLiquidityUnbalanced(address,uint256[],uint256,bool,bytes)",
                new address[](1),
                string.concat("Add liquidty proportional to ", pool.name(), " on BalancerV3"),
                getAddress(sourceChain, "rawDataDecoderAndSanitizer")
            );
            leafs[leafIndex].argumentAddresses[0] = _pool;
        }

        unchecked {
            leafIndex++;
        }
        leafs[leafIndex] = ManageLeaf(
            getAddress(sourceChain, "balancerV3Router"),
            false,
            "addLiquiditySingleTokenExactOut(address,address,uint256,uint256,bool,bytes)",
            new address[](1),
            string.concat("Add liquidty unbalanced to ", pool.name(), " on BalancerV3"),
            getAddress(sourceChain, "rawDataDecoderAndSanitizer")
        );
        leafs[leafIndex].argumentAddresses[0] = _pool;
        //leafs[leafIndex].argumentAddresses[1] = _pool;

        if (hasEth) {
            unchecked {
                leafIndex++;
            }
            leafs[leafIndex] = ManageLeaf(
                getAddress(sourceChain, "balancerV3Router"),
                true,
                "addLiquiditySingleTokenExactOut(address,address,uint256,uint256,bool,bytes)",
                new address[](1),
                string.concat("Add liquidty proportional to ", pool.name(), " on BalancerV3"),
                getAddress(sourceChain, "rawDataDecoderAndSanitizer")
            );
            leafs[leafIndex].argumentAddresses[0] = _pool;
        }

        unchecked {
            leafIndex++;
        }
        leafs[leafIndex] = ManageLeaf(
            getAddress(sourceChain, "balancerV3Router"),
            false,
            "addLiquidityCustom(address,uint256[],uint256,bool,bytes)",
            new address[](1),
            string.concat("Add liquidty custom to ", pool.name(), " on BalancerV3"),
            getAddress(sourceChain, "rawDataDecoderAndSanitizer")
        );
        leafs[leafIndex].argumentAddresses[0] = _pool;

        if (hasEth) {
            unchecked {
                leafIndex++;
            }
            leafs[leafIndex] = ManageLeaf(
                getAddress(sourceChain, "balancerV3Router"),
                true,
                "addLiquidityCustom(address,uint256[],uint256,bool,bytes)",
                new address[](1),
                string.concat("Add liquidty custom to ", pool.name(), " on BalancerV3"),
                getAddress(sourceChain, "rawDataDecoderAndSanitizer")
            );
            leafs[leafIndex].argumentAddresses[0] = _pool;
        }

        unchecked {
            leafIndex++;
        }
        leafs[leafIndex] = ManageLeaf(
            getAddress(sourceChain, "balancerV3Router"),
            false,
            "removeLiquidityProportional(address,uint256,uint256[],bool,bytes)",
            new address[](1),
            string.concat("Remove liquidity proportional to ", pool.name(), " on BalancerV3"),
            getAddress(sourceChain, "rawDataDecoderAndSanitizer")
        );
        leafs[leafIndex].argumentAddresses[0] = _pool;

        if (hasEth) {
            unchecked {
                leafIndex++;
            }
            leafs[leafIndex] = ManageLeaf(
                getAddress(sourceChain, "balancerV3Router"),
                true,
                "removeLiquidityProportional(address,uint256,uint256[],bool,bytes)",
                new address[](1),
                string.concat("Remove liquidity proportional to ", pool.name(), " on BalancerV3"),
                getAddress(sourceChain, "rawDataDecoderAndSanitizer")
            );
            leafs[leafIndex].argumentAddresses[0] = _pool;
        }

        unchecked {
            leafIndex++;
        }
        leafs[leafIndex] = ManageLeaf(
            getAddress(sourceChain, "balancerV3Router"),
            false,
            "removeLiquiditySingleTokenExactIn(address,uint256,address,uint256,bool,bytes)",
            new address[](1),
            string.concat("Remove liquidty single token exact in from ", pool.name()),
            getAddress(sourceChain, "rawDataDecoderAndSanitizer")
        );
        leafs[leafIndex].argumentAddresses[0] = _pool;

        if (hasEth) {
            unchecked {
                leafIndex++;
            }
            leafs[leafIndex] = ManageLeaf(
                getAddress(sourceChain, "balancerV3Router"),
                true,
                "removeLiquiditySingleTokenExactIn(address,uint256,address,uint256,bool,bytes)",
                new address[](1),
                string.concat("Remove liquidty single token exact in from ", pool.name()),
                getAddress(sourceChain, "rawDataDecoderAndSanitizer")
            );
            leafs[leafIndex].argumentAddresses[0] = _pool;
        }

        unchecked {
            leafIndex++;
        }
        leafs[leafIndex] = ManageLeaf(
            getAddress(sourceChain, "balancerV3Router"),
            false,
            "removeLiquiditySingleTokenExactOut(address,uint256,address,uint256,bool,bytes)",
            new address[](1),
            string.concat("Remove Liquidity single token exact out from ", pool.name()),
            getAddress(sourceChain, "rawDataDecoderAndSanitizer")
        );
        leafs[leafIndex].argumentAddresses[0] = _pool;

        if (hasEth) {
            unchecked {
                leafIndex++;
            }
            leafs[leafIndex] = ManageLeaf(
                getAddress(sourceChain, "balancerV3Router"),
                true,
                "removeLiquiditySingleTokenExactOut(address,uint256,address,uint256,bool,bytes)",
                new address[](1),
                string.concat("Remove liquidty single token exact in from ", pool.name()),
                getAddress(sourceChain, "rawDataDecoderAndSanitizer")
            );
            leafs[leafIndex].argumentAddresses[0] = _pool;
        }

        unchecked {
            leafIndex++;
        }
        leafs[leafIndex] = ManageLeaf(
            getAddress(sourceChain, "balancerV3Router"),
            false,
            "removeLiquidityCustom(address,uint256,uint256[],bool,bytes)",
            new address[](1),
            string.concat("Remove Liquidity custom from ", pool.name()),
            getAddress(sourceChain, "rawDataDecoderAndSanitizer")
        );
        leafs[leafIndex].argumentAddresses[0] = _pool;

        if (hasEth) {
            unchecked {
                leafIndex++;
            }
            leafs[leafIndex] = ManageLeaf(
                getAddress(sourceChain, "balancerV3Router"),
                true,
                "removeLiquidityCustom(address,uint256,uint256[],bool,bytes)",
                new address[](1),
                string.concat("Remove Liquidity custom from ", pool.name()),
                getAddress(sourceChain, "rawDataDecoderAndSanitizer")
            );
            leafs[leafIndex].argumentAddresses[0] = _pool;
        }

        unchecked {
            leafIndex++;
        }
        leafs[leafIndex] = ManageLeaf(
            getAddress(sourceChain, "balancerV3Router"),
            false,
            "removeLiquidityRecovery(address,uint256,uint256[])",
            new address[](1),
            string.concat("Remove Liquidity in recovery mode from ", pool.name()),
            getAddress(sourceChain, "rawDataDecoderAndSanitizer")
        );
        leafs[leafIndex].argumentAddresses[0] = _pool;

        if (gauge != address(0)) {
            _addCurveGaugeLeafs(leafs, gauge);
        }
    }

    function _addBalancerV3SwapLeafs(ManageLeaf[] memory leafs, address _pool, bool hasEth) internal {
        address[] memory tokens =
            IVaultExplorer(getAddress(sourceChain, "balancerV3VaultExplorer")).getPoolTokens(_pool);

        IBalancerV3Pool pool = IBalancerV3Pool(_pool);

        //if the pool as WETH, you can use native eth and wrap it

        //I think the router uses permit2, but will double check
        uint256 length = tokens.length;
        for (uint256 i = 0; i < length; ++i) {
            //unchecked {
            //    leafIndex++;
            //}

            //leafs[leafIndex] = ManageLeaf(
            //    address(tokens[i]),
            //    false,
            //    "approve(address,uint256)",
            //    new address[](1),
            //    string.concat("Approve BalancerV3 Vault to spend ", ERC20(tokens[i]).symbol()),
            //    getAddress(sourceChain, "rawDataDecoderAndSanitizer")
            //);
            //leafs[leafIndex].argumentAddresses[0] = getAddress(sourceChain, "balancerV3Vault");

            unchecked {
                leafIndex++;
            }
            leafs[leafIndex] = ManageLeaf(
                address(tokens[i]),
                false,
                "approve(address,uint256)",
                new address[](1),
                string.concat("Approve Permit2 to spend ", ERC20(tokens[i]).symbol()),
                getAddress(sourceChain, "rawDataDecoderAndSanitizer")
            );
            leafs[leafIndex].argumentAddresses[0] = getAddress(sourceChain, "permit2");
            ownerToTokenToSpenderToApprovalInTree[getAddress(sourceChain, "boringVault")][address(tokens[i])][getAddress(
                sourceChain, "permit2"
            )] = true;

            //use permit2 to approve router
            unchecked {
                leafIndex++;
            }
            leafs[leafIndex] = ManageLeaf(
                getAddress(sourceChain, "permit2"),
                false,
                "approve(address,address,uint160,uint48)",
                new address[](2),
                string.concat("Use Permit2 to approve ", pool.name(), " to spend ", ERC20(tokens[i]).symbol()),
                getAddress(sourceChain, "rawDataDecoderAndSanitizer")
            );
            leafs[leafIndex].argumentAddresses[0] = tokens[i];
            leafs[leafIndex].argumentAddresses[1] = getAddress(sourceChain, "balancerV3Router");
        }

        unchecked {
            leafIndex++;
        }
        leafs[leafIndex] = ManageLeaf(
            getAddress(sourceChain, "balancerV3Router"),
            false,
            "swapSingleTokenExactIn(address,address,address,uint256,uint256,uint256,bool,bytes)",
            new address[](1),
            string.concat("Swap tokens using ", ERC20(_pool).name()),
            getAddress(sourceChain, "rawDataDecoderAndSanitizer")
        );
        leafs[leafIndex].argumentAddresses[0] = _pool;
        //leafs[leafIndex].argumentAddresses[1] = tokens[0]; //token0
        //leafs[leafIndex].argumentAddresses[2] = tokens[1]; //token1...tokenN

        if (hasEth) {
            unchecked {
                leafIndex++;
            }
            leafs[leafIndex] = ManageLeaf(
                getAddress(sourceChain, "balancerV3Router"),
                true,
                "swapSingleTokenExactIn(address,address,address,uint256,uint256,uint256,bool,bytes)",
                new address[](1),
                string.concat("Swap tokens using ", ERC20(_pool).name()),
                getAddress(sourceChain, "rawDataDecoderAndSanitizer")
            );
            leafs[leafIndex].argumentAddresses[0] = _pool;
        }

        unchecked {
            leafIndex++;
        }
        leafs[leafIndex] = ManageLeaf(
            getAddress(sourceChain, "balancerV3Router"),
            false,
            "swapSingleTokenExactOut(address,address,address,uint256,uint256,uint256,bool,bytes)",
            new address[](1),
            string.concat("Swap tokens using ", ERC20(_pool).name()),
            getAddress(sourceChain, "rawDataDecoderAndSanitizer")
        );
        leafs[leafIndex].argumentAddresses[0] = _pool;
        //leafs[leafIndex].argumentAddresses[1] = tokens[0]; //token0
        //leafs[leafIndex].argumentAddresses[2] = tokens[1]; //token1...tokenN

        if (hasEth) {
            unchecked {
                leafIndex++;
            }
            leafs[leafIndex] = ManageLeaf(
                getAddress(sourceChain, "balancerV3Router"),
                false,
                "swapSingleTokenExactOut(address,address,address,uint256,uint256,uint256,bool,bytes)",
                new address[](1),
                string.concat("Swap tokens using ", ERC20(_pool).name()),
                getAddress(sourceChain, "rawDataDecoderAndSanitizer")
            );
            leafs[leafIndex].argumentAddresses[0] = _pool;
        }
    }

    // ========================================= Aura =========================================

    function _addAuraLeafs(ManageLeaf[] memory leafs, address auraDeposit) internal {
        ERC4626 auraVault = ERC4626(auraDeposit);
        ERC20 bpt = auraVault.asset();

        // Approve vault to spend BPT.
        if (!ownerToTokenToSpenderToApprovalInTree[getAddress(sourceChain, "boringVault")][address(bpt)][auraDeposit]) {
            unchecked {
                leafIndex++;
            }
            leafs[leafIndex] = ManageLeaf(
                address(bpt),
                false,
                "approve(address,uint256)",
                new address[](1),
                string.concat("Approve ", auraVault.symbol(), " to spend ", bpt.symbol()),
                getAddress(sourceChain, "rawDataDecoderAndSanitizer")
            );
            leafs[leafIndex].argumentAddresses[0] = auraDeposit;
            ownerToTokenToSpenderToApprovalInTree[getAddress(sourceChain, "boringVault")][address(bpt)][auraDeposit] =
                true;
        }

        // Deposit BPT into Aura vault.
        unchecked {
            leafIndex++;
        }
        leafs[leafIndex] = ManageLeaf(
            auraDeposit,
            false,
            "deposit(uint256,address)",
            new address[](1),
            string.concat("Deposit ", bpt.symbol(), " into ", auraVault.symbol()),
            getAddress(sourceChain, "rawDataDecoderAndSanitizer")
        );
        leafs[leafIndex].argumentAddresses[0] = getAddress(sourceChain, "boringVault");

        // Withdraw BPT from Aura vault.
        unchecked {
            leafIndex++;
        }
        leafs[leafIndex] = ManageLeaf(
            auraDeposit,
            false,
            "withdraw(uint256,address,address)",
            new address[](2),
            string.concat("Withdraw ", bpt.symbol(), " from ", auraVault.symbol()),
            getAddress(sourceChain, "rawDataDecoderAndSanitizer")
        );
        leafs[leafIndex].argumentAddresses[0] = getAddress(sourceChain, "boringVault");
        leafs[leafIndex].argumentAddresses[1] = getAddress(sourceChain, "boringVault");

        // Call getReward.
        unchecked {
            leafIndex++;
        }
        leafs[leafIndex] = ManageLeaf(
            auraDeposit,
            false,
            "getReward(address,bool)",
            new address[](1),
            string.concat("Get rewards from ", auraVault.symbol()),
            getAddress(sourceChain, "rawDataDecoderAndSanitizer")
        );
        leafs[leafIndex].argumentAddresses[0] = getAddress(sourceChain, "boringVault");
    }

    // ========================================= MorphoBlue =========================================

    function _addMorphoBlueSupplyLeafs(ManageLeaf[] memory leafs, bytes32 marketId) internal {
        IMB.MarketParams memory marketParams = IMB(getAddress(sourceChain, "morphoBlue")).idToMarketParams(marketId);
        ERC20 loanToken = ERC20(marketParams.loanToken);
        ERC20 collateralToken = ERC20(marketParams.collateralToken);
        uint256 leftSideLLTV = marketParams.lltv / 1e16;
        uint256 rightSideLLTV = (marketParams.lltv / 1e14) % 100;
        string memory morphoBlueMarketName = string.concat(
            "MorphoBlue ",
            collateralToken.symbol(),
            "/",
            loanToken.symbol(),
            " ",
            vm.toString(leftSideLLTV),
            ".",
            vm.toString(rightSideLLTV),
            " LLTV market"
        );
        // Add approval leaf if not already added
        if (
            !ownerToTokenToSpenderToApprovalInTree[getAddress(sourceChain, "boringVault")][marketParams.loanToken][getAddress(
                sourceChain, "morphoBlue"
            )]
        ) {
            unchecked {
                leafIndex++;
            }
            leafs[leafIndex] = ManageLeaf(
                marketParams.loanToken,
                false,
                "approve(address,uint256)",
                new address[](1),
                string.concat("Approve MorhoBlue to spend ", loanToken.symbol()),
                getAddress(sourceChain, "rawDataDecoderAndSanitizer")
            );
            leafs[leafIndex].argumentAddresses[0] = getAddress(sourceChain, "morphoBlue");
            ownerToTokenToSpenderToApprovalInTree[getAddress(sourceChain, "boringVault")][marketParams.loanToken][getAddress(
                sourceChain, "morphoBlue"
            )] = true;
        }
        unchecked {
            leafIndex++;
        }
        leafs[leafIndex] = ManageLeaf(
            getAddress(sourceChain, "morphoBlue"),
            false,
            "supply((address,address,address,address,uint256),uint256,uint256,address,bytes)",
            new address[](5),
            string.concat("Supply ", loanToken.symbol(), " to ", morphoBlueMarketName),
            getAddress(sourceChain, "rawDataDecoderAndSanitizer")
        );
        leafs[leafIndex].argumentAddresses[0] = marketParams.loanToken;
        leafs[leafIndex].argumentAddresses[1] = marketParams.collateralToken;
        leafs[leafIndex].argumentAddresses[2] = marketParams.oracle;
        leafs[leafIndex].argumentAddresses[3] = marketParams.irm;
        leafs[leafIndex].argumentAddresses[4] = getAddress(sourceChain, "boringVault");
        unchecked {
            leafIndex++;
        }
        leafs[leafIndex] = ManageLeaf(
            getAddress(sourceChain, "morphoBlue"),
            false,
            "withdraw((address,address,address,address,uint256),uint256,uint256,address,address)",
            new address[](6),
            string.concat("Withdraw ", loanToken.symbol(), " from ", morphoBlueMarketName),
            getAddress(sourceChain, "rawDataDecoderAndSanitizer")
        );
        leafs[leafIndex].argumentAddresses[0] = marketParams.loanToken;
        leafs[leafIndex].argumentAddresses[1] = marketParams.collateralToken;
        leafs[leafIndex].argumentAddresses[2] = marketParams.oracle;
        leafs[leafIndex].argumentAddresses[3] = marketParams.irm;
        leafs[leafIndex].argumentAddresses[4] = getAddress(sourceChain, "boringVault");
        leafs[leafIndex].argumentAddresses[5] = getAddress(sourceChain, "boringVault");
    }

    function _addMorphoBlueCollateralLeafs(ManageLeaf[] memory leafs, bytes32 marketId) internal {
        IMB.MarketParams memory marketParams = IMB(getAddress(sourceChain, "morphoBlue")).idToMarketParams(marketId);
        ERC20 loanToken = ERC20(marketParams.loanToken);
        ERC20 collateralToken = ERC20(marketParams.collateralToken);
        uint256 leftSideLLTV = marketParams.lltv / 1e16;
        uint256 rightSideLLTV = (marketParams.lltv / 1e14) % 100;
        string memory morphoBlueMarketName = string.concat(
            "MorphoBlue ",
            collateralToken.symbol(),
            "/",
            loanToken.symbol(),
            " ",
            vm.toString(leftSideLLTV),
            ".",
            vm.toString(rightSideLLTV),
            " LLTV market"
        );
        // Approve MorphoBlue to spend collateral.
        if (
            !ownerToTokenToSpenderToApprovalInTree[getAddress(sourceChain, "boringVault")][marketParams.collateralToken][getAddress(
                sourceChain, "morphoBlue"
            )]
        ) {
            unchecked {
                leafIndex++;
            }
            leafs[leafIndex] = ManageLeaf(
                marketParams.collateralToken,
                false,
                "approve(address,uint256)",
                new address[](1),
                string.concat("Approve MorhoBlue to spend ", collateralToken.symbol()),
                getAddress(sourceChain, "rawDataDecoderAndSanitizer")
            );
            leafs[leafIndex].argumentAddresses[0] = getAddress(sourceChain, "morphoBlue");
            ownerToTokenToSpenderToApprovalInTree[getAddress(sourceChain, "boringVault")][marketParams.collateralToken][getAddress(
                sourceChain, "morphoBlue"
            )] = true;
        }
        // Approve morpho blue to spend loan token.
        if (
            !ownerToTokenToSpenderToApprovalInTree[getAddress(sourceChain, "boringVault")][marketParams.collateralToken][getAddress(
                sourceChain, "morphoBlue"
            )]
        ) {
            unchecked {
                leafIndex++;
            }
            leafs[leafIndex] = ManageLeaf(
                marketParams.loanToken,
                false,
                "approve(address,uint256)",
                new address[](1),
                string.concat("Approve MorhoBlue to spend ", loanToken.symbol()),
                getAddress(sourceChain, "rawDataDecoderAndSanitizer")
            );
            leafs[leafIndex].argumentAddresses[0] = getAddress(sourceChain, "morphoBlue");
            ownerToTokenToSpenderToApprovalInTree[getAddress(sourceChain, "boringVault")][marketParams.loanToken][getAddress(
                sourceChain, "morphoBlue"
            )] = true;
        }
        // Supply collateral to MorphoBlue.
        unchecked {
            leafIndex++;
        }
        leafs[leafIndex] = ManageLeaf(
            getAddress(sourceChain, "morphoBlue"),
            false,
            "supplyCollateral((address,address,address,address,uint256),uint256,address,bytes)",
            new address[](5),
            string.concat("Supply ", collateralToken.symbol(), " to ", morphoBlueMarketName),
            getAddress(sourceChain, "rawDataDecoderAndSanitizer")
        );
        leafs[leafIndex].argumentAddresses[0] = marketParams.loanToken;
        leafs[leafIndex].argumentAddresses[1] = marketParams.collateralToken;
        leafs[leafIndex].argumentAddresses[2] = marketParams.oracle;
        leafs[leafIndex].argumentAddresses[3] = marketParams.irm;
        leafs[leafIndex].argumentAddresses[4] = getAddress(sourceChain, "boringVault");

        // Borrow loan token from MorphoBlue.
        unchecked {
            leafIndex++;
        }
        leafs[leafIndex] = ManageLeaf(
            getAddress(sourceChain, "morphoBlue"),
            false,
            "borrow((address,address,address,address,uint256),uint256,uint256,address,address)",
            new address[](6),
            string.concat("Borrow ", loanToken.symbol(), " from ", morphoBlueMarketName),
            getAddress(sourceChain, "rawDataDecoderAndSanitizer")
        );
        leafs[leafIndex].argumentAddresses[0] = marketParams.loanToken;
        leafs[leafIndex].argumentAddresses[1] = marketParams.collateralToken;
        leafs[leafIndex].argumentAddresses[2] = marketParams.oracle;
        leafs[leafIndex].argumentAddresses[3] = marketParams.irm;
        leafs[leafIndex].argumentAddresses[4] = getAddress(sourceChain, "boringVault");
        leafs[leafIndex].argumentAddresses[5] = getAddress(sourceChain, "boringVault");

        // Repay loan token to MorphoBlue.
        unchecked {
            leafIndex++;
        }
        leafs[leafIndex] = ManageLeaf(
            getAddress(sourceChain, "morphoBlue"),
            false,
            "repay((address,address,address,address,uint256),uint256,uint256,address,bytes)",
            new address[](5),
            string.concat("Repay ", loanToken.symbol(), " to ", morphoBlueMarketName),
            getAddress(sourceChain, "rawDataDecoderAndSanitizer")
        );
        leafs[leafIndex].argumentAddresses[0] = marketParams.loanToken;
        leafs[leafIndex].argumentAddresses[1] = marketParams.collateralToken;
        leafs[leafIndex].argumentAddresses[2] = marketParams.oracle;
        leafs[leafIndex].argumentAddresses[3] = marketParams.irm;
        leafs[leafIndex].argumentAddresses[4] = getAddress(sourceChain, "boringVault");

        // Withdraw collateral from MorphoBlue.
        unchecked {
            leafIndex++;
        }
        leafs[leafIndex] = ManageLeaf(
            getAddress(sourceChain, "morphoBlue"),
            false,
            "withdrawCollateral((address,address,address,address,uint256),uint256,address,address)",
            new address[](6),
            string.concat("Withdraw ", collateralToken.symbol(), " from ", morphoBlueMarketName),
            getAddress(sourceChain, "rawDataDecoderAndSanitizer")
        );
        leafs[leafIndex].argumentAddresses[0] = marketParams.loanToken;
        leafs[leafIndex].argumentAddresses[1] = marketParams.collateralToken;
        leafs[leafIndex].argumentAddresses[2] = marketParams.oracle;
        leafs[leafIndex].argumentAddresses[3] = marketParams.irm;
        leafs[leafIndex].argumentAddresses[4] = getAddress(sourceChain, "boringVault");
        leafs[leafIndex].argumentAddresses[5] = getAddress(sourceChain, "boringVault");
    }

    function _addMorphoRewardWrapperLeafs(ManageLeaf[] memory leafs) internal {
        address legacyToken = getAddress(sourceChain, "legacyMorpho");
        address newToken = getAddress(sourceChain, "newMorpho");
        address wrapper = getAddress(sourceChain, "morphoRewardsWrapper");
        // Approve morpho rewards wrapper to spend legacy morpho.
        unchecked {
            leafIndex++;
        }
        leafs[leafIndex] = ManageLeaf(
            legacyToken,
            false,
            "approve(address,uint256)",
            new address[](1),
            "Approve morpho rewards wrapper to spend legacy morpho",
            getAddress(sourceChain, "rawDataDecoderAndSanitizer")
        );
        leafs[leafIndex].argumentAddresses[0] = getAddress(sourceChain, "morphoRewardsWrapper");

        // Approve morpho rewards wrapper to spend new morpho.
        unchecked {
            leafIndex++;
        }
        leafs[leafIndex] = ManageLeaf(
            newToken,
            false,
            "approve(address,uint256)",
            new address[](1),
            "Approve morpho rewards wrapper to spend new morpho",
            getAddress(sourceChain, "rawDataDecoderAndSanitizer")
        );
        leafs[leafIndex].argumentAddresses[0] = getAddress(sourceChain, "morphoRewardsWrapper");

        // Wrapping
        unchecked {
            leafIndex++;
        }
        leafs[leafIndex] = ManageLeaf(
            wrapper,
            false,
            "depositFor(address,uint256)",
            new address[](1),
            "Wrap legacy morpho for new morpho",
            getAddress(sourceChain, "rawDataDecoderAndSanitizer")
        );
        leafs[leafIndex].argumentAddresses[0] = getAddress(sourceChain, "boringVault");

        // Unwrapping
        unchecked {
            leafIndex++;
        }
        leafs[leafIndex] = ManageLeaf(
            wrapper,
            false,
            "withdrawTo(address,uint256)",
            new address[](1),
            "Unwrap new morpho for legacy morpho",
            getAddress(sourceChain, "rawDataDecoderAndSanitizer")
        );
        leafs[leafIndex].argumentAddresses[0] = getAddress(sourceChain, "boringVault");
    }

    function _addMorphoRewardMerkleClaimerLeafs(ManageLeaf[] memory leafs, address universalRewardsDistributor)
        internal
    {
        // Claim morpho rewards.
        unchecked {
            leafIndex++;
        }
        leafs[leafIndex] = ManageLeaf(
            universalRewardsDistributor,
            false,
            "claim(address,address,uint256,bytes32[])",
            new address[](1),
            "Claim morpho rewards",
            getAddress(sourceChain, "rawDataDecoderAndSanitizer")
        );
        leafs[leafIndex].argumentAddresses[0] = getAddress(sourceChain, "boringVault");
    }

    // ========================================= ERC4626 =========================================

    function _addERC4626Leafs(ManageLeaf[] memory leafs, ERC4626 vault) internal {
        ERC20 asset = vault.asset();
        // Approvals
        unchecked {
            leafIndex++;
        }
        leafs[leafIndex] = ManageLeaf(
            address(asset),
            false,
            "approve(address,uint256)",
            new address[](1),
            string.concat("Approve ", vault.symbol(), " to spend ", asset.symbol()),
            getAddress(sourceChain, "rawDataDecoderAndSanitizer")
        );
        leafs[leafIndex].argumentAddresses[0] = address(vault);
        // Depositing
        unchecked {
            leafIndex++;
        }
        leafs[leafIndex] = ManageLeaf(
            address(vault),
            false,
            "deposit(uint256,address)",
            new address[](1),
            string.concat("Deposit ", asset.symbol(), " for ", vault.symbol()),
            getAddress(sourceChain, "rawDataDecoderAndSanitizer")
        );
        leafs[leafIndex].argumentAddresses[0] = getAddress(sourceChain, "boringVault");
        // Withdrawing
        unchecked {
            leafIndex++;
        }
        leafs[leafIndex] = ManageLeaf(
            address(vault),
            false,
            "withdraw(uint256,address,address)",
            new address[](2),
            string.concat("Withdraw ", asset.symbol(), " from ", vault.symbol()),
            getAddress(sourceChain, "rawDataDecoderAndSanitizer")
        );
        leafs[leafIndex].argumentAddresses[0] = getAddress(sourceChain, "boringVault");
        leafs[leafIndex].argumentAddresses[1] = getAddress(sourceChain, "boringVault");

        // Minting
        unchecked {
            leafIndex++;
        }
        leafs[leafIndex] = ManageLeaf(
            address(vault),
            false,
            "mint(uint256,address)",
            new address[](1),
            string.concat("Mint ", vault.symbol(), " using ", asset.symbol()),
            getAddress(sourceChain, "rawDataDecoderAndSanitizer")
        );
        leafs[leafIndex].argumentAddresses[0] = getAddress(sourceChain, "boringVault");

        // Redeeming
        unchecked {
            leafIndex++;
        }
        leafs[leafIndex] = ManageLeaf(
            address(vault),
            false,
            "redeem(uint256,address,address)",
            new address[](2),
            string.concat("Redeem ", vault.symbol(), " for ", asset.symbol()),
            getAddress(sourceChain, "rawDataDecoderAndSanitizer")
        );
        leafs[leafIndex].argumentAddresses[0] = getAddress(sourceChain, "boringVault");
        leafs[leafIndex].argumentAddresses[1] = getAddress(sourceChain, "boringVault");
    }

    function _addERC4626SubaccountLeafs(ManageLeaf[] memory leafs, ERC4626 vault, address subaccount) internal {
        ERC20 asset = vault.asset();
        // Approvals
        unchecked {
            leafIndex++;
        }
        leafs[leafIndex] = ManageLeaf(
            address(asset),
            false,
            "approve(address,uint256)",
            new address[](1),
            string.concat("Approve ", vault.symbol(), " to spend ", asset.symbol()),
            getAddress(sourceChain, "rawDataDecoderAndSanitizer")
        );
        leafs[leafIndex].argumentAddresses[0] = address(vault);
        // Depositing
        unchecked {
            leafIndex++;
        }
        leafs[leafIndex] = ManageLeaf(
            address(vault),
            false,
            "deposit(uint256,address)",
            new address[](1),
            string.concat("Deposit ", asset.symbol(), " for ", vault.symbol(), " for ", vm.toString(subaccount)),
            getAddress(sourceChain, "rawDataDecoderAndSanitizer")
        );
        leafs[leafIndex].argumentAddresses[0] = subaccount;
        // Withdrawing
        unchecked {
            leafIndex++;
        }
        leafs[leafIndex] = ManageLeaf(
            address(vault),
            false,
            "withdraw(uint256,address,address)",
            new address[](2),
            string.concat("Withdraw ", asset.symbol(), " from ", vault.symbol(), " for ", vm.toString(subaccount)),
            getAddress(sourceChain, "rawDataDecoderAndSanitizer")
        );
        leafs[leafIndex].argumentAddresses[0] = getAddress(sourceChain, "boringVault");
        leafs[leafIndex].argumentAddresses[1] = subaccount;

        // Minting
        unchecked {
            leafIndex++;
        }
        leafs[leafIndex] = ManageLeaf(
            address(vault),
            false,
            "mint(uint256,address)",
            new address[](1),
            string.concat("Mint ", vault.symbol(), " using ", asset.symbol(), " for ", vm.toString(subaccount)),
            getAddress(sourceChain, "rawDataDecoderAndSanitizer")
        );
        leafs[leafIndex].argumentAddresses[0] = subaccount;

        // Redeeming
        unchecked {
            leafIndex++;
        }
        leafs[leafIndex] = ManageLeaf(
            address(vault),
            false,
            "redeem(uint256,address,address)",
            new address[](2),
            string.concat("Redeem ", vault.symbol(), " for ", asset.symbol(), " for ", vm.toString(subaccount)),
            getAddress(sourceChain, "rawDataDecoderAndSanitizer")
        );
        leafs[leafIndex].argumentAddresses[0] = getAddress(sourceChain, "boringVault");
        leafs[leafIndex].argumentAddresses[1] = subaccount;
    }

    // ========================================= Vault Craft =========================================

    function _addVaultCraftLeafs(ManageLeaf[] memory leafs, ERC4626 vault, address gauge) internal {
        _addERC4626Leafs(leafs, vault);

        // Add leafs for gauge.
        // Approve gauge to spend vault share.
        unchecked {
            leafIndex++;
        }
        leafs[leafIndex] = ManageLeaf(
            address(vault),
            false,
            "approve(address,uint256)",
            new address[](1),
            string.concat("Approve ", vault.symbol(), " gauge to spend", vault.symbol()),
            getAddress(sourceChain, "rawDataDecoderAndSanitizer")
        );
        leafs[leafIndex].argumentAddresses[0] = gauge;

        // Deposit vault share into gauge.
        unchecked {
            leafIndex++;
        }
        leafs[leafIndex] = ManageLeaf(
            gauge,
            false,
            "deposit(uint256,address)",
            new address[](1),
            string.concat("Deposit ", vault.symbol(), " share into gauge"),
            getAddress(sourceChain, "rawDataDecoderAndSanitizer")
        );
        leafs[leafIndex].argumentAddresses[0] = getAddress(sourceChain, "boringVault");

        // Withdraw vault share from gauge.
        unchecked {
            leafIndex++;
        }
        leafs[leafIndex] = ManageLeaf(
            gauge,
            false,
            "withdraw(uint256)",
            new address[](0),
            string.concat("Withdraw ", vault.symbol(), " share from gauge"),
            getAddress(sourceChain, "rawDataDecoderAndSanitizer")
        );

        // Claim rewards from gauge.
        unchecked {
            leafIndex++;
        }
        leafs[leafIndex] = ManageLeaf(
            gauge,
            false,
            "claim_rewards(address)",
            new address[](1),
            string.concat("Claim rewards from gauge"),
            getAddress(sourceChain, "rawDataDecoderAndSanitizer")
        );
        leafs[leafIndex].argumentAddresses[0] = getAddress(sourceChain, "boringVault");
    }

    // ========================================= Gearbox =========================================

    function _addGearboxLeafs(ManageLeaf[] memory leafs, ERC4626 dieselVault, address dieselStaking) internal {
        _addERC4626Leafs(leafs, dieselVault);
        string memory dieselVaultSymbol = dieselVault.symbol();
        unchecked {
            leafIndex++;
        }
        leafs[leafIndex] = ManageLeaf(
            address(dieselVault),
            false,
            "approve(address,uint256)",
            new address[](1),
            string.concat("Approve s", dieselVaultSymbol, " to spend ", dieselVaultSymbol),
            getAddress(sourceChain, "rawDataDecoderAndSanitizer")
        );
        leafs[leafIndex].argumentAddresses[0] = dieselStaking;
        unchecked {
            leafIndex++;
        }
        leafs[leafIndex] = ManageLeaf(
            dieselStaking,
            false,
            "deposit(uint256)",
            new address[](0),
            string.concat("Deposit ", dieselVaultSymbol, " for s", dieselVaultSymbol),
            getAddress(sourceChain, "rawDataDecoderAndSanitizer")
        );
        unchecked {
            leafIndex++;
        }
        leafs[leafIndex] = ManageLeaf(
            dieselStaking,
            false,
            "withdraw(uint256)",
            new address[](0),
            string.concat("Withdraw ", dieselVaultSymbol, " from s", dieselVaultSymbol),
            getAddress(sourceChain, "rawDataDecoderAndSanitizer")
        );
        unchecked {
            leafIndex++;
        }
        leafs[leafIndex] = ManageLeaf(
            dieselStaking,
            false,
            "claim()",
            new address[](0),
            string.concat("Claim rewards from s", dieselVaultSymbol),
            getAddress(sourceChain, "rawDataDecoderAndSanitizer")
        );
    }

    // ========================================= EIGEN LAYER LST =========================================

    function _addLeafsForEigenLayerLST(
        ManageLeaf[] memory leafs,
        address lst,
        address strategy,
        address _strategyManager,
        address _delegationManager,
        address operator,
        address rewardsContract,
        address claimerFor
    ) internal {
        // Approvals.
        unchecked {
            leafIndex++;
        }
        leafs[leafIndex] = ManageLeaf(
            lst,
            false,
            "approve(address,uint256)",
            new address[](1),
            string.concat("Approve Eigen Layer Strategy Manager to spend ", ERC20(lst).symbol()),
            getAddress(sourceChain, "rawDataDecoderAndSanitizer")
        );
        leafs[leafIndex].argumentAddresses[0] = _strategyManager;
        ownerToTokenToSpenderToApprovalInTree[getAddress(sourceChain, "boringVault")][lst][_strategyManager] = true;
        // Depositing.
        unchecked {
            leafIndex++;
        }
        leafs[leafIndex] = ManageLeaf(
            _strategyManager,
            false,
            "depositIntoStrategy(address,address,uint256)",
            new address[](2),
            string.concat("Deposit ", ERC20(lst).symbol(), " into Eigen Layer Strategy Manager"),
            getAddress(sourceChain, "rawDataDecoderAndSanitizer")
        );
        leafs[leafIndex].argumentAddresses[0] = strategy;
        leafs[leafIndex].argumentAddresses[1] = lst;
        // Request withdraw.
        unchecked {
            leafIndex++;
        }
        leafs[leafIndex] = ManageLeaf(
            _delegationManager,
            false,
            "queueWithdrawals((address[],uint256[],address)[])",
            new address[](2),
            string.concat("Request withdraw of ", ERC20(lst).symbol(), " from Eigen Layer Delegation Manager"),
            getAddress(sourceChain, "rawDataDecoderAndSanitizer")
        );
        leafs[leafIndex].argumentAddresses[0] = strategy;
        leafs[leafIndex].argumentAddresses[1] = getAddress(sourceChain, "boringVault");
        // Complete withdraw.
        unchecked {
            leafIndex++;
        }
        leafs[leafIndex] = ManageLeaf(
            _delegationManager,
            false,
            "completeQueuedWithdrawals((address,address,address,uint256,uint32,address[],uint256[])[],address[][],uint256[],bool[])",
            new address[](5),
            string.concat("Complete withdraw of ", ERC20(lst).symbol(), " from Eigen Layer Delegation Manager"),
            getAddress(sourceChain, "rawDataDecoderAndSanitizer")
        );
        leafs[leafIndex].argumentAddresses[0] = getAddress(sourceChain, "boringVault");
        leafs[leafIndex].argumentAddresses[1] = address(0);
        leafs[leafIndex].argumentAddresses[2] = getAddress(sourceChain, "boringVault");
        leafs[leafIndex].argumentAddresses[3] = strategy;
        leafs[leafIndex].argumentAddresses[4] = lst;

        // Delegation.
        unchecked {
            leafIndex++;
        }
        leafs[leafIndex] = ManageLeaf(
            _delegationManager,
            false,
            "delegateTo(address,(bytes,uint256),bytes32)",
            new address[](1),
            string.concat("Delegate to ", vm.toString(operator)),
            getAddress(sourceChain, "rawDataDecoderAndSanitizer")
        );
        leafs[leafIndex].argumentAddresses[0] = operator;

        // Undelegate
        unchecked {
            leafIndex++;
        }
        leafs[leafIndex] = ManageLeaf(
            _delegationManager,
            false,
            "undelegate(address)",
            new address[](1),
            string.concat("Undelegate from ", vm.toString(operator)),
            getAddress(sourceChain, "rawDataDecoderAndSanitizer")
        );
        leafs[leafIndex].argumentAddresses[0] = getAddress(sourceChain, "boringVault");

        // Handle reward claiming.
        if (claimerFor != address(0)) {
            // Add setClaimerFor leaf.
            unchecked {
                leafIndex++;
            }
            leafs[leafIndex] = ManageLeaf(
                rewardsContract,
                false,
                "setClaimerFor(address)",
                new address[](1),
                string.concat("Set rewards claimer to ", vm.toString(claimerFor)),
                getAddress(sourceChain, "rawDataDecoderAndSanitizer")
            );
            leafs[leafIndex].argumentAddresses[0] = claimerFor;
        }

        // Add processClaim leaf.
        unchecked {
            leafIndex++;
        }
        leafs[leafIndex] = ManageLeaf(
            rewardsContract,
            false,
            "processClaim((uint32,uint32,bytes,(address,bytes32),uint32[],bytes[],(address,uint256)[]),address)",
            new address[](1),
            string.concat("Process claim for EIGEN Rewards"),
            getAddress(sourceChain, "rawDataDecoderAndSanitizer")
        );
        leafs[leafIndex].argumentAddresses[0] = getAddress(sourceChain, "boringVault");
    }

    // ========================================= Swell Simple Staking =========================================

    function _addSwellSimpleStakingLeafs(ManageLeaf[] memory leafs, address asset, address _swellSimpleStaking)
        internal
    {
        // Approval
        if (!ownerToTokenToSpenderToApprovalInTree[getAddress(sourceChain, "boringVault")][asset][_swellSimpleStaking])
        {
            unchecked {
                leafIndex++;
            }
            leafs[leafIndex] = ManageLeaf(
                asset,
                false,
                "approve(address,uint256)",
                new address[](1),
                string.concat("Approve Swell Simple Staking to spend ", ERC20(asset).symbol()),
                getAddress(sourceChain, "rawDataDecoderAndSanitizer")
            );
            leafs[leafIndex].argumentAddresses[0] = _swellSimpleStaking;
            ownerToTokenToSpenderToApprovalInTree[getAddress(sourceChain, "boringVault")][asset][_swellSimpleStaking] =
                true;
        }
        // deposit
        unchecked {
            leafIndex++;
        }
        leafs[leafIndex] = ManageLeaf(
            _swellSimpleStaking,
            false,
            "deposit(address,uint256,address)",
            new address[](2),
            string.concat("Deposit ", ERC20(asset).symbol(), " into Swell Simple Staking"),
            getAddress(sourceChain, "rawDataDecoderAndSanitizer")
        );
        leafs[leafIndex].argumentAddresses[0] = asset;
        leafs[leafIndex].argumentAddresses[1] = getAddress(sourceChain, "boringVault");
        // withdraw
        unchecked {
            leafIndex++;
        }
        leafs[leafIndex] = ManageLeaf(
            _swellSimpleStaking,
            false,
            "withdraw(address,uint256,address)",
            new address[](2),
            string.concat("Withdraw ", ERC20(asset).symbol(), " from Swell Simple Staking"),
            getAddress(sourceChain, "rawDataDecoderAndSanitizer")
        );
        leafs[leafIndex].argumentAddresses[0] = asset;
        leafs[leafIndex].argumentAddresses[1] = getAddress(sourceChain, "boringVault");
    }

    // ========================================= Hyperlane =========================================

    function _addLeafsForHyperlane(
        ManageLeaf[] memory leafs,
        uint32 destinationDomain,
        bytes32 recipient,
        ERC20 asset,
        address hyperlaneTokenRouter
    ) internal {
        // Approve hyperlane contract to spend asset.
        unchecked {
            leafIndex++;
        }
        leafs[leafIndex] = ManageLeaf(
            address(asset),
            false,
            "approve(address,uint256)",
            new address[](1),
            string.concat("Approve Hyperlane Token Router to spend ", asset.symbol()),
            getAddress(sourceChain, "rawDataDecoderAndSanitizer")
        );
        leafs[leafIndex].argumentAddresses[0] = hyperlaneTokenRouter;

        // Call transferRemote on hyperlaneTokenRouter
        address recipient0 = address(bytes20(bytes16(recipient)));
        address recipient1 = address(bytes20(bytes16(recipient << 128)));
        unchecked {
            leafIndex++;
        }
        leafs[leafIndex] = ManageLeaf(
            hyperlaneTokenRouter,
            true,
            "transferRemote(uint32,bytes32,uint256)",
            new address[](3),
            string.concat(
                "Bridge ", asset.symbol(), " to ", vm.toString(destinationDomain), " via Hyperlane Token Router"
            ),
            getAddress(sourceChain, "rawDataDecoderAndSanitizer")
        );
        leafs[leafIndex].argumentAddresses[0] = address(uint160(destinationDomain));
        leafs[leafIndex].argumentAddresses[1] = recipient0;
        leafs[leafIndex].argumentAddresses[2] = recipient1;
    }

    // ========================================= Corn Staking =========================================

    function _addLeafsForCornStaking(ManageLeaf[] memory leafs, ERC20[] memory assets) internal {
        for (uint256 i; i < assets.length; ++i) {
            // Approve cornSilo to spend asset.
            unchecked {
                leafIndex++;
            }
            leafs[leafIndex] = ManageLeaf(
                address(assets[i]),
                false,
                "approve(address,uint256)",
                new address[](1),
                string.concat("Approve Corn Silo to spend ", assets[i].symbol()),
                getAddress(sourceChain, "rawDataDecoderAndSanitizer")
            );
            leafs[leafIndex].argumentAddresses[0] = getAddress(sourceChain, "cornSilo");

            if (address(assets[i]) == getAddress(sourceChain, "WBTC")) {
                // Need to add special bitcorn leafs.
                unchecked {
                    leafIndex++;
                }
                leafs[leafIndex] = ManageLeaf(
                    getAddress(sourceChain, "cornSilo"),
                    false,
                    "mintAndDepositBitcorn(uint256)",
                    new address[](0),
                    string.concat("Deposit ", assets[i].symbol(), " into cornSilo for Bitcorn"),
                    getAddress(sourceChain, "rawDataDecoderAndSanitizer")
                );

                unchecked {
                    leafIndex++;
                }
                leafs[leafIndex] = ManageLeaf(
                    getAddress(sourceChain, "cornSilo"),
                    false,
                    "redeemBitcorn(uint256)",
                    new address[](0),
                    string.concat("Burn Bitcorn from cornSilo for ", assets[i].symbol()),
                    getAddress(sourceChain, "rawDataDecoderAndSanitizer")
                );
            } else {
                // use generic deposit and withdraw
                unchecked {
                    leafIndex++;
                }
                leafs[leafIndex] = ManageLeaf(
                    getAddress(sourceChain, "cornSilo"),
                    false,
                    "deposit(address,uint256)",
                    new address[](1),
                    string.concat("Deposit ", assets[i].symbol(), " into cornSilo"),
                    getAddress(sourceChain, "rawDataDecoderAndSanitizer")
                );
                leafs[leafIndex].argumentAddresses[0] = address(assets[i]);

                unchecked {
                    leafIndex++;
                }
                leafs[leafIndex] = ManageLeaf(
                    getAddress(sourceChain, "cornSilo"),
                    false,
                    "redeemToken(address,uint256)",
                    new address[](1),
                    string.concat("Withdraw ", assets[i].symbol(), " from cornSilo"),
                    getAddress(sourceChain, "rawDataDecoderAndSanitizer")
                );
                leafs[leafIndex].argumentAddresses[0] = address(assets[i]);
            }
        }
    }

    // ========================================= Pump Staking =========================================

    function _addLeafsForPumpStaking(ManageLeaf[] memory leafs, address pumpStaking, ERC20 asset) internal {
        // Approve
        unchecked {
            leafIndex++;
        }
        leafs[leafIndex] = ManageLeaf(
            address(asset),
            false,
            "approve(address,uint256)",
            new address[](1),
            string.concat("Approve Pump Staking to spend ", asset.symbol()),
            getAddress(sourceChain, "rawDataDecoderAndSanitizer")
        );
        leafs[leafIndex].argumentAddresses[0] = pumpStaking;

        // Stake
        unchecked {
            leafIndex++;
        }
        leafs[leafIndex] = ManageLeaf(
            pumpStaking,
            false,
            "stake(uint256)",
            new address[](0),
            string.concat("Stake ", asset.symbol(), " into Pump Staking"),
            getAddress(sourceChain, "rawDataDecoderAndSanitizer")
        );

        // Unstake Request
        unchecked {
            leafIndex++;
        }
        leafs[leafIndex] = ManageLeaf(
            pumpStaking,
            false,
            "unstakeRequest(uint256)",
            new address[](0),
            string.concat("Request unstake of ", asset.symbol(), " from Pump Staking"),
            getAddress(sourceChain, "rawDataDecoderAndSanitizer")
        );

        // Claim Slot
        unchecked {
            leafIndex++;
        }
        leafs[leafIndex] = ManageLeaf(
            pumpStaking,
            false,
            "claimSlot(uint8)",
            new address[](0),
            string.concat("Claim slot from Pump Staking"),
            getAddress(sourceChain, "rawDataDecoderAndSanitizer")
        );

        // Claim All
        unchecked {
            leafIndex++;
        }
        leafs[leafIndex] = ManageLeaf(
            pumpStaking,
            false,
            "claimAll()",
            new address[](0),
            string.concat("Claim all withdraws from Pump Staking"),
            getAddress(sourceChain, "rawDataDecoderAndSanitizer")
        );

        // Unstake Instant
        unchecked {
            leafIndex++;
        }
        leafs[leafIndex] = ManageLeaf(
            pumpStaking,
            false,
            "unstakeInstant(uint256)",
            new address[](0),
            string.concat("Unstake ", asset.symbol(), " instantly from Pump Staking"),
            getAddress(sourceChain, "rawDataDecoderAndSanitizer")
        );
    }

    // ========================================= Satlayer Staking =========================================

    function _addSatlayerStakingLeafs(ManageLeaf[] memory leafs, ERC20[] memory assets) internal {
        address satlayerPool = getAddress(sourceChain, "satlayerPool");
        for (uint256 i; i < assets.length; ++i) {
            // Approval
            unchecked {
                leafIndex++;
            }
            leafs[leafIndex] = ManageLeaf(
                address(assets[i]),
                false,
                "approve(address,uint256)",
                new address[](1),
                string.concat("Approve Satlayer Pool to spend ", ERC20(assets[i]).symbol()),
                getAddress(sourceChain, "rawDataDecoderAndSanitizer")
            );
            leafs[leafIndex].argumentAddresses[0] = satlayerPool;
            // deposit
            unchecked {
                leafIndex++;
            }
            leafs[leafIndex] = ManageLeaf(
                satlayerPool,
                false,
                "depositFor(address,address,uint256)",
                new address[](2),
                string.concat("Deposit ", ERC20(assets[i]).symbol(), " into Satlayer Pool"),
                getAddress(sourceChain, "rawDataDecoderAndSanitizer")
            );
            leafs[leafIndex].argumentAddresses[0] = address(assets[i]);
            leafs[leafIndex].argumentAddresses[1] = getAddress(sourceChain, "boringVault");
            // withdraw
            unchecked {
                leafIndex++;
            }
            leafs[leafIndex] = ManageLeaf(
                satlayerPool,
                false,
                "withdraw(address,uint256)",
                new address[](1),
                string.concat("Withdraw ", ERC20(assets[i]).symbol(), " from Satlayer Pool"),
                getAddress(sourceChain, "rawDataDecoderAndSanitizer")
            );
            leafs[leafIndex].argumentAddresses[0] = address(assets[i]);
        }
    }

    // ========================================= Zircuit Staking =========================================

    function _addZircuitLeafs(ManageLeaf[] memory leafs, address asset, address _zircuitSimpleStaking) internal {
        // Approval
        if (
            !ownerToTokenToSpenderToApprovalInTree[getAddress(sourceChain, "boringVault")][asset][_zircuitSimpleStaking]
        ) {
            unchecked {
                leafIndex++;
            }
            leafs[leafIndex] = ManageLeaf(
                asset,
                false,
                "approve(address,uint256)",
                new address[](1),
                string.concat("Approve Zircuit simple staking to spend ", ERC20(asset).symbol()),
                getAddress(sourceChain, "rawDataDecoderAndSanitizer")
            );
            leafs[leafIndex].argumentAddresses[0] = _zircuitSimpleStaking;
            ownerToTokenToSpenderToApprovalInTree[getAddress(sourceChain, "boringVault")][asset][_zircuitSimpleStaking]
            = true;
        }
        // deposit
        unchecked {
            leafIndex++;
        }
        leafs[leafIndex] = ManageLeaf(
            _zircuitSimpleStaking,
            false,
            "depositFor(address,address,uint256)",
            new address[](2),
            string.concat("Deposit ", ERC20(asset).symbol(), " into Zircuit simple staking"),
            getAddress(sourceChain, "rawDataDecoderAndSanitizer")
        );
        leafs[leafIndex].argumentAddresses[0] = asset;
        leafs[leafIndex].argumentAddresses[1] = getAddress(sourceChain, "boringVault");
        // withdraw
        unchecked {
            leafIndex++;
        }
        leafs[leafIndex] = ManageLeaf(
            _zircuitSimpleStaking,
            false,
            "withdraw(address,uint256)",
            new address[](1),
            string.concat("Withdraw ", ERC20(asset).symbol(), " from Zircuit simple staking"),
            getAddress(sourceChain, "rawDataDecoderAndSanitizer")
        );
        leafs[leafIndex].argumentAddresses[0] = asset;
    }

    // ========================================= Ethena Withdraws =========================================

    function _addEthenaSUSDeWithdrawLeafs(ManageLeaf[] memory leafs) internal {
        unchecked {
            leafIndex++;
        }
        leafs[leafIndex] = ManageLeaf(
            getAddress(sourceChain, "SUSDE"),
            false,
            "cooldownAssets(uint256)",
            new address[](0),
            "Withdraw from sUSDe specifying asset amount.",
            getAddress(sourceChain, "rawDataDecoderAndSanitizer")
        );
        unchecked {
            leafIndex++;
        }
        leafs[leafIndex] = ManageLeaf(
            getAddress(sourceChain, "SUSDE"),
            false,
            "cooldownShares(uint256)",
            new address[](0),
            "Withdraw from sUSDe specifying share amount.",
            getAddress(sourceChain, "rawDataDecoderAndSanitizer")
        );
        unchecked {
            leafIndex++;
        }
        leafs[leafIndex] = ManageLeaf(
            getAddress(sourceChain, "SUSDE"),
            false,
            "unstake(address)",
            new address[](1),
            "Complete withdraw from sUSDe.",
            getAddress(sourceChain, "rawDataDecoderAndSanitizer")
        );
        leafs[leafIndex].argumentAddresses[0] = getAddress(sourceChain, "boringVault");
    }

    // ========================================= Level Withdraws =========================================

    function _addSLvlUSDWithdrawLeafs(ManageLeaf[] memory leafs) internal {
        unchecked {
            leafIndex++;
        }
        leafs[leafIndex] = ManageLeaf(
            getAddress(sourceChain, "slvlUSD"),
            false,
            "cooldownAssets(uint256)",
            new address[](0),
            "Withdraw from slvlUSD specifying asset amount.",
            getAddress(sourceChain, "rawDataDecoderAndSanitizer")
        );

        unchecked {
            leafIndex++;
        }
        leafs[leafIndex] = ManageLeaf(
            getAddress(sourceChain, "slvlUSD"),
            false,
            "cooldownShares(uint256)",
            new address[](0),
            "Withdraw from slvlUSD specifying share amount.",
            getAddress(sourceChain, "rawDataDecoderAndSanitizer")
        );

        unchecked {
            leafIndex++;
        }
        leafs[leafIndex] = ManageLeaf(
            getAddress(sourceChain, "slvlUSD"),
            false,
            "unstake(address)",
            new address[](1),
            "Complete withdraw from slvlUSD.",
            getAddress(sourceChain, "rawDataDecoderAndSanitizer")
        );
        leafs[leafIndex].argumentAddresses[0] = getAddress(sourceChain, "boringVault");
    }

    // ========================================= Elixir Withdraws =========================================

    function _addElixirSdeUSDWithdrawLeafs(ManageLeaf[] memory leafs) internal {
        unchecked {
            leafIndex++;
        }
        leafs[leafIndex] = ManageLeaf(
            getAddress(sourceChain, "sdeUSD"),
            false,
            "cooldownAssets(uint256)",
            new address[](0),
            "Withdraw from sdeUSD specifying asset amount.",
            getAddress(sourceChain, "rawDataDecoderAndSanitizer")
        );
        unchecked {
            leafIndex++;
        }
        leafs[leafIndex] = ManageLeaf(
            getAddress(sourceChain, "sdeUSD"),
            false,
            "cooldownShares(uint256)",
            new address[](0),
            "Withdraw from sdeUSD specifying share amount.",
            getAddress(sourceChain, "rawDataDecoderAndSanitizer")
        );
        unchecked {
            leafIndex++;
        }
        leafs[leafIndex] = ManageLeaf(
            getAddress(sourceChain, "sdeUSD"),
            false,
            "unstake(address)",
            new address[](1),
            "Complete withdraw from sdeUSD.",
            getAddress(sourceChain, "rawDataDecoderAndSanitizer")
        );
        leafs[leafIndex].argumentAddresses[0] = getAddress(sourceChain, "boringVault");
    }

    // ========================================= Fluid FToken =========================================

    function _addFluidFTokenLeafs(ManageLeaf[] memory leafs, address fToken) internal {
        ERC20 asset = ERC4626(fToken).asset();
        // Approval.
        unchecked {
            leafIndex++;
        }
        leafs[leafIndex] = ManageLeaf(
            address(asset),
            false,
            "approve(address,uint256)",
            new address[](1),
            string.concat("Approve Fluid ", ERC20(fToken).symbol(), " to spend ", asset.symbol()),
            getAddress(sourceChain, "rawDataDecoderAndSanitizer")
        );
        leafs[leafIndex].argumentAddresses[0] = fToken;

        // Depositing
        unchecked {
            leafIndex++;
        }
        leafs[leafIndex] = ManageLeaf(
            fToken,
            false,
            "deposit(uint256,address,uint256)",
            new address[](1),
            string.concat("Deposit ", asset.symbol(), " for ", ERC20(fToken).symbol()),
            getAddress(sourceChain, "rawDataDecoderAndSanitizer")
        );
        leafs[leafIndex].argumentAddresses[0] = getAddress(sourceChain, "boringVault");
        // Withdrawing
        unchecked {
            leafIndex++;
        }
        leafs[leafIndex] = ManageLeaf(
            fToken,
            false,
            "withdraw(uint256,address,address,uint256)",
            new address[](2),
            string.concat("Withdraw ", asset.symbol(), " from ", ERC20(fToken).symbol()),
            getAddress(sourceChain, "rawDataDecoderAndSanitizer")
        );
        leafs[leafIndex].argumentAddresses[0] = getAddress(sourceChain, "boringVault");
        leafs[leafIndex].argumentAddresses[1] = getAddress(sourceChain, "boringVault");

        // Minting
        unchecked {
            leafIndex++;
        }
        leafs[leafIndex] = ManageLeaf(
            fToken,
            false,
            "mint(uint256,address,uint256)",
            new address[](1),
            string.concat("Mint ", ERC20(fToken).symbol(), " using ", asset.symbol()),
            getAddress(sourceChain, "rawDataDecoderAndSanitizer")
        );
        leafs[leafIndex].argumentAddresses[0] = getAddress(sourceChain, "boringVault");

        // Redeeming
        unchecked {
            leafIndex++;
        }
        leafs[leafIndex] = ManageLeaf(
            fToken,
            false,
            "redeem(uint256,address,address,uint256)",
            new address[](2),
            string.concat("Redeem ", ERC20(fToken).symbol(), " for ", asset.symbol()),
            getAddress(sourceChain, "rawDataDecoderAndSanitizer")
        );
        leafs[leafIndex].argumentAddresses[0] = getAddress(sourceChain, "boringVault");
        leafs[leafIndex].argumentAddresses[1] = getAddress(sourceChain, "boringVault");
    }

    // ========================================= Fluid Dex =========================================

    // @notice dex borrows happen against a vault, but each dex type is different, ranging from T1 to T4 indicating either smart collateral or smart debt (see docs for more)
    // @param dexType 2000, 3000, 4000. Used by Instadapp for types of pools. They have different operate functions, but each pool will only need it's specific type
    function _addFluidDexLeafs(
        ManageLeaf[] memory leafs,
        address dex,
        uint256 dexType,
        ERC20[] memory supplyTokens,
        ERC20[] memory borrowTokens,
        bool addNative
    ) internal {
        // Approvals for token
        for (uint256 i = 0; i < supplyTokens.length; i++) {
            if (address(supplyTokens[i]) != getAddress(sourceChain, "ETH")) {
                unchecked {
                    leafIndex++;
                }

                leafs[leafIndex] = ManageLeaf(
                    address(supplyTokens[i]),
                    false,
                    "approve(address,uint256)",
                    new address[](1),
                    string.concat("Approve Fluid Dex to spend ", supplyTokens[i].symbol()),
                    getAddress(sourceChain, "rawDataDecoderAndSanitizer")
                );
                leafs[leafIndex].argumentAddresses[0] = dex;
            }
        }

        for (uint256 i = 0; i < borrowTokens.length; i++) {
            if (address(borrowTokens[i]) != getAddress(sourceChain, "ETH")) {
                unchecked {
                    leafIndex++;
                }

                leafs[leafIndex] = ManageLeaf(
                    address(borrowTokens[i]),
                    false,
                    "approve(address,uint256)",
                    new address[](1),
                    string.concat("Approve Fluid Dex to spend ", borrowTokens[i].symbol()),
                    getAddress(sourceChain, "rawDataDecoderAndSanitizer")
                );
                leafs[leafIndex].argumentAddresses[0] = dex;
            }
        }

        //t2 and t3 leaves
        if (dexType == 2000 || dexType == 3000) {
            unchecked {
                leafIndex++;
            }
            leafs[leafIndex] = ManageLeaf(
                address(dex),
                false,
                "operate(uint256,int256,int256,int256,int256,address)",
                new address[](1),
                string.concat("Operate on Fluid Dex Vault"),
                getAddress(sourceChain, "rawDataDecoderAndSanitizer")
            );
            leafs[leafIndex].argumentAddresses[0] = getAddress(sourceChain, "boringVault");

            unchecked {
                leafIndex++;
            }
            leafs[leafIndex] = ManageLeaf(
                address(dex),
                false,
                "operatePerfect(uint256,int256,int256,int256,int256,address)",
                new address[](1),
                string.concat("Operate Perfect on Fluid Dex Vault"),
                getAddress(sourceChain, "rawDataDecoderAndSanitizer")
            );
            leafs[leafIndex].argumentAddresses[0] = getAddress(sourceChain, "boringVault");

            if (addNative) {
                unchecked {
                    leafIndex++;
                }
                leafs[leafIndex] = ManageLeaf(
                    address(dex),
                    true,
                    "operate(uint256,int256,int256,int256,int256,address)",
                    new address[](1),
                    string.concat("Operate on Fluid Dex Vault with native ETH"),
                    getAddress(sourceChain, "rawDataDecoderAndSanitizer")
                );
                leafs[leafIndex].argumentAddresses[0] = getAddress(sourceChain, "boringVault");

                unchecked {
                    leafIndex++;
                }
                leafs[leafIndex] = ManageLeaf(
                    address(dex),
                    true,
                    "operatePerfect(uint256,int256,int256,int256,int256,address)",
                    new address[](1),
                    string.concat("Operate Perfect on Fluid Dex Vault with native ETH"),
                    getAddress(sourceChain, "rawDataDecoderAndSanitizer")
                );
                leafs[leafIndex].argumentAddresses[0] = getAddress(sourceChain, "boringVault");
            }
        }

        //t4 leaves
        if (dexType == 4000) {
            unchecked {
                leafIndex++;
            }
            leafs[leafIndex] = ManageLeaf(
                address(dex),
                false,
                "operate(uint256,int256,int256,int256,int256,int256,int256,address)",
                new address[](1),
                string.concat("Operate on Fluid Dex Vault"),
                getAddress(sourceChain, "rawDataDecoderAndSanitizer")
            );
            leafs[leafIndex].argumentAddresses[0] = getAddress(sourceChain, "boringVault");

            unchecked {
                leafIndex++;
            }
            leafs[leafIndex] = ManageLeaf(
                address(dex),
                false,
                "operatePerfect(uint256,int256,int256,int256,int256,int256,int256,address)",
                new address[](1),
                string.concat("Operate Perfect on Fluid Dex Vault"),
                getAddress(sourceChain, "rawDataDecoderAndSanitizer")
            );
            leafs[leafIndex].argumentAddresses[0] = getAddress(sourceChain, "boringVault");

            if (addNative) {
                unchecked {
                    leafIndex++;
                }
                leafs[leafIndex] = ManageLeaf(
                    address(dex),
                    true,
                    "operate(uint256,int256,int256,int256,int256,int256,int256,address)",
                    new address[](1),
                    string.concat("Operate on Fluid Dex Vault with native ETH"),
                    getAddress(sourceChain, "rawDataDecoderAndSanitizer")
                );
                leafs[leafIndex].argumentAddresses[0] = getAddress(sourceChain, "boringVault");

                unchecked {
                    leafIndex++;
                }
                leafs[leafIndex] = ManageLeaf(
                    address(dex),
                    true,
                    "operatePerfect(uint256,int256,int256,int256,int256,int256,int256,address)",
                    new address[](1),
                    string.concat("Operate Perfect on Fluid Dex Vault with native ETH"),
                    getAddress(sourceChain, "rawDataDecoderAndSanitizer")
                );
                leafs[leafIndex].argumentAddresses[0] = getAddress(sourceChain, "boringVault");
            }
        }
    }

    // ========================================= Symbiotic =========================================

    function _addSymbioticApproveAndDepositLeaf(ManageLeaf[] memory leafs, address defaultCollateral) internal {
        ERC4626 dc = ERC4626(defaultCollateral);
        ERC20 depositAsset = dc.asset();
        // Approve
        if (
            !ownerToTokenToSpenderToApprovalInTree[getAddress(sourceChain, "boringVault")][address(depositAsset)][defaultCollateral]
        ) {
            unchecked {
                leafIndex++;
            }
            leafs[leafIndex] = ManageLeaf(
                address(depositAsset),
                false,
                "approve(address,uint256)",
                new address[](1),
                string.concat("Approve Symbiotic ", dc.name(), " to spend ", depositAsset.symbol()),
                getAddress(sourceChain, "rawDataDecoderAndSanitizer")
            );
            leafs[leafIndex].argumentAddresses[0] = defaultCollateral;
            ownerToTokenToSpenderToApprovalInTree[getAddress(sourceChain, "boringVault")][address(depositAsset)][defaultCollateral]
            = true;
        }
        // Deposit
        unchecked {
            leafIndex++;
        }
        leafs[leafIndex] = ManageLeaf(
            defaultCollateral,
            false,
            "deposit(address,uint256)",
            new address[](1),
            string.concat("Deposit ", depositAsset.symbol(), " into Symbiotic ", ERC20(defaultCollateral).name()),
            getAddress(sourceChain, "rawDataDecoderAndSanitizer")
        );
        leafs[leafIndex].argumentAddresses[0] = getAddress(sourceChain, "boringVault");
    }

    function _addSymbioticLeafs(ManageLeaf[] memory leafs, address[] memory defaultCollaterals) internal {
        for (uint256 i; i < defaultCollaterals.length; i++) {
            _addSymbioticApproveAndDepositLeaf(leafs, defaultCollaterals[i]);
            // Withdraw
            unchecked {
                leafIndex++;
            }
            leafs[leafIndex] = ManageLeaf(
                defaultCollaterals[i],
                false,
                "withdraw(address,uint256)",
                new address[](1),
                string.concat(
                    "Withdraw ",
                    ERC20(defaultCollaterals[i]).symbol(),
                    " from Symbiotic ",
                    ERC20(defaultCollaterals[i]).name()
                ),
                getAddress(sourceChain, "rawDataDecoderAndSanitizer")
            );
            leafs[leafIndex].argumentAddresses[0] = getAddress(sourceChain, "boringVault");
        }
    }

    function _addSymbioticVaultLeafs(
        ManageLeaf[] memory leafs,
        address[] memory vaults,
        ERC20[] memory assets,
        address[] memory vaultRewards
    ) internal {
        for (uint256 i; i < assets.length; i++) {
            // Approve
            if (
                !ownerToTokenToSpenderToApprovalInTree[getAddress(sourceChain, "boringVault")][address(assets[i])][vaults[i]]
            ) {
                unchecked {
                    leafIndex++;
                }
                leafs[leafIndex] = ManageLeaf(
                    address(assets[i]),
                    false,
                    "approve(address,uint256)",
                    new address[](1),
                    string.concat("Approve Symbiotic Vault ", vm.toString(vaults[i]), " to spend ", assets[i].symbol()),
                    getAddress(sourceChain, "rawDataDecoderAndSanitizer")
                );
                leafs[leafIndex].argumentAddresses[0] = vaults[i];
                ownerToTokenToSpenderToApprovalInTree[getAddress(sourceChain, "boringVault")][address(assets[i])][vaults[i]]
                = true;
            }
            // Deposit
            unchecked {
                leafIndex++;
            }
            leafs[leafIndex] = ManageLeaf(
                vaults[i],
                false,
                "deposit(address,uint256)",
                new address[](1),
                string.concat("Deposit ", assets[i].symbol(), " into Symbiotic Vault ", vm.toString(vaults[i])),
                getAddress(sourceChain, "rawDataDecoderAndSanitizer")
            );
            leafs[leafIndex].argumentAddresses[0] = getAddress(sourceChain, "boringVault");
            // Withdraw
            unchecked {
                leafIndex++;
            }
            leafs[leafIndex] = ManageLeaf(
                vaults[i],
                false,
                "withdraw(address,uint256)",
                new address[](1),
                string.concat("Withdraw ", assets[i].symbol(), " from Symbiotic Vault ", vm.toString(vaults[i])),
                getAddress(sourceChain, "rawDataDecoderAndSanitizer")
            );
            leafs[leafIndex].argumentAddresses[0] = getAddress(sourceChain, "boringVault");

            // Claim
            unchecked {
                leafIndex++;
            }
            leafs[leafIndex] = ManageLeaf(
                vaults[i],
                false,
                "claim(address,uint256)",
                new address[](1),
                string.concat("Claim withdraw from Symbiotic Vault ", vm.toString(vaults[i])),
                getAddress(sourceChain, "rawDataDecoderAndSanitizer")
            );
            leafs[leafIndex].argumentAddresses[0] = getAddress(sourceChain, "boringVault");

            // ClaimBatch
            unchecked {
                leafIndex++;
            }
            leafs[leafIndex] = ManageLeaf(
                vaults[i],
                false,
                "claimBatch(address,uint256[])",
                new address[](1),
                string.concat("Claim batch withdraw from Symbiotic Vault ", vm.toString(vaults[i])),
                getAddress(sourceChain, "rawDataDecoderAndSanitizer")
            );
            leafs[leafIndex].argumentAddresses[0] = getAddress(sourceChain, "boringVault");

            // Only add rewards leaf if vaultRewards array is provided and has a valid address
            if (vaultRewards.length > i && vaultRewards[i] != address(0)) {
                unchecked {
                    leafIndex++;
                }
                leafs[leafIndex] = ManageLeaf(
                    vaultRewards[i],
                    false,
                    "claimRewards(address,address,bytes)",
                    new address[](1),
                    string.concat("Claim rewards from Symbiotic Vault ", vm.toString(vaults[i])),
                    getAddress(sourceChain, "rawDataDecoderAndSanitizer")
                );
                leafs[leafIndex].argumentAddresses[0] = getAddress(sourceChain, "boringVault");
            }
        }
    }

    // ========================================= ITB Karak =========================================

    function _addLeafsForITBKarakPositionManager(
        ManageLeaf[] memory leafs,
        address itbDecoderAndSanitizer,
        address positionManager,
        address _karakVault,
        address _vaultSupervisor
    ) internal {
        ERC20 underlying = ERC4626(_karakVault).asset();
        // acceptOwnership
        unchecked {
            leafIndex++;
        }
        leafs[leafIndex] = ManageLeaf(
            positionManager,
            false,
            "acceptOwnership()",
            new address[](0),
            string.concat("Accept ownership of the ITB Contract: ", vm.toString(positionManager)),
            itbDecoderAndSanitizer
        );
        // Transfer all tokens to the ITB contract.
        unchecked {
            leafIndex++;
        }
        leafs[leafIndex] = ManageLeaf(
            address(underlying),
            false,
            "transfer(address,uint256)",
            new address[](1),
            string.concat("Transfer ", underlying.symbol(), " to ITB Contract: ", vm.toString(positionManager)),
            itbDecoderAndSanitizer
        );
        leafs[leafIndex].argumentAddresses[0] = positionManager;
        // Approval Karak Vault to spend all tokens.
        unchecked {
            leafIndex++;
        }
        leafs[leafIndex] = ManageLeaf(
            positionManager,
            false,
            "approveToken(address,address,uint256)",
            new address[](2),
            string.concat("Approve ", ERC20(_karakVault).name(), " to spend ", underlying.symbol()),
            itbDecoderAndSanitizer
        );
        leafs[leafIndex].argumentAddresses[0] = address(underlying);
        leafs[leafIndex].argumentAddresses[1] = _karakVault;
        // Withdraw all tokens
        unchecked {
            leafIndex++;
        }
        leafs[leafIndex] = ManageLeaf(
            positionManager,
            false,
            "withdraw(address,uint256)",
            new address[](1),
            string.concat("Withdraw ", underlying.symbol(), " from ITB Contract: ", vm.toString(positionManager)),
            itbDecoderAndSanitizer
        );
        leafs[leafIndex].argumentAddresses[0] = address(underlying);

        unchecked {
            leafIndex++;
        }
        leafs[leafIndex] = ManageLeaf(
            positionManager,
            false,
            "withdrawAll(address)",
            new address[](1),
            string.concat(
                "Withdraw all ", underlying.symbol(), " from the ITB Contract: ", vm.toString(positionManager)
            ),
            itbDecoderAndSanitizer
        );
        leafs[leafIndex].argumentAddresses[0] = address(underlying);
        // Update Vault Supervisor.
        unchecked {
            leafIndex++;
        }
        leafs[leafIndex] = ManageLeaf(
            positionManager,
            false,
            "updateVaultSupervisor(address)",
            new address[](1),
            "Update the vault supervisor",
            itbDecoderAndSanitizer
        );
        leafs[leafIndex].argumentAddresses[0] = _vaultSupervisor;
        // Update position config.
        unchecked {
            leafIndex++;
        }
        leafs[leafIndex] = ManageLeaf(
            positionManager,
            false,
            "updatePositionConfig(address,address)",
            new address[](2),
            "Update the position config",
            itbDecoderAndSanitizer
        );
        leafs[leafIndex].argumentAddresses[0] = address(underlying);
        leafs[leafIndex].argumentAddresses[1] = _karakVault;
        // Deposit
        unchecked {
            leafIndex++;
        }
        leafs[leafIndex] = ManageLeaf(
            positionManager, false, "deposit(uint256,uint256)", new address[](0), "Deposit", itbDecoderAndSanitizer
        );
        // Start Withdrawal
        unchecked {
            leafIndex++;
        }
        leafs[leafIndex] = ManageLeaf(
            positionManager,
            false,
            "startWithdrawal(uint256)",
            new address[](0),
            "Start Withdrawal",
            itbDecoderAndSanitizer
        );
        // Complete Withdrawal
        unchecked {
            leafIndex++;
        }
        leafs[leafIndex] = ManageLeaf(
            positionManager,
            false,
            "completeWithdrawal(uint256,uint256)",
            new address[](0),
            "Complete Withdrawal",
            itbDecoderAndSanitizer
        );
        // Complete Next Withdrawal
        unchecked {
            leafIndex++;
        }
        leafs[leafIndex] = ManageLeaf(
            positionManager,
            false,
            "completeNextWithdrawal(uint256)",
            new address[](0),
            "Complete Next Withdrawal",
            itbDecoderAndSanitizer
        );
        // Complete Next Withdrawals
        unchecked {
            leafIndex++;
        }
        leafs[leafIndex] = ManageLeaf(
            positionManager,
            false,
            "completeNextWithdrawals(uint256)",
            new address[](0),
            "Complete Next Withdrawals",
            itbDecoderAndSanitizer
        );
        // Override Withdrawal Indexes
        unchecked {
            leafIndex++;
        }
        leafs[leafIndex] = ManageLeaf(
            positionManager,
            false,
            "overrideWithdrawalIndexes(uint256,uint256)",
            new address[](0),
            "Override Withdrawal Indexes",
            itbDecoderAndSanitizer
        );
        // Assemble
        unchecked {
            leafIndex++;
        }
        leafs[leafIndex] = ManageLeaf(
            positionManager, false, "assemble(uint256)", new address[](0), "Assemble", itbDecoderAndSanitizer
        );
        // Disassemble
        unchecked {
            leafIndex++;
        }
        leafs[leafIndex] = ManageLeaf(
            positionManager,
            false,
            "disassemble(uint256,uint256)",
            new address[](0),
            "Disassemble",
            itbDecoderAndSanitizer
        );
        // Full Disassemble
        unchecked {
            leafIndex++;
        }
        leafs[leafIndex] = ManageLeaf(
            positionManager,
            false,
            "fullDisassemble(uint256)",
            new address[](0),
            "Full Disassemble",
            itbDecoderAndSanitizer
        );
    }

    // ========================================= Fee Claiming =========================================
    function _addLeafsForFeeClaiming(
        ManageLeaf[] memory leafs,
        address accountant,
        ERC20[] memory feeAssets,
        bool addYieldClaiming
    ) internal {
        // Approvals.
        for (uint256 i; i < feeAssets.length; ++i) {
            if (
                !ownerToTokenToSpenderToApprovalInTree[getAddress(sourceChain, "boringVault")][address(feeAssets[i])][getAddress(
                    sourceChain, "accountantAddress"
                )]
            ) {
                unchecked {
                    leafIndex++;
                }
                leafs[leafIndex] = ManageLeaf(
                    address(feeAssets[i]),
                    false,
                    "approve(address,uint256)",
                    new address[](1),
                    string.concat("Approve Accountant to spend ", feeAssets[i].symbol()),
                    getAddress(sourceChain, "rawDataDecoderAndSanitizer")
                );
                leafs[leafIndex].argumentAddresses[0] = accountant;
                ownerToTokenToSpenderToApprovalInTree[getAddress(sourceChain, "boringVault")][address(feeAssets[i])][accountant]
                = true;
            }
        }
        // Claiming fees.
        for (uint256 i; i < feeAssets.length; ++i) {
            unchecked {
                leafIndex++;
            }
            leafs[leafIndex] = ManageLeaf(
                accountant,
                false,
                "claimFees(address)",
                new address[](1),
                string.concat("Claim fees in ", feeAssets[i].symbol()),
                getAddress(sourceChain, "rawDataDecoderAndSanitizer")
            );
            leafs[leafIndex].argumentAddresses[0] = address(feeAssets[i]);

            if (addYieldClaiming) {
                unchecked {
                    leafIndex++;
                }
                leafs[leafIndex] = ManageLeaf(
                    accountant,
                    false,
                    "claimYield(address)",
                    new address[](1),
                    string.concat("Claim yield in ", feeAssets[i].symbol()),
                    getAddress(sourceChain, "rawDataDecoderAndSanitizer")
                );
                leafs[leafIndex].argumentAddresses[0] = address(feeAssets[i]);
            }
        }
    }

    // ========================================= Transfer =========================================

    function _addTransferLeafs(ManageLeaf[] memory leafs, ERC20 token, address to) internal {
        unchecked {
            leafIndex++;
        }
        leafs[leafIndex] = ManageLeaf(
            address(token),
            false,
            "transfer(address,uint256)",
            new address[](1),
            string.concat("Transfer ", token.symbol(), " to ", vm.toString(to)),
            getAddress(sourceChain, "rawDataDecoderAndSanitizer")
        );
        leafs[leafIndex].argumentAddresses[0] = to;
    }

    function _addApprovalLeafs(ManageLeaf[] memory leafs, ERC20 token, address spender) internal {
        unchecked {
            leafIndex++;
        }
        leafs[leafIndex] = ManageLeaf(
            address(token),
            false,
            "approve(address,uint256)",
            new address[](1),
            string.concat("Approve ", vm.toString(spender), " to spend ", token.name()),
            getAddress(sourceChain, "rawDataDecoderAndSanitizer")
        );
        leafs[leafIndex].argumentAddresses[0] = spender;
    }

    // ========================================= Rings Voter =========================================

    function _addRingsVoterLeafs(ManageLeaf[] memory leafs, address ringsVoterContract, ERC20 underlying) internal {
        unchecked {
            leafIndex++;
        }

        leafs[leafIndex] = ManageLeaf(
            address(underlying),
            false,
            "approve(address,uint256)",
            new address[](1),
            string.concat("Approve ", vm.toString(ringsVoterContract), " to spend ", underlying.symbol()),
            getAddress(sourceChain, "rawDataDecoderAndSanitizer")
        );
        leafs[leafIndex].argumentAddresses[0] = ringsVoterContract;

        unchecked {
            leafIndex++;
        }
        leafs[leafIndex] = ManageLeaf(
            ringsVoterContract,
            false,
            "depositBudget(uint256)",
            new address[](0),
            string.concat("Deposit Budget of ", underlying.symbol(), " into ", vm.toString(ringsVoterContract)),
            getAddress(sourceChain, "rawDataDecoderAndSanitizer")
        );
    }

    // ========================================= LayerZero =========================================

    function _addLayerZeroLeafs(ManageLeaf[] memory leafs, ERC20 asset, address oftAdapter, uint32 endpoint) internal {
        if (address(asset) != oftAdapter) {
            unchecked {
                leafIndex++;
            }
            leafs[leafIndex] = ManageLeaf(
                address(asset),
                false,
                "approve(address,uint256)",
                new address[](1),
                string.concat("Approve LayerZero to spend ", asset.symbol()),
                getAddress(sourceChain, "rawDataDecoderAndSanitizer")
            );
            leafs[leafIndex].argumentAddresses[0] = oftAdapter;
        }
        unchecked {
            leafIndex++;
        }
        leafs[leafIndex] = ManageLeaf(
            oftAdapter,
            true,
            "send((uint32,bytes32,uint256,uint256,bytes,bytes,bytes),(uint256,uint256),address)",
            new address[](3),
            string.concat("Bridge ", asset.symbol(), " to LayerZero endpoint: ", vm.toString(endpoint)),
            getAddress(sourceChain, "rawDataDecoderAndSanitizer")
        );
        leafs[leafIndex].argumentAddresses[0] = address(uint160(endpoint));
        leafs[leafIndex].argumentAddresses[1] = getAddress(sourceChain, "boringVault");
        leafs[leafIndex].argumentAddresses[2] = getAddress(sourceChain, "boringVault");
    }

    // ========================================= Compound V3 =========================================

    function _addCompoundV3Leafs(
        ManageLeaf[] memory leafs,
        ERC20[] memory collateralAssets,
        address cometAddress,
        address cometRewards
    ) internal {
        IComet comet = IComet(cometAddress);
        ERC20 baseToken = ERC20(comet.baseToken());
        // Handle base token
        unchecked {
            leafIndex++;
        }
        leafs[leafIndex] = ManageLeaf(
            address(baseToken),
            false,
            "approve(address,uint256)",
            new address[](1),
            string.concat("Approve Comet to spend ", baseToken.symbol()),
            getAddress(sourceChain, "rawDataDecoderAndSanitizer")
        );
        leafs[leafIndex].argumentAddresses[0] = cometAddress;

        // Supply base token
        unchecked {
            leafIndex++;
        }
        leafs[leafIndex] = ManageLeaf(
            cometAddress,
            false,
            "supply(address,uint256)",
            new address[](1),
            string.concat("Supply ", baseToken.symbol(), " to Comet"),
            getAddress(sourceChain, "rawDataDecoderAndSanitizer")
        );
        leafs[leafIndex].argumentAddresses[0] = address(baseToken);

        // Withdraw base token
        unchecked {
            leafIndex++;
        }
        leafs[leafIndex] = ManageLeaf(
            cometAddress,
            false,
            "withdraw(address,uint256)",
            new address[](1),
            string.concat("Withdraw ", baseToken.symbol(), " from Comet"),
            getAddress(sourceChain, "rawDataDecoderAndSanitizer")
        );
        leafs[leafIndex].argumentAddresses[0] = address(baseToken);

        // Handle collateral assets
        for (uint256 i; i < collateralAssets.length; ++i) {
            unchecked {
                leafIndex++;
            }
            leafs[leafIndex] = ManageLeaf(
                address(collateralAssets[i]),
                false,
                "approve(address,uint256)",
                new address[](1),
                string.concat("Approve Comet to spend ", collateralAssets[i].symbol()),
                getAddress(sourceChain, "rawDataDecoderAndSanitizer")
            );
            leafs[leafIndex].argumentAddresses[0] = cometAddress;

            unchecked {
                leafIndex++;
            }
            leafs[leafIndex] = ManageLeaf(
                cometAddress,
                false,
                "supply(address,uint256)",
                new address[](1),
                string.concat("Supply ", collateralAssets[i].symbol(), " to Comet"),
                getAddress(sourceChain, "rawDataDecoderAndSanitizer")
            );
            leafs[leafIndex].argumentAddresses[0] = address(collateralAssets[i]);

            unchecked {
                leafIndex++;
            }
            leafs[leafIndex] = ManageLeaf(
                cometAddress,
                false,
                "withdraw(address,uint256)",
                new address[](1),
                string.concat("Withdraw ", collateralAssets[i].symbol(), " from Comet"),
                getAddress(sourceChain, "rawDataDecoderAndSanitizer")
            );
            leafs[leafIndex].argumentAddresses[0] = address(collateralAssets[i]);
        }

        // Claim rewards.
        unchecked {
            leafIndex++;
        }
        leafs[leafIndex] = ManageLeaf(
            cometRewards,
            false,
            "claim(address,address,bool)",
            new address[](2),
            "Claim rewards from Comet",
            getAddress(sourceChain, "rawDataDecoderAndSanitizer")
        );
        leafs[leafIndex].argumentAddresses[0] = cometAddress;
        leafs[leafIndex].argumentAddresses[1] = getAddress(sourceChain, "boringVault");
    }

    // ========================================= Merkl =========================================

    function _addMerklLeafs(
        ManageLeaf[] memory leafs,
        address merklDistributor,
        address operator,
        ERC20[] memory tokensToClaim
    ) internal {
        unchecked {
            leafIndex++;
        }
        leafs[leafIndex] = ManageLeaf(
            merklDistributor,
            false,
            "toggleOperator(address,address)",
            new address[](2),
            string.concat("Allow ", vm.toString(operator), " to claim merkl rewards"),
            getAddress(sourceChain, "rawDataDecoderAndSanitizer")
        );
        leafs[leafIndex].argumentAddresses[0] = getAddress(sourceChain, "boringVault");
        leafs[leafIndex].argumentAddresses[1] = operator;
        for (uint256 i; i < tokensToClaim.length; ++i) {
            unchecked {
                leafIndex++;
            }
            leafs[leafIndex] = ManageLeaf(
                merklDistributor,
                false,
                "claim(address[],address[],uint256[],bytes32[][])",
                new address[](2),
                string.concat("Claim merkl ", tokensToClaim[i].symbol(), " rewards"),
                getAddress(sourceChain, "rawDataDecoderAndSanitizer")
            );
            leafs[leafIndex].argumentAddresses[0] = getAddress(sourceChain, "boringVault");
            leafs[leafIndex].argumentAddresses[1] = address(tokensToClaim[i]);
        }
    }

    // ========================================= VELODROME =========================================
    function _addVelodromeV3Leafs(
        ManageLeaf[] memory leafs,
        address[] memory token0,
        address[] memory token1,
        address nonfungiblePositionManager,
        address[] memory gauges
    ) internal {
        require(token0.length == token1.length && token0.length == gauges.length, "Arrays must be of equal length");
        for (uint256 i; i < token0.length; ++i) {
            (token0[i], token1[i]) = token0[i] < token1[i] ? (token0[i], token1[i]) : (token1[i], token0[i]);
            // Approvals
            if (
                !ownerToTokenToSpenderToApprovalInTree[getAddress(sourceChain, "boringVault")][token0[i]][nonfungiblePositionManager]
            ) {
                unchecked {
                    leafIndex++;
                }
                leafs[leafIndex] = ManageLeaf(
                    token0[i],
                    false,
                    "approve(address,uint256)",
                    new address[](1),
                    string.concat("Approve Velodrome NonFungible Position Manager to spend ", ERC20(token0[i]).symbol()),
                    getAddress(sourceChain, "rawDataDecoderAndSanitizer")
                );
                leafs[leafIndex].argumentAddresses[0] = nonfungiblePositionManager;
                ownerToTokenToSpenderToApprovalInTree[getAddress(sourceChain, "boringVault")][token0[i]][nonfungiblePositionManager]
                = true;
            }
            if (
                !ownerToTokenToSpenderToApprovalInTree[getAddress(sourceChain, "boringVault")][token1[i]][nonfungiblePositionManager]
            ) {
                unchecked {
                    leafIndex++;
                }
                leafs[leafIndex] = ManageLeaf(
                    token1[i],
                    false,
                    "approve(address,uint256)",
                    new address[](1),
                    string.concat("Approve Velodrome NonFungible Position Manager to spend ", ERC20(token1[i]).symbol()),
                    getAddress(sourceChain, "rawDataDecoderAndSanitizer")
                );
                leafs[leafIndex].argumentAddresses[0] = nonfungiblePositionManager;
                ownerToTokenToSpenderToApprovalInTree[getAddress(sourceChain, "boringVault")][token1[i]][nonfungiblePositionManager]
                = true;
            }

            // Minting
            unchecked {
                leafIndex++;
            }
            leafs[leafIndex] = ManageLeaf(
                nonfungiblePositionManager,
                false,
                "mint((address,address,int24,int24,int24,uint256,uint256,uint256,uint256,address,uint256,uint160))",
                new address[](3),
                string.concat(
                    "Mint VelodromeV3 ", ERC20(token0[i]).symbol(), " ", ERC20(token1[i]).symbol(), " position"
                ),
                getAddress(sourceChain, "rawDataDecoderAndSanitizer")
            );
            leafs[leafIndex].argumentAddresses[0] = token0[i];
            leafs[leafIndex].argumentAddresses[1] = token1[i];
            leafs[leafIndex].argumentAddresses[2] = getAddress(sourceChain, "boringVault");
            // Increase liquidity
            unchecked {
                leafIndex++;
            }
            leafs[leafIndex] = ManageLeaf(
                nonfungiblePositionManager,
                false,
                "increaseLiquidity((uint256,uint256,uint256,uint256,uint256,uint256))",
                new address[](4),
                string.concat(
                    "Add liquidity to VelodromeV3 ",
                    ERC20(token0[i]).symbol(),
                    " ",
                    ERC20(token1[i]).symbol(),
                    " position"
                ),
                getAddress(sourceChain, "rawDataDecoderAndSanitizer")
            );
            leafs[leafIndex].argumentAddresses[0] = address(0);
            leafs[leafIndex].argumentAddresses[1] = token0[i];
            leafs[leafIndex].argumentAddresses[2] = token1[i];
            leafs[leafIndex].argumentAddresses[3] = getAddress(sourceChain, "boringVault");

            // Approve gauge to spend NFT.
            unchecked {
                leafIndex++;
            }
            leafs[leafIndex] = ManageLeaf(
                nonfungiblePositionManager,
                false,
                "approve(address,uint256)",
                new address[](1),
                "Approve gauge to spend VelodromeV3 position",
                getAddress(sourceChain, "rawDataDecoderAndSanitizer")
            );
            leafs[leafIndex].argumentAddresses[0] = gauges[i];
        }

        // Decrease liquidity
        unchecked {
            leafIndex++;
        }
        leafs[leafIndex] = ManageLeaf(
            nonfungiblePositionManager,
            false,
            "decreaseLiquidity((uint256,uint128,uint256,uint256,uint256))",
            new address[](1),
            "Remove liquidity from VelodromeV3 position",
            getAddress(sourceChain, "rawDataDecoderAndSanitizer")
        );
        leafs[leafIndex].argumentAddresses[0] = getAddress(sourceChain, "boringVault");

        unchecked {
            leafIndex++;
        }
        leafs[leafIndex] = ManageLeaf(
            nonfungiblePositionManager,
            false,
            "collect((uint256,address,uint128,uint128))",
            new address[](2),
            "Collect fees from VelodromeV3 position",
            getAddress(sourceChain, "rawDataDecoderAndSanitizer")
        );
        leafs[leafIndex].argumentAddresses[0] = getAddress(sourceChain, "boringVault");
        leafs[leafIndex].argumentAddresses[1] = getAddress(sourceChain, "boringVault");

        // burn
        unchecked {
            leafIndex++;
        }
        leafs[leafIndex] = ManageLeaf(
            nonfungiblePositionManager,
            false,
            "burn(uint256)",
            new address[](0),
            "Burn VelodromeV3 position",
            getAddress(sourceChain, "rawDataDecoderAndSanitizer")
        );

        for (uint256 i; i < gauges.length; ++i) {
            // Deposit into Gauge
            unchecked {
                leafIndex++;
            }
            leafs[leafIndex] = ManageLeaf(
                gauges[i],
                false,
                "deposit(uint256)",
                new address[](0),
                string.concat("Deposit into VelodromeV3 gauge ", vm.toString(gauges[i])),
                getAddress(sourceChain, "rawDataDecoderAndSanitizer")
            );
            // Withdraw from Gauge
            unchecked {
                leafIndex++;
            }
            leafs[leafIndex] = ManageLeaf(
                gauges[i],
                false,
                "withdraw(uint256)",
                new address[](0),
                string.concat("Withdraw from VelodromeV3 gauge ", vm.toString(gauges[i])),
                getAddress(sourceChain, "rawDataDecoderAndSanitizer")
            );
            // Get reward
            unchecked {
                leafIndex++;
            }
            leafs[leafIndex] = ManageLeaf(
                gauges[i],
                false,
                "getReward(uint256)",
                new address[](0),
                string.concat("Get reward from VelodromeV3 gauge ", vm.toString(gauges[i])),
                getAddress(sourceChain, "rawDataDecoderAndSanitizer")
            );
            unchecked {
                leafIndex++;
            }
            leafs[leafIndex] = ManageLeaf(
                gauges[i],
                false,
                "getReward(address)",
                new address[](1),
                string.concat("Get reward from VelodromeV3 gauge ", vm.toString(gauges[i])),
                getAddress(sourceChain, "rawDataDecoderAndSanitizer")
            );
            leafs[leafIndex].argumentAddresses[0] = getAddress(sourceChain, "boringVault");
        }
    }

    function _addVelodromeV2Leafs(
        ManageLeaf[] memory leafs,
        address[] memory token0,
        address[] memory token1,
        address router,
        address[] memory gauges
    ) internal {
        require(token0.length == token1.length && token0.length == gauges.length, "Arrays must be of equal length");

        for (uint256 i; i < token0.length; ++i) {
            (token0[i], token1[i]) = token0[i] < token1[i] ? (token0[i], token1[i]) : (token1[i], token0[i]);

            if (!ownerToTokenToSpenderToApprovalInTree[getAddress(sourceChain, "boringVault")][token0[i]][router]) {
                unchecked {
                    leafIndex++;
                }
                leafs[leafIndex] = ManageLeaf(
                    token0[i],
                    false,
                    "approve(address,uint256)",
                    new address[](1),
                    string.concat("Approve Velodrome Router to spend ", ERC20(token0[i]).symbol()),
                    getAddress(sourceChain, "rawDataDecoderAndSanitizer")
                );
                leafs[leafIndex].argumentAddresses[0] = router;
                ownerToTokenToSpenderToApprovalInTree[getAddress(sourceChain, "boringVault")][token0[i]][router] = true;
            }
            if (!ownerToTokenToSpenderToApprovalInTree[getAddress(sourceChain, "boringVault")][token1[i]][router]) {
                unchecked {
                    leafIndex++;
                }
                leafs[leafIndex] = ManageLeaf(
                    token1[i],
                    false,
                    "approve(address,uint256)",
                    new address[](1),
                    string.concat("Approve Velodrome Router to spend ", ERC20(token1[i]).symbol()),
                    getAddress(sourceChain, "rawDataDecoderAndSanitizer")
                );
                leafs[leafIndex].argumentAddresses[0] = router;
                ownerToTokenToSpenderToApprovalInTree[getAddress(sourceChain, "boringVault")][token1[i]][router] = true;
            }

            // Add liquidity
            unchecked {
                leafIndex++;
            }
            leafs[leafIndex] = ManageLeaf(
                router,
                false,
                "addLiquidity(address,address,bool,uint256,uint256,uint256,uint256,address,uint256)",
                new address[](3),
                string.concat(
                    "Add liquidity to VelodromeV2 ", ERC20(token0[i]).symbol(), "/", ERC20(token1[i]).symbol()
                ),
                getAddress(sourceChain, "rawDataDecoderAndSanitizer")
            );
            leafs[leafIndex].argumentAddresses[0] = token0[i];
            leafs[leafIndex].argumentAddresses[1] = token1[i];
            leafs[leafIndex].argumentAddresses[2] = getAddress(sourceChain, "boringVault");

            // Remove liquidity
            unchecked {
                leafIndex++;
            }
            leafs[leafIndex] = ManageLeaf(
                router,
                false,
                "removeLiquidity(address,address,bool,uint256,uint256,uint256,address,uint256)",
                new address[](3),
                string.concat(
                    "Remove liquidity from VelodromeV2 ", ERC20(token0[i]).symbol(), "/", ERC20(token1[i]).symbol()
                ),
                getAddress(sourceChain, "rawDataDecoderAndSanitizer")
            );
            leafs[leafIndex].argumentAddresses[0] = token0[i];
            leafs[leafIndex].argumentAddresses[1] = token1[i];
            leafs[leafIndex].argumentAddresses[2] = getAddress(sourceChain, "boringVault");
        }

        for (uint256 i; i < gauges.length; ++i) {
            // Approve gauge to spend staking token.
            address stakingToken = VelodromV2Gauge(gauges[i]).stakingToken();
            unchecked {
                leafIndex++;
            }
            leafs[leafIndex] = ManageLeaf(
                stakingToken,
                false,
                "approve(address,uint256)",
                new address[](1),
                string.concat("Approve VelodromeV2 Gauge to spend ", ERC20(stakingToken).symbol()),
                getAddress(sourceChain, "rawDataDecoderAndSanitizer")
            );
            leafs[leafIndex].argumentAddresses[0] = gauges[i];

            // Approve router to spend staking token.
            unchecked {
                leafIndex++;
            }
            leafs[leafIndex] = ManageLeaf(
                stakingToken,
                false,
                "approve(address,uint256)",
                new address[](1),
                string.concat("Approve Velodrome Router to spend ", ERC20(stakingToken).symbol()),
                getAddress(sourceChain, "rawDataDecoderAndSanitizer")
            );
            leafs[leafIndex].argumentAddresses[0] = router;

            // Deposit into Gauge
            unchecked {
                leafIndex++;
            }
            leafs[leafIndex] = ManageLeaf(
                gauges[i],
                false,
                "deposit(uint256)",
                new address[](0),
                string.concat("Deposit into VelodromeV2 gauge ", vm.toString(gauges[i])),
                getAddress(sourceChain, "rawDataDecoderAndSanitizer")
            );
            // Withdraw from Gauge
            unchecked {
                leafIndex++;
            }
            leafs[leafIndex] = ManageLeaf(
                gauges[i],
                false,
                "withdraw(uint256)",
                new address[](0),
                string.concat("Withdraw from VelodromeV2 gauge ", vm.toString(gauges[i])),
                getAddress(sourceChain, "rawDataDecoderAndSanitizer")
            );
            // Get reward
            unchecked {
                leafIndex++;
            }
            leafs[leafIndex] = ManageLeaf(
                gauges[i],
                false,
                "getReward(address)",
                new address[](1),
                string.concat("Get reward from VelodromeV2 gauge ", vm.toString(gauges[i])),
                getAddress(sourceChain, "rawDataDecoderAndSanitizer")
            );
            leafs[leafIndex].argumentAddresses[0] = getAddress(sourceChain, "boringVault");
        }
    }

    // ========================================= Karak =========================================

    function _addKarakLeafs(ManageLeaf[] memory leafs, address vaultSupervisor, address vault) internal {
        address delegationSupervisor = VaultSupervisor(vaultSupervisor).delegationSupervisor();
        ERC20 underlying = ERC4626(vault).asset();

        // Add leaf to approve karak vault to spend underlying.
        unchecked {
            leafIndex++;
        }
        leafs[leafIndex] = ManageLeaf(
            address(underlying),
            false,
            "approve(address,uint256)",
            new address[](1),
            string.concat("Approve Karak Vault to spend ", underlying.symbol()),
            getAddress(sourceChain, "rawDataDecoderAndSanitizer")
        );
        leafs[leafIndex].argumentAddresses[0] = vault;

        // Approve vault supervisor to spend vault shares
        unchecked {
            leafIndex++;
        }
        leafs[leafIndex] = ManageLeaf(
            vault,
            false,
            "approve(address,uint256)",
            new address[](1),
            string.concat("Approve Vault Supervisor to spend ", ERC4626(vault).symbol(), " shares"),
            getAddress(sourceChain, "rawDataDecoderAndSanitizer")
        );
        leafs[leafIndex].argumentAddresses[0] = vaultSupervisor;

        // Add deposit leafs
        unchecked {
            leafIndex++;
        }
        leafs[leafIndex] = ManageLeaf(
            vaultSupervisor,
            false,
            "deposit(address,uint256,uint256)",
            new address[](1),
            string.concat("Deposit ", underlying.symbol(), " into ", ERC4626(vault).symbol()),
            getAddress(sourceChain, "rawDataDecoderAndSanitizer")
        );
        leafs[leafIndex].argumentAddresses[0] = vault;

        unchecked {
            leafIndex++;
        }
        leafs[leafIndex] = ManageLeaf(
            vaultSupervisor,
            false,
            "gimmieShares(address,uint256)",
            new address[](1),
            string.concat("Gimmie shares into ", ERC4626(vault).symbol()),
            getAddress(sourceChain, "rawDataDecoderAndSanitizer")
        );
        leafs[leafIndex].argumentAddresses[0] = vault;

        // Add withdraw leafs
        unchecked {
            leafIndex++;
        }
        leafs[leafIndex] = ManageLeaf(
            vaultSupervisor,
            false,
            "returnShares(address,uint256)",
            new address[](1),
            string.concat("Return shares from ", ERC4626(vault).symbol()),
            getAddress(sourceChain, "rawDataDecoderAndSanitizer")
        );
        leafs[leafIndex].argumentAddresses[0] = vault;

        unchecked {
            leafIndex++;
        }
        leafs[leafIndex] = ManageLeaf(
            delegationSupervisor,
            false,
            "startWithdraw((address[],uint256[],address)[])",
            new address[](2),
            string.concat("Start withdraw of ", underlying.symbol(), " from ", ERC4626(vault).symbol()),
            getAddress(sourceChain, "rawDataDecoderAndSanitizer")
        );
        leafs[leafIndex].argumentAddresses[0] = vault;
        leafs[leafIndex].argumentAddresses[1] = getAddress(sourceChain, "boringVault");

        unchecked {
            leafIndex++;
        }
        leafs[leafIndex] = ManageLeaf(
            delegationSupervisor,
            false,
            "finishWithdraw((address,address,uint256,uint256,(address[],uint256[],address))[])",
            new address[](4),
            string.concat("Finish withdraw of ", underlying.symbol(), " from ", ERC4626(vault).symbol()),
            getAddress(sourceChain, "rawDataDecoderAndSanitizer")
        );
        leafs[leafIndex].argumentAddresses[0] = getAddress(sourceChain, "boringVault");
        leafs[leafIndex].argumentAddresses[1] = address(0); // Delegation not implemented yet.
        leafs[leafIndex].argumentAddresses[2] = vault;
        leafs[leafIndex].argumentAddresses[3] = getAddress(sourceChain, "boringVault");
    }

    // ========================================= Reclamation =========================================

    function _addReclamationLeafs(ManageLeaf[] memory leafs, address target, address reclamationDecoder) internal {
        /// @notice These leafs are generic, in that they are allowing any execturo address to be removed, and any asset to be withdrawn
        /// BACK to the boring vault.
        // Add in generic `removeExecutor(address executor)` leaf.
        unchecked {
            leafIndex++;
        }
        leafs[leafIndex] = ManageLeaf(
            target,
            false,
            "removeExecutor(address)",
            new address[](0),
            string.concat("Remove any executor from ", vm.toString(target)),
            reclamationDecoder
        );
        // Add in generic `withdraw(address asset, uint256 amount)` and generic `withdrawAll(address asset)` leafs.
        unchecked {
            leafIndex++;
        }
        leafs[leafIndex] = ManageLeaf(
            target,
            false,
            "withdraw(address,uint256)",
            new address[](0),
            string.concat("Withdraw any asset from ", vm.toString(target)),
            reclamationDecoder
        );

        unchecked {
            leafIndex++;
        }
        leafs[leafIndex] = ManageLeaf(
            target,
            false,
            "withdrawAll(address)",
            new address[](0),
            string.concat("Withdraw all of any asset from ", vm.toString(target)),
            reclamationDecoder
        );
    }

    // ========================================= Puppet =========================================

    function _createPuppetLeafs(ManageLeaf[] memory leafs, address puppet)
        internal
        pure
        returns (ManageLeaf[] memory puppetLeafs)
    {
        puppetLeafs = new ManageLeaf[](leafs.length);

        // Iterate through every leaf, and
        // 1) Take the existing target and append it to the end of the argumentAddresses array.
        // 2) Change the target to the puppet contract.

        for (uint256 i; i < leafs.length; ++i) {
            puppetLeafs[i].argumentAddresses = new address[](leafs[i].argumentAddresses.length + 1);
            // Copy over argumentAddresses.
            for (uint256 j; j < leafs[i].argumentAddresses.length; ++j) {
                puppetLeafs[i].argumentAddresses[j] = leafs[i].argumentAddresses[j];
            }
            // Append the target to the end of the argumentAddresses array.
            puppetLeafs[i].argumentAddresses[leafs[i].argumentAddresses.length] = leafs[i].target;
            // Change the target to the puppet contract.
            puppetLeafs[i].target = puppet;
            // Copy over remaning values.
            puppetLeafs[i].canSendValue = leafs[i].canSendValue;
            puppetLeafs[i].signature = leafs[i].signature;
            puppetLeafs[i].description = leafs[i].description;
            puppetLeafs[i].decoderAndSanitizer = leafs[i].decoderAndSanitizer;
        }
    }

    // ========================================= Drone =========================================

    function _addLeafsForDroneTransfers(ManageLeaf[] memory leafs, address drone, ERC20[] memory assets) internal {
        for (uint256 i; i < assets.length; ++i) {
            // Add leaf for BoringVault to transfer to drone.
            unchecked {
                leafIndex++;
            }
            leafs[leafIndex] = ManageLeaf(
                address(assets[i]),
                false,
                "transfer(address,uint256)",
                new address[](1),
                string.concat("Transfer ", assets[i].symbol(), " to drone: ", vm.toString(drone)),
                getAddress(sourceChain, "rawDataDecoderAndSanitizer")
            );
            leafs[leafIndex].argumentAddresses[0] = drone;

            // Add leaf for drone to transfer to BoringVault.
            unchecked {
                leafIndex++;
            }
            leafs[leafIndex] = ManageLeaf(
                drone,
                false,
                "transfer(address,uint256)",
                new address[](2),
                string.concat("Transfer ", assets[i].symbol(), " to BoringVault"),
                getAddress(sourceChain, "rawDataDecoderAndSanitizer")
            );
            leafs[leafIndex].argumentAddresses[0] = getAddress(sourceChain, "boringVault");
            leafs[leafIndex].argumentAddresses[1] = address(assets[i]);
        }

        // Add leaf so boringVault can withdraw native from drone.
        unchecked {
            leafIndex++;
        }
        leafs[leafIndex] = ManageLeaf(
            drone,
            false,
            "withdrawNativeFromDrone()",
            new address[](0),
            string.concat("Withdraw native from drone: ", vm.toString(drone)),
            getAddress(sourceChain, "rawDataDecoderAndSanitizer")
        );
    }

    function _createDroneLeafs(ManageLeaf[] memory leafs, address drone, uint256 startIndex, uint256 endIndex)
        internal
    {
        address boringVault = getAddress(sourceChain, "boringVault");
        // Update boringVault address to be drone, so leafs work as expected.
        // setAddress(true, sourceChain, "boringVault", drone);

        // Iterate through every leaf, and
        // 1) Take the existing target and append it to the end of the argumentAddresses array.
        // 2) Change the target to the drone contract.

        for (uint256 i = startIndex; i < endIndex; ++i) {
            uint256 newLength = leafs[i].argumentAddresses.length + 1;
            address[] memory temp = new address[](newLength);
            // Copy argumentAddresses into temporary array.
            for (uint256 j; j < leafs[i].argumentAddresses.length; ++j) {
                if (leafs[i].argumentAddresses[j] == address(boringVault)) {
                    temp[j] = drone;
                } else {
                    temp[j] = leafs[i].argumentAddresses[j];
                }
            }

            // Expand argumentAddresses array by 1.
            leafs[i].argumentAddresses = new address[](newLength);

            // Copy over argumentAddresses into leaf address arguments array.
            for (uint256 j; j < leafs[i].argumentAddresses.length; ++j) {
                leafs[i].argumentAddresses[j] = temp[j];
            }

            // Append the target to the end of the argumentAddresses array.
            leafs[i].argumentAddresses[newLength - 1] = leafs[i].target;

            // Change the target to the puppet contract.
            leafs[i].target = drone;

            // Update Description.
            leafs[i].description = string.concat("(Drone: ", vm.toString(drone), ") ", leafs[i].description);
        }

        // Change boringVault address back to original.
        setAddress(true, sourceChain, "boringVault", boringVault);
    }

    // ========================================= Term Finance =========================================
    // TODO need to use this in the test suite.
    function _addTermFinanceLockOfferLeafs(
        ManageLeaf[] memory leafs,
        ERC20[] memory purchaseTokens,
        address[] memory termAuctionOfferLockerAddresses,
        address[] memory termRepoLockers
    ) internal {
        for (uint256 i; i < purchaseTokens.length; i++) {
            unchecked {
                leafIndex++;
            }
            leafs[leafIndex] = ManageLeaf(
                address(purchaseTokens[i]),
                false,
                "approve(address,uint256)",
                new address[](1),
                string.concat("Approve Term Repo Locker to spend ", purchaseTokens[i].symbol()),
                getAddress(sourceChain, "rawDataDecoderAndSanitizer")
            );
            leafs[leafIndex].argumentAddresses[0] = termRepoLockers[i];
            ownerToTokenToSpenderToApprovalInTree[getAddress(sourceChain, "boringVault")][address(purchaseTokens[i])][termRepoLockers[i]]
            = true;
            unchecked {
                leafIndex++;
            }
            leafs[leafIndex] = ManageLeaf(
                termAuctionOfferLockerAddresses[i],
                false,
                "lockOffers((bytes32,address,bytes32,uint256,address)[])",
                new address[](2),
                string.concat(
                    "Submit offer submission to offer locker ", vm.toString(termAuctionOfferLockerAddresses[i])
                ),
                getAddress(sourceChain, "rawDataDecoderAndSanitizer")
            );
            leafs[leafIndex].argumentAddresses[0] = getAddress(sourceChain, "boringVault");
            leafs[leafIndex].argumentAddresses[1] = address(purchaseTokens[i]);
        }
    }

    // TODO need to use this in the test suite.
    function _addTermFinanceUnlockOfferLeafs(
        ManageLeaf[] memory leafs,
        address[] memory termAuctionOfferLockerAddresses
    ) internal {
        for (uint256 i; i < termAuctionOfferLockerAddresses.length; i++) {
            unchecked {
                leafIndex++;
            }

            leafs[leafIndex] = ManageLeaf(
                termAuctionOfferLockerAddresses[i],
                false,
                "unlockOffers(bytes32[])",
                new address[](0),
                string.concat(
                    "Unlock existing offer from offer locker ", vm.toString(termAuctionOfferLockerAddresses[i])
                ),
                getAddress(sourceChain, "rawDataDecoderAndSanitizer")
            );
        }
    }

    // TODO need to use this in the test suite.
    function _addTermFinanceRevealOfferLeafs(
        ManageLeaf[] memory leafs,
        address[] memory termAuctionOfferLockerAddresses
    ) internal {
        for (uint256 i; i < termAuctionOfferLockerAddresses.length; i++) {
            unchecked {
                leafIndex++;
            }
            leafs[leafIndex] = ManageLeaf(
                termAuctionOfferLockerAddresses[i],
                false,
                "revealOffers(bytes32[],uint256[],uint256[])",
                new address[](0),
                string.concat(
                    "Unlock existing offer from offer locker ", vm.toString(termAuctionOfferLockerAddresses[i])
                ),
                getAddress(sourceChain, "rawDataDecoderAndSanitizer")
            );
        }
    }

    // TODO need to use this in the test suite.
    function _addTermFinanceRedeemTermRepoTokensLeafs(ManageLeaf[] memory leafs, address[] memory termRepoServicers)
        internal
    {
        for (uint256 i; i < termRepoServicers.length; i++) {
            unchecked {
                leafIndex++;
            }
            leafs[leafIndex] = ManageLeaf(
                termRepoServicers[i],
                false,
                "redeemTermRepoTokens(address,uint256)",
                new address[](1),
                string.concat("Redeem TermRepo Tokens from servicer ", vm.toString(termRepoServicers[i])),
                getAddress(sourceChain, "rawDataDecoderAndSanitizer")
            );
            leafs[leafIndex].argumentAddresses[0] = getAddress(sourceChain, "boringVault");
        }
    }
    // ========================================= Euler Finance =========================================

    function _addEulerDepositLeafs(
        ManageLeaf[] memory leafs,
        ERC4626[] memory depositVaults,
        address[] memory subaccounts
    ) internal {
        for (uint256 i = 0; i < subaccounts.length; i++) {
            for (uint256 j = 0; j < depositVaults.length; j++) {
                //approval leaf is handled by ERC4626, including for ERC20 deposit asset
                _addERC4626SubaccountLeafs(leafs, depositVaults[j], subaccounts[i]);

                unchecked {
                    leafIndex++;
                }
                leafs[leafIndex] = ManageLeaf(
                    getAddress(sourceChain, "ethereumVaultConnector"),
                    false,
                    "enableCollateral(address,address)",
                    new address[](2),
                    string.concat(
                        "Enable Collateral of ",
                        ERC20(depositVaults[j].asset()).name(),
                        " on Euler for account #",
                        vm.toString(i),
                        " ",
                        vm.toString(subaccounts[i])
                    ),
                    getAddress(sourceChain, "rawDataDecoderAndSanitizer")
                );
                leafs[leafIndex].argumentAddresses[0] = subaccounts[i];
                leafs[leafIndex].argumentAddresses[1] = address(depositVaults[j]);

                unchecked {
                    leafIndex++;
                }
                leafs[leafIndex] = ManageLeaf(
                    getAddress(sourceChain, "ethereumVaultConnector"),
                    false,
                    "disableCollateral(address,address)",
                    new address[](2),
                    string.concat(
                        "Disable Collateral of ",
                        ERC20(depositVaults[j].asset()).name(),
                        " on Euler for account #",
                        vm.toString(i),
                        " : ",
                        vm.toString(subaccounts[i])
                    ),
                    getAddress(sourceChain, "rawDataDecoderAndSanitizer")
                );
                leafs[leafIndex].argumentAddresses[0] = subaccounts[i];
                leafs[leafIndex].argumentAddresses[1] = address(depositVaults[j]);

                unchecked {
                    leafIndex++;
                }
                leafs[leafIndex] = ManageLeaf(
                    getAddress(sourceChain, "ethereumVaultConnector"),
                    false,
                    "call(address,address,uint256,bytes)",
                    new address[](5),
                    string.concat(
                        "Call Withdraw on ",
                        depositVaults[j].name(),
                        " via EVC on behalf of ",
                        vm.toString(subaccounts[i])
                    ),
                    getAddress(sourceChain, "rawDataDecoderAndSanitizer")
                );
                leafs[leafIndex].argumentAddresses[0] = address(depositVaults[j]);
                leafs[leafIndex].argumentAddresses[1] = subaccounts[i];
                leafs[leafIndex].argumentAddresses[2] = address(0xb460af94); //withdraw
                leafs[leafIndex].argumentAddresses[3] = getAddress(sourceChain, "boringVault"); //receiver must be vault
                leafs[leafIndex].argumentAddresses[4] = subaccounts[i]; //owner must be subaccount

                unchecked {
                    leafIndex++;
                }
                leafs[leafIndex] = ManageLeaf(
                    getAddress(sourceChain, "ethereumVaultConnector"),
                    false,
                    "call(address,address,uint256,bytes)",
                    new address[](5),
                    string.concat(
                        "Call Redeem on ",
                        depositVaults[j].name(),
                        " via EVC on behalf of ",
                        vm.toString(subaccounts[i])
                    ),
                    getAddress(sourceChain, "rawDataDecoderAndSanitizer")
                );
                leafs[leafIndex].argumentAddresses[0] = address(depositVaults[j]);
                leafs[leafIndex].argumentAddresses[1] = subaccounts[i];
                leafs[leafIndex].argumentAddresses[2] = address(0xba087652); //redeem
                leafs[leafIndex].argumentAddresses[3] = getAddress(sourceChain, "boringVault"); //receiver must be vault
                leafs[leafIndex].argumentAddresses[4] = subaccounts[i]; //owner must be subaccount
            }
        }
    }

    function _addEulerBorrowLeafs(
        ManageLeaf[] memory leafs,
        ERC4626[] memory borrowVaults,
        address[] memory subaccounts
    ) internal {
        for (uint256 i = 0; i < subaccounts.length; i++) {
            for (uint256 j = 0; j < borrowVaults.length; j++) {
                unchecked {
                    leafIndex++;
                }
                leafs[leafIndex] = ManageLeaf(
                    address(borrowVaults[j].asset()),
                    false,
                    "approve(address,uint256)",
                    new address[](1),
                    string.concat("Approve ", ERC20(borrowVaults[j].asset()).name(), " to be repaid."),
                    getAddress(sourceChain, "rawDataDecoderAndSanitizer")
                );
                leafs[leafIndex].argumentAddresses[0] = address(borrowVaults[j]);

                unchecked {
                    leafIndex++;
                }
                leafs[leafIndex] = ManageLeaf(
                    getAddress(sourceChain, "ethereumVaultConnector"),
                    false,
                    "enableController(address,address)",
                    new address[](2),
                    string.concat(
                        "Enable ",
                        borrowVaults[j].name(),
                        " as controller for subaccount #",
                        vm.toString(i),
                        " : ",
                        vm.toString(subaccounts[i])
                    ),
                    getAddress(sourceChain, "rawDataDecoderAndSanitizer")
                );
                leafs[leafIndex].argumentAddresses[0] = subaccounts[i];
                leafs[leafIndex].argumentAddresses[1] = address(borrowVaults[j]);

                unchecked {
                    leafIndex++;
                }

                leafs[leafIndex] = ManageLeaf(
                    address(borrowVaults[j]),
                    false,
                    "borrow(uint256,address)",
                    new address[](1),
                    string.concat(
                        "Borrow ",
                        ERC20(borrowVaults[j].asset()).name(),
                        " from ",
                        borrowVaults[j].name(),
                        " for account #",
                        vm.toString(i)
                    ),
                    getAddress(sourceChain, "rawDataDecoderAndSanitizer")
                );
                leafs[leafIndex].argumentAddresses[0] = subaccounts[i];

                unchecked {
                    leafIndex++;
                }

                leafs[leafIndex] = ManageLeaf(
                    address(borrowVaults[j]),
                    false,
                    "repay(uint256,address)",
                    new address[](1),
                    string.concat(
                        "Repay ",
                        ERC20(borrowVaults[j].asset()).name(),
                        " to ",
                        borrowVaults[j].name(),
                        " for account #",
                        vm.toString(i)
                    ),
                    getAddress(sourceChain, "rawDataDecoderAndSanitizer")
                );
                leafs[leafIndex].argumentAddresses[0] = subaccounts[i];

                unchecked {
                    leafIndex++;
                }

                leafs[leafIndex] = ManageLeaf(
                    address(borrowVaults[j]),
                    false,
                    "repayWithShares(uint256,address)",
                    new address[](1),
                    string.concat(
                        "Repay ",
                        ERC20(borrowVaults[j].asset()).name(),
                        " with shares ",
                        borrowVaults[j].name(),
                        " for account #",
                        vm.toString(i)
                    ),
                    getAddress(sourceChain, "rawDataDecoderAndSanitizer")
                );
                leafs[leafIndex].argumentAddresses[0] = subaccounts[i];

                unchecked {
                    leafIndex++;
                }
                leafs[leafIndex] = ManageLeaf(
                    address(borrowVaults[j]),
                    false,
                    "disableController()",
                    new address[](0),
                    string.concat("Disable ", borrowVaults[j].name(), " as controller for account #", vm.toString(i)),
                    getAddress(sourceChain, "rawDataDecoderAndSanitizer")
                );
                //leafs[leafIndex].argumentAddresses[0] = subaccounts[i];

                unchecked {
                    leafIndex++;
                }
                leafs[leafIndex] = ManageLeaf(
                    getAddress(sourceChain, "ethereumVaultConnector"),
                    false,
                    "call(address,address,uint256,bytes)",
                    new address[](4),
                    string.concat(
                        "Call Borrow on ", borrowVaults[j].name(), " via EVC on behalf of ", vm.toString(subaccounts[i])
                    ),
                    getAddress(sourceChain, "rawDataDecoderAndSanitizer")
                );
                leafs[leafIndex].argumentAddresses[0] = address(borrowVaults[j]);
                leafs[leafIndex].argumentAddresses[1] = subaccounts[i];
                leafs[leafIndex].argumentAddresses[2] = address(0x4b3fd148); //borrow
                leafs[leafIndex].argumentAddresses[3] = getAddress(sourceChain, "boringVault");
            }
        }
    }

    // ========================================= Royco =========================================

    function _addRoycoWeirollLeafs(
        ManageLeaf[] memory leafs,
        ERC20 asset,
        bytes32 marketHash,
        address frontendFeeRecipient
    ) internal {
        unchecked {
            leafIndex++;
        }
        leafs[leafIndex] = ManageLeaf(
            address(asset),
            false,
            "approve(address,uint256)",
            new address[](1),
            string.concat("Approve Recipe Market Hub to spend ", asset.symbol()),
            getAddress(sourceChain, "rawDataDecoderAndSanitizer")
        );
        leafs[leafIndex].argumentAddresses[0] = getAddress(sourceChain, "recipeMarketHub");

        unchecked {
            leafIndex++;
        }

        address marketHash0 = address(bytes20(bytes16(marketHash)));
        address marketHash1 = address(bytes20(bytes16(marketHash << 128)));

        leafs[leafIndex] = ManageLeaf(
            getAddress(sourceChain, "recipeMarketHub"),
            false,
            "fillIPOffers(bytes32[],uint256[],address,address)",
            new address[](4),
            string.concat("Fill IP Offer using market hash"),
            getAddress(sourceChain, "rawDataDecoderAndSanitizer")
        );
        leafs[leafIndex].argumentAddresses[0] = marketHash0;
        leafs[leafIndex].argumentAddresses[1] = marketHash1;
        leafs[leafIndex].argumentAddresses[2] = address(0); //pull funds from boringVault
        leafs[leafIndex].argumentAddresses[3] = frontendFeeRecipient;

        unchecked {
            leafIndex++;
        }
        leafs[leafIndex] = ManageLeaf(
            getAddress(sourceChain, "recipeMarketHub"),
            false,
            "executeWithdrawalScript(address)",
            new address[](1),
            string.concat("Execute the weiroll withdraw script and retrieve funds from recipe market"),
            getAddress(sourceChain, "rawDataDecoderAndSanitizer")
        );
        leafs[leafIndex].argumentAddresses[0] = getAddress(sourceChain, "boringVault");

        unchecked {
            leafIndex++;
        }
        leafs[leafIndex] = ManageLeaf(
            getAddress(sourceChain, "recipeMarketHub"),
            false,
            "forfeit(address,bool)",
            new address[](1),
            string.concat("Forfeit rewards and unlock wallet early"),
            getAddress(sourceChain, "rawDataDecoderAndSanitizer")
        );
        leafs[leafIndex].argumentAddresses[0] = getAddress(sourceChain, "boringVault");

        unchecked {
            leafIndex++;
        }
        leafs[leafIndex] = ManageLeaf(
            getAddress(sourceChain, "recipeMarketHub"),
            false,
            "claim(address,address)",
            new address[](2),
            string.concat("Claim incentive rewards"),
            getAddress(sourceChain, "rawDataDecoderAndSanitizer")
        );
        leafs[leafIndex].argumentAddresses[0] = getAddress(sourceChain, "boringVault");
        leafs[leafIndex].argumentAddresses[1] = getAddress(sourceChain, "boringVault");

        //TODO add merkleWithdraw leaves once testing is available
    }

    function _addRoyco4626VaultLeafs(ManageLeaf[] memory leafs, ERC4626 vault) internal {
        _addERC4626Leafs(leafs, vault);

        unchecked {
            leafIndex++;
        }
        leafs[leafIndex] = ManageLeaf(
            address(vault),
            false,
            "claim(address)",
            new address[](1),
            string.concat("Claim incentive rewards"),
            getAddress(sourceChain, "rawDataDecoderAndSanitizer")
        );
        leafs[leafIndex].argumentAddresses[0] = getAddress(sourceChain, "boringVault");

        unchecked {
            leafIndex++;
        }
        leafs[leafIndex] = ManageLeaf(
            address(vault),
            false,
            "claimFees(address)",
            new address[](1),
            string.concat("Claim vault fees"),
            getAddress(sourceChain, "rawDataDecoderAndSanitizer")
        );
        leafs[leafIndex].argumentAddresses[0] = getAddress(sourceChain, "boringVault");
    }

    function _addRoycoRecipeAPOfferLeafs(ManageLeaf[] memory leafs, address baseAsset, bytes32 targetMarketHash, address fundingVault, address[] memory incentivesRequested) internal {
        unchecked {
            leafIndex++;
        }
        leafs[leafIndex] = ManageLeaf(
            baseAsset,
            false,
            "approve(address,uint256)",
            new address[](1),
            string.concat("Approve RecipeMarketHub to spend ", ERC20(baseAsset).symbol(), " (spent when offer is filled)"),
            getAddress(sourceChain, "rawDataDecoderAndSanitizer")
        );
        leafs[leafIndex].argumentAddresses[0] = getAddress(sourceChain, "recipeMarketHub");

        unchecked {
            leafIndex++;
        }
        leafs[leafIndex] = ManageLeaf(
            getAddress(sourceChain, "recipeMarketHub"),
            false,
            "createAPOffer(bytes32,address,uint256,uint256,address[],uint256[])",
            new address[](3 + incentivesRequested.length),
            string.concat("Create AP Offer for Recipe Market"),
            getAddress(sourceChain, "rawDataDecoderAndSanitizer")
        );
        leafs[leafIndex].argumentAddresses[0] = address(bytes20(bytes16(targetMarketHash)));
        leafs[leafIndex].argumentAddresses[1] = address(bytes20(bytes16(targetMarketHash << 128)));
        leafs[leafIndex].argumentAddresses[2] = fundingVault;
        for (uint256 i = 0; i < incentivesRequested.length; i++) {
            leafs[leafIndex].argumentAddresses[3 + i] = incentivesRequested[i];
        }

        unchecked {
            leafIndex++;
        }
        leafs[leafIndex] = ManageLeaf(
            getAddress(sourceChain, "recipeMarketHub"),
            false,
            "cancelAPOffer((uint256,bytes32,address,address,uint256,uint256,address[],uint256[]))",
            new address[](4 + incentivesRequested.length),
            string.concat("Cancel AP Offer for Recipe Market"),
            getAddress(sourceChain, "rawDataDecoderAndSanitizer")
        );
        leafs[leafIndex].argumentAddresses[0] = address(bytes20(bytes16(targetMarketHash)));
        leafs[leafIndex].argumentAddresses[1] = address(bytes20(bytes16(targetMarketHash << 128)));
        leafs[leafIndex].argumentAddresses[2] = getAddress(sourceChain, "boringVault"); // AP address is caller of create, boringVault
        leafs[leafIndex].argumentAddresses[3] = fundingVault;
        for (uint256 i = 0; i < incentivesRequested.length; i++) {
            leafs[leafIndex].argumentAddresses[4 + i] = incentivesRequested[i];
        }
    }

    function _addRoycoVaultMarketLeafs(ManageLeaf[] memory leafs, address baseAsset, address targetVault, address fundingVault, address[] memory incentivesRequested) internal {
        unchecked {
            leafIndex++;
        }
        leafs[leafIndex] = ManageLeaf(
            baseAsset,
            false,
            "approve(address,uint256)",
            new address[](1),
            string.concat("Approve Wrapped Vault to spend ", ERC20(baseAsset).symbol()),
            getAddress(sourceChain, "rawDataDecoderAndSanitizer")
        );
        leafs[leafIndex].argumentAddresses[0] = targetVault;

        unchecked {
            leafIndex++;
        }
        leafs[leafIndex] = ManageLeaf(
            targetVault,
            false,
            "safeDeposit(uint256,address,uint256)",
            new address[](1),
            string.concat("Deposit into WrappedVault using safeDeposit"),
            getAddress(sourceChain, "rawDataDecoderAndSanitizer")
        );
        leafs[leafIndex].argumentAddresses[0] = getAddress(sourceChain, "boringVault");

        unchecked {
            leafIndex++;
        }
        leafs[leafIndex] = ManageLeaf(
            baseAsset,
            false,
            "approve(address,uint256)",
            new address[](1),
            string.concat("Approve VaultMarketHub to spend ", ERC20(baseAsset).symbol(), " (spent when offer is filled)"),
            getAddress(sourceChain, "rawDataDecoderAndSanitizer")
        );
        leafs[leafIndex].argumentAddresses[0] = getAddress(sourceChain, "vaultMarketHub");
        
        unchecked {
            leafIndex++;
        }
        leafs[leafIndex] = ManageLeaf(
            getAddress(sourceChain, "vaultMarketHub"),
            false,
            "createAPOffer(address,address,uint256,uint256,address[],uint256[])",
            new address[](2 + incentivesRequested.length),
            string.concat("Create AP Offer for Vault Market"),
            getAddress(sourceChain, "rawDataDecoderAndSanitizer")
        );
        leafs[leafIndex].argumentAddresses[0] = targetVault;
        leafs[leafIndex].argumentAddresses[1] = fundingVault;
        for (uint256 i = 0; i < incentivesRequested.length; i++) {
            leafs[leafIndex].argumentAddresses[2 + i] = incentivesRequested[i];
        }

        unchecked {
            leafIndex++;
        }
        leafs[leafIndex] = ManageLeaf(
            getAddress(sourceChain, "vaultMarketHub"),
            false,
            "cancelOffer((uint256,address,address,address,uint256,address[],uint256[]))",
            new address[](3 + incentivesRequested.length),
            string.concat("Create AP Offer for Vault Market"),
            getAddress(sourceChain, "rawDataDecoderAndSanitizer")
        );
        leafs[leafIndex].argumentAddresses[0] = targetVault;
        leafs[leafIndex].argumentAddresses[1] = getAddress(sourceChain, "boringVault");
        leafs[leafIndex].argumentAddresses[2] = fundingVault;
        for (uint256 i = 0; i < incentivesRequested.length; i++) {
            leafs[leafIndex].argumentAddresses[3 + i] = incentivesRequested[i];
        }
    }

    // ========================================= Resolv =========================================

    function _addAllResolvLeafs(ManageLeaf[] memory leafs) internal {
        _addResolvUsrExternalRequestsManagerLeafs(leafs);
        _addResolvStUSRLeafs(leafs);
        _addResolvWstUSRLeafs(leafs);
        _addERC4626Leafs(leafs, ERC4626(getAddress(sourceChain, "wstUSR")));
    }

    function _addResolvUsrExternalRequestsManagerLeafs(ManageLeaf[] memory leafs) internal {
        unchecked {
            leafIndex++;
        }
        leafs[leafIndex] = ManageLeaf(
            getAddress(sourceChain, "USDC"),
            false,
            "approve(address,uint256)",
            new address[](1),
            string.concat("Approve USDC to be spent by USR External Requests Manager"),
            getAddress(sourceChain, "rawDataDecoderAndSanitizer")
        );
        leafs[leafIndex].argumentAddresses[0] = getAddress(sourceChain, "UsrExternalRequestsManager");

        unchecked {
            leafIndex++;
        }
        leafs[leafIndex] = ManageLeaf(
            getAddress(sourceChain, "USDT"),
            false,
            "approve(address,uint256)",
            new address[](1),
            string.concat("Approve USDT to be spent by USR External Requests Manager"),
            getAddress(sourceChain, "rawDataDecoderAndSanitizer")
        );
        leafs[leafIndex].argumentAddresses[0] = getAddress(sourceChain, "UsrExternalRequestsManager");

        unchecked {
            leafIndex++;
        }
        leafs[leafIndex] = ManageLeaf(
            getAddress(sourceChain, "USR"),
            false,
            "approve(address,uint256)",
            new address[](1),
            string.concat("Approve USR to be spent by USR External Requests Manager"),
            getAddress(sourceChain, "rawDataDecoderAndSanitizer")
        );
        leafs[leafIndex].argumentAddresses[0] = getAddress(sourceChain, "UsrExternalRequestsManager");

        unchecked {
            leafIndex++;
        }
        leafs[leafIndex] = ManageLeaf(
            getAddress(sourceChain, "UsrExternalRequestsManager"),
            false,
            "requestMint(address,uint256,uint256)",
            new address[](1),
            string.concat("Convert USDC to USR"),
            getAddress(sourceChain, "rawDataDecoderAndSanitizer")
        );
        leafs[leafIndex].argumentAddresses[0] = getAddress(sourceChain, "USDC");

        unchecked {
            leafIndex++;
        }
        leafs[leafIndex] = ManageLeaf(
            getAddress(sourceChain, "UsrExternalRequestsManager"),
            false,
            "requestBurn(uint256,address,uint256)",
            new address[](1),
            string.concat("Convert USR to USDC"),
            getAddress(sourceChain, "rawDataDecoderAndSanitizer")
        );
        leafs[leafIndex].argumentAddresses[0] = getAddress(sourceChain, "USDC");

        unchecked {
            leafIndex++;
        }
        leafs[leafIndex] = ManageLeaf(
            getAddress(sourceChain, "UsrExternalRequestsManager"),
            false,
            "requestMint(address,uint256,uint256)",
            new address[](1),
            string.concat("Convert USDT to USR"),
            getAddress(sourceChain, "rawDataDecoderAndSanitizer")
        );
        leafs[leafIndex].argumentAddresses[0] = getAddress(sourceChain, "USDT");

        unchecked {
            leafIndex++;
        }
        leafs[leafIndex] = ManageLeaf(
            getAddress(sourceChain, "UsrExternalRequestsManager"),
            false,
            "requestBurn(uint256,address,uint256)",
            new address[](1),
            string.concat("Convert USR to USDT"),
            getAddress(sourceChain, "rawDataDecoderAndSanitizer")
        );
        leafs[leafIndex].argumentAddresses[0] = getAddress(sourceChain, "USDT");
    }

    function _addResolvStUSRLeafs(ManageLeaf[] memory leafs) internal {
        unchecked {
            leafIndex++;
        }
        leafs[leafIndex] = ManageLeaf(
            getAddress(sourceChain, "USR"),
            false,
            "approve(address,uint256)",
            new address[](1),
            string.concat("Approve USR to be converted to stUSR"),
            getAddress(sourceChain, "rawDataDecoderAndSanitizer")
        );
        leafs[leafIndex].argumentAddresses[0] = getAddress(sourceChain, "stUSR");

        unchecked {
            leafIndex++;
        }
        leafs[leafIndex] = ManageLeaf(
            getAddress(sourceChain, "stUSR"),
            false,
            "approve(address,uint256)",
            new address[](1),
            string.concat("Approve stUSR to be converted to USR"),
            getAddress(sourceChain, "rawDataDecoderAndSanitizer")
        );
        leafs[leafIndex].argumentAddresses[0] = getAddress(sourceChain, "stUSR");

        unchecked {
            leafIndex++;
        }
        leafs[leafIndex] = ManageLeaf(
            getAddress(sourceChain, "stUSR"),
            false,
            "deposit(uint256)",
            new address[](0),
            string.concat("Convert USR to stUSR"),
            getAddress(sourceChain, "rawDataDecoderAndSanitizer")
        );

        unchecked {
            leafIndex++;
        }
        leafs[leafIndex] = ManageLeaf(
            getAddress(sourceChain, "stUSR"),
            false,
            "withdraw(uint256)",
            new address[](0),
            string.concat("Convert stUSR to USR"),
            getAddress(sourceChain, "rawDataDecoderAndSanitizer")
        );
    }

    function _addResolvWstUSRLeafs(ManageLeaf[] memory leafs) internal {
        unchecked {
            leafIndex++;
        }
        leafs[leafIndex] = ManageLeaf(
            getAddress(sourceChain, "stUSR"),
            false,
            "approve(address,uint256)",
            new address[](1),
            string.concat("Approve stUSR to be converted to wstUSR"),
            getAddress(sourceChain, "rawDataDecoderAndSanitizer")
        );
        leafs[leafIndex].argumentAddresses[0] = getAddress(sourceChain, "wstUSR");

        unchecked {
            leafIndex++;
        }
        leafs[leafIndex] = ManageLeaf(
            getAddress(sourceChain, "wstUSR"),
            false,
            "approve(address,uint256)",
            new address[](1),
            string.concat("Approve wstUSR to be converted to stUSR"),
            getAddress(sourceChain, "rawDataDecoderAndSanitizer")
        );
        leafs[leafIndex].argumentAddresses[0] = getAddress(sourceChain, "wstUSR");

        unchecked {
            leafIndex++;
        }
        leafs[leafIndex] = ManageLeaf(
            getAddress(sourceChain, "wstUSR"),
            false,
            "wrap(uint256)",
            new address[](0),
            string.concat("Convert stUSR to wstUSR"),
            getAddress(sourceChain, "rawDataDecoderAndSanitizer")
        );

        unchecked {
            leafIndex++;
        }
        leafs[leafIndex] = ManageLeaf(
            getAddress(sourceChain, "wstUSR"),
            false,
            "unwrap(uint256)",
            new address[](0),
            string.concat("Convert wstUSR to stUSR"),
            getAddress(sourceChain, "rawDataDecoderAndSanitizer")
        );
    }

    // ========================================= Sky Money =========================================
    function _addAllSkyMoneyLeafs(ManageLeaf[] memory leafs) internal {
        _addSkyDaiConverterLeafs(leafs);
        _addSkyUSDSLitePSMUSDCLeafs(leafs);
        _addSkyDAILitePSMUSDCLeafs(leafs);
    }

    function _addSkyDaiConverterLeafs(ManageLeaf[] memory leafs) internal {
        unchecked {
            leafIndex++;
        }
        leafs[leafIndex] = ManageLeaf(
            getAddress(sourceChain, "DAI"),
            false,
            "approve(address,uint256)",
            new address[](1),
            string.concat("Approve DAI to be spent by SKY Dai Converter"),
            getAddress(sourceChain, "rawDataDecoderAndSanitizer")
        );
        leafs[leafIndex].argumentAddresses[0] = getAddress(sourceChain, "daiConverter");

        unchecked {
            leafIndex++;
        }
        leafs[leafIndex] = ManageLeaf(
            getAddress(sourceChain, "USDS"),
            false,
            "approve(address,uint256)",
            new address[](1),
            string.concat("Approve USDS to be spent by SKY Dai Converter"),
            getAddress(sourceChain, "rawDataDecoderAndSanitizer")
        );
        leafs[leafIndex].argumentAddresses[0] = getAddress(sourceChain, "daiConverter");

        unchecked {
            leafIndex++;
        }
        leafs[leafIndex] = ManageLeaf(
            getAddress(sourceChain, "daiConverter"),
            false,
            "daiToUsds(address,uint256)",
            new address[](1),
            string.concat("Convert DAI to USDS"),
            getAddress(sourceChain, "rawDataDecoderAndSanitizer")
        );
        leafs[leafIndex].argumentAddresses[0] = getAddress(sourceChain, "boringVault");

        unchecked {
            leafIndex++;
        }
        leafs[leafIndex] = ManageLeaf(
            getAddress(sourceChain, "daiConverter"),
            false,
            "usdsToDai(address,uint256)",
            new address[](1),
            string.concat("Convert DAI to USDS"),
            getAddress(sourceChain, "rawDataDecoderAndSanitizer")
        );
        leafs[leafIndex].argumentAddresses[0] = getAddress(sourceChain, "boringVault");
    }

    function _addSkyUSDSLitePSMUSDCLeafs(ManageLeaf[] memory leafs) internal {
        unchecked {
            leafIndex++;
        }
        leafs[leafIndex] = ManageLeaf(
            getAddress(sourceChain, "USDS"),
            false,
            "approve(address,uint256)",
            new address[](1),
            string.concat("Approve USDS to be swapped for USDC"),
            getAddress(sourceChain, "rawDataDecoderAndSanitizer")
        );
        leafs[leafIndex].argumentAddresses[0] = getAddress(sourceChain, "usdsLitePsmUsdc");
        unchecked {
            leafIndex++;
        }
        leafs[leafIndex] = ManageLeaf(
            getAddress(sourceChain, "USDC"),
            false,
            "approve(address,uint256)",
            new address[](1),
            string.concat("Approve USDC to be swapped for USDS"),
            getAddress(sourceChain, "rawDataDecoderAndSanitizer")
        );
        leafs[leafIndex].argumentAddresses[0] = getAddress(sourceChain, "usdsLitePsmUsdc");

        unchecked {
            leafIndex++;
        }
        leafs[leafIndex] = ManageLeaf(
            getAddress(sourceChain, "usdsLitePsmUsdc"),
            false,
            "sellGem(address,uint256)",
            new address[](1),
            string.concat("Swap USDC for USDS"),
            getAddress(sourceChain, "rawDataDecoderAndSanitizer")
        );
        leafs[leafIndex].argumentAddresses[0] = getAddress(sourceChain, "boringVault");

        unchecked {
            leafIndex++;
        }
        leafs[leafIndex] = ManageLeaf(
            getAddress(sourceChain, "usdsLitePsmUsdc"),
            false,
            "buyGem(address,uint256)",
            new address[](1),
            string.concat("Swap USDS for USDC"),
            getAddress(sourceChain, "rawDataDecoderAndSanitizer")
        );
        leafs[leafIndex].argumentAddresses[0] = getAddress(sourceChain, "boringVault");
    }

    function _addSkyDAILitePSMUSDCLeafs(ManageLeaf[] memory leafs) internal {
        unchecked {
            leafIndex++;
        }
        leafs[leafIndex] = ManageLeaf(
            getAddress(sourceChain, "DAI"),
            false,
            "approve(address,uint256)",
            new address[](1),
            string.concat("Approve DAI to be swapped for USDC"),
            getAddress(sourceChain, "rawDataDecoderAndSanitizer")
        );
        leafs[leafIndex].argumentAddresses[0] = getAddress(sourceChain, "daiLitePsmUsdc");

        unchecked {
            leafIndex++;
        }
        leafs[leafIndex] = ManageLeaf(
            getAddress(sourceChain, "USDC"),
            false,
            "approve(address,uint256)",
            new address[](1),
            string.concat("Approve USDC to be swapped for DAI"),
            getAddress(sourceChain, "rawDataDecoderAndSanitizer")
        );
        leafs[leafIndex].argumentAddresses[0] = getAddress(sourceChain, "daiLitePsmUsdc");

        unchecked {
            leafIndex++;
        }
        leafs[leafIndex] = ManageLeaf(
            getAddress(sourceChain, "daiLitePsmUsdc"),
            false,
            "sellGem(address,uint256)",
            new address[](1),
            string.concat("Swap USDC for DAI"),
            getAddress(sourceChain, "rawDataDecoderAndSanitizer")
        );
        leafs[leafIndex].argumentAddresses[0] = getAddress(sourceChain, "boringVault");

        unchecked {
            leafIndex++;
        }
        leafs[leafIndex] = ManageLeaf(
            getAddress(sourceChain, "daiLitePsmUsdc"),
            false,
            "buyGem(address,uint256)",
            new address[](1),
            string.concat("Swap DAI for USDC"),
            getAddress(sourceChain, "rawDataDecoderAndSanitizer")
        );
        leafs[leafIndex].argumentAddresses[0] = getAddress(sourceChain, "boringVault");
    }

    // ========================================= Syrup =========================================
    function _addAllSyrupLeafs(ManageLeaf[] memory leafs) internal {
        _addSyrupRouterLeafs(leafs);
        _addSyrupPoolLeafs(leafs);
    }

    function _addSyrupRouterLeafs(ManageLeaf[] memory leafs) internal {
        unchecked {
            leafIndex++;
        }
        leafs[leafIndex] = ManageLeaf(
            getAddress(sourceChain, "USDC"),
            false,
            "approve(address,uint256)",
            new address[](1),
            string.concat("Approve USDC to be spent by USDC syrupRouter"),
            getAddress(sourceChain, "rawDataDecoderAndSanitizer")
        );
        leafs[leafIndex].argumentAddresses[0] = getAddress(sourceChain, "syrupRouterUSDC");

        unchecked {
            leafIndex++;
        }
        leafs[leafIndex] = ManageLeaf(
            getAddress(sourceChain, "USDT"),
            false,
            "approve(address,uint256)",
            new address[](1),
            string.concat("Approve USDT to be spent by USDT syrupRouter"),
            getAddress(sourceChain, "rawDataDecoderAndSanitizer")
        );
        leafs[leafIndex].argumentAddresses[0] = getAddress(sourceChain, "syrupRouterUSDT");

        unchecked {
            leafIndex++;
        }
        leafs[leafIndex] = ManageLeaf(
            getAddress(sourceChain, "syrupRouterUSDC"),
            false,
            "deposit(uint256,bytes32)",
            new address[](0),
            string.concat("Deposit USDC to syrupUSDC"),
            getAddress(sourceChain, "rawDataDecoderAndSanitizer")
        );

        unchecked {
            leafIndex++;
        }
        leafs[leafIndex] = ManageLeaf(
            getAddress(sourceChain, "syrupRouterUSDT"),
            false,
            "deposit(uint256,bytes32)",
            new address[](0),
            string.concat("Deposit USDT to syrupUSDT"),
            getAddress(sourceChain, "rawDataDecoderAndSanitizer")
        );
    }

    function _addSyrupPoolLeafs(ManageLeaf[] memory leafs) internal {
        unchecked {
            leafIndex++;
        }
        leafs[leafIndex] = ManageLeaf(
            getAddress(sourceChain, "syrupUSDC"),
            false,
            "approve(address,uint256)",
            new address[](1),
            string.concat("Approve syrupUSDC to be redeemed for USDC"),
            getAddress(sourceChain, "rawDataDecoderAndSanitizer")
        );
        leafs[leafIndex].argumentAddresses[0] = getAddress(sourceChain, "syrupUSDC");

        unchecked {
            leafIndex++;
        }
        leafs[leafIndex] = ManageLeaf(
            getAddress(sourceChain, "syrupUSDT"),
            false,
            "approve(address,uint256)",
            new address[](1),
            string.concat("Approve syrupUSDT to be redeemed for USDT"),
            getAddress(sourceChain, "rawDataDecoderAndSanitizer")
        );
        leafs[leafIndex].argumentAddresses[0] = getAddress(sourceChain, "syrupUSDT");

        unchecked {
            leafIndex++;
        }
        leafs[leafIndex] = ManageLeaf(
            getAddress(sourceChain, "syrupUSDC"),
            false,
            "requestRedeem(uint256,address)",
            new address[](1),
            string.concat("Request redeem syrupUSDC for USDC"),
            getAddress(sourceChain, "rawDataDecoderAndSanitizer")
        );
        leafs[leafIndex].argumentAddresses[0] = getAddress(sourceChain, "boringVault");

        unchecked {
            leafIndex++;
        }
        leafs[leafIndex] = ManageLeaf(
            getAddress(sourceChain, "syrupUSDT"),
            false,
            "requestRedeem(uint256,address)",
            new address[](1),
            string.concat("Request redeem syrupUSDT for USDT"),
            getAddress(sourceChain, "rawDataDecoderAndSanitizer")
        );
        leafs[leafIndex].argumentAddresses[0] = getAddress(sourceChain, "boringVault");

        unchecked {
            leafIndex++;
        }
        leafs[leafIndex] = ManageLeaf(
            getAddress(sourceChain, "syrupUSDC"),
            false,
            "removeShares(uint256,address)",
            new address[](1),
            string.concat("Cancel syrupUSDC for USDC redemption request"),
            getAddress(sourceChain, "rawDataDecoderAndSanitizer")
        );
        leafs[leafIndex].argumentAddresses[0] = getAddress(sourceChain, "boringVault");

        unchecked {
            leafIndex++;
        }
        leafs[leafIndex] = ManageLeaf(
            getAddress(sourceChain, "syrupUSDT"),
            false,
            "removeShares(uint256,address)",
            new address[](1),
            string.concat("Cancel syrupUSDC for USDC redemption request"),
            getAddress(sourceChain, "rawDataDecoderAndSanitizer")
        );
        leafs[leafIndex].argumentAddresses[0] = getAddress(sourceChain, "boringVault");
    }

    // ========================================= Golilocks =========================================
    function _addGoldiVaultLeafs(ManageLeaf[] memory leafs, address[] memory vaults) internal {
        for (uint256 i = 0; i < vaults.length; i++) {
            address depositToken = IGoldiVault(vaults[i]).depositToken();
            address OT = IGoldiVault(vaults[i]).ot();
            address YT = IGoldiVault(vaults[i]).yt();

            unchecked {
                leafIndex++;
            }
            leafs[leafIndex] = ManageLeaf(
                depositToken,
                false,
                "approve(address,uint256)",
                new address[](1),
                string.concat("Approve ", vm.toString(vaults[i]), " to spend ", ERC20(depositToken).symbol()),
                getAddress(sourceChain, "rawDataDecoderAndSanitizer")
            );
            leafs[leafIndex].argumentAddresses[0] = vaults[i];

            unchecked {
                leafIndex++;
            }
            leafs[leafIndex] = ManageLeaf(
                OT,
                false,
                "approve(address,uint256)",
                new address[](1),
                string.concat("Approve ", vm.toString(vaults[i]), " to spend ", ERC20(OT).symbol()),
                getAddress(sourceChain, "rawDataDecoderAndSanitizer")
            );
            leafs[leafIndex].argumentAddresses[0] = vaults[i];

            unchecked {
                leafIndex++;
            }
            leafs[leafIndex] = ManageLeaf(
                YT,
                false,
                "approve(address,uint256)",
                new address[](1),
                string.concat("Approve ", vm.toString(vaults[i]), " to spend ", ERC20(YT).symbol()),
                getAddress(sourceChain, "rawDataDecoderAndSanitizer")
            );
            leafs[leafIndex].argumentAddresses[0] = vaults[i];

            unchecked {
                leafIndex++;
            }
            leafs[leafIndex] = ManageLeaf(
                vaults[i],
                false,
                "deposit(uint256)",
                new address[](0),
                string.concat("Deposit ", ERC20(depositToken).symbol(), " into GoldiVault ", vm.toString(vaults[i])),
                getAddress(sourceChain, "rawDataDecoderAndSanitizer")
            );

            unchecked {
                leafIndex++;
            }
            leafs[leafIndex] = ManageLeaf(
                vaults[i],
                false,
                "redeemOwnership(uint256)",
                new address[](0),
                string.concat("Redeem OT in ", ERC20(depositToken).symbol(), " GoldiVault"),
                getAddress(sourceChain, "rawDataDecoderAndSanitizer")
            );

            unchecked {
                leafIndex++;
            }
            leafs[leafIndex] = ManageLeaf(
                vaults[i],
                false,
                "redeemYield(uint256)",
                new address[](0),
                string.concat("Redeem YT in ", ERC20(depositToken).symbol(), " GoldiVault"),
                getAddress(sourceChain, "rawDataDecoderAndSanitizer")
            );

            unchecked {
                leafIndex++;
            }
            leafs[leafIndex] = ManageLeaf(
                vaults[i],
                false,
                "compound()",
                new address[](0),
                string.concat("Compound rewards in ", ERC20(depositToken).symbol(), " GoldiVault"),
                getAddress(sourceChain, "rawDataDecoderAndSanitizer")
            );

            unchecked {
                leafIndex++;
            }
            leafs[leafIndex] = ManageLeaf(
                vaults[i],
                false,
                "buyYT(uint256,uint256,uint256)",
                new address[](0),
                string.concat("Buy YT ", ERC20(depositToken).symbol(), " via GoldiVault"),
                getAddress(sourceChain, "rawDataDecoderAndSanitizer")
            );

            unchecked {
                leafIndex++;
            }
            leafs[leafIndex] = ManageLeaf(
                vaults[i],
                false,
                "sellYT(uint256,uint256,uint256)",
                new address[](0),
                string.concat("Sell YT ", ERC20(depositToken).symbol(), " via GoldiVault"),
                getAddress(sourceChain, "rawDataDecoderAndSanitizer")
            );
        }
    }

    // ========================================= Sonic Gateway =========================================
    // To be used on ETH mainnet.
    function _addSonicGatewayLeafsEth(ManageLeaf[] memory leafs, ERC20[] memory assets) internal {
        for (uint256 i = 0; i < assets.length; i++) {
            unchecked {
                leafIndex++;
            }
            leafs[leafIndex] = ManageLeaf(
                address(assets[i]),
                false,
                "approve(address,uint256)",
                new address[](1),
                string.concat("Approve Sonic Gateway L1 to spend", assets[i].symbol()),
                getAddress(sourceChain, "rawDataDecoderAndSanitizer")
            );
            leafs[leafIndex].argumentAddresses[0] = getAddress(sourceChain, "sonicGateway");

            unchecked {
                leafIndex++;
            }
            leafs[leafIndex] = ManageLeaf(
                getAddress(sourceChain, "sonicGateway"),
                false,
                "deposit(uint96,address,uint256)",
                new address[](1),
                string.concat("Deposit ", assets[i].symbol(), " into Sonic Gateway"),
                getAddress(sourceChain, "rawDataDecoderAndSanitizer")
            );
            leafs[leafIndex].argumentAddresses[0] = address(assets[i]);

            unchecked {
                leafIndex++;
            }
            leafs[leafIndex] = ManageLeaf(
                getAddress(sourceChain, "sonicGateway"),
                false,
                "claim(uint256,address,uint256,bytes)",
                new address[](1),
                string.concat("Claim ", assets[i].symbol(), " from Sonic Gateway"),
                getAddress(sourceChain, "rawDataDecoderAndSanitizer")
            );
            leafs[leafIndex].argumentAddresses[0] = address(assets[i]);

            unchecked {
                leafIndex++;
            }
            leafs[leafIndex] = ManageLeaf(
                getAddress(sourceChain, "sonicGateway"),
                false,
                "cancelDepositWhileDead(uint256,address,uint256,bytes)",
                new address[](1),
                string.concat("Cancel deposit of ", assets[i].symbol(), " from Sonic Gateway while dead"),
                getAddress(sourceChain, "rawDataDecoderAndSanitizer")
            );
            leafs[leafIndex].argumentAddresses[0] = address(assets[i]);
        }
    }

    // To be used on Sonic L2.
    // NOTE: sonic bridge uses the mainnet token address to match with their bridged versions, so we need both.
    // The mainnet token address is the one sanitized and the one that needs to be passed into the bridge itself, but the sonic address will be used in the leaf to (hopefully) minimize confusion. It is also used for approvals. However, this is still confusing, so I am leaving this comment.
    function _addSonicGatewayLeafsSonic(
        ManageLeaf[] memory leafs,
        address[] memory assetsMainnet,
        address[] memory assetsSonic
    ) internal {
        require(assetsSonic.length == assetsMainnet.length, "Asset length mismatch");
        unchecked {
            leafIndex++;
        }
        leafs[leafIndex] = ManageLeaf(
            getAddress(sourceChain, "USDC"),
            false,
            "approve(address,uint256)",
            new address[](1),
            string.concat("Approve Circle Token Adapter to burn USDC"),
            getAddress(sourceChain, "rawDataDecoderAndSanitizer")
        );
        leafs[leafIndex].argumentAddresses[0] = getAddress(sourceChain, "circleTokenAdapter");

        for (uint256 i = 0; i < assetsMainnet.length; i++) {
            unchecked {
                leafIndex++;
            }
            leafs[leafIndex] = ManageLeaf(
                address(assetsSonic[i]),
                false,
                "approve(address,uint256)",
                new address[](1),
                string.concat("Approve Sonic Gateway L2 to spend ", vm.toString(assetsSonic[i])),
                getAddress(sourceChain, "rawDataDecoderAndSanitizer")
            );

            leafs[leafIndex].argumentAddresses[0] = getAddress(sourceChain, "sonicGateway");

            unchecked {
                leafIndex++;
            }
            leafs[leafIndex] = ManageLeaf(
                getAddress(sourceChain, "sonicGateway"),
                false,
                "withdraw(uint96,address,uint256)",
                new address[](1),
                string.concat("Withdraw ", vm.toString(assetsSonic[i]), " from Sonic"),
                getAddress(sourceChain, "rawDataDecoderAndSanitizer")
            );
            leafs[leafIndex].argumentAddresses[0] = address(assetsMainnet[i]);

            unchecked {
                leafIndex++;
            }
            leafs[leafIndex] = ManageLeaf(
                getAddress(sourceChain, "sonicGateway"),
                false,
                "claim(uint256,address,uint256,bytes)",
                new address[](1),
                string.concat("Claim ", vm.toString(assetsSonic[i]), " from Sonic Gateway"),
                getAddress(sourceChain, "rawDataDecoderAndSanitizer")
            );
            leafs[leafIndex].argumentAddresses[0] = address(assetsMainnet[i]);
        }
    }

    // ========================================= BoringVault Teller =========================================

    function _addTellerLeafs(ManageLeaf[] memory leafs, address teller, ERC20[] memory assets, bool addNativeDeposit, bool addBulkWithdraw)
        internal
    {
        ERC20 boringVault = TellerWithMultiAssetSupport(teller).vault();

        for (uint256 i; i < assets.length; ++i) {
            // Approve BoringVault to spend all assets.
            unchecked {
                leafIndex++;
            }
            leafs[leafIndex] = ManageLeaf(
                address(assets[i]),
                false,
                "approve(address,uint256)",
                new address[](1),
                string.concat("Approve ", boringVault.name(), ", to spend ", assets[i].symbol()),
                getAddress(sourceChain, "rawDataDecoderAndSanitizer")
            );
            leafs[leafIndex].argumentAddresses[0] = address(boringVault);

            // BulkDeposit asset.
            unchecked {
                leafIndex++;
            }
            leafs[leafIndex] = ManageLeaf(
                teller,
                false,
                "bulkDeposit(address,uint256,uint256,address)",
                new address[](2),
                string.concat("Bulk deposit ", assets[i].symbol(), " into ", boringVault.name()),
                getAddress(sourceChain, "rawDataDecoderAndSanitizer")
            );
            leafs[leafIndex].argumentAddresses[0] = address(assets[i]);
            leafs[leafIndex].argumentAddresses[1] = getAddress(sourceChain, "boringVault");

            if (addBulkWithdraw) {
                // BulkWithdraw asset.
                unchecked {
                    leafIndex++;
                }
                leafs[leafIndex] = ManageLeaf(
                    teller,
                    false,
                    "bulkWithdraw(address,uint256,uint256,address)",
                    new address[](2),
                    string.concat("Bulk withdraw ", assets[i].symbol(), " from ", boringVault.name()),
                    getAddress(sourceChain, "rawDataDecoderAndSanitizer")
                );
                leafs[leafIndex].argumentAddresses[0] = address(assets[i]);
                leafs[leafIndex].argumentAddresses[1] = getAddress(sourceChain, "boringVault");
            }
            unchecked {
                leafIndex++;
            }
            leafs[leafIndex] = ManageLeaf(
                teller,
                false,
                "deposit(address,uint256,uint256)",
                new address[](1),
                string.concat("Deposit ", assets[i].symbol(), " into ", boringVault.name()),
                getAddress(sourceChain, "rawDataDecoderAndSanitizer")
            );
            leafs[leafIndex].argumentAddresses[0] = address(assets[i]);

            if (addNativeDeposit) {
                unchecked {
                    leafIndex++;
                }
                leafs[leafIndex] = ManageLeaf(
                    teller,
                    true, //can send value
                    "deposit(address,uint256,uint256)",
                    new address[](1),
                    string.concat("Deposit ETH into ", boringVault.name()),
                    getAddress(sourceChain, "rawDataDecoderAndSanitizer")
                );
                leafs[leafIndex].argumentAddresses[0] = getAddress(sourceChain, "ETH");
            }
        }
    }

    // ========================================= beraETH =========================================
    function _addBeraETHLeafs(ManageLeaf[] memory leafs) internal {
        unchecked {
            leafIndex++;
        }
        leafs[leafIndex] = ManageLeaf(
            getAddress(sourceChain, "WETH"),
            false,
            "approve(address,uint256)",
            new address[](1),
            string.concat("Approve rberaETH to spend WETH"),
            getAddress(sourceChain, "rawDataDecoderAndSanitizer")
        );
        leafs[leafIndex].argumentAddresses[0] = getAddress(sourceChain, "rberaETH");

        unchecked {
            leafIndex++;
        }

        leafs[leafIndex] = ManageLeaf(
            getAddress(sourceChain, "rberaETH"),
            false,
            "depositAndWrap(address,uint256,uint256)",
            new address[](1),
            string.concat("Deposit and wrap WETH into beraETH"),
            getAddress(sourceChain, "rawDataDecoderAndSanitizer")
        );
        leafs[leafIndex].argumentAddresses[0] = getAddress(sourceChain, "WETH");

        unchecked {
            leafIndex++;
        }

        leafs[leafIndex] = ManageLeaf(
            getAddress(sourceChain, "beraETH"),
            false,
            "unwrap(uint256)",
            new address[](0),
            string.concat("Unwrap beraETH"),
            getAddress(sourceChain, "rawDataDecoderAndSanitizer")
        );
    }

    // ========================================= Infrared  =========================================
    function _addInfraredVaultLeafs(ManageLeaf[] memory leafs, address vault) internal {
        address stakingToken = IInfraredVault(vault).stakingToken();

        unchecked {
            leafIndex++;
        }

        leafs[leafIndex] = ManageLeaf(
            stakingToken,
            false,
            "approve(address,uint256)",
            new address[](1),
            string.concat("Approve Infrared Vault to spend ", ERC20(stakingToken).symbol()),
            getAddress(sourceChain, "rawDataDecoderAndSanitizer")
        );
        leafs[leafIndex].argumentAddresses[0] = vault;

        unchecked {
            leafIndex++;
        }
        leafs[leafIndex] = ManageLeaf(
            vault,
            false,
            "stake(uint256)",
            new address[](0),
            string.concat("Stake ", ERC20(stakingToken).symbol(), " into Infrared Vault"),
            getAddress(sourceChain, "rawDataDecoderAndSanitizer")
        );

        unchecked {
            leafIndex++;
        }
        leafs[leafIndex] = ManageLeaf(
            vault,
            false,
            "withdraw(uint256)",
            new address[](0),
            string.concat("Withdraw ", ERC20(stakingToken).symbol(), " from Infrared Vault"),
            getAddress(sourceChain, "rawDataDecoderAndSanitizer")
        );

        unchecked {
            leafIndex++;
        }
        leafs[leafIndex] = ManageLeaf(
            vault,
            false,
            "getRewardForUser(address)",
            new address[](1),
            string.concat("Get Reward for user from ", ERC20(stakingToken).symbol(), " Infrared Vault"),
            getAddress(sourceChain, "rawDataDecoderAndSanitizer")
        );
        leafs[leafIndex].argumentAddresses[0] = getAddress(sourceChain, "boringVault");

        unchecked {
            leafIndex++;
        }
        leafs[leafIndex] = ManageLeaf(
            vault,
            false,
            "getReward()",
            new address[](0),
            string.concat("Get Reward for ", ERC20(stakingToken).symbol(), " Infrared Vault"),
            getAddress(sourceChain, "rawDataDecoderAndSanitizer")
        );

        unchecked {
            leafIndex++;
        }
        leafs[leafIndex] = ManageLeaf(
            vault,
            false,
            "exit()",
            new address[](0),
            string.concat("Exit from ", ERC20(stakingToken).symbol(), " Infrared Vault"),
            getAddress(sourceChain, "rawDataDecoderAndSanitizer")
        );
    }

    // ========================================= BoringVault WithdrawQueue =========================================
    function _addWithdrawQueueLeafs(
        ManageLeaf[] memory leafs,
        address withdrawQueue,
        address boringVault,
        ERC20[] memory assets
    ) internal {
        for (uint256 i = 0; i < assets.length; i++) {
            unchecked {
                leafIndex++;
            }
            leafs[leafIndex] = ManageLeaf(
                boringVault,
                false,
                "approve(address,uint256)",
                new address[](1),
                string.concat("Approve BoringOnChainQueue to spend ", assets[i].symbol()),
                getAddress(sourceChain, "rawDataDecoderAndSanitizer")
            );
            leafs[leafIndex].argumentAddresses[0] = withdrawQueue;

            unchecked {
                leafIndex++;
            }
            leafs[leafIndex] = ManageLeaf(
                withdrawQueue,
                false,
                "requestOnChainWithdraw(address,uint128,uint16,uint24)",
                new address[](1),
                string.concat("Request Withdraw of ", assets[i].symbol(), ", from queue"),
                getAddress(sourceChain, "rawDataDecoderAndSanitizer")
            );
            leafs[leafIndex].argumentAddresses[0] = address(assets[i]);

            unchecked {
                leafIndex++;
            }
            leafs[leafIndex] = ManageLeaf(
                withdrawQueue,
                false,
                "cancelOnChainWithdraw((uint96,address,address,uint128,uint128,uint40,uint24,uint24))",
                new address[](2),
                string.concat("Cancel Withdraw of ", assets[i].symbol(), ", from queue"),
                getAddress(sourceChain, "rawDataDecoderAndSanitizer")
            );
            leafs[leafIndex].argumentAddresses[0] = getAddress(sourceChain, "boringVault"); 
            leafs[leafIndex].argumentAddresses[1] = address(assets[i]);

            unchecked {
                leafIndex++;
            }
            leafs[leafIndex] = ManageLeaf(
                withdrawQueue,
                false,
                "replaceOnChainWithdraw((uint96,address,address,uint128,uint128,uint40,uint24,uint24),uint16,uint24)",
                new address[](2),
                string.concat("Replace Withdraw of ", assets[i].symbol(), ", from queue"),
                getAddress(sourceChain, "rawDataDecoderAndSanitizer")
            );
            leafs[leafIndex].argumentAddresses[0] = getAddress(sourceChain, "boringVault"); 
            leafs[leafIndex].argumentAddresses[1] = address(assets[i]);

        }
    }

    // ========================================= Honey =========================================

    function _addHoneyLeafs(ManageLeaf[] memory leafs) internal {
        ERC20[] memory assets = new ERC20[](3);
        assets[0] = getERC20(sourceChain, "USDC");
        assets[1] = getERC20(sourceChain, "USDT");
        assets[2] = getERC20(sourceChain, "DAI");

        for (uint256 i = 0; i < assets.length; i++) {
            unchecked {
                leafIndex++;
            }

            leafs[leafIndex] = ManageLeaf(
                address(assets[i]),
                false,
                "approve(address,uint256)",
                new address[](1),
                string.concat("Approve Honey Factory to spend ", assets[i].symbol()),
                getAddress(sourceChain, "rawDataDecoderAndSanitizer")
            );
            leafs[leafIndex].argumentAddresses[0] = getAddress(sourceChain, "honeyFactory");

            unchecked {
                leafIndex++;
            }

            leafs[leafIndex] = ManageLeaf(
                getAddress(sourceChain, "honeyFactory"),
                false,
                "mint(address,uint256,address)",
                new address[](2),
                string.concat("Mint Honey using ", assets[i].symbol()),
                getAddress(sourceChain, "rawDataDecoderAndSanitizer")
            );
            leafs[leafIndex].argumentAddresses[0] = address(assets[i]);
            leafs[leafIndex].argumentAddresses[1] = getAddress(sourceChain, "boringVault");

            unchecked {
                leafIndex++;
            }

            leafs[leafIndex] = ManageLeaf(
                getAddress(sourceChain, "honeyFactory"),
                false,
                "redeem(address,uint256,address)",
                new address[](2),
                string.concat("Redeem Honey for ", assets[i].symbol()),
                getAddress(sourceChain, "rawDataDecoderAndSanitizer")
            );
            leafs[leafIndex].argumentAddresses[0] = address(assets[i]);
            leafs[leafIndex].argumentAddresses[1] = getAddress(sourceChain, "boringVault");
        }
    }

    // ========================================= Kodiak Finance =========================================
    function _addKodiakIslandLeafs(ManageLeaf[] memory leafs, address[] memory islands) internal {
        _addKodiakIslandLeafs(leafs, islands, false);
    }

    function _addKodiakIslandLeafs(ManageLeaf[] memory leafs, address[] memory islands, bool includeNativeLeaves)
        internal
    {
        for (uint256 i = 0; i < islands.length; i++) {
            address token0 = IKodiakIsland(islands[i]).token0();
            address token1 = IKodiakIsland(islands[i]).token1();

            if (
                !ownerToTokenToSpenderToApprovalInTree[getAddress(sourceChain, "boringVault")][token0][getAddress(
                    sourceChain, "kodiakIslandRouter"
                )]
            ) {
                unchecked {
                    leafIndex++;
                }
                leafs[leafIndex] = ManageLeaf(
                    token0,
                    false,
                    "approve(address,uint256)",
                    new address[](1),
                    string.concat("Approve Kodiak router to spend ", ERC20(token0).symbol()),
                    getAddress(sourceChain, "rawDataDecoderAndSanitizer")
                );
                leafs[leafIndex].argumentAddresses[0] = getAddress(sourceChain, "kodiakIslandRouter");
                ownerToTokenToSpenderToApprovalInTree[getAddress(sourceChain, "boringVault")][token0][getAddress(
                    sourceChain, "kodiakIslandRouter"
                )] = true;
            }

            if (
                !ownerToTokenToSpenderToApprovalInTree[getAddress(sourceChain, "boringVault")][token1][getAddress(
                    sourceChain, "kodiakIslandRouter"
                )]
            ) {
                unchecked {
                    leafIndex++;
                }
                leafs[leafIndex] = ManageLeaf(
                    token1,
                    false,
                    "approve(address,uint256)",
                    new address[](1),
                    string.concat("Approve Kodiak router to spend ", ERC20(token1).symbol()),
                    getAddress(sourceChain, "rawDataDecoderAndSanitizer")
                );
                leafs[leafIndex].argumentAddresses[0] = getAddress(sourceChain, "kodiakIslandRouter");
                ownerToTokenToSpenderToApprovalInTree[getAddress(sourceChain, "boringVault")][token1][getAddress(
                    sourceChain, "kodiakIslandRouter"
                )] = true;
            }

            if (
                !ownerToTokenToSpenderToApprovalInTree[getAddress(sourceChain, "boringVault")][islands[i]][getAddress(
                    sourceChain, "kodiakIslandRouter"
                )]
            ) {
                unchecked {
                    leafIndex++;
                }
                leafs[leafIndex] = ManageLeaf(
                    islands[i],
                    false,
                    "approve(address,uint256)",
                    new address[](1),
                    string.concat("Approve Kodiak router to spend ", ERC20(islands[i]).symbol()),
                    getAddress(sourceChain, "rawDataDecoderAndSanitizer")
                );
                leafs[leafIndex].argumentAddresses[0] = getAddress(sourceChain, "kodiakIslandRouter");
                ownerToTokenToSpenderToApprovalInTree[getAddress(sourceChain, "boringVault")][token1][getAddress(
                    sourceChain, "kodiakIslandRouter"
                )] = true;
            }

            unchecked {
                leafIndex++;
            }
            leafs[leafIndex] = ManageLeaf(
                getAddress(sourceChain, "kodiakIslandRouter"),
                false,
                "addLiquidity(address,uint256,uint256,uint256,uint256,uint256,address)",
                new address[](2),
                string.concat("Add Liquidity in ", IKodiakIsland(islands[i]).name()),
                getAddress(sourceChain, "rawDataDecoderAndSanitizer")
            );
            leafs[leafIndex].argumentAddresses[0] = islands[i];
            leafs[leafIndex].argumentAddresses[1] = getAddress(sourceChain, "boringVault");

            if (includeNativeLeaves) {
                unchecked {
                    leafIndex++;
                }
                leafs[leafIndex] = ManageLeaf(
                    getAddress(sourceChain, "kodiakIslandRouter"),
                    true,
                    "addLiquidityNative(address,uint256,uint256,uint256,uint256,uint256,address)",
                    new address[](2),
                    string.concat("Add Liquidity Native in ", IKodiakIsland(islands[i]).name()),
                    getAddress(sourceChain, "rawDataDecoderAndSanitizer")
                );
                leafs[leafIndex].argumentAddresses[0] = islands[i];
                leafs[leafIndex].argumentAddresses[1] = getAddress(sourceChain, "boringVault");
            }

            unchecked {
                leafIndex++;
            }
            leafs[leafIndex] = ManageLeaf(
                getAddress(sourceChain, "kodiakIslandRouter"),
                false,
                "removeLiquidity(address,uint256,uint256,uint256,address)",
                new address[](2),
                string.concat("Remove Liquidity from ", IKodiakIsland(islands[i]).name()),
                getAddress(sourceChain, "rawDataDecoderAndSanitizer")
            );
            leafs[leafIndex].argumentAddresses[0] = islands[i];
            leafs[leafIndex].argumentAddresses[1] = getAddress(sourceChain, "boringVault");

            if (includeNativeLeaves) {
                unchecked {
                    leafIndex++;
                }
                leafs[leafIndex] = ManageLeaf(
                    getAddress(sourceChain, "kodiakIslandRouter"),
                    false,
                    "removeLiquidityNative(address,uint256,uint256,uint256,address)",
                    new address[](2),
                    string.concat("Remove Liquidity Native from ", IKodiakIsland(islands[i]).name()),
                    getAddress(sourceChain, "rawDataDecoderAndSanitizer")
                );
                leafs[leafIndex].argumentAddresses[0] = islands[i];
                leafs[leafIndex].argumentAddresses[1] = getAddress(sourceChain, "boringVault");
            }
        }
    }

    // ========================================= Dolomite Finance =========================================

    function _addDolomiteDepositLeafs(ManageLeaf[] memory leafs, address token, bool addNative) internal {
        uint256 marketId = IDolomiteMargin(getAddress(sourceChain, "dolomiteMargin")).getMarketIdByTokenAddress(token);

        unchecked {
            leafIndex++;
        }
        leafs[leafIndex] = ManageLeaf(
            token,
            false,
            "approve(address,uint256)",
            new address[](1),
            string.concat("Approve Dolomite DepositWithdraw Router to spend ", ERC20(token).symbol()),
            getAddress(sourceChain, "rawDataDecoderAndSanitizer")
        );
        leafs[leafIndex].argumentAddresses[0] = getAddress(sourceChain, "dolomiteMargin");

        // Wad Scaled Functions

        unchecked {
            leafIndex++;
        }

        leafs[leafIndex] = ManageLeaf(
            getAddress(sourceChain, "dolomiteDepositWithdrawRouter"),
            false,
            "depositWei(uint256,uint256,uint256)",
            new address[](1),
            string.concat(
                "Deposit ",
                ERC20(token).symbol(),
                " into Dolomite DepositWithdraw Router Market ID: ",
                vm.toString(marketId)
            ),
            getAddress(sourceChain, "rawDataDecoderAndSanitizer")
        );
        leafs[leafIndex].argumentAddresses[0] = token;

        unchecked {
            leafIndex++;
        }

        leafs[leafIndex] = ManageLeaf(
            getAddress(sourceChain, "dolomiteDepositWithdrawRouter"),
            false,
            "depositWeiIntoDefaultAccount(uint256,uint256)",
            new address[](1),
            string.concat(
                "Deposit ",
                ERC20(token).symbol(),
                " into Dolomite DepositWithdraw Router Market ID: ",
                vm.toString(marketId),
                " Default Account"
            ),
            getAddress(sourceChain, "rawDataDecoderAndSanitizer")
        );
        leafs[leafIndex].argumentAddresses[0] = token;

        unchecked {
            leafIndex++;
        }

        leafs[leafIndex] = ManageLeaf(
            getAddress(sourceChain, "dolomiteDepositWithdrawRouter"),
            false,
            "withdrawWei(uint256,uint256,uint256,uint8)",
            new address[](1),
            string.concat(
                "Withdraw ",
                ERC20(token).symbol(),
                " from Dolomite DepositWithdraw Router Market ID: ",
                vm.toString(marketId)
            ),
            getAddress(sourceChain, "rawDataDecoderAndSanitizer")
        );
        leafs[leafIndex].argumentAddresses[0] = token;

        unchecked {
            leafIndex++;
        }

        leafs[leafIndex] = ManageLeaf(
            getAddress(sourceChain, "dolomiteDepositWithdrawRouter"),
            false,
            "withdrawWeiFromDefaultAccount(uint256,uint256,uint8)",
            new address[](1),
            string.concat(
                "Withdraw ",
                ERC20(token).symbol(),
                " from Dolomite DepositWithdraw Router Market ID: ",
                vm.toString(marketId),
                " default account"
            ),
            getAddress(sourceChain, "rawDataDecoderAndSanitizer")
        );
        leafs[leafIndex].argumentAddresses[0] = token;

        // Native ETH Functions
        if (addNative) {
            unchecked {
                leafIndex++;
            }

            leafs[leafIndex] = ManageLeaf(
                getAddress(sourceChain, "dolomiteDepositWithdrawRouter"),
                true,
                "depositETH(uint256)",
                new address[](0),
                string.concat("Deposit ETH into Dolomite ETH Market"),
                getAddress(sourceChain, "rawDataDecoderAndSanitizer")
            );

            unchecked {
                leafIndex++;
            }

            leafs[leafIndex] = ManageLeaf(
                getAddress(sourceChain, "dolomiteDepositWithdrawRouter"),
                true,
                "depositETHIntoDefaultAccount()",
                new address[](0),
                string.concat("Deposit ETH into Dolomite ETH Market in default account"),
                getAddress(sourceChain, "rawDataDecoderAndSanitizer")
            );

            unchecked {
                leafIndex++;
            }

            leafs[leafIndex] = ManageLeaf(
                getAddress(sourceChain, "dolomiteDepositWithdrawRouter"),
                false,
                "withdrawETH(uint256,uint256,uint8)",
                new address[](0),
                string.concat("Withdraw ETH from Dolomite ETH Market"),
                getAddress(sourceChain, "rawDataDecoderAndSanitizer")
            );

            unchecked {
                leafIndex++;
            }

            leafs[leafIndex] = ManageLeaf(
                getAddress(sourceChain, "dolomiteDepositWithdrawRouter"),
                false,
                "withdrawETHFromDefaultAccount(uint256,uint8)",
                new address[](0),
                string.concat("Withdraw ETH from Dolomite ETH Market default account"),
                getAddress(sourceChain, "rawDataDecoderAndSanitizer")
            );
        }

        // Par Scaled Functions

        unchecked {
            leafIndex++;
        }

        leafs[leafIndex] = ManageLeaf(
            getAddress(sourceChain, "dolomiteDepositWithdrawRouter"),
            false,
            "depositPar(uint256,uint256,uint256)",
            new address[](1),
            string.concat(
                "Deposit Par scaled ",
                ERC20(token).symbol(),
                " into Dolomite DepositWithdraw Router Market ID: ",
                vm.toString(marketId)
            ),
            getAddress(sourceChain, "rawDataDecoderAndSanitizer")
        );
        leafs[leafIndex].argumentAddresses[0] = token;

        unchecked {
            leafIndex++;
        }

        leafs[leafIndex] = ManageLeaf(
            getAddress(sourceChain, "dolomiteDepositWithdrawRouter"),
            false,
            "depositParIntoDefaultAccount(uint256,uint256)",
            new address[](1),
            string.concat(
                "Deposit Par scaled ",
                ERC20(token).symbol(),
                " into Dolomite DepositWithdraw Router Market ID: ",
                vm.toString(marketId),
                " in default account"
            ),
            getAddress(sourceChain, "rawDataDecoderAndSanitizer")
        );
        leafs[leafIndex].argumentAddresses[0] = token;

        unchecked {
            leafIndex++;
        }

        leafs[leafIndex] = ManageLeaf(
            getAddress(sourceChain, "dolomiteDepositWithdrawRouter"),
            false,
            "withdrawPar(uint256,uint256,uint256,uint8)",
            new address[](1),
            string.concat(
                "Withdraw Par scaled ",
                ERC20(token).symbol(),
                " from Dolomite DepositWithdraw Router Market ID: ",
                vm.toString(marketId)
            ),
            getAddress(sourceChain, "rawDataDecoderAndSanitizer")
        );
        leafs[leafIndex].argumentAddresses[0] = token;

        unchecked {
            leafIndex++;
        }

        leafs[leafIndex] = ManageLeaf(
            getAddress(sourceChain, "dolomiteDepositWithdrawRouter"),
            false,
            "withdrawParFromDefaultAccount(uint256,uint256,uint8)",
            new address[](1),
            string.concat(
                "Withdraw Par scaled ",
                ERC20(token).symbol(),
                " from Dolomite DepositWithdraw Router Market ID: ",
                vm.toString(marketId)
            ),
            getAddress(sourceChain, "rawDataDecoderAndSanitizer")
        );
        leafs[leafIndex].argumentAddresses[0] = token;
    }

    function _addDolomiteBorrowLeafs(ManageLeaf[] memory leafs, address borrowToken) internal {
        uint256 marketId =
            IDolomiteMargin(getAddress(sourceChain, "dolomiteMargin")).getMarketIdByTokenAddress(borrowToken);

        //Main Borrow Position Functions

        unchecked {
            leafIndex++;
        }

        leafs[leafIndex] = ManageLeaf(
            getAddress(sourceChain, "dolomiteBorrowProxy"),
            false,
            "openBorrowPosition(uint256,uint256,uint256,uint256,uint8)",
            new address[](1),
            string.concat(
                "Use ",
                ERC20(borrowToken).symbol(),
                " as collateral on Dolomite BorrowPosition Market ID: ",
                vm.toString(marketId)
            ),
            getAddress(sourceChain, "rawDataDecoderAndSanitizer")
        );
        leafs[leafIndex].argumentAddresses[0] = borrowToken;

        unchecked {
            leafIndex++;
        }

        leafs[leafIndex] = ManageLeaf(
            getAddress(sourceChain, "dolomiteBorrowProxy"),
            false,
            "closeBorrowPosition(uint256,uint256,uint256[])",
            new address[](1),
            string.concat(
                "Close Borrow Position of ",
                ERC20(borrowToken).symbol(),
                " in Dolomite BorrowPosition Market ID: ",
                vm.toString(marketId)
            ),
            getAddress(sourceChain, "rawDataDecoderAndSanitizer")
        );
        leafs[leafIndex].argumentAddresses[0] = borrowToken;

        unchecked {
            leafIndex++;
        }

        leafs[leafIndex] = ManageLeaf(
            getAddress(sourceChain, "dolomiteBorrowProxy"),
            false,
            "repayAllForBorrowPosition(uint256,uint256,uint256,uint8)",
            new address[](1),
            string.concat(
                "Repay Borrow Position of ",
                ERC20(borrowToken).symbol(),
                " in Dolomite BorrowPosition Market ID: ",
                vm.toString(marketId)
            ),
            getAddress(sourceChain, "rawDataDecoderAndSanitizer")
        );
        leafs[leafIndex].argumentAddresses[0] = borrowToken;

        unchecked {
            leafIndex++;
        }

        leafs[leafIndex] = ManageLeaf(
            getAddress(sourceChain, "dolomiteBorrowProxy"),
            false,
            "transferBetweenAccounts(uint256,uint256,uint256,uint256,uint8)",
            new address[](1),
            string.concat(
                "Transfer Borrow Position of ",
                ERC20(borrowToken).symbol(),
                " in Dolomite BorrowPosition Market ID: ",
                vm.toString(marketId),
                " to additional subaccount"
            ),
            getAddress(sourceChain, "rawDataDecoderAndSanitizer")
        );
        leafs[leafIndex].argumentAddresses[0] = borrowToken;
    }

    function _addDolomiteExtraAccountLeafs(ManageLeaf[] memory leafs, address borrowToken, address from, address to)
        internal
    {
        uint256 marketId =
            IDolomiteMargin(getAddress(sourceChain, "dolomiteMargin")).getMarketIdByTokenAddress(borrowToken);

        unchecked {
            leafIndex++;
        }

        leafs[leafIndex] = ManageLeaf(
            getAddress(sourceChain, "dolomiteBorrowProxy"),
            false,
            "openBorrowPositionWithDifferentAccounts(address,uint256,address,uint256,uint256,uint256,uint8)",
            new address[](3),
            string.concat(
                "Open Borrow Position of ",
                ERC20(borrowToken).symbol(),
                " in Dolomite BorrowPosition Market ID: ",
                vm.toString(marketId),
                " from ",
                vm.toString(from),
                " to ",
                vm.toString(to)
            ),
            getAddress(sourceChain, "rawDataDecoderAndSanitizer")
        );
        leafs[leafIndex].argumentAddresses[0] = from;
        leafs[leafIndex].argumentAddresses[1] = to;
        leafs[leafIndex].argumentAddresses[2] = borrowToken;

        unchecked {
            leafIndex++;
        }

        leafs[leafIndex] = ManageLeaf(
            getAddress(sourceChain, "dolomiteBorrowProxy"),
            false,
            "closeBorrowPositionWithDifferentAccounts(address,uint256,address,uint256,uint256[])",
            new address[](3),
            string.concat(
                "Close Borrow Position of ",
                ERC20(borrowToken).symbol(),
                " in Dolomite BorrowPosition Market ID: ",
                vm.toString(marketId),
                " from ",
                vm.toString(from),
                " to ",
                vm.toString(to)
            ),
            getAddress(sourceChain, "rawDataDecoderAndSanitizer")
        );
        leafs[leafIndex].argumentAddresses[0] = from; //borrowAccountOwner
        leafs[leafIndex].argumentAddresses[1] = to;
        leafs[leafIndex].argumentAddresses[2] = borrowToken;

        unchecked {
            leafIndex++;
        }
        leafs[leafIndex] = ManageLeaf(
            getAddress(sourceChain, "dolomiteBorrowProxy"),
            false,
            "transferBetweenAccountsWithDifferentAccounts(address,uint256,address,uint256,uint256,uint256,uint8)",
            new address[](3),
            string.concat(
                "Transfer ",
                ERC20(borrowToken).symbol(),
                " in Dolomite BorrowPosition Market ID: ",
                vm.toString(marketId),
                " from ",
                vm.toString(from),
                " to ",
                vm.toString(to)
            ),
            getAddress(sourceChain, "rawDataDecoderAndSanitizer")
        );
        leafs[leafIndex].argumentAddresses[0] = to; //TODO check this
        leafs[leafIndex].argumentAddresses[1] = from; //TODO this too
        leafs[leafIndex].argumentAddresses[2] = borrowToken;

        unchecked {
            leafIndex++;
        }
        leafs[leafIndex] = ManageLeaf(
            getAddress(sourceChain, "dolomiteBorrowProxy"),
            false,
            "repayAllForBorrowPositionWithDifferentAccounts(address,uint256,address,uint256,uint256,uint8)",
            new address[](3),
            string.concat(
                "Repay ",
                ERC20(borrowToken).symbol(),
                " in Dolomite BorrowPosition Market ID: ",
                vm.toString(marketId),
                " from ",
                vm.toString(from),
                " to ",
                vm.toString(to)
            ),
            getAddress(sourceChain, "rawDataDecoderAndSanitizer")
        );
        leafs[leafIndex].argumentAddresses[0] = from;
        leafs[leafIndex].argumentAddresses[1] = to;
        leafs[leafIndex].argumentAddresses[2] = borrowToken;
    }

    // ========================================= BGT Reward Vault =========================================
    function _addBGTRewardVaultLeafs(ManageLeaf[] memory leafs, address vault, address delegateStaker, address operator) internal {
        
        address stakingToken = IBGTRewardVault(vault).stakeToken(); 

        unchecked {
            leafIndex++;
        }
        leafs[leafIndex] = ManageLeaf(
            stakingToken,
            false,
            "approve(address,uint256)",
            new address[](1),
            string.concat("Approve BGT Reward Vault to spend: ", ERC20(stakingToken).symbol()),
            getAddress(sourceChain, "rawDataDecoderAndSanitizer")
        );
        leafs[leafIndex].argumentAddresses[0] = vault; 


        unchecked {
            leafIndex++;
        }
        leafs[leafIndex] = ManageLeaf(
            vault,
            false,
            "stake(uint256)",
            new address[](0),
            string.concat("Stake ", ERC20(stakingToken).symbol(), " in BGT Vault"),
            getAddress(sourceChain, "rawDataDecoderAndSanitizer")
        );
        

        unchecked {
            leafIndex++;
        }
        leafs[leafIndex] = ManageLeaf(
            vault,
            false,
            "withdraw(uint256)",
            new address[](0),
            string.concat("Withdraw ", ERC20(stakingToken).symbol(), " from BGT Vault"),
            getAddress(sourceChain, "rawDataDecoderAndSanitizer")
        );


        unchecked {
            leafIndex++;
        }
        leafs[leafIndex] = ManageLeaf(
            vault,
            false,
            "getReward(address,address)",
            new address[](2),
            string.concat("Get reward for ", ERC20(stakingToken).symbol(), " BGT Vault"),
            getAddress(sourceChain, "rawDataDecoderAndSanitizer")
        );
        leafs[leafIndex].argumentAddresses[0] = getAddress(sourceChain, "boringVault"); 
        leafs[leafIndex].argumentAddresses[1] = getAddress(sourceChain, "boringVault"); 

        unchecked {
            leafIndex++;
        }
        leafs[leafIndex] = ManageLeaf(
            vault,
            false,
            "exit(address)",
            new address[](1),
            string.concat("Exit ", ERC20(stakingToken).symbol(), " BGT Vault"),
            getAddress(sourceChain, "rawDataDecoderAndSanitizer")
        );
        leafs[leafIndex].argumentAddresses[0] = getAddress(sourceChain, "boringVault"); 
       
        
        if (delegateStaker != address(0)) {

            unchecked {
                leafIndex++;
            }
            leafs[leafIndex] = ManageLeaf(
                vault,
                false,
                "delegateStake(address,uint256)",
                new address[](1),
                string.concat("Delegate stake for ", ERC20(stakingToken).symbol(), " BGT Vault to: ", vm.toString(delegateStaker)),
                getAddress(sourceChain, "rawDataDecoderAndSanitizer")
            );
            leafs[leafIndex].argumentAddresses[0] = delegateStaker; 


            unchecked {
                leafIndex++;
            }
            leafs[leafIndex] = ManageLeaf(
                vault,
                false,
                "delegateWithdraw(address,uint256)",
                new address[](1),
                string.concat("Delegate withdraw for ", ERC20(stakingToken).symbol(), " BGT Vault from: ", vm.toString(delegateStaker)),
                getAddress(sourceChain, "rawDataDecoderAndSanitizer")
            );
            leafs[leafIndex].argumentAddresses[0] = delegateStaker; 
        }

        if (operator != address(0)) {
            unchecked {
                leafIndex++;
            }
            leafs[leafIndex] = ManageLeaf(
                vault,
                false,
                "setOperator(address)",
                new address[](1),
                string.concat("Get reward for ", ERC20(stakingToken).symbol(), " BGT Vault"),
                getAddress(sourceChain, "rawDataDecoderAndSanitizer")
            );
            leafs[leafIndex].argumentAddresses[0] = operator;  

        }
    }

    // ========================================= Silo Finance V2 =========================================
    function _addSiloV2Leafs(ManageLeaf[] memory leafs, address siloMarket, address[] memory incentivesControllers) internal {
        (address silo0, address silo1) = ISilo(siloMarket).getSilos();
        address[] memory silos = new address[](2);
        silos[0] = silo0;
        silos[1] = silo1;

        for (uint256 i = 0; i < silos.length; i++) {
            string memory underlyingName = ERC20(ERC4626(silos[i]).asset()).name();

            _addERC4626Leafs(leafs, ERC4626(silos[i]));

            unchecked {
                leafIndex++;
            }
            leafs[leafIndex] = ManageLeaf(
                silos[i],
                false,
                "deposit(uint256,address,uint8)",
                new address[](1),
                string.concat("Deposit ", underlyingName, " with type into Silo"),
                getAddress(sourceChain, "rawDataDecoderAndSanitizer")
            );
            leafs[leafIndex].argumentAddresses[0] = getAddress(sourceChain, "boringVault");

            unchecked {
                leafIndex++;
            }
            leafs[leafIndex] = ManageLeaf(
                silos[i],
                false,
                "mint(uint256,address,uint8)",
                new address[](1),
                string.concat("Mint ", underlyingName, " with type into Silo"),
                getAddress(sourceChain, "rawDataDecoderAndSanitizer")
            );
            leafs[leafIndex].argumentAddresses[0] = getAddress(sourceChain, "boringVault");

            unchecked {
                leafIndex++;
            }
            leafs[leafIndex] = ManageLeaf(
                silos[i],
                false,
                "withdraw(uint256,address,address,uint8)",
                new address[](2),
                string.concat("Withdraw ", underlyingName, " with type from Silo"),
                getAddress(sourceChain, "rawDataDecoderAndSanitizer")
            );
            leafs[leafIndex].argumentAddresses[0] = getAddress(sourceChain, "boringVault");
            leafs[leafIndex].argumentAddresses[1] = getAddress(sourceChain, "boringVault");

            unchecked {
                leafIndex++;
            }
            leafs[leafIndex] = ManageLeaf(
                silos[i],
                false,
                "redeem(uint256,address,address,uint8)",
                new address[](2),
                string.concat("Redeem ", underlyingName, " with type from Silo"),
                getAddress(sourceChain, "rawDataDecoderAndSanitizer")
            );
            leafs[leafIndex].argumentAddresses[0] = getAddress(sourceChain, "boringVault");
            leafs[leafIndex].argumentAddresses[1] = getAddress(sourceChain, "boringVault");

            unchecked {
                leafIndex++;
            }
            leafs[leafIndex] = ManageLeaf(
                silos[i],
                false,
                "borrow(uint256,address,address)",
                new address[](2),
                string.concat("Borrow ", underlyingName, " from Silo"),
                getAddress(sourceChain, "rawDataDecoderAndSanitizer")
            );
            leafs[leafIndex].argumentAddresses[0] = getAddress(sourceChain, "boringVault");
            leafs[leafIndex].argumentAddresses[1] = getAddress(sourceChain, "boringVault");

            unchecked {
                leafIndex++;
            }
            leafs[leafIndex] = ManageLeaf(
                silos[i],
                false,
                "borrowShares(uint256,address,address)",
                new address[](2),
                string.concat("Borrow shares of ", underlyingName, " from Silo"),
                getAddress(sourceChain, "rawDataDecoderAndSanitizer")
            );
            leafs[leafIndex].argumentAddresses[0] = getAddress(sourceChain, "boringVault");
            leafs[leafIndex].argumentAddresses[1] = getAddress(sourceChain, "boringVault");

            unchecked {
                leafIndex++;
            }
            leafs[leafIndex] = ManageLeaf(
                silos[i],
                false,
                "borrowSameAsset(uint256,address,address)",
                new address[](2),
                string.concat("Borrow same asset ", underlyingName, " from Silo"),
                getAddress(sourceChain, "rawDataDecoderAndSanitizer")
            );
            leafs[leafIndex].argumentAddresses[0] = getAddress(sourceChain, "boringVault");
            leafs[leafIndex].argumentAddresses[1] = getAddress(sourceChain, "boringVault");

            unchecked {
                leafIndex++;
            }
            leafs[leafIndex] = ManageLeaf(
                silos[i],
                false,
                "repay(uint256,address)",
                new address[](1),
                string.concat("Repay ", underlyingName, " to Silo"),
                getAddress(sourceChain, "rawDataDecoderAndSanitizer")
            );
            leafs[leafIndex].argumentAddresses[0] = getAddress(sourceChain, "boringVault");

            unchecked {
                leafIndex++;
            }
            leafs[leafIndex] = ManageLeaf(
                silos[i],
                false,
                "repayShares(uint256,address)",
                new address[](1),
                string.concat("Repay shares of ", underlyingName, " to Silo"),
                getAddress(sourceChain, "rawDataDecoderAndSanitizer")
            );
            leafs[leafIndex].argumentAddresses[0] = getAddress(sourceChain, "boringVault");

            unchecked {
                leafIndex++;
            }
            leafs[leafIndex] = ManageLeaf(
                silos[i],
                false,
                "transitionCollateral(uint256,address,uint8)",
                new address[](1),
                string.concat("Transition Collateral in ", underlyingName, " Silo"),
                getAddress(sourceChain, "rawDataDecoderAndSanitizer")
            );
            leafs[leafIndex].argumentAddresses[0] = getAddress(sourceChain, "boringVault");

            unchecked {
                leafIndex++;
            }
            leafs[leafIndex] = ManageLeaf(
                silos[i],
                false,
                "switchCollateralToThisSilo()",
                new address[](0),
                string.concat("Switch Collateral to ", underlyingName, " Silo"),
                getAddress(sourceChain, "rawDataDecoderAndSanitizer")
            );

            unchecked {
                leafIndex++;
            }
            leafs[leafIndex] = ManageLeaf(
                silos[i],
                false,
                "accrueInterest()",
                new address[](0),
                string.concat("Accrue interest on ", underlyingName, " Silo"),
                getAddress(sourceChain, "rawDataDecoderAndSanitizer")
            );
        }
        
        for (uint256 i = 0; i < incentivesControllers.length; i++) { 
            if (incentivesControllers[i] != address(0)) {
                unchecked {
                    leafIndex++;
                }
                leafs[leafIndex] = ManageLeaf(
                    incentivesControllers[i],
                    false,
                    "claimRewards(address)",
                    new address[](1),
                    string.concat("Claim All Rewards from Silo Incentives Controller"),
                    getAddress(sourceChain, "rawDataDecoderAndSanitizer")
                );
                leafs[leafIndex].argumentAddresses[0] = getAddress(sourceChain, "boringVault");

                unchecked {
                    leafIndex++;
                }
                leafs[leafIndex] = ManageLeaf(
                    incentivesControllers[i],
                    false,
                    "claimRewards(address,string[])",
                    new address[](1),
                    string.concat("Claim Rewards from market from Silo Incentives Controller"),
                    getAddress(sourceChain, "rawDataDecoderAndSanitizer")
                );
                leafs[leafIndex].argumentAddresses[0] = getAddress(sourceChain, "boringVault");
            }
        }
    }

    // ========================================= LBTC Bridge =========================================
    function _addLBTCBridgeLeafs(ManageLeaf[] memory leafs, bytes32 toChain) internal {
        unchecked {
            leafIndex++;
        }
        leafs[leafIndex] = ManageLeaf(
            getAddress(sourceChain, "LBTC"),
            false,
            "approve(address,uint256)",
            new address[](1),
            string.concat("Approve LBTC Bridge Wrapper to spend LBTC"),
            getAddress(sourceChain, "rawDataDecoderAndSanitizer")
        );
        leafs[leafIndex].argumentAddresses[0] = getAddress(sourceChain, "lbtcBridge");

        address toChain0 = address(bytes20(bytes16(toChain)));
        address toChain1 = address(bytes20(bytes16(toChain << 128)));

        //kinda scuffed, can maybe just use one address?
        bytes32 boringVaultBytes = getBytes32(sourceChain, "boringVault");
        address toAddress0 = address(bytes20(bytes16(boringVaultBytes)));
        address toAddress1 = address(bytes20(bytes16(boringVaultBytes << 128)));

        unchecked {
            leafIndex++;
        }
        leafs[leafIndex] = ManageLeaf(
            getAddress(sourceChain, "lbtcBridge"),
            true,
            "deposit(bytes32,bytes32,uint64)",
            new address[](4),
            string.concat("Deposit LBTC to ChainID: ", vm.toString(toChain)),
            getAddress(sourceChain, "rawDataDecoderAndSanitizer")
        );
        leafs[leafIndex].argumentAddresses[0] = toChain0;
        leafs[leafIndex].argumentAddresses[1] = toChain1;
        leafs[leafIndex].argumentAddresses[2] = toAddress0;
        leafs[leafIndex].argumentAddresses[3] = toAddress1;
    }

    // ========================================= Spectra Finance =========================================

    function _addSpectraLeafs(
        ManageLeaf[] memory leafs,
        address spectraPool, //curve pool
        address PT,
        address YT,
        address swToken //spectra wrapped erc4626 or IBT
    ) internal {
        address asset = address(ERC4626(swToken).asset());
        address vaultShare;
        try ISpectraVault(swToken).vaultShare() returns (address share) {
            vaultShare = share;
        } catch {
            vaultShare = swToken;
        }

        // approvals
        // asset -> swToken (wrap, unwrap)
        // vaultShare -> PT (IBT functions)
        // swToken -> approve curve pool
        // ptToken -> approve curve pool

        unchecked {
            leafIndex++;
        }
        leafs[leafIndex] = ManageLeaf(
            asset,
            false,
            "approve(address,uint256)",
            new address[](1),
            string.concat("Approve ", ERC4626(PT).symbol(), " to spend ", ERC20(asset).symbol()),
            getAddress(sourceChain, "rawDataDecoderAndSanitizer")
        );
        leafs[leafIndex].argumentAddresses[0] = PT;

        unchecked {
            leafIndex++;
        }
        leafs[leafIndex] = ManageLeaf(
            vaultShare,
            false,
            "approve(address,uint256)",
            new address[](1),
            string.concat("Approve ", ERC4626(swToken).symbol(), " to spend ", ERC20(vaultShare).symbol()),
            getAddress(sourceChain, "rawDataDecoderAndSanitizer")
        );
        leafs[leafIndex].argumentAddresses[0] = swToken;

        unchecked {
            leafIndex++;
        }
        leafs[leafIndex] = ManageLeaf(
            vaultShare,
            false,
            "approve(address,uint256)",
            new address[](1),
            string.concat("Approve ", ERC20(PT).symbol(), " to spend IBT ", ERC20(vaultShare).symbol()),
            getAddress(sourceChain, "rawDataDecoderAndSanitizer")
        );
        leafs[leafIndex].argumentAddresses[0] = PT;

        unchecked {
            leafIndex++;
        }
        leafs[leafIndex] = ManageLeaf(
            swToken,
            false,
            "approve(address,uint256)",
            new address[](1),
            string.concat("Approve ", ERC20(PT).symbol(), " to spend IBT ", ERC20(swToken).symbol()),
            getAddress(sourceChain, "rawDataDecoderAndSanitizer")
        );
        leafs[leafIndex].argumentAddresses[0] = PT;

        unchecked {
            leafIndex++;
        }
        leafs[leafIndex] = ManageLeaf(
            swToken,
            false,
            "approve(address,uint256)",
            new address[](1),
            string.concat("Approve Spectra Curve Pool to spend ", ERC20(swToken).symbol()),
            getAddress(sourceChain, "rawDataDecoderAndSanitizer")
        );
        leafs[leafIndex].argumentAddresses[0] = spectraPool;

        unchecked {
            leafIndex++;
        }
        leafs[leafIndex] = ManageLeaf(
            PT,
            false,
            "approve(address,uint256)",
            new address[](1),
            string.concat("Approve Spectra Curve Pool to spend ", ERC20(PT).symbol()),
            getAddress(sourceChain, "rawDataDecoderAndSanitizer")
        );
        leafs[leafIndex].argumentAddresses[0] = spectraPool;

        unchecked {
            leafIndex++;
        }
        leafs[leafIndex] = ManageLeaf(
            swToken,
            false,
            "wrap(uint256,address)",
            new address[](1),
            string.concat("Wrap ", ERC20(asset).symbol(), " into ", ERC4626(swToken).name()),
            getAddress(sourceChain, "rawDataDecoderAndSanitizer")
        );
        leafs[leafIndex].argumentAddresses[0] = getAddress(sourceChain, "boringVault");

        unchecked {
            leafIndex++;
        }
        leafs[leafIndex] = ManageLeaf(
            swToken,
            false,
            "unwrap(uint256,address,address)",
            new address[](2),
            string.concat("Unwrap ", ERC20(asset).symbol(), " from ", ERC4626(swToken).name()),
            getAddress(sourceChain, "rawDataDecoderAndSanitizer")
        );
        leafs[leafIndex].argumentAddresses[0] = getAddress(sourceChain, "boringVault");
        leafs[leafIndex].argumentAddresses[1] = getAddress(sourceChain, "boringVault");

        unchecked {
            leafIndex++;
        }
        leafs[leafIndex] = ManageLeaf(
            PT,
            false,
            "deposit(uint256,address,address,uint256)",
            new address[](2),
            string.concat("Deposit ", ERC20(asset).symbol(), " into ", ERC4626(PT).name(), " with slippage check"),
            getAddress(sourceChain, "rawDataDecoderAndSanitizer")
        );
        leafs[leafIndex].argumentAddresses[0] = getAddress(sourceChain, "boringVault");
        leafs[leafIndex].argumentAddresses[1] = getAddress(sourceChain, "boringVault");

        unchecked {
            leafIndex++;
        }
        leafs[leafIndex] = ManageLeaf(
            PT,
            false,
            "depositIBT(uint256,address)",
            new address[](1),
            string.concat("Deposit ", ERC20(vaultShare).symbol(), " into ", ERC4626(PT).name()),
            getAddress(sourceChain, "rawDataDecoderAndSanitizer")
        );
        leafs[leafIndex].argumentAddresses[0] = getAddress(sourceChain, "boringVault");

        unchecked {
            leafIndex++;
        }
        leafs[leafIndex] = ManageLeaf(
            PT,
            false,
            "depositIBT(uint256,address,address,uint256)",
            new address[](2),
            string.concat("Deposit ", ERC20(vaultShare).symbol(), " into ", ERC4626(PT).name(), " with slippage check"),
            getAddress(sourceChain, "rawDataDecoderAndSanitizer")
        );
        leafs[leafIndex].argumentAddresses[0] = getAddress(sourceChain, "boringVault");
        leafs[leafIndex].argumentAddresses[1] = getAddress(sourceChain, "boringVault");

        unchecked {
            leafIndex++;
        }
        leafs[leafIndex] = ManageLeaf(
            PT,
            false,
            "redeem(uint256,address,address,uint256)",
            new address[](2),
            string.concat("Redeem ", ERC4626(PT).name(), " for ", ERC20(asset).symbol(), " with slippage check"),
            getAddress(sourceChain, "rawDataDecoderAndSanitizer")
        );
        leafs[leafIndex].argumentAddresses[0] = getAddress(sourceChain, "boringVault");
        leafs[leafIndex].argumentAddresses[1] = getAddress(sourceChain, "boringVault");

        unchecked {
            leafIndex++;
        }
        leafs[leafIndex] = ManageLeaf(
            PT,
            false,
            "redeemForIBT(uint256,address,address)",
            new address[](2),
            string.concat("Redeem ", ERC4626(PT).name(), " for ", ERC20(vaultShare).symbol()),
            getAddress(sourceChain, "rawDataDecoderAndSanitizer")
        );
        leafs[leafIndex].argumentAddresses[0] = getAddress(sourceChain, "boringVault");
        leafs[leafIndex].argumentAddresses[1] = getAddress(sourceChain, "boringVault");

        unchecked {
            leafIndex++;
        }
        leafs[leafIndex] = ManageLeaf(
            PT,
            false,
            "redeemForIBT(uint256,address,address,uint256)",
            new address[](2),
            string.concat("Redeem ", ERC4626(PT).name(), " for ", ERC20(vaultShare).symbol(), " with slippage check"),
            getAddress(sourceChain, "rawDataDecoderAndSanitizer")
        );
        leafs[leafIndex].argumentAddresses[0] = getAddress(sourceChain, "boringVault");
        leafs[leafIndex].argumentAddresses[1] = getAddress(sourceChain, "boringVault");

        unchecked {
            leafIndex++;
        }
        leafs[leafIndex] = ManageLeaf(
            PT,
            false,
            "withdraw(uint256,address,address,uint256)",
            new address[](2),
            string.concat("Withdraw ", ERC20(asset).symbol(), " from ", ERC4626(PT).name(), " with slippage check"),
            getAddress(sourceChain, "rawDataDecoderAndSanitizer")
        );
        leafs[leafIndex].argumentAddresses[0] = getAddress(sourceChain, "boringVault");
        leafs[leafIndex].argumentAddresses[1] = getAddress(sourceChain, "boringVault");

        unchecked {
            leafIndex++;
        }
        leafs[leafIndex] = ManageLeaf(
            PT,
            false,
            "withdrawIBT(uint256,address,address)",
            new address[](2),
            string.concat("Withdraw ", ERC20(vaultShare).symbol(), " from ", ERC4626(PT).name()),
            getAddress(sourceChain, "rawDataDecoderAndSanitizer")
        );
        leafs[leafIndex].argumentAddresses[0] = getAddress(sourceChain, "boringVault");
        leafs[leafIndex].argumentAddresses[1] = getAddress(sourceChain, "boringVault");

        unchecked {
            leafIndex++;
        }
        leafs[leafIndex] = ManageLeaf(
            PT,
            false,
            "withdrawIBT(uint256,address,address,uint256)",
            new address[](2),
            string.concat("Withdraw ", ERC20(vaultShare).symbol(), " from ", ERC4626(PT).name(), " with slippage check"),
            getAddress(sourceChain, "rawDataDecoderAndSanitizer")
        );
        leafs[leafIndex].argumentAddresses[0] = getAddress(sourceChain, "boringVault");
        leafs[leafIndex].argumentAddresses[1] = getAddress(sourceChain, "boringVault");

        unchecked {
            leafIndex++;
        }
        leafs[leafIndex] = ManageLeaf(
            PT,
            false,
            "updateYield(address)",
            new address[](1),
            string.concat("Update yield for Boring Vault"),
            getAddress(sourceChain, "rawDataDecoderAndSanitizer")
        );
        leafs[leafIndex].argumentAddresses[0] = getAddress(sourceChain, "boringVault");

        unchecked {
            leafIndex++;
        }
        leafs[leafIndex] = ManageLeaf(
            PT,
            false,
            "claimYield(address,uint256)",
            new address[](1),
            string.concat("Claim yield for Boring Vault"),
            getAddress(sourceChain, "rawDataDecoderAndSanitizer")
        );
        leafs[leafIndex].argumentAddresses[0] = getAddress(sourceChain, "boringVault");

        unchecked {
            leafIndex++;
        }
        leafs[leafIndex] = ManageLeaf(
            YT,
            false,
            "burn(uint256)",
            new address[](0),
            string.concat("Claim yield for Boring Vault"),
            getAddress(sourceChain, "rawDataDecoderAndSanitizer")
        );

        unchecked {
            leafIndex++;
        }
        leafs[leafIndex] = ManageLeaf(
            spectraPool,
            false,
            "exchange(uint256,uint256,uint256,uint256)",
            new address[](0),
            string.concat("Exchange tokens in Spectra Pool"),
            getAddress(sourceChain, "rawDataDecoderAndSanitizer")
        );

        unchecked {
            leafIndex++;
        }
        leafs[leafIndex] = ManageLeaf(
            spectraPool,
            false,
            "add_liquidity(uint256[2],uint256)",
            new address[](0),
            string.concat("Add liquidity in Spectra Pool"),
            getAddress(sourceChain, "rawDataDecoderAndSanitizer")
        );

        unchecked {
            leafIndex++;
        }
        leafs[leafIndex] = ManageLeaf(
            spectraPool,
            false,
            "remove_liquidity(uint256,uint256[2])",
            new address[](0),
            string.concat("Remove liquidity from Spectra Pool"),
            getAddress(sourceChain, "rawDataDecoderAndSanitizer")
        );

        _addERC4626Leafs(leafs, ERC4626(swToken)); 
    }

    // ========================================= Odos =========================================

    function _addOdosSwapLeafs(ManageLeaf[] memory leafs, address[] memory tokens, SwapKind[] memory kind) internal {
        for (uint256 i = 0; i < tokens.length; i++) {
            if (
                !ownerToTokenToSpenderToApprovalInTree[getAddress(sourceChain, "boringVault")][tokens[i]][getAddress(
                    sourceChain, "odosRouterV2"
                )]
            ) {
                unchecked {
                    leafIndex++;
                }
                leafs[leafIndex] = ManageLeaf(
                    tokens[i],
                    false,
                    "approve(address,uint256)",
                    new address[](1),
                    string.concat("Approve Odos Router V2 to spend ", ERC20(tokens[i]).symbol()),
                    getAddress(sourceChain, "rawDataDecoderAndSanitizer")
                );
                leafs[leafIndex].argumentAddresses[0] = getAddress(sourceChain, "odosRouterV2");
            }

            for (uint256 j = 0; j < tokens.length; j++) {
                if (i == j) continue;

                if (
                    !ownerToOdosSellTokenToBuyTokenToInTree[getAddress(sourceChain, "boringVault")][tokens[i]][tokens[j]]
                        && kind[j] != SwapKind.Sell
                ) {
                    unchecked {
                        leafIndex++;
                    }
                    leafs[leafIndex] = ManageLeaf(
                        getAddress(sourceChain, "odosRouterV2"),
                        false,
                        "swap((address,uint256,address,address,uint256,uint256,address),bytes,address,uint32)",
                        new address[](4),
                        string.concat("Swap ", ERC20(tokens[i]).symbol(), " for ", ERC20(tokens[j]).symbol()),
                        getAddress(sourceChain, "rawDataDecoderAndSanitizer")
                    );
                    leafs[leafIndex].argumentAddresses[0] = tokens[i];
                    leafs[leafIndex].argumentAddresses[1] = tokens[j];
                    leafs[leafIndex].argumentAddresses[2] = getAddress(sourceChain, "boringVault");
                    leafs[leafIndex].argumentAddresses[3] = getAddress(sourceChain, "odosExecutor");

                    unchecked {
                        leafIndex++;
                    }
                    leafs[leafIndex] = ManageLeaf(
                        getAddress(sourceChain, "odosRouterV2"),
                        false,
                        "swapCompact()",
                        new address[](4),
                        string.concat("Swap Compact ", ERC20(tokens[i]).symbol(), " for ", ERC20(tokens[j]).symbol()),
                        getAddress(sourceChain, "rawDataDecoderAndSanitizer")
                    );
                    leafs[leafIndex].argumentAddresses[0] = tokens[i];
                    leafs[leafIndex].argumentAddresses[1] = tokens[j];
                    leafs[leafIndex].argumentAddresses[2] = getAddress(sourceChain, "boringVault");
                    leafs[leafIndex].argumentAddresses[3] = getAddress(sourceChain, "odosExecutor");

                    ownerToOdosSellTokenToBuyTokenToInTree[getAddress(sourceChain, "boringVault")][tokens[i]][tokens[j]]
                    = true;
                }

                if (
                    kind[i] == SwapKind.BuyAndSell
                        && !ownerToOdosSellTokenToBuyTokenToInTree[getAddress(sourceChain, "boringVault")][tokens[j]][tokens[i]]
                ) {
                    unchecked {
                        leafIndex++;
                    }
                    leafs[leafIndex] = ManageLeaf(
                        getAddress(sourceChain, "odosRouterV2"),
                        false,
                        "swap((address,uint256,address,address,uint256,uint256,address),bytes,address,uint32)",
                        new address[](4),
                        string.concat("Swap ", ERC20(tokens[j]).symbol(), " for ", ERC20(tokens[i]).symbol()),
                        getAddress(sourceChain, "rawDataDecoderAndSanitizer")
                    );
                    leafs[leafIndex].argumentAddresses[0] = tokens[j];
                    leafs[leafIndex].argumentAddresses[1] = tokens[i];
                    leafs[leafIndex].argumentAddresses[2] = getAddress(sourceChain, "boringVault");
                    leafs[leafIndex].argumentAddresses[3] = getAddress(sourceChain, "odosExecutor");

                    unchecked {
                        leafIndex++;
                    }
                    leafs[leafIndex] = ManageLeaf(
                        getAddress(sourceChain, "odosRouterV2"),
                        false,
                        "swapCompact()",
                        new address[](4),
                        string.concat("Swap Compact ", ERC20(tokens[j]).symbol(), " for ", ERC20(tokens[i]).symbol()),
                        getAddress(sourceChain, "rawDataDecoderAndSanitizer")
                    );
                    leafs[leafIndex].argumentAddresses[0] = tokens[j];
                    leafs[leafIndex].argumentAddresses[1] = tokens[i];
                    leafs[leafIndex].argumentAddresses[2] = getAddress(sourceChain, "boringVault");
                    leafs[leafIndex].argumentAddresses[3] = getAddress(sourceChain, "odosExecutor");

                    ownerToOdosSellTokenToBuyTokenToInTree[getAddress(sourceChain, "boringVault")][tokens[j]][tokens[i]]
                    = true;
                }
            }
        }
    }

    // ========================================= Ooga Booga =========================================

    function _addOogaBoogaSwapLeafs(ManageLeaf[] memory leafs, address[] memory tokens, SwapKind[] memory kind) internal {
        for (uint256 i = 0; i < tokens.length; i++) {
            if (
                !ownerToTokenToSpenderToApprovalInTree[getAddress(sourceChain, "boringVault")][tokens[i]][getAddress(
                    sourceChain, "OBRouter"
                )]
            ) {
                unchecked {
                    leafIndex++;
                }
                leafs[leafIndex] = ManageLeaf(
                    tokens[i],
                    false,
                    "approve(address,uint256)",
                    new address[](1),
                    string.concat("Approve Ooga Booga Router to spend ", ERC20(tokens[i]).symbol()),
                    getAddress(sourceChain, "rawDataDecoderAndSanitizer")
                );
                leafs[leafIndex].argumentAddresses[0] = getAddress(sourceChain, "OBRouter");
            }

            for (uint256 j = 0; j < tokens.length; j++) {
                if (i == j) continue;

                if (
                    !ownerToOogaBoogaSellTokenToBuyTokenToInTree[getAddress(sourceChain, "boringVault")][tokens[i]][tokens[j]]
                        && kind[j] != SwapKind.Sell
                ) {
                    unchecked {
                        leafIndex++;
                    }
                    leafs[leafIndex] = ManageLeaf(
                        getAddress(sourceChain, "OBRouter"),
                        false,
                        "swap((address,uint256,address,uint256,uint256,address),bytes,address,uint32)",
                        new address[](4),
                        string.concat("Swap ", ERC20(tokens[i]).symbol(), " for ", ERC20(tokens[j]).symbol()),
                        getAddress(sourceChain, "rawDataDecoderAndSanitizer")
                    );
                    leafs[leafIndex].argumentAddresses[0] = tokens[i];
                    leafs[leafIndex].argumentAddresses[1] = tokens[j];
                    leafs[leafIndex].argumentAddresses[2] = getAddress(sourceChain, "boringVault");
                    leafs[leafIndex].argumentAddresses[3] = getAddress(sourceChain, "OBExecutor");

                    ownerToOogaBoogaSellTokenToBuyTokenToInTree[getAddress(sourceChain, "boringVault")][tokens[i]][tokens[j]]
                    = true;
                }

                if (
                    kind[i] == SwapKind.BuyAndSell
                        && !ownerToOogaBoogaSellTokenToBuyTokenToInTree[getAddress(sourceChain, "boringVault")][tokens[j]][tokens[i]]
                ) {
                    unchecked {
                        leafIndex++;
                    }
                    leafs[leafIndex] = ManageLeaf(
                        getAddress(sourceChain, "OBRouter"),
                        false,
                        "swap((address,uint256,address,uint256,uint256,address),bytes,address,uint32)",
                        new address[](4),
                        string.concat("Swap ", ERC20(tokens[j]).symbol(), " for ", ERC20(tokens[i]).symbol()),
                        getAddress(sourceChain, "rawDataDecoderAndSanitizer")
                    );
                    leafs[leafIndex].argumentAddresses[0] = tokens[j];
                    leafs[leafIndex].argumentAddresses[1] = tokens[i];
                    leafs[leafIndex].argumentAddresses[2] = getAddress(sourceChain, "boringVault");
                    leafs[leafIndex].argumentAddresses[3] = getAddress(sourceChain, "OBExecutor");

                    ownerToOogaBoogaSellTokenToBuyTokenToInTree[getAddress(sourceChain, "boringVault")][tokens[j]][tokens[i]]
                    = true;
                }
            }
        }
    }

    // ========================================= Ambient =========================================

    /// @dev baseToken/quoteToken
    /// these are not interchangeable and must be exact for the pool being swapped or minting liq. ie USDE/ETH is not the same as ETH/USDE
    function _addAmbientLPLeafs(ManageLeaf[] memory leafs, address baseToken, address quoteToken) internal {
        if (baseToken != getAddress(sourceChain, "ETH")) {
            unchecked {
                leafIndex++;
            }
            leafs[leafIndex] = ManageLeaf(
                baseToken,
                false,
                "approve(address,uint256)",
                new address[](1),
                string.concat("Approve CrocSwapDex (Ambient) to spend ", ERC20(baseToken).symbol()),
                getAddress(sourceChain, "rawDataDecoderAndSanitizer")
            );
            leafs[leafIndex].argumentAddresses[0] = getAddress(sourceChain, "crocSwapDex");
        }

        if (quoteToken != getAddress(sourceChain, "ETH")) {
            unchecked {
                leafIndex++;
            }
            leafs[leafIndex] = ManageLeaf(
                quoteToken,
                false,
                "approve(address,uint256)",
                new address[](1),
                string.concat("Approve CrocSwapDex (Ambient) to spend ", ERC20(quoteToken).symbol()),
                getAddress(sourceChain, "rawDataDecoderAndSanitizer")
            );
            leafs[leafIndex].argumentAddresses[0] = getAddress(sourceChain, "crocSwapDex");
        }

        if (baseToken != getAddress(sourceChain, "ETH") && quoteToken != getAddress(sourceChain, "ETH")) {
            //used for every command that includes the warm path
            unchecked {
                leafIndex++;
            }
            leafs[leafIndex] = ManageLeaf(
                getAddress(sourceChain, "crocSwapDex"),
                false,
                "userCmd(uint16,bytes)",
                new address[](3),
                string.concat("Call usrCmd using 'WarmPath' with no ETH"),
                getAddress(sourceChain, "rawDataDecoderAndSanitizer")
            );
            leafs[leafIndex].argumentAddresses[0] = baseToken; //base (these are set by pool maybe?)
            leafs[leafIndex].argumentAddresses[1] = quoteToken; //quote
            leafs[leafIndex].argumentAddresses[2] = address(0); //lp conduit (user owned)

            unchecked {
                leafIndex++;
            }
            leafs[leafIndex] = ManageLeaf(
                getAddress(sourceChain, "crocSwapDex"),
                false,
                "userCmd(uint16,bytes)",
                new address[](2),
                string.concat("Call userCmd using 'HotPath' or 'KnockoutPath' without ETH "),
                getAddress(sourceChain, "rawDataDecoderAndSanitizer")
            );
            leafs[leafIndex].argumentAddresses[0] = baseToken; //base (these are set by pool maybe?)
            leafs[leafIndex].argumentAddresses[1] = quoteToken; //quote
        } else {
            if (baseToken == getAddress(sourceChain, "ETH")) baseToken = address(0);
            if (quoteToken == getAddress(sourceChain, "ETH")) quoteToken = address(0);

            // used for minting positions
            unchecked {
                leafIndex++;
            }
            leafs[leafIndex] = ManageLeaf(
                getAddress(sourceChain, "crocSwapDex"),
                true,
                "userCmd(uint16,bytes)",
                new address[](3),
                string.concat("Call userCmd using 'WarmPath' with ETH "),
                getAddress(sourceChain, "rawDataDecoderAndSanitizer")
            );
            leafs[leafIndex].argumentAddresses[0] = baseToken; //base (these are set by pool maybe?)
            leafs[leafIndex].argumentAddresses[1] = quoteToken; //quote
            leafs[leafIndex].argumentAddresses[2] = address(0); //lp conduit (user owned)

            //Used for commands that don't include sending ETH (harvest, burn)
            unchecked {
                leafIndex++;
            }
            leafs[leafIndex] = ManageLeaf(
                getAddress(sourceChain, "crocSwapDex"),
                false,
                "userCmd(uint16,bytes)",
                new address[](3),
                string.concat("Call userCmd using 'WarmPath' without ETH"),
                getAddress(sourceChain, "rawDataDecoderAndSanitizer")
            );
            leafs[leafIndex].argumentAddresses[0] = baseToken; //base (these are set by pool maybe?)
            leafs[leafIndex].argumentAddresses[1] = quoteToken; //quote
            leafs[leafIndex].argumentAddresses[2] = address(0); //lp conduit (user owned)

            //swapping eth to token, using knockout
            unchecked {
                leafIndex++;
            }
            leafs[leafIndex] = ManageLeaf(
                getAddress(sourceChain, "crocSwapDex"),
                true,
                "userCmd(uint16,bytes)",
                new address[](2),
                string.concat("Call userCmd using 'HotPath' or 'KnockoutPath' with ETH "),
                getAddress(sourceChain, "rawDataDecoderAndSanitizer")
            );
            leafs[leafIndex].argumentAddresses[0] = baseToken; //base (these are set by pool maybe?)
            leafs[leafIndex].argumentAddresses[1] = quoteToken; //quote

            //swapping token to eth, using knockout
            unchecked {
                leafIndex++;
            }
            leafs[leafIndex] = ManageLeaf(
                getAddress(sourceChain, "crocSwapDex"),
                false,
                "userCmd(uint16,bytes)",
                new address[](2),
                string.concat("Call userCmd using 'HotPath' or 'KnockoutPath' without ETH "),
                getAddress(sourceChain, "rawDataDecoderAndSanitizer")
            );
            leafs[leafIndex].argumentAddresses[0] = baseToken; //base (these are set by pool maybe?)
            leafs[leafIndex].argumentAddresses[1] = quoteToken; //quote
        }
    }

    function _addAmbientSwapLeafs(ManageLeaf[] memory leafs, address baseToken, address quoteToken) internal {
        if (baseToken != getAddress(sourceChain, "ETH")) {
            unchecked {
                leafIndex++;
            }
            leafs[leafIndex] = ManageLeaf(
                baseToken,
                false,
                "approve(address,uint256)",
                new address[](1),
                string.concat("Approve CrocSwapDex (Ambient) to spend ", ERC20(baseToken).symbol()),
                getAddress(sourceChain, "rawDataDecoderAndSanitizer")
            );
            leafs[leafIndex].argumentAddresses[0] = getAddress(sourceChain, "crocSwapDex");
        }

        if (quoteToken != getAddress(sourceChain, "ETH")) {
            unchecked {
                leafIndex++;
            }
            leafs[leafIndex] = ManageLeaf(
                quoteToken,
                false,
                "approve(address,uint256)",
                new address[](1),
                string.concat("Approve CrocSwapDex (Ambient) to spend ", ERC20(quoteToken).symbol()),
                getAddress(sourceChain, "rawDataDecoderAndSanitizer")
            );
            leafs[leafIndex].argumentAddresses[0] = getAddress(sourceChain, "crocSwapDex");
        }

        // address base,
        // address quote,
        // uint256, /*poolIdx*/
        // bool, /*isBuy*/
        // bool, /*inBaseQty*/
        // uint128, /*qty*/
        // uint16, /*tip*/
        // uint128, /*limitPrice*/
        // uint128, /*minOut*/
        // uint8 /*reserveFlags*/
        if (baseToken != getAddress(sourceChain, "ETH") && quoteToken != getAddress(sourceChain, "ETH")) {
            unchecked {
                leafIndex++;
            }
            leafs[leafIndex] = ManageLeaf(
                getAddress(sourceChain, "crocSwapDex"),
                false,
                "swap(address,address,uint256,bool,bool,uint128,uint16,uint128,uint128,uint8)",
                new address[](2),
                string.concat(
                    "Swap using CrocSwapDex (Ambient) between ",
                    ERC20(baseToken).symbol(),
                    " and ",
                    ERC20(quoteToken).symbol()
                ),
                getAddress(sourceChain, "rawDataDecoderAndSanitizer")
            );
            leafs[leafIndex].argumentAddresses[0] = baseToken;
            leafs[leafIndex].argumentAddresses[1] = quoteToken;
        } else {
            if (baseToken == getAddress(sourceChain, "ETH")) baseToken = address(0);
            if (quoteToken == getAddress(sourceChain, "ETH")) quoteToken = address(0);

            //add correct swap symbol if eth is quote or base (since it can be either)
            address erc20Token = baseToken == address(0) ? quoteToken : baseToken;

            unchecked {
                leafIndex++;
            }
            leafs[leafIndex] = ManageLeaf(
                getAddress(sourceChain, "crocSwapDex"),
                true,
                "swap(address,address,uint256,bool,bool,uint128,uint16,uint128,uint128,uint8)",
                new address[](2),
                string.concat("Swap using CrocSwapDex (Ambient) between ETH and ", ERC20(erc20Token).symbol()),
                getAddress(sourceChain, "rawDataDecoderAndSanitizer")
            );
            leafs[leafIndex].argumentAddresses[0] = baseToken;
            leafs[leafIndex].argumentAddresses[1] = quoteToken;

            unchecked {
                leafIndex++;
            }
            leafs[leafIndex] = ManageLeaf(
                getAddress(sourceChain, "crocSwapDex"),
                false,
                "swap(address,address,uint256,bool,bool,uint128,uint16,uint128,uint128,uint8)",
                new address[](2),
                string.concat("Swap using CrocSwapDex (Ambient) between ", ERC20(erc20Token).symbol(), " and ETH"),
                getAddress(sourceChain, "rawDataDecoderAndSanitizer")
            );
            leafs[leafIndex].argumentAddresses[0] = baseToken;
            leafs[leafIndex].argumentAddresses[1] = quoteToken;
        }
    }

    // ========================================= Level Money / LevelUSD =========================================

    function _addLevelLeafs(ManageLeaf[] memory leafs) internal {
        unchecked {
            leafIndex++;
        }
        leafs[leafIndex] = ManageLeaf(
            getAddress(sourceChain, "USDC"),
            false,
            "approve(address,uint256)",
            new address[](1),
            string.concat("Approve USDC to be spent by Level Minter"),
            getAddress(sourceChain, "rawDataDecoderAndSanitizer")
        );
        leafs[leafIndex].argumentAddresses[0] = getAddress(sourceChain, "levelMinter");

        unchecked {
            leafIndex++;
        }
        leafs[leafIndex] = ManageLeaf(
            getAddress(sourceChain, "USDT"),
            false,
            "approve(address,uint256)",
            new address[](1),
            string.concat("Approve USDT to be spent by Level Minter"),
            getAddress(sourceChain, "rawDataDecoderAndSanitizer")
        );
        leafs[leafIndex].argumentAddresses[0] = getAddress(sourceChain, "levelMinter");

        unchecked {
            leafIndex++;
        }
        leafs[leafIndex] = ManageLeaf(
            getAddress(sourceChain, "lvlUSD"),
            false,
            "approve(address,uint256)",
            new address[](1),
            string.concat("Approve lvlUSD to be spent by Level Minter"),
            getAddress(sourceChain, "rawDataDecoderAndSanitizer")
        );
        leafs[leafIndex].argumentAddresses[0] = getAddress(sourceChain, "levelMinter");

        //mintDefault
        unchecked {
            leafIndex++;
        }
        leafs[leafIndex] = ManageLeaf(
            getAddress(sourceChain, "levelMinter"),
            false,
            "mintDefault((uint8,address,address,address,uint256,uint256))",
            new address[](3),
            string.concat("Mint lvlUSD with USDC"),
            getAddress(sourceChain, "rawDataDecoderAndSanitizer")
        );
        leafs[leafIndex].argumentAddresses[0] = getAddress(sourceChain, "boringVault");
        leafs[leafIndex].argumentAddresses[1] = getAddress(sourceChain, "boringVault");
        leafs[leafIndex].argumentAddresses[2] = getAddress(sourceChain, "USDC");

        unchecked {
            leafIndex++;
        }
        leafs[leafIndex] = ManageLeaf(
            getAddress(sourceChain, "levelMinter"),
            false,
            "mintDefault((uint8,address,address,address,uint256,uint256))",
            new address[](3),
            string.concat("Mint lvlUSD with USDT"),
            getAddress(sourceChain, "rawDataDecoderAndSanitizer")
        );
        leafs[leafIndex].argumentAddresses[0] = getAddress(sourceChain, "boringVault");
        leafs[leafIndex].argumentAddresses[1] = getAddress(sourceChain, "boringVault");
        leafs[leafIndex].argumentAddresses[2] = getAddress(sourceChain, "USDT");

        unchecked {
            leafIndex++;
        }
        leafs[leafIndex] = ManageLeaf(
            getAddress(sourceChain, "levelMinter"),
            false,
            "initiateRedeem((uint8,address,address,address,uint256,uint256))",
            new address[](3),
            string.concat("Initiate Redeem for USDC from lvlUSD"),
            getAddress(sourceChain, "rawDataDecoderAndSanitizer")
        );
        leafs[leafIndex].argumentAddresses[0] = getAddress(sourceChain, "boringVault");
        leafs[leafIndex].argumentAddresses[1] = getAddress(sourceChain, "boringVault");
        leafs[leafIndex].argumentAddresses[2] = getAddress(sourceChain, "USDC");

        unchecked {
            leafIndex++;
        }
        leafs[leafIndex] = ManageLeaf(
            getAddress(sourceChain, "levelMinter"),
            false,
            "initiateRedeem((uint8,address,address,address,uint256,uint256))",
            new address[](3),
            string.concat("Initiate Redeem for USDT from lvlUSD"),
            getAddress(sourceChain, "rawDataDecoderAndSanitizer")
        );
        leafs[leafIndex].argumentAddresses[0] = getAddress(sourceChain, "boringVault");
        leafs[leafIndex].argumentAddresses[1] = getAddress(sourceChain, "boringVault");
        leafs[leafIndex].argumentAddresses[2] = getAddress(sourceChain, "USDT");

        unchecked {
            leafIndex++;
        }
        leafs[leafIndex] = ManageLeaf(
            getAddress(sourceChain, "levelMinter"),
            false,
            "completeRedeem(address)",
            new address[](1),
            string.concat("Complete Redeem for USDC"),
            getAddress(sourceChain, "rawDataDecoderAndSanitizer")
        );
        leafs[leafIndex].argumentAddresses[0] = getAddress(sourceChain, "USDC");

        unchecked {
            leafIndex++;
        }
        leafs[leafIndex] = ManageLeaf(
            getAddress(sourceChain, "levelMinter"),
            false,
            "completeRedeem(address)",
            new address[](1),
            string.concat("Complete Redeem for USDT"),
            getAddress(sourceChain, "rawDataDecoderAndSanitizer")
        );
        leafs[leafIndex].argumentAddresses[0] = getAddress(sourceChain, "USDT");

        unchecked {
            leafIndex++;
        }
        leafs[leafIndex] = ManageLeaf(
            getAddress(sourceChain, "levelMinter"),
            false,
            "redeem((uint8,address,address,address,uint256,uint256))",
            new address[](3),
            string.concat("Redeem for USDC (only if cooldown is off)"),
            getAddress(sourceChain, "rawDataDecoderAndSanitizer")
        );
        leafs[leafIndex].argumentAddresses[0] = getAddress(sourceChain, "boringVault");
        leafs[leafIndex].argumentAddresses[1] = getAddress(sourceChain, "boringVault");
        leafs[leafIndex].argumentAddresses[2] = getAddress(sourceChain, "USDC");

        unchecked {
            leafIndex++;
        }
        leafs[leafIndex] = ManageLeaf(
            getAddress(sourceChain, "levelMinter"),
            false,
            "redeem((uint8,address,address,address,uint256,uint256))",
            new address[](3),
            string.concat("Redeem for USDT (only if cooldown is off)"),
            getAddress(sourceChain, "rawDataDecoderAndSanitizer")
        );
        leafs[leafIndex].argumentAddresses[0] = getAddress(sourceChain, "boringVault");
        leafs[leafIndex].argumentAddresses[1] = getAddress(sourceChain, "boringVault");
        leafs[leafIndex].argumentAddresses[2] = getAddress(sourceChain, "USDT");

        //add remaining functionality from exisiting helper functions
        _addERC4626Leafs(leafs, ERC4626(getAddress(sourceChain, "slvlUSD")));
        _addSLvlUSDWithdrawLeafs(leafs);
    }

    // ============================================= WeETH ==================================================

    function _addWeETHLeafs(ManageLeaf[] memory leafs, address ETH, address referral) internal {
        //if not native eth
        if (ETH != getAddress(sourceChain, "ETH") && ETH != address(0)) {
            unchecked {
                leafIndex++;
            }

            leafs[leafIndex] = ManageLeaf(
                ETH, //will be weth on beraChain
                false,
                "approve(address,uint256)",
                new address[](1),
                string.concat("Approve etherFiL2SyncPool to spend WETH"),
                getAddress(sourceChain, "rawDataDecoderAndSanitizer")
            );
            leafs[leafIndex].argumentAddresses[0] = getAddress(sourceChain, "etherFiL2SyncPool");

            unchecked {
                leafIndex++;
            }

            leafs[leafIndex] = ManageLeaf(
                getAddress(sourceChain, "etherFiL2SyncPool"), //target
                false,
                "deposit(address,uint256,uint256,address)",
                new address[](2),
                string.concat("Deposit ETH into WeETH"),
                getAddress(sourceChain, "rawDataDecoderAndSanitizer")
            );
            leafs[leafIndex].argumentAddresses[0] = ETH;
            leafs[leafIndex].argumentAddresses[1] = referral;
        } else {
            unchecked {
                leafIndex++;
            }

            leafs[leafIndex] = ManageLeaf(
                getAddress(sourceChain, "etherFiL2SyncPool"), //target
                true,
                "deposit(address,uint256,uint256,address)",
                new address[](2),
                string.concat("Deposit ETH into WeETH"),
                getAddress(sourceChain, "rawDataDecoderAndSanitizer")
            );
            leafs[leafIndex].argumentAddresses[0] = ETH;
            leafs[leafIndex].argumentAddresses[1] = referral;
        }
    }

    // ========================================= ELX Claiming =========================================
    function _addELXClaimingLeafs(ManageLeaf[] memory leafs) internal {
        unchecked {
            leafIndex++;
        }
        leafs[leafIndex] = ManageLeaf(
            getAddress(sourceChain, "elxTokenDistributor"),
            false,
            "claim(uint256,bytes32[],bytes)",
            new address[](0),
            string.concat("Claim ELX Airdrop"),
            getAddress(sourceChain, "rawDataDecoderAndSanitizer")
        );
    }

<<<<<<< HEAD
    function _addBoringChefClaimLeaf(ManageLeaf[] memory leafs, address boringChef) internal {
=======
 // ========================================= BoringChef =========================================
    function _addBoringChefClaimLeaf(ManageLeaf[] memory leafs, address boringChef, address[] memory rewardTokens) internal {
>>>>>>> 16fc7012
        unchecked {
            leafIndex++;
        }
        leafs[leafIndex] = ManageLeaf(
            boringChef,
            false,
            "claimRewards(uint256[])",
            new address[](0),
            string.concat("Claim rewards from BoringChef"),
            getAddress(sourceChain, "rawDataDecoderAndSanitizer")
        );
    }

    function _addBoringChefClaimOnBehalfOfLeaf(ManageLeaf[] memory leafs, address boringChef, address user) internal {
        unchecked {
            leafIndex++;
        }
        leafs[leafIndex] = ManageLeaf(
            boringChef,
            false,
            "claimRewardsOnBehalfOfUser(uint256[],address)",
            new address[](1),
            string.concat("Claim rewards from BoringChef on behalf of user"),
            getAddress(sourceChain, "rawDataDecoderAndSanitizer")
        );
        leafs[leafIndex].argumentAddresses[0] = user;
    }

    // ========================================= JSON FUNCTIONS =========================================
    // TODO this should pass in a bool or something to generate leafs indicating that we want leaf indexes printed.
    bool addLeafIndex = false;

    function _generateTestLeafs(ManageLeaf[] memory leafs, bytes32[][] memory manageTree) internal {
        string memory filePath = "./leafs/TemporaryLeafs.json";
        addLeafIndex = true;
        _generateLeafs(filePath, leafs, manageTree[manageTree.length - 1][0], manageTree);
        addLeafIndex = false;
    }
    // TODO look at how deployment json is made, and refactor this to work that way, so files dont need to be formatted.

    function _generateLeafs(
        string memory filePath,
        ManageLeaf[] memory leafs,
        bytes32 manageRoot,
        bytes32[][] memory manageTree
    ) internal {
        if (vm.exists(filePath)) {
            // Need to delete it
            vm.removeFile(filePath);
        }
        vm.writeLine(filePath, "{ \"metadata\": ");
        string[] memory composition = new string[](5);
        composition[0] = "Bytes20(DECODER_AND_SANITIZER_ADDRESS)";
        composition[1] = "Bytes20(TARGET_ADDRESS)";
        composition[2] = "Bytes1(CAN_SEND_VALUE)";
        composition[3] = "Bytes4(TARGET_FUNCTION_SELECTOR)";
        composition[4] = "Bytes{N*20}(ADDRESS_ARGUMENT_0,...,ADDRESS_ARGUMENT_N)";
        string memory metadata = "ManageRoot";
        {
            // Determine how many leafs are used.
            uint256 usedLeafCount;
            for (uint256 i; i < leafs.length; ++i) {
                if (leafs[i].target != address(0)) {
                    usedLeafCount++;
                }
            }
            vm.serializeUint(metadata, "LeafCount", usedLeafCount);
        }
        vm.serializeUint(metadata, "TreeCapacity", leafs.length);
        vm.serializeString(metadata, "DigestComposition", composition);
        vm.serializeAddress(metadata, "BoringVaultAddress", getAddress(sourceChain, "boringVault"));
        vm.serializeAddress(
            metadata, "DecoderAndSanitizerAddress", getAddress(sourceChain, "rawDataDecoderAndSanitizer")
        );
        vm.serializeAddress(metadata, "ManagerAddress", getAddress(sourceChain, "managerAddress"));
        vm.serializeAddress(metadata, "AccountantAddress", getAddress(sourceChain, "accountantAddress"));
        string memory finalMetadata = vm.serializeBytes32(metadata, "ManageRoot", manageRoot);

        vm.writeLine(filePath, finalMetadata);
        vm.writeLine(filePath, ",");
        vm.writeLine(filePath, "\"leafs\": [");

        for (uint256 i; i < leafs.length; ++i) {
            string memory leaf = "leaf";
            if (addLeafIndex) vm.serializeUint(leaf, "LeafIndex", i);
            vm.serializeAddress(leaf, "TargetAddress", leafs[i].target);
            vm.serializeAddress(leaf, "DecoderAndSanitizerAddress", leafs[i].decoderAndSanitizer);
            vm.serializeBool(leaf, "CanSendValue", leafs[i].canSendValue);
            vm.serializeString(leaf, "FunctionSignature", leafs[i].signature);
            bytes4 sel = bytes4(keccak256(abi.encodePacked(leafs[i].signature)));
            string memory selector = Strings.toHexString(uint32(sel), 4);
            vm.serializeString(leaf, "FunctionSelector", selector);
            bytes memory packedData;
            for (uint256 j; j < leafs[i].argumentAddresses.length; ++j) {
                packedData = abi.encodePacked(packedData, leafs[i].argumentAddresses[j]);
            }
            vm.serializeBytes(leaf, "PackedArgumentAddresses", packedData);
            vm.serializeAddress(leaf, "AddressArguments", leafs[i].argumentAddresses);
            bytes32 digest = keccak256(
                abi.encodePacked(leafs[i].decoderAndSanitizer, leafs[i].target, leafs[i].canSendValue, sel, packedData)
            );
            vm.serializeBytes32(leaf, "LeafDigest", digest);

            string memory finalJson = vm.serializeString(leaf, "Description", leafs[i].description);

            // vm.writeJson(finalJson, filePath);
            vm.writeLine(filePath, finalJson);
            if (i != leafs.length - 1) {
                vm.writeLine(filePath, ",");
            }
        }
        vm.writeLine(filePath, "],");

        string memory merkleTreeName = "MerkleTree";
        string[][] memory merkleTree = new string[][](manageTree.length);
        for (uint256 k; k < manageTree.length; ++k) {
            merkleTree[k] = new string[](manageTree[k].length);
        }

        for (uint256 i; i < manageTree.length; ++i) {
            for (uint256 j; j < manageTree[i].length; ++j) {
                merkleTree[i][j] = vm.toString(manageTree[i][j]);
            }
        }

        string memory finalMerkleTree;
        for (uint256 i; i < merkleTree.length; ++i) {
            string memory layer = Strings.toString(merkleTree.length - (i + 1));
            finalMerkleTree = vm.serializeString(merkleTreeName, layer, merkleTree[i]);
        }
        vm.writeLine(filePath, "\"MerkleTree\": ");
        vm.writeLine(filePath, finalMerkleTree);
        vm.writeLine(filePath, "}");
    }

    // ========================================= HELPER FUNCTIONS =========================================

    struct ManageLeaf {
        address target;
        bool canSendValue;
        string signature;
        address[] argumentAddresses;
        string description;
        address decoderAndSanitizer;
    }

    error MerkleTreeHelper__DecoderAndSanitizerMissingFunction(string signature);

    function _verifyDecoderImplementsLeafsFunctionSelectors(ManageLeaf[] memory leafs) internal view {
        for (uint256 i; i < leafs.length; ++i) {
            bytes4 selector = bytes4(keccak256(abi.encodePacked(leafs[i].signature)));
            // This is the "selector" for an empty leaf.
            if (selector == 0xc5d24601) continue;
            (bool success, bytes memory returndata) =
                leafs[i].decoderAndSanitizer.staticcall(abi.encodePacked(selector));
            if (!success && returndata.length > 0) {
                // Make sure we did not revert from the `BaseDecoderAndSanitizer__FunctionSelectorNotSupported()` error.
                if (
                    keccak256(returndata)
                        == keccak256(
                            abi.encodePacked(
                                BaseDecoderAndSanitizer.BaseDecoderAndSanitizer__FunctionSelectorNotSupported.selector
                            )
                        )
                ) {
                    revert MerkleTreeHelper__DecoderAndSanitizerMissingFunction(leafs[i].signature);
                }
            }
        }
    }

    function _buildTrees(bytes32[][] memory merkleTreeIn) internal pure returns (bytes32[][] memory merkleTreeOut) {
        // We are adding another row to the merkle tree, so make merkleTreeOut be 1 longer.
        uint256 merkleTreeIn_length = merkleTreeIn.length;
        merkleTreeOut = new bytes32[][](merkleTreeIn_length + 1);
        uint256 layer_length;
        // Iterate through merkleTreeIn to copy over data.
        for (uint256 i; i < merkleTreeIn_length; ++i) {
            layer_length = merkleTreeIn[i].length;
            merkleTreeOut[i] = new bytes32[](layer_length);
            for (uint256 j; j < layer_length; ++j) {
                merkleTreeOut[i][j] = merkleTreeIn[i][j];
            }
        }

        uint256 next_layer_length;
        if (layer_length % 2 != 0) {
            next_layer_length = (layer_length + 1) / 2;
        } else {
            next_layer_length = layer_length / 2;
        }
        merkleTreeOut[merkleTreeIn_length] = new bytes32[](next_layer_length);
        uint256 count;
        for (uint256 i; i < layer_length; i += 2) {
            merkleTreeOut[merkleTreeIn_length][count] =
                _hashPair(merkleTreeIn[merkleTreeIn_length - 1][i], merkleTreeIn[merkleTreeIn_length - 1][i + 1]);
            count++;
        }

        if (next_layer_length > 1) {
            // We need to process the next layer of leaves.
            merkleTreeOut = _buildTrees(merkleTreeOut);
        }
    }

    function _generateMerkleTree(ManageLeaf[] memory manageLeafs) internal pure returns (bytes32[][] memory tree) {
        uint256 leafsLength = manageLeafs.length;
        bytes32[][] memory leafs = new bytes32[][](1);
        leafs[0] = new bytes32[](leafsLength);
        for (uint256 i; i < leafsLength; ++i) {
            bytes4 selector = bytes4(keccak256(abi.encodePacked(manageLeafs[i].signature)));
            bytes memory rawDigest = abi.encodePacked(
                manageLeafs[i].decoderAndSanitizer, manageLeafs[i].target, manageLeafs[i].canSendValue, selector
            );
            uint256 argumentAddressesLength = manageLeafs[i].argumentAddresses.length;
            for (uint256 j; j < argumentAddressesLength; ++j) {
                rawDigest = abi.encodePacked(rawDigest, manageLeafs[i].argumentAddresses[j]);
            }
            leafs[0][i] = keccak256(rawDigest);
        }
        tree = _buildTrees(leafs);
    }

    function _hashPair(bytes32 a, bytes32 b) private pure returns (bytes32) {
        return a < b ? _efficientHash(a, b) : _efficientHash(b, a);
    }

    function _efficientHash(bytes32 a, bytes32 b) private pure returns (bytes32 value) {
        /// @solidity memory-safe-assembly
        assembly {
            mstore(0x00, a)
            mstore(0x20, b)
            value := keccak256(0x00, 0x40)
        }
    }

    function _getPoolAddressFromPoolId(bytes32 poolId) internal pure returns (address) {
        return address(uint160(uint256(poolId >> 96)));
    }

    function _getProofsUsingTree(ManageLeaf[] memory manageLeafs, bytes32[][] memory tree)
        internal
        view
        returns (bytes32[][] memory proofs)
    {
        proofs = new bytes32[][](manageLeafs.length);
        for (uint256 i; i < manageLeafs.length; ++i) {
            // Generate manage proof.
            bytes4 selector = bytes4(keccak256(abi.encodePacked(manageLeafs[i].signature)));
            bytes memory rawDigest = abi.encodePacked(
                getAddress(sourceChain, "rawDataDecoderAndSanitizer"),
                manageLeafs[i].target,
                manageLeafs[i].canSendValue,
                selector
            );
            uint256 argumentAddressesLength = manageLeafs[i].argumentAddresses.length;
            for (uint256 j; j < argumentAddressesLength; ++j) {
                rawDigest = abi.encodePacked(rawDigest, manageLeafs[i].argumentAddresses[j]);
            }
            bytes32 leaf = keccak256(rawDigest);
            proofs[i] = _generateProof(leaf, tree);
        }
    }

    function _generateProof(bytes32 leaf, bytes32[][] memory tree) internal pure returns (bytes32[] memory proof) {
        // The length of each proof is the height of the tree - 1.
        uint256 tree_length = tree.length;
        proof = new bytes32[](tree_length - 1);

        // Build the proof
        for (uint256 i; i < tree_length - 1; ++i) {
            // For each layer we need to find the leaf.
            for (uint256 j; j < tree[i].length; ++j) {
                if (leaf == tree[i][j]) {
                    // We have found the leaf, so now figure out if the proof needs the next leaf or the previous one.
                    proof[i] = j % 2 == 0 ? tree[i][j + 1] : tree[i][j - 1];
                    leaf = _hashPair(leaf, proof[i]);
                    break;
                } else if (j == tree[i].length - 1) {
                    // We have reached the end of the layer and have not found the leaf.
                    revert("Leaf not found in tree");
                }
            }
        }
    }
}

interface IMB {
    struct MarketParams {
        address loanToken;
        address collateralToken;
        address oracle;
        address irm;
        uint256 lltv;
    }

    function idToMarketParams(bytes32 id) external view returns (MarketParams memory);
}

interface PendleMarket {
    function readTokens() external view returns (address, address, address);
}

interface PendleSy {
    function getTokensIn() external view returns (address[] memory);
    function getTokensOut() external view returns (address[] memory);
    function assetInfo() external view returns (uint8, ERC20, uint8);
}

interface UniswapV3Pool {
    function token0() external view returns (address);
    function token1() external view returns (address);
    function fee() external view returns (uint24);
}

interface CurvePool {
    function coins(uint256 i) external view returns (address);
}

interface ICurveGauge {
    function lp_token() external view returns (address);
}

interface BalancerVault {
    function getPoolTokens(bytes32) external view returns (ERC20[] memory, uint256[] memory, uint256);
}

interface VelodromV2Gauge {
    function stakingToken() external view returns (address);
}

interface VaultSupervisor {
    function delegationSupervisor() external view returns (address);
}

interface IInfraredVault {
    function stakingToken() external view returns (address);
}

interface IKodiakIsland {
    function token0() external view returns (address);
    function token1() external view returns (address);
    function name() external view returns (string memory);
}

interface IUniswapV2Factory {
    function getPair(address token0, address token1) external view returns (address);
}

interface IDolomiteMargin {
    function getMarketIdByTokenAddress(address token) external view returns (uint256);
}

interface ISilo {
    function SILO_ID() external view returns (uint256);
    function getSilos() external view returns (address, address);
}

interface IGoldiVault {
    function depositToken() external view returns (address);
    function ot() external view returns (address);
    function yt() external view returns (address);
}

interface ISpectraVault {
    function vaultShare() external view returns (address);
    function underlying() external view returns (address);
}

interface IConvexFXVault {
    function stakingToken() external view returns (address);
}

interface IVaultExplorer {
    function getPoolTokens(address _pool) external view returns (address[] memory tokens);
}

interface IBalancerV3Pool {
    function name() external view returns (string memory);
}

interface IBGTRewardVault {
    function stakeToken() external view returns (address); 
}<|MERGE_RESOLUTION|>--- conflicted
+++ resolved
@@ -11432,12 +11432,8 @@
         );
     }
 
-<<<<<<< HEAD
+ // ========================================= BoringChef =========================================
     function _addBoringChefClaimLeaf(ManageLeaf[] memory leafs, address boringChef) internal {
-=======
- // ========================================= BoringChef =========================================
-    function _addBoringChefClaimLeaf(ManageLeaf[] memory leafs, address boringChef, address[] memory rewardTokens) internal {
->>>>>>> 16fc7012
         unchecked {
             leafIndex++;
         }
