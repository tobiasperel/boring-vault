// SPDX-License-Identifier: UNLICENSED
pragma solidity 0.8.21;

import {ERC20} from "@solmate/tokens/ERC20.sol";
import {AddressToBytes32Lib} from "src/helper/AddressToBytes32Lib.sol";
import {ChainValues} from "test/resources/ChainValues.sol";
import {Strings} from "lib/openzeppelin-contracts/contracts/utils/Strings.sol";
import {ERC4626} from "@solmate/tokens/ERC4626.sol";
import {Address} from "@openzeppelin/contracts/utils/Address.sol";
import {IComet} from "src/interfaces/IComet.sol";
import {TellerWithMultiAssetSupport} from "src/base/Roles/TellerWithMultiAssetSupport.sol";
import {BaseDecoderAndSanitizer} from "src/base/DecodersAndSanitizers/BaseDecoderAndSanitizer.sol";
import "forge-std/Base.sol";
import "forge-std/Test.sol";

contract MerkleTreeHelper is CommonBase, ChainValues, Test {
    using Address for address;

    string public sourceChain;
    uint256 leafIndex = type(uint256).max;

    mapping(address => mapping(address => mapping(address => bool))) public ownerToTokenToSpenderToApprovalInTree;
    mapping(address => mapping(address => mapping(address => bool))) public ownerToOneInchSellTokenToBuyTokenToInTree;
    mapping(address => mapping(address => mapping(address => bool))) public ownerToOdosSellTokenToBuyTokenToInTree;

    function setSourceChainName(string memory _chain) internal {
        sourceChain = _chain;
    }

    // ========================================= 1Inch =========================================

    enum SwapKind {
        BuyAndSell,
        Sell
    }

    function _addLeafsFor1InchGeneralSwapping(
        ManageLeaf[] memory leafs,
        address[] memory assets,
        SwapKind[] memory kind
    ) internal {
        require(assets.length == kind.length, "Arrays must be of equal length");
        for (uint256 i; i < assets.length; ++i) {
            // Add approval leaf if not already added
            if (
                !ownerToTokenToSpenderToApprovalInTree[getAddress(sourceChain, "boringVault")][assets[i]][getAddress(
                    sourceChain, "aggregationRouterV5"
                )]
            ) {
                unchecked {
                    leafIndex++;
                }
                leafs[leafIndex] = ManageLeaf(
                    assets[i],
                    false,
                    "approve(address,uint256)",
                    new address[](1),
                    string.concat("Approve 1Inch router to spend ", ERC20(assets[i]).symbol()),
                    getAddress(sourceChain, "rawDataDecoderAndSanitizer")
                );
                leafs[leafIndex].argumentAddresses[0] = getAddress(sourceChain, "aggregationRouterV5");
                ownerToTokenToSpenderToApprovalInTree[getAddress(sourceChain, "boringVault")][assets[i]][getAddress(
                    sourceChain, "aggregationRouterV5"
                )] = true;
            }
            // Iterate through the list again.
            for (uint256 j; j < assets.length; ++j) {
                // Skip if we are on the same index
                if (i == j) {
                    continue;
                }
                if (
                    !ownerToOneInchSellTokenToBuyTokenToInTree[getAddress(sourceChain, "boringVault")][assets[i]][assets[j]]
                        && kind[j] != SwapKind.Sell
                ) {
                    // Add sell swap.
                    unchecked {
                        leafIndex++;
                    }
                    leafs[leafIndex] = ManageLeaf(
                        getAddress(sourceChain, "aggregationRouterV5"),
                        false,
                        "swap(address,(address,address,address,address,uint256,uint256,uint256),bytes,bytes)",
                        new address[](5),
                        string.concat(
                            "Swap ",
                            ERC20(assets[i]).symbol(),
                            " for ",
                            ERC20(assets[j]).symbol(),
                            " using 1inch router"
                        ),
                        getAddress(sourceChain, "rawDataDecoderAndSanitizer")
                    );
                    leafs[leafIndex].argumentAddresses[0] = getAddress(sourceChain, "oneInchExecutor");
                    leafs[leafIndex].argumentAddresses[1] = assets[i];
                    leafs[leafIndex].argumentAddresses[2] = assets[j];
                    leafs[leafIndex].argumentAddresses[3] = getAddress(sourceChain, "oneInchExecutor");
                    leafs[leafIndex].argumentAddresses[4] = getAddress(sourceChain, "boringVault");
                    ownerToOneInchSellTokenToBuyTokenToInTree[getAddress(sourceChain, "boringVault")][assets[i]][assets[j]]
                    = true;
                }

                if (
                    kind[i] == SwapKind.BuyAndSell
                        && !ownerToOneInchSellTokenToBuyTokenToInTree[getAddress(sourceChain, "boringVault")][assets[j]][assets[i]]
                ) {
                    // Add buy swap.
                    unchecked {
                        leafIndex++;
                    }
                    leafs[leafIndex] = ManageLeaf(
                        getAddress(sourceChain, "aggregationRouterV5"),
                        false,
                        "swap(address,(address,address,address,address,uint256,uint256,uint256),bytes,bytes)",
                        new address[](5),
                        string.concat(
                            "Swap ",
                            ERC20(assets[j]).symbol(),
                            " for ",
                            ERC20(assets[i]).symbol(),
                            " using 1inch router"
                        ),
                        getAddress(sourceChain, "rawDataDecoderAndSanitizer")
                    );
                    leafs[leafIndex].argumentAddresses[0] = getAddress(sourceChain, "oneInchExecutor");
                    leafs[leafIndex].argumentAddresses[1] = assets[j];
                    leafs[leafIndex].argumentAddresses[2] = assets[i];
                    leafs[leafIndex].argumentAddresses[3] = getAddress(sourceChain, "oneInchExecutor");
                    leafs[leafIndex].argumentAddresses[4] = getAddress(sourceChain, "boringVault");
                    ownerToOneInchSellTokenToBuyTokenToInTree[getAddress(sourceChain, "boringVault")][assets[j]][assets[i]]
                    = true;
                }
            }
        }
    }

    function _addLeafsFor1InchUniswapV3Swapping(ManageLeaf[] memory leafs, address pool) internal {
        UniswapV3Pool uniswapV3Pool = UniswapV3Pool(pool);
        address token0 = uniswapV3Pool.token0();
        address token1 = uniswapV3Pool.token1();
        // Add approval leaf if not already added
        if (
            !ownerToTokenToSpenderToApprovalInTree[getAddress(sourceChain, "boringVault")][token0][getAddress(
                sourceChain, "aggregationRouterV5"
            )]
        ) {
            unchecked {
                leafIndex++;
            }
            leafs[leafIndex] = ManageLeaf(
                token0,
                false,
                "approve(address,uint256)",
                new address[](1),
                string.concat("Approve 1Inch router to spend ", ERC20(token0).symbol()),
                getAddress(sourceChain, "rawDataDecoderAndSanitizer")
            );
            leafs[leafIndex].argumentAddresses[0] = getAddress(sourceChain, "aggregationRouterV5");
            ownerToTokenToSpenderToApprovalInTree[getAddress(sourceChain, "boringVault")][token0][getAddress(
                sourceChain, "aggregationRouterV5"
            )] = true;
        }
        if (
            !ownerToTokenToSpenderToApprovalInTree[getAddress(sourceChain, "boringVault")][token1][getAddress(
                sourceChain, "aggregationRouterV5"
            )]
        ) {
            unchecked {
                leafIndex++;
            }
            leafs[leafIndex] = ManageLeaf(
                token1,
                false,
                "approve(address,uint256)",
                new address[](1),
                string.concat("Approve 1Inch router to spend ", ERC20(token1).symbol()),
                getAddress(sourceChain, "rawDataDecoderAndSanitizer")
            );
            leafs[leafIndex].argumentAddresses[0] = getAddress(sourceChain, "aggregationRouterV5");
            ownerToTokenToSpenderToApprovalInTree[getAddress(sourceChain, "boringVault")][token1][getAddress(
                sourceChain, "aggregationRouterV5"
            )] = true;
        }
        uint256 feeInBps = uniswapV3Pool.fee() / 100;
        unchecked {
            leafIndex++;
        }
        leafs[leafIndex] = ManageLeaf(
            getAddress(sourceChain, "aggregationRouterV5"),
            false,
            "uniswapV3Swap(uint256,uint256,uint256[])",
            new address[](1),
            string.concat(
                "Swap between ",
                ERC20(token0).symbol(),
                " and ",
                ERC20(token1).symbol(),
                " with ",
                vm.toString(feeInBps),
                " bps fee on UniswapV3 using 1inch router"
            ),
            getAddress(sourceChain, "rawDataDecoderAndSanitizer")
        );
        leafs[leafIndex].argumentAddresses[0] = pool;
    }

    // ========================================= Curve/Convex =========================================
    // TODO need to use this in the test suite.
    function _addCurveLeafs(ManageLeaf[] memory leafs, address poolAddress, uint256 coinCount, address gauge)
        internal
    {
        CurvePool pool = CurvePool(poolAddress);
        ERC20[] memory coins = new ERC20[](coinCount);

        // Approve pool to spend tokens.
        for (uint256 i; i < coinCount; i++) {
            coins[i] = ERC20(pool.coins(i));
            // Approvals.
            if (
                !ownerToTokenToSpenderToApprovalInTree[getAddress(sourceChain, "boringVault")][address(coins[i])][poolAddress]
            ) {
                unchecked {
                    leafIndex++;
                }
                leafs[leafIndex] = ManageLeaf(
                    address(coins[i]),
                    false,
                    "approve(address,uint256)",
                    new address[](1),
                    string.concat("Approve Curve pool to spend ", coins[i].symbol()),
                    getAddress(sourceChain, "rawDataDecoderAndSanitizer")
                );
                leafs[leafIndex].argumentAddresses[0] = poolAddress;
                ownerToTokenToSpenderToApprovalInTree[getAddress(sourceChain, "boringVault")][address(coins[i])][poolAddress]
                = true;
            }
        }

        // Add liquidity.
        unchecked {
            leafIndex++;
        }
        leafs[leafIndex] = ManageLeaf(
            poolAddress,
            false,
            "add_liquidity(uint256[],uint256)",
            new address[](0),
            string.concat("Add liquidity to Curve pool"),
            getAddress(sourceChain, "rawDataDecoderAndSanitizer")
        );

        // Remove liquidity.
        unchecked {
            leafIndex++;
        }
        leafs[leafIndex] = ManageLeaf(
            poolAddress,
            false,
            "remove_liquidity(uint256,uint256[])",
            new address[](0),
            string.concat("Remove liquidity from Curve pool"),
            getAddress(sourceChain, "rawDataDecoderAndSanitizer")
        );

        if (gauge != address(0)) {
            
            address lpToken = ICurveGauge(gauge).lp_token(); 

            unchecked {
                leafIndex++;
            }
            leafs[leafIndex] = ManageLeaf(
                lpToken,
                false,
                "approve(address,uint256)",
                new address[](1),
                string.concat("Approve Curve gauge to spend ", ERC20(lpToken).name()),
                getAddress(sourceChain, "rawDataDecoderAndSanitizer")
            );
            leafs[leafIndex].argumentAddresses[0] = gauge; 


            // Deposit into gauge.
            unchecked {
                leafIndex++;
            }
            leafs[leafIndex] = ManageLeaf(
                gauge,
                false,
                "deposit(uint256,address)",
                new address[](1),
                string.concat("Deposit ", ERC20(lpToken).name(), " into Curve gauge"),
                getAddress(sourceChain, "rawDataDecoderAndSanitizer")
            );
            leafs[leafIndex].argumentAddresses[0] = getAddress(sourceChain, "boringVault");

            // Withdraw from gauge.
            unchecked {
                leafIndex++;
            }
            leafs[leafIndex] = ManageLeaf(
                gauge,
                false,
                "withdraw(uint256)",
                new address[](0),
                string.concat("Withdraw ", ERC20(lpToken).name(), " from Curve gauge"),
                getAddress(sourceChain, "rawDataDecoderAndSanitizer")
            );

            // Claim rewards.
            unchecked {
                leafIndex++;
            }
            leafs[leafIndex] = ManageLeaf(
                gauge,
                false,
                "claim_rewards(address)",
                new address[](1),
                string.concat("Claim rewards from Curve gauge"),
                getAddress(sourceChain, "rawDataDecoderAndSanitizer")
            );
            leafs[leafIndex].argumentAddresses[0] = getAddress(sourceChain, "boringVault");
        }
    }

    function _addConvexLeafs(ManageLeaf[] memory leafs, ERC20 token, address rewardsContract) internal {
        // Approve convexCurveMainnetBooster to spend lp tokens.
        if (
            !ownerToTokenToSpenderToApprovalInTree[getAddress(sourceChain, "boringVault")][address(token)][getAddress(
                sourceChain, "convexCurveMainnetBooster"
            )]
        ) {
            unchecked {
                leafIndex++;
            }
            leafs[leafIndex] = ManageLeaf(
                address(token),
                false,
                "approve(address,uint256)",
                new address[](1),
                string.concat("Approve Convex Curve Mainnet Booster to spend ", token.symbol()),
                getAddress(sourceChain, "rawDataDecoderAndSanitizer")
            );
            leafs[leafIndex].argumentAddresses[0] = getAddress(sourceChain, "convexCurveMainnetBooster");
            ownerToTokenToSpenderToApprovalInTree[getAddress(sourceChain, "boringVault")][address(token)][getAddress(
                sourceChain, "convexCurveMainnetBooster"
            )] = true;
        }

        // Deposit into convexCurveMainnetBooster.
        unchecked {
            leafIndex++;
        }
        leafs[leafIndex] = ManageLeaf(
            getAddress(sourceChain, "convexCurveMainnetBooster"),
            false,
            "deposit(uint256,uint256,bool)",
            new address[](0),
            "Deposit into Convex Curve Mainnet Booster",
            getAddress(sourceChain, "rawDataDecoderAndSanitizer")
        );

        // Withdraw from rewardsContract.
        unchecked {
            leafIndex++;
        }
        leafs[leafIndex] = ManageLeaf(
            rewardsContract,
            false,
            "withdrawAndUnwrap(uint256,bool)",
            new address[](0),
            "Withdraw and unwrap from Convex Curve Rewards Contract",
            getAddress(sourceChain, "rawDataDecoderAndSanitizer")
        );

        // Get rewards from rewardsContract.
        unchecked {
            leafIndex++;
        }
        leafs[leafIndex] = ManageLeaf(
            rewardsContract,
            false,
            "getReward(address,bool)",
            new address[](1),
            "Get rewards from Convex Curve Rewards Contract",
            getAddress(sourceChain, "rawDataDecoderAndSanitizer")
        );
        leafs[leafIndex].argumentAddresses[0] = getAddress(sourceChain, "boringVault");
    }

    function _addLeafsForCurveSwapping(ManageLeaf[] memory leafs, address curvePool) internal {
        CurvePool pool = CurvePool(curvePool);
        ERC20 coins0 = ERC20(pool.coins(0));
        ERC20 coins1 = ERC20(pool.coins(1));
        // Approvals.
        unchecked {
            leafIndex++;
        }
        leafs[leafIndex] = ManageLeaf(
            address(coins0),
            false,
            "approve(address,uint256)",
            new address[](1),
            string.concat("Approve Curve ", coins0.symbol(), "/", coins1.symbol(), " pool to spend ", coins0.symbol()),
            getAddress(sourceChain, "rawDataDecoderAndSanitizer")
        );
        leafs[leafIndex].argumentAddresses[0] = curvePool;
        unchecked {
            leafIndex++;
        }
        leafs[leafIndex] = ManageLeaf(
            address(coins1),
            false,
            "approve(address,uint256)",
            new address[](1),
            string.concat("Approve Curve ", coins0.symbol(), "/", coins1.symbol(), " pool to spend ", coins1.symbol()),
            getAddress(sourceChain, "rawDataDecoderAndSanitizer")
        );
        leafs[leafIndex].argumentAddresses[0] = curvePool;
        // Swapping.
        unchecked {
            leafIndex++;
        }
        leafs[leafIndex] = ManageLeaf(
            curvePool,
            false,
            "exchange(int128,int128,uint256,uint256)",
            new address[](0),
            string.concat("Swap using Curve ", coins0.symbol(), "/", coins1.symbol(), " pool"),
            getAddress(sourceChain, "rawDataDecoderAndSanitizer")
        );
    }

    function _addLeafsForCurveSwapping3Pool(ManageLeaf[] memory leafs, address curvePool) internal {
        CurvePool pool = CurvePool(curvePool);
        ERC20 coins0 = ERC20(pool.coins(0));
        ERC20 coins1 = ERC20(pool.coins(1));
        ERC20 coins2 = ERC20(pool.coins(2));
        // Approvals.
        unchecked {
            leafIndex++;
        }
        leafs[leafIndex] = ManageLeaf(
            address(coins0),
            false,
            "approve(address,uint256)",
            new address[](1),
            string.concat(
                "Approve Curve ",
                coins0.symbol(),
                "/",
                coins1.symbol(),
                "/",
                coins2.symbol(),
                " pool to spend ",
                coins0.symbol()
            ),
            getAddress(sourceChain, "rawDataDecoderAndSanitizer")
        );
        leafs[leafIndex].argumentAddresses[0] = curvePool;
        unchecked {
            leafIndex++;
        }
        leafs[leafIndex] = ManageLeaf(
            address(coins1),
            false,
            "approve(address,uint256)",
            new address[](1),
            string.concat(
                "Approve Curve ",
                coins0.symbol(),
                "/",
                coins1.symbol(),
                "/",
                coins2.symbol(),
                " pool to spend ",
                coins1.symbol()
            ),
            getAddress(sourceChain, "rawDataDecoderAndSanitizer")
        );
        leafs[leafIndex].argumentAddresses[0] = curvePool;

        unchecked {
            leafIndex++;
        }
        leafs[leafIndex] = ManageLeaf(
            address(coins2),
            false,
            "approve(address,uint256)",
            new address[](1),
            string.concat(
                "Approve Curve ",
                coins0.symbol(),
                "/",
                coins1.symbol(),
                "/",
                coins2.symbol(),
                " pool to spend ",
                coins2.symbol()
            ),
            getAddress(sourceChain, "rawDataDecoderAndSanitizer")
        );
        leafs[leafIndex].argumentAddresses[0] = curvePool;
        // Swapping.
        unchecked {
            leafIndex++;
        }
        leafs[leafIndex] = ManageLeaf(
            curvePool,
            false,
            "exchange(int128,int128,uint256,uint256)",
            new address[](0),
            string.concat("Swap using Curve ", coins0.symbol(), "/", coins1.symbol(), "/", coins2.symbol(), " pool"),
            getAddress(sourceChain, "rawDataDecoderAndSanitizer")
        );
    }

    function _addConvexFXBoosterLeafs(ManageLeaf[] memory leafs, address stakingAddress, address stakingToken)
        internal
    {
        unchecked {
            leafIndex++;
        }
        leafs[leafIndex] = ManageLeaf(
            getAddress(sourceChain, "convexFXBooster"),
            false,
            "createVault(uint256)",
            new address[](2),
            string.concat("Create Vault for ", ERC20(stakingToken).symbol()),
            getAddress(sourceChain, "rawDataDecoderAndSanitizer")
        );
        leafs[leafIndex].argumentAddresses[0] = stakingAddress;
        leafs[leafIndex].argumentAddresses[1] = stakingToken;
    }

    function _addConvexFXVaultLeafs(ManageLeaf[] memory leafs, address fxVault) internal {
        address stakingToken = IConvexFXVault(fxVault).stakingToken();

        unchecked {
            leafIndex++;
        }
        leafs[leafIndex] = ManageLeaf(
            stakingToken,
            false,
            "approve(address,uint256)",
            new address[](1),
            string.concat("Approve Created FXVault to spend ", ERC20(stakingToken).symbol()),
            getAddress(sourceChain, "rawDataDecoderAndSanitizer")
        );
        leafs[leafIndex].argumentAddresses[0] = fxVault;

        unchecked {
            leafIndex++;
        }
        leafs[leafIndex] = ManageLeaf(
            fxVault,
            false,
            "deposit(uint256,bool)",
            new address[](0),
            string.concat("Deposit ", ERC20(stakingToken).symbol(), " into created Convex FX Vault"),
            getAddress(sourceChain, "rawDataDecoderAndSanitizer")
        );

        unchecked {
            leafIndex++;
        }
        leafs[leafIndex] = ManageLeaf(
            fxVault,
            false,
            "withdraw(uint256)",
            new address[](0),
            string.concat("Withdraw ", ERC20(stakingToken).symbol(), " from created Convex FX Vault"),
            getAddress(sourceChain, "rawDataDecoderAndSanitizer")
        );

        unchecked {
            leafIndex++;
        }
        leafs[leafIndex] = ManageLeaf(
            fxVault,
            false,
            "getReward(bool)",
            new address[](0),
            string.concat("Get Reward from ", ERC20(stakingToken).symbol(), " Convex FX Vault"),
            getAddress(sourceChain, "rawDataDecoderAndSanitizer")
        );

        unchecked {
            leafIndex++;
        }
        leafs[leafIndex] = ManageLeaf(
            fxVault,
            false,
            "transferTokens(address[])",
            new address[](0),
            string.concat("Rescue Tokens from ", ERC20(stakingToken).symbol(), " Convex FX Vault"),
            getAddress(sourceChain, "rawDataDecoderAndSanitizer")
        );
    }

    // ========================================= Usual Money =========================================

    function _addUsualMoneyLeafs(ManageLeaf[] memory leafs) internal {
        ERC20 USDC = getERC20(sourceChain, "USDC");
        ERC20 Usd0 = getERC20(sourceChain, "USD0");
        ERC20 Usd0PP = getERC20(sourceChain, "USD0_plus"); //new function added here
        address swapperEngine = getAddress(sourceChain, "usualSwapperEngine");

        // Approve Usd0PP to spend Usd0.
        unchecked {
            leafIndex++;
        }
        leafs[leafIndex] = ManageLeaf(
            address(Usd0),
            false,
            "approve(address,uint256)",
            new address[](1),
            string.concat("Approve Usd0PP to spend ", Usd0.symbol()),
            getAddress(sourceChain, "rawDataDecoderAndSanitizer")
        );
        leafs[leafIndex].argumentAddresses[0] = address(Usd0PP);

        // Approve Usd0 to be swapped in swapper engine.
        unchecked {
            leafIndex++;
        }
        leafs[leafIndex] = ManageLeaf(
            address(Usd0),
            false,
            "approve(address,uint256)",
            new address[](1),
            string.concat("Approve Swapper Engine to spend ", Usd0.symbol()),
            getAddress(sourceChain, "rawDataDecoderAndSanitizer")
        );
        leafs[leafIndex].argumentAddresses[0] = address(swapperEngine);

        unchecked {
            leafIndex++;
        }
        leafs[leafIndex] = ManageLeaf(
            address(USDC),
            false,
            "approve(address,uint256)",
            new address[](1),
            string.concat("Approve Usual Swapper Engine to spend ", USDC.symbol()),
            getAddress(sourceChain, "rawDataDecoderAndSanitizer")
        );
        leafs[leafIndex].argumentAddresses[0] = address(swapperEngine);

        // Call mint on Usd0PP.
        unchecked {
            leafIndex++;
        }
        leafs[leafIndex] = ManageLeaf(
            address(Usd0PP),
            false,
            "mint(uint256)",
            new address[](0),
            string.concat("Mint Usd0PP"),
            getAddress(sourceChain, "rawDataDecoderAndSanitizer")
        );

        //Call unlock on Usd0pp
        unchecked {
            leafIndex++;
        }
        leafs[leafIndex] = ManageLeaf(
            address(Usd0PP),
            false,
            "unlockUsd0ppFloorPrice(uint256)",
            new address[](0),
            string.concat("Unlock Usd0PP at the USD0 floor price"),
            getAddress(sourceChain, "rawDataDecoderAndSanitizer")
        );

        // Call unwrap on Usd0PP.
        unchecked {
            leafIndex++;
        }
        leafs[leafIndex] = ManageLeaf(
            address(Usd0PP),
            false,
            "unwrap()",
            new address[](0),
            string.concat("Unwrap Usd0PP"),
            getAddress(sourceChain, "rawDataDecoderAndSanitizer")
        );

        unchecked {
            leafIndex++;
        }
        leafs[leafIndex] = ManageLeaf(
            address(swapperEngine),
            false,
            "depositUSDC(uint256)",
            new address[](0),
            string.concat("Deposit USDC to swap for USD0"),
            getAddress(sourceChain, "rawDataDecoderAndSanitizer")
        );

        unchecked {
            leafIndex++;
        }
        leafs[leafIndex] = ManageLeaf(
            address(swapperEngine),
            false,
            "provideUsd0ReceiveUSDC(address,uint256,uint256[],bool)",
            new address[](1),
            string.concat("Deposit USDC to swap for USD0"),
            getAddress(sourceChain, "rawDataDecoderAndSanitizer")
        );
        leafs[leafIndex].argumentAddresses[0] = getAddress(sourceChain, "boringVault");

        unchecked {
            leafIndex++;
        }
        leafs[leafIndex] = ManageLeaf(
            address(swapperEngine),
            false,
            "swapUsd0(address,uint256,uint256[],bool)",
            new address[](1),
            string.concat("Swap USD0 for USDC"),
            getAddress(sourceChain, "rawDataDecoderAndSanitizer")
        );
        leafs[leafIndex].argumentAddresses[0] = getAddress(sourceChain, "boringVault");

        unchecked {
            leafIndex++;
        }
        leafs[leafIndex] = ManageLeaf(
            address(swapperEngine),
            false,
            "withdrawUSDC(uint256)",
            new address[](0),
            string.concat("Cancel order for USDC swap"),
            getAddress(sourceChain, "rawDataDecoderAndSanitizer")
        );
    }

    // ========================================= Treehouse =========================================

    function _addTreehouseLeafs(
        ManageLeaf[] memory leafs,
        ERC20[] memory routerTokensIn,
        address router,
        address redemptionContract,
        ERC20 tAsset,
        address poolAddress,
        uint256 coinCount,
        address gauge
    ) internal {
        for (uint256 i; i < routerTokensIn.length; ++i) {
            // Approve Treehouse Router to spend tokens in.
            unchecked {
                leafIndex++;
            }
            leafs[leafIndex] = ManageLeaf(
                address(routerTokensIn[i]),
                false,
                "approve(address,uint256)",
                new address[](1),
                string.concat("Approve Treehouse Router to spend ", routerTokensIn[i].symbol()),
                getAddress(sourceChain, "rawDataDecoderAndSanitizer")
            );
            leafs[leafIndex].argumentAddresses[0] = router;

            // Deposit into Treehouse contract using router.
            unchecked {
                leafIndex++;
            }
            leafs[leafIndex] = ManageLeaf(
                router,
                false,
                "deposit(address,uint256)",
                new address[](1),
                string.concat("Deposit into Treehouse contract using router with ", routerTokensIn[i].symbol()),
                getAddress(sourceChain, "rawDataDecoderAndSanitizer")
            );
            leafs[leafIndex].argumentAddresses[0] = address(routerTokensIn[i]);
        }

        // Approve redemption contract to spend tAsset.
        unchecked {
            leafIndex++;
        }
        leafs[leafIndex] = ManageLeaf(
            address(tAsset),
            false,
            "approve(address,uint256)",
            new address[](1),
            string.concat("Approve redemption contract to spend ", tAsset.symbol()),
            getAddress(sourceChain, "rawDataDecoderAndSanitizer")
        );
        leafs[leafIndex].argumentAddresses[0] = redemptionContract;

        // Redeem tAsset.
        unchecked {
            leafIndex++;
        }
        leafs[leafIndex] = ManageLeaf(
            redemptionContract,
            false,
            "redeem(uint96)",
            new address[](0),
            string.concat("Redeem ", tAsset.symbol()),
            getAddress(sourceChain, "rawDataDecoderAndSanitizer")
        );

        // Finalize redeem.
        unchecked {
            leafIndex++;
        }
        leafs[leafIndex] = ManageLeaf(
            redemptionContract,
            false,
            "finalizeRedeem(uint256)",
            new address[](0),
            string.concat("Finalize redeem ", tAsset.symbol()),
            getAddress(sourceChain, "rawDataDecoderAndSanitizer")
        );

        _addCurveLeafs(leafs, poolAddress, coinCount, gauge);
    }

    // ========================================= StandardBridge =========================================

    error StandardBridge__LocalAndRemoteTokensLengthMismatch();

    function _addStandardBridgeLeafs(
        ManageLeaf[] memory leafs,
        string memory destination,
        address destinationCrossDomainMessenger,
        address sourceResolvedDelegate,
        address sourceStandardBridge,
        address sourcePortal,
        ERC20[] memory localTokens,
        ERC20[] memory remoteTokens
    ) internal virtual {
        if (localTokens.length != remoteTokens.length) {
            revert StandardBridge__LocalAndRemoteTokensLengthMismatch();
        }
        // Approvals
        for (uint256 i; i < localTokens.length; i++) {
            unchecked {
                leafIndex++;
            }
            leafs[leafIndex] = ManageLeaf(
                address(localTokens[i]),
                false,
                "approve(address,uint256)",
                new address[](1),
                string.concat("Approve StandardBridge to spend ", localTokens[i].symbol()),
                getAddress(sourceChain, "rawDataDecoderAndSanitizer")
            );
            leafs[leafIndex].argumentAddresses[0] = sourceStandardBridge;
        }

        // ERC20 bridge leafs.
        for (uint256 i; i < localTokens.length; i++) {
            unchecked {
                leafIndex++;
            }
            leafs[leafIndex] = ManageLeaf(
                sourceStandardBridge,
                false,
                "bridgeERC20To(address,address,address,uint256,uint32,bytes)",
                new address[](3),
                string.concat("Bridge ", localTokens[i].symbol(), " from ", sourceChain, " to ", destination),
                getAddress(sourceChain, "rawDataDecoderAndSanitizer")
            );
            leafs[leafIndex].argumentAddresses[0] = address(localTokens[i]);
            leafs[leafIndex].argumentAddresses[1] = address(remoteTokens[i]);
            leafs[leafIndex].argumentAddresses[2] = getAddress(sourceChain, "boringVault");
        }

        if (keccak256(abi.encode(sourceChain)) == keccak256(abi.encode(mantle))) {
            // Mantle uses a nonstand `bridgeETHTo` function on their L2.
            // Bridge ETH.
            unchecked {
                leafIndex++;
            }
            leafs[leafIndex] = ManageLeaf(
                sourceStandardBridge,
                false,
                "bridgeETHTo(uint256,address,uint32,bytes)",
                new address[](1),
                string.concat("Bridge ETH from ", sourceChain, " to ", destination),
                getAddress(sourceChain, "rawDataDecoderAndSanitizer")
            );
            leafs[leafIndex].argumentAddresses[0] = getAddress(sourceChain, "boringVault");
        } else {
            // Bridge ETH.
            unchecked {
                leafIndex++;
            }
            leafs[leafIndex] = ManageLeaf(
                sourceStandardBridge,
                true,
                "bridgeETHTo(address,uint32,bytes)",
                new address[](1),
                string.concat("Bridge ETH from ", sourceChain, " to ", destination),
                getAddress(sourceChain, "rawDataDecoderAndSanitizer")
            );
            leafs[leafIndex].argumentAddresses[0] = getAddress(sourceChain, "boringVault");
        }

        // If we are generating leafs for some L2 back to mainnet, these leafs are not needed.
        if (keccak256(abi.encode(destination)) != keccak256(abi.encode(mainnet))) {
            if (keccak256(abi.encode(destination)) == keccak256(abi.encode(mantle))) {
                // Prove withdrawal transaction.
                unchecked {
                    leafIndex++;
                }
                leafs[leafIndex] = ManageLeaf(
                    sourcePortal,
                    false,
                    "proveWithdrawalTransaction((uint256,address,address,uint256,uint256,uint256,bytes),uint256,(bytes32,bytes32,bytes32,bytes32),bytes[])",
                    new address[](2),
                    string.concat("Prove withdrawal transaction from ", destination, " to ", sourceChain),
                    getAddress(sourceChain, "rawDataDecoderAndSanitizer")
                );
                leafs[leafIndex].argumentAddresses[0] = destinationCrossDomainMessenger;
                leafs[leafIndex].argumentAddresses[1] = sourceResolvedDelegate;

                // Finalize withdrawal transaction.
                unchecked {
                    leafIndex++;
                }
                leafs[leafIndex] = ManageLeaf(
                    sourcePortal,
                    false,
                    "finalizeWithdrawalTransaction((uint256,address,address,uint256,uint256,uint256,bytes))",
                    new address[](2),
                    string.concat("Finalize withdrawal transaction from ", destination, " to ", sourceChain),
                    getAddress(sourceChain, "rawDataDecoderAndSanitizer")
                );
                leafs[leafIndex].argumentAddresses[0] = destinationCrossDomainMessenger;
                leafs[leafIndex].argumentAddresses[1] = sourceResolvedDelegate;
            } else {
                // Prove withdrawal transaction.
                unchecked {
                    leafIndex++;
                }
                leafs[leafIndex] = ManageLeaf(
                    sourcePortal,
                    false,
                    "proveWithdrawalTransaction((uint256,address,address,uint256,uint256,bytes),uint256,(bytes32,bytes32,bytes32,bytes32),bytes[])",
                    new address[](2),
                    string.concat("Prove withdrawal transaction from ", destination, " to ", sourceChain),
                    getAddress(sourceChain, "rawDataDecoderAndSanitizer")
                );
                leafs[leafIndex].argumentAddresses[0] = destinationCrossDomainMessenger;
                leafs[leafIndex].argumentAddresses[1] = sourceResolvedDelegate;

                // Finalize withdrawal transaction.
                unchecked {
                    leafIndex++;
                }
                leafs[leafIndex] = ManageLeaf(
                    sourcePortal,
                    false,
                    "finalizeWithdrawalTransaction((uint256,address,address,uint256,uint256,bytes))",
                    new address[](2),
                    string.concat("Finalize withdrawal transaction from ", destination, " to ", sourceChain),
                    getAddress(sourceChain, "rawDataDecoderAndSanitizer")
                );
                leafs[leafIndex].argumentAddresses[0] = destinationCrossDomainMessenger;
                leafs[leafIndex].argumentAddresses[1] = sourceResolvedDelegate;
            }
        }
    }

    function _addLidoStandardBridgeLeafs(
        ManageLeaf[] memory leafs,
        string memory destination,
        address destinationCrossDomainMessenger,
        address sourceResolvedDelegate,
        address sourceStandardBridge,
        address sourcePortal
    ) internal virtual {
        ERC20 localToken = getERC20(sourceChain, "WSTETH");
        ERC20 remoteToken = getERC20(destination, "WSTETH");
        if (keccak256(abi.encode(sourceChain)) == keccak256(abi.encode(mainnet))) {
            // Approvals
            unchecked {
                leafIndex++;
            }
            leafs[leafIndex] = ManageLeaf(
                address(localToken),
                false,
                "approve(address,uint256)",
                new address[](1),
                string.concat("Approve StandardBridge to spend ", localToken.symbol()),
                getAddress(sourceChain, "rawDataDecoderAndSanitizer")
            );
            leafs[leafIndex].argumentAddresses[0] = sourceStandardBridge;

            // ERC20 bridge leafs.
            unchecked {
                leafIndex++;
            }
            leafs[leafIndex] = ManageLeaf(
                sourceStandardBridge,
                false,
                "depositERC20To(address,address,address,uint256,uint32,bytes)",
                new address[](3),
                string.concat("Bridge ", localToken.symbol(), " from ", sourceChain, " to ", destination),
                getAddress(sourceChain, "rawDataDecoderAndSanitizer")
            );
            leafs[leafIndex].argumentAddresses[0] = address(localToken);
            leafs[leafIndex].argumentAddresses[1] = address(remoteToken);
            leafs[leafIndex].argumentAddresses[2] = getAddress(sourceChain, "boringVault");

            // Prove withdrawal transaction.
            unchecked {
                leafIndex++;
            }
            leafs[leafIndex] = ManageLeaf(
                sourcePortal,
                false,
                "proveWithdrawalTransaction((uint256,address,address,uint256,uint256,bytes),uint256,(bytes32,bytes32,bytes32,bytes32),bytes[])",
                new address[](2),
                string.concat("Prove withdrawal transaction from ", destination, " to ", sourceChain),
                getAddress(sourceChain, "rawDataDecoderAndSanitizer")
            );
            leafs[leafIndex].argumentAddresses[0] = destinationCrossDomainMessenger;
            leafs[leafIndex].argumentAddresses[1] = sourceResolvedDelegate;

            // Finalize withdrawal transaction.
            unchecked {
                leafIndex++;
            }
            leafs[leafIndex] = ManageLeaf(
                sourcePortal,
                false,
                "finalizeWithdrawalTransaction((uint256,address,address,uint256,uint256,bytes))",
                new address[](2),
                string.concat("Finalize withdrawal transaction from ", destination, " to ", sourceChain),
                getAddress(sourceChain, "rawDataDecoderAndSanitizer")
            );
            leafs[leafIndex].argumentAddresses[0] = destinationCrossDomainMessenger;
            leafs[leafIndex].argumentAddresses[1] = sourceResolvedDelegate;
        } else if (keccak256(abi.encode(destination)) == keccak256(abi.encode(mainnet))) {
            // We are bridging back to mainnet.
            // Approve L2 ERC20 Token Bridge to spent wstETH.
            unchecked {
                leafIndex++;
            }
            leafs[leafIndex] = ManageLeaf(
                address(localToken),
                false,
                "approve(address,uint256)",
                new address[](1),
                string.concat("Approve L2 ERC20 Token Bridge to spend ", localToken.symbol()),
                getAddress(sourceChain, "rawDataDecoderAndSanitizer")
            );
            leafs[leafIndex].argumentAddresses[0] = sourceStandardBridge;

            // call withdrawTo.
            unchecked {
                leafIndex++;
            }
            leafs[leafIndex] = ManageLeaf(
                sourceStandardBridge,
                false,
                "withdrawTo(address,address,uint256,uint32,bytes)",
                new address[](2),
                string.concat("Withdraw wstETH to ", destination),
                getAddress(sourceChain, "rawDataDecoderAndSanitizer")
            );
            leafs[leafIndex].argumentAddresses[0] = address(localToken);
            leafs[leafIndex].argumentAddresses[1] = getAddress(sourceChain, "boringVault");
        }
    }

    // ========================================= Arbitrum Native Bridge =========================================

    /// @notice When sourceChain is arbitrum bridgeAssets MUST be mainnet addresses.
    function _addArbitrumNativeBridgeLeafs(ManageLeaf[] memory leafs, ERC20[] memory bridgeAssets) internal {
        if (keccak256(abi.encode(sourceChain)) == keccak256(abi.encode(mainnet))) {
            // Bridge ERC20 Assets to Arbitrum
            for (uint256 i; i < bridgeAssets.length; i++) {
                address spender = address(bridgeAssets[i]) == getAddress(sourceChain, "WETH")
                    ? getAddress(sourceChain, "arbitrumWethGateway")
                    : getAddress(sourceChain, "arbitrumL1ERC20Gateway");
                unchecked {
                    leafIndex++;
                }
                leafs[leafIndex] = ManageLeaf(
                    address(bridgeAssets[i]),
                    false,
                    "approve(address,uint256)",
                    new address[](1),
                    string.concat("Approve Arbitrum L1 Gateway to spend ", bridgeAssets[i].symbol()),
                    getAddress(sourceChain, "rawDataDecoderAndSanitizer")
                );
                leafs[leafIndex].argumentAddresses[0] = spender;
                unchecked {
                    leafIndex++;
                }
                leafs[leafIndex] = ManageLeaf(
                    getAddress(sourceChain, "arbitrumL1GatewayRouter"),
                    true,
                    "outboundTransfer(address,address,uint256,uint256,uint256,bytes)",
                    new address[](2),
                    string.concat("Bridge ", bridgeAssets[i].symbol(), " to Arbitrum"),
                    getAddress(sourceChain, "rawDataDecoderAndSanitizer")
                );
                leafs[leafIndex].argumentAddresses[0] = address(bridgeAssets[i]);
                leafs[leafIndex].argumentAddresses[1] = getAddress(sourceChain, "boringVault");
                unchecked {
                    leafIndex++;
                }
                leafs[leafIndex] = ManageLeaf(
                    getAddress(sourceChain, "arbitrumL1GatewayRouter"),
                    true,
                    "outboundTransferCustomRefund(address,address,address,uint256,uint256,uint256,bytes)",
                    new address[](3),
                    string.concat("Bridge ", bridgeAssets[i].symbol(), " to Arbitrum"),
                    getAddress(sourceChain, "rawDataDecoderAndSanitizer")
                );
                leafs[leafIndex].argumentAddresses[0] = address(bridgeAssets[i]);
                leafs[leafIndex].argumentAddresses[1] = getAddress(sourceChain, "boringVault");
                leafs[leafIndex].argumentAddresses[2] = getAddress(sourceChain, "boringVault");
            }
            // Create Retryable Ticket
            unchecked {
                leafIndex++;
            }
            leafs[leafIndex] = ManageLeaf(
                getAddress(sourceChain, "arbitrumDelayedInbox"),
                false,
                "createRetryableTicket(address,uint256,uint256,address,address,uint256,uint256,bytes)",
                new address[](3),
                "Create retryable ticket for Arbitrum",
                getAddress(sourceChain, "rawDataDecoderAndSanitizer")
            );
            leafs[leafIndex].argumentAddresses[0] = getAddress(sourceChain, "boringVault");
            leafs[leafIndex].argumentAddresses[1] = getAddress(sourceChain, "boringVault");
            leafs[leafIndex].argumentAddresses[2] = getAddress(sourceChain, "boringVault");

            // Unsafe Create Retryable Ticket
            unchecked {
                leafIndex++;
            }
            leafs[leafIndex] = ManageLeaf(
                getAddress(sourceChain, "arbitrumDelayedInbox"),
                false,
                "unsafeCreateRetryableTicket(address,uint256,uint256,address,address,uint256,uint256,bytes)",
                new address[](3),
                "Unsafe Create retryable ticket for Arbitrum",
                getAddress(sourceChain, "rawDataDecoderAndSanitizer")
            );
            leafs[leafIndex].argumentAddresses[0] = getAddress(sourceChain, "boringVault");
            leafs[leafIndex].argumentAddresses[1] = getAddress(sourceChain, "boringVault");
            leafs[leafIndex].argumentAddresses[2] = getAddress(sourceChain, "boringVault");

            // Create Retryable Ticket
            unchecked {
                leafIndex++;
            }
            leafs[leafIndex] = ManageLeaf(
                getAddress(sourceChain, "arbitrumDelayedInbox"),
                true,
                "createRetryableTicket(address,uint256,uint256,address,address,uint256,uint256,bytes)",
                new address[](3),
                "Create retryable ticket for Arbitrum",
                getAddress(sourceChain, "rawDataDecoderAndSanitizer")
            );
            leafs[leafIndex].argumentAddresses[0] = getAddress(sourceChain, "boringVault");
            leafs[leafIndex].argumentAddresses[1] = getAddress(sourceChain, "boringVault");
            leafs[leafIndex].argumentAddresses[2] = getAddress(sourceChain, "boringVault");

            // Unsafe Create Retryable Ticket
            unchecked {
                leafIndex++;
            }
            leafs[leafIndex] = ManageLeaf(
                getAddress(sourceChain, "arbitrumDelayedInbox"),
                true,
                "unsafeCreateRetryableTicket(address,uint256,uint256,address,address,uint256,uint256,bytes)",
                new address[](3),
                "Unsafe Create retryable ticket for Arbitrum",
                getAddress(sourceChain, "rawDataDecoderAndSanitizer")
            );
            leafs[leafIndex].argumentAddresses[0] = getAddress(sourceChain, "boringVault");
            leafs[leafIndex].argumentAddresses[1] = getAddress(sourceChain, "boringVault");
            leafs[leafIndex].argumentAddresses[2] = getAddress(sourceChain, "boringVault");

            // Execute Transaction For ERC20 claim.
            unchecked {
                leafIndex++;
            }
            leafs[leafIndex] = ManageLeaf(
                getAddress(sourceChain, "arbitrumOutbox"),
                false,
                "executeTransaction(bytes32[],uint256,address,address,uint256,uint256,uint256,uint256,bytes)",
                new address[](2),
                "Execute transaction to claim ERC20",
                getAddress(sourceChain, "rawDataDecoderAndSanitizer")
            );
            leafs[leafIndex].argumentAddresses[0] = getAddress(arbitrum, "arbitrumL2Sender");
            leafs[leafIndex].argumentAddresses[1] = getAddress(sourceChain, "arbitrumL1ERC20Gateway");

            // Execute Transaction For ETH claim.
            unchecked {
                leafIndex++;
            }
            leafs[leafIndex] = ManageLeaf(
                getAddress(sourceChain, "arbitrumOutbox"),
                false,
                "executeTransaction(bytes32[],uint256,address,address,uint256,uint256,uint256,uint256,bytes)",
                new address[](2),
                "Execute transaction to claim ETH",
                getAddress(sourceChain, "rawDataDecoderAndSanitizer")
            );
            leafs[leafIndex].argumentAddresses[0] = getAddress(sourceChain, "boringVault");
            leafs[leafIndex].argumentAddresses[1] = getAddress(sourceChain, "boringVault");
        } else if (keccak256(abi.encode(sourceChain)) == keccak256(abi.encode(arbitrum))) {
            // ERC20 bridge withdraws.
            for (uint256 i; i < bridgeAssets.length; ++i) {
                // outboundTransfer
                unchecked {
                    leafIndex++;
                }
                leafs[leafIndex] = ManageLeaf(
                    getAddress(sourceChain, "arbitrumL2GatewayRouter"),
                    false,
                    "outboundTransfer(address,address,uint256,bytes)",
                    new address[](2),
                    string.concat("Withdraw ", vm.toString(address(bridgeAssets[i])), " from Arbitrum"),
                    getAddress(sourceChain, "rawDataDecoderAndSanitizer")
                );
                leafs[leafIndex].argumentAddresses[0] = address(bridgeAssets[i]);
                leafs[leafIndex].argumentAddresses[1] = getAddress(sourceChain, "boringVault");
            }

            // WithdrawEth
            unchecked {
                leafIndex++;
            }
            leafs[leafIndex] = ManageLeaf(
                getAddress(sourceChain, "arbitrumSys"),
                true,
                "withdrawEth(address)",
                new address[](1),
                "Withdraw ETH from Arbitrum",
                getAddress(sourceChain, "rawDataDecoderAndSanitizer")
            );
            leafs[leafIndex].argumentAddresses[0] = getAddress(sourceChain, "boringVault");

            // Redeem
            unchecked {
                leafIndex++;
            }
            leafs[leafIndex] = ManageLeaf(
                getAddress(sourceChain, "arbitrumRetryableTx"),
                false,
                "redeem(bytes32)",
                new address[](0),
                "Redeem retryable ticket on Arbitrum",
                getAddress(sourceChain, "rawDataDecoderAndSanitizer")
            );
        } else {
            revert("Unsupported chain for Arbitrum Native Bridge");
        }
    }

    // ========================================= Linea Native Bridge =========================================

    function _addLineaNativeBridgeLeafs(
        ManageLeaf[] memory leafs,
        string memory destination,
        ERC20[] memory localTokens
    ) internal {
        // Approve the source chains tokenBridge to spend local tokens.
        for (uint256 i; i < localTokens.length; i++) {
            unchecked {
                leafIndex++;
            }
            leafs[leafIndex] = ManageLeaf(
                address(localTokens[i]),
                false,
                "approve(address,uint256)",
                new address[](1),
                string.concat("Approve Linea ", sourceChain, " tokenBridge to spend ", localTokens[i].symbol()),
                getAddress(sourceChain, "rawDataDecoderAndSanitizer")
            );
            leafs[leafIndex].argumentAddresses[0] = getAddress(sourceChain, "tokenBridge");

            // Call bridgeToken to bridge the token.
            unchecked {
                leafIndex++;
            }
            leafs[leafIndex] = ManageLeaf(
                getAddress(sourceChain, "tokenBridge"),
                false,
                "bridgeToken(address,uint256,address)",
                new address[](2),
                string.concat("Bridge ", localTokens[i].symbol(), " from ", sourceChain, " to ", destination),
                getAddress(sourceChain, "rawDataDecoderAndSanitizer")
            );
            leafs[leafIndex].argumentAddresses[0] = address(localTokens[i]);
            leafs[leafIndex].argumentAddresses[1] = getAddress(sourceChain, "boringVault");

            unchecked {
                leafIndex++;
            }
            leafs[leafIndex] = ManageLeaf(
                getAddress(sourceChain, "tokenBridge"),
                true,
                "bridgeToken(address,uint256,address)",
                new address[](2),
                string.concat("Bridge ", localTokens[i].symbol(), " from ", sourceChain, " to ", destination),
                getAddress(sourceChain, "rawDataDecoderAndSanitizer")
            );
            leafs[leafIndex].argumentAddresses[0] = address(localTokens[i]);
            leafs[leafIndex].argumentAddresses[1] = getAddress(sourceChain, "boringVault");
        }

        if (localTokens.length > 0) {
            if (keccak256(abi.encode(sourceChain)) == keccak256(abi.encode(mainnet))) {
                // Call claimMessageWithProof to handle claiming ERC20s.
                unchecked {
                    leafIndex++;
                }
                leafs[leafIndex] = ManageLeaf(
                    getAddress(sourceChain, "lineaMessageService"),
                    false,
                    "claimMessageWithProof((bytes32[],uint256,uint32,address,address,uint256,uint256,address,bytes32,bytes))",
                    new address[](3),
                    string.concat("Claim ERC20s from ", destination, " Token Bridge to ", sourceChain, " Token Bridge"),
                    getAddress(sourceChain, "rawDataDecoderAndSanitizer")
                );
                leafs[leafIndex].argumentAddresses[0] = getAddress(destination, "tokenBridge");
                leafs[leafIndex].argumentAddresses[1] = getAddress(sourceChain, "tokenBridge");
                leafs[leafIndex].argumentAddresses[2] = address(0);
            } else if (keccak256(abi.encode(sourceChain)) == keccak256(abi.encode(linea))) {
                // Use claimMessage Leaf instead of claimMessageWithProof.
                unchecked {
                    leafIndex++;
                }
                leafs[leafIndex] = ManageLeaf(
                    getAddress(sourceChain, "lineaMessageService"),
                    false,
                    "claimMessage(address,address,uint256,uint256,address,bytes,uint256)",
                    new address[](3),
                    string.concat("Claim ERC20s from ", destination, " Token Bridge to ", sourceChain, " Token Bridge"),
                    getAddress(sourceChain, "rawDataDecoderAndSanitizer")
                );
                leafs[leafIndex].argumentAddresses[0] = getAddress(destination, "tokenBridge");
                leafs[leafIndex].argumentAddresses[1] = getAddress(sourceChain, "tokenBridge");
                leafs[leafIndex].argumentAddresses[2] = address(0);
            }
        }

        // Call sendMessage to send ETH.
        unchecked {
            leafIndex++;
        }
        leafs[leafIndex] = ManageLeaf(
            getAddress(sourceChain, "lineaMessageService"),
            true,
            "sendMessage(address,uint256,bytes)",
            new address[](1),
            string.concat("Send ETH from ", sourceChain, " to ", destination),
            getAddress(sourceChain, "rawDataDecoderAndSanitizer")
        );
        leafs[leafIndex].argumentAddresses[0] = getAddress(sourceChain, "boringVault");

        // Call claimMessage to handle claiming ETH.
        if (keccak256(abi.encode(sourceChain)) == keccak256(abi.encode(mainnet))) {
            unchecked {
                leafIndex++;
            }
            leafs[leafIndex] = ManageLeaf(
                getAddress(sourceChain, "lineaMessageService"),
                false,
                "claimMessageWithProof((bytes32[],uint256,uint32,address,address,uint256,uint256,address,bytes32,bytes))",
                new address[](3),
                string.concat("Claim ETH from ", destination, " Token Bridge to ", sourceChain, " Token Bridge"),
                getAddress(sourceChain, "rawDataDecoderAndSanitizer")
            );
            leafs[leafIndex].argumentAddresses[0] = getAddress(sourceChain, "boringVault");
            leafs[leafIndex].argumentAddresses[1] = getAddress(sourceChain, "boringVault");
            leafs[leafIndex].argumentAddresses[2] = address(0);
        } else if (keccak256(abi.encode(sourceChain)) == keccak256(abi.encode(linea))) {
            unchecked {
                leafIndex++;
            }
            leafs[leafIndex] = ManageLeaf(
                getAddress(sourceChain, "lineaMessageService"),
                false,
                "claimMessage(address,address,uint256,uint256,address,bytes,uint256)",
                new address[](3),
                string.concat("Claim ETH from ", destination, " Token Bridge to ", sourceChain, " Token Bridge"),
                getAddress(sourceChain, "rawDataDecoderAndSanitizer")
            );
            leafs[leafIndex].argumentAddresses[0] = getAddress(sourceChain, "boringVault");
            leafs[leafIndex].argumentAddresses[1] = getAddress(sourceChain, "boringVault");
            leafs[leafIndex].argumentAddresses[2] = address(0);
        }
    }

    // ========================================= Scroll Native Bridge =========================================

    function _addScrollNativeBridgeLeafs(
        ManageLeaf[] memory leafs,
        string memory destination,
        ERC20[] memory localTokens
    ) internal {
        if (keccak256(abi.encode(sourceChain)) == keccak256(abi.encode(mainnet))) {
            // Add leaf for bridging ETH.
            unchecked {
                leafIndex++;
            }
            leafs[leafIndex] = ManageLeaf(
                getAddress(sourceChain, "scrollMessenger"),
                true,
                "sendMessage(address,uint256,bytes,uint256)",
                new address[](1),
                string.concat("Bridge ETH from ", sourceChain, " to ", mainnet),
                getAddress(sourceChain, "rawDataDecoderAndSanitizer")
            );
            leafs[leafIndex].argumentAddresses[0] = getAddress(sourceChain, "boringVault");

            // Add leafs for bridging ERC20s.
            for (uint256 i; i < localTokens.length; ++i) {
                unchecked {
                    leafIndex++;
                }
                leafs[leafIndex] = ManageLeaf(
                    address(localTokens[i]),
                    false,
                    "approve(address,uint256)",
                    new address[](1),
                    string.concat("Approve Scroll Gateway Router to spend ", localTokens[i].symbol()),
                    getAddress(sourceChain, "rawDataDecoderAndSanitizer")
                );
                leafs[leafIndex].argumentAddresses[0] = getAddress(sourceChain, "scrollGatewayRouter");

                unchecked {
                    leafIndex++;
                }
                leafs[leafIndex] = ManageLeaf(
                    getAddress(sourceChain, "scrollGatewayRouter"),
                    true,
                    "depositERC20(address,address,uint256,uint256)",
                    new address[](2),
                    string.concat("Bridge ", localTokens[i].symbol(), " from ", sourceChain, " to ", destination),
                    getAddress(sourceChain, "rawDataDecoderAndSanitizer")
                );
                leafs[leafIndex].argumentAddresses[0] = address(localTokens[i]);
                leafs[leafIndex].argumentAddresses[1] = getAddress(sourceChain, "boringVault");
            }

            // Add leaf for claiming ETH.
            unchecked {
                leafIndex++;
            }
            leafs[leafIndex] = ManageLeaf(
                getAddress(sourceChain, "scrollMessenger"),
                false,
                "relayMessageWithProof(address,address,uint256,uint256,bytes,(uint256,bytes))",
                new address[](2),
                string.concat("Claim ETH from ", destination, " to ", sourceChain),
                getAddress(sourceChain, "rawDataDecoderAndSanitizer")
            );
            leafs[leafIndex].argumentAddresses[0] = getAddress(sourceChain, "boringVault");
            leafs[leafIndex].argumentAddresses[1] = getAddress(sourceChain, "boringVault");

            // Add leaf for ERC20 claiming.
            unchecked {
                leafIndex++;
            }
            leafs[leafIndex] = ManageLeaf(
                getAddress(sourceChain, "scrollMessenger"),
                false,
                "relayMessageWithProof(address,address,uint256,uint256,bytes,(uint256,bytes))",
                new address[](2),
                string.concat("Claim ERC20s from ", destination, " to ", sourceChain),
                getAddress(sourceChain, "rawDataDecoderAndSanitizer")
            );
            leafs[leafIndex].argumentAddresses[0] = getAddress(destination, "scrollCustomERC20Gateway");
            leafs[leafIndex].argumentAddresses[1] = getAddress(sourceChain, "scrollCustomERC20Gateway");
        } else if (keccak256(abi.encode(sourceChain)) == keccak256(abi.encode(scroll))) {
            // Add leafs for withdrawing ETH.
            unchecked {
                leafIndex++;
            }
            leafs[leafIndex] = ManageLeaf(
                getAddress(sourceChain, "scrollMessenger"),
                true,
                "sendMessage(address,uint256,bytes,uint256)",
                new address[](1),
                string.concat("Bridge ETH from ", sourceChain, " to ", destination),
                getAddress(sourceChain, "rawDataDecoderAndSanitizer")
            );
            leafs[leafIndex].argumentAddresses[0] = getAddress(sourceChain, "boringVault");

            // Add leafs for withdrawing ERC20s.
            for (uint256 i; i < localTokens.length; ++i) {
                unchecked {
                    leafIndex++;
                }
                leafs[leafIndex] = ManageLeaf(
                    getAddress(sourceChain, "scrollGatewayRouter"),
                    false,
                    "withdrawERC20(address,address,uint256,uint256)",
                    new address[](2),
                    string.concat("Withdraw ", localTokens[i].symbol(), " from ", sourceChain, " to ", destination),
                    getAddress(sourceChain, "rawDataDecoderAndSanitizer")
                );
                leafs[leafIndex].argumentAddresses[0] = address(localTokens[i]);
                leafs[leafIndex].argumentAddresses[1] = getAddress(sourceChain, "boringVault");
            }
        }
    }

    // ========================================= CCIP Send =========================================

    function _addCcipBridgeLeafs(
        ManageLeaf[] memory leafs,
        uint64 destinationChainId,
        ERC20[] memory bridgeAssets,
        ERC20[] memory feeTokens
    ) internal {
        // Bridge ERC20 Assets
        for (uint256 i; i < feeTokens.length; i++) {
            if (
                !ownerToTokenToSpenderToApprovalInTree[getAddress(sourceChain, "boringVault")][address(feeTokens[i])][getAddress(
                    sourceChain, "ccipRouter"
                )]
            ) {
                // Add fee token approval.
                unchecked {
                    leafIndex++;
                }
                leafs[leafIndex] = ManageLeaf(
                    address(feeTokens[i]),
                    false,
                    "approve(address,uint256)",
                    new address[](1),
                    string.concat("Approve ", sourceChain, " CCIP Router to spend ", feeTokens[i].symbol()),
                    getAddress(sourceChain, "rawDataDecoderAndSanitizer")
                );
                leafs[leafIndex].argumentAddresses[0] = getAddress(sourceChain, "ccipRouter");
                ownerToTokenToSpenderToApprovalInTree[getAddress(sourceChain, "boringVault")][address(feeTokens[i])][getAddress(
                    sourceChain, "ccipRouter"
                )] = true;
            }
            for (uint256 j; j < bridgeAssets.length; j++) {
                if (
                    !ownerToTokenToSpenderToApprovalInTree[getAddress(sourceChain, "boringVault")][address(
                        bridgeAssets[j]
                    )][getAddress(sourceChain, "ccipRouter")]
                ) {
                    // Add bridge asset approval.
                    unchecked {
                        leafIndex++;
                    }
                    leafs[leafIndex] = ManageLeaf(
                        address(bridgeAssets[j]),
                        false,
                        "approve(address,uint256)",
                        new address[](1),
                        string.concat("Approve ", sourceChain, " CCIP Router to spend ", bridgeAssets[j].symbol()),
                        getAddress(sourceChain, "rawDataDecoderAndSanitizer")
                    );
                    leafs[leafIndex].argumentAddresses[0] = getAddress(sourceChain, "ccipRouter");
                    ownerToTokenToSpenderToApprovalInTree[getAddress(sourceChain, "boringVault")][address(
                        bridgeAssets[j]
                    )][getAddress(sourceChain, "ccipRouter")] = true;
                }
                // Add ccipSend leaf.
                unchecked {
                    leafIndex++;
                }
                leafs[leafIndex] = ManageLeaf(
                    getAddress(sourceChain, "ccipRouter"),
                    false,
                    "ccipSend(uint64,(bytes,bytes,(address,uint256)[],address,bytes))",
                    new address[](4),
                    string.concat(
                        "Bridge ",
                        bridgeAssets[j].symbol(),
                        " to chain ",
                        vm.toString(destinationChainId),
                        " using CCIP"
                    ),
                    getAddress(sourceChain, "rawDataDecoderAndSanitizer")
                );
                leafs[leafIndex].argumentAddresses[0] = address(uint160(destinationChainId));
                leafs[leafIndex].argumentAddresses[1] = getAddress(sourceChain, "boringVault");
                leafs[leafIndex].argumentAddresses[2] = address(bridgeAssets[j]);
                leafs[leafIndex].argumentAddresses[3] = address(feeTokens[i]);
            }
        }
    }

    // ========================================= PancakeSwap V3 =========================================

    function _addPancakeSwapV3Leafs(ManageLeaf[] memory leafs, address[] memory token0, address[] memory token1)
        internal
    {
        require(token0.length == token1.length, "Token arrays must be of equal length");
        for (uint256 i; i < token0.length; ++i) {
            (token0[i], token1[i]) = token0[i] < token1[i] ? (token0[i], token1[i]) : (token1[i], token0[i]);
            // Approvals
            if (
                !ownerToTokenToSpenderToApprovalInTree[getAddress(sourceChain, "boringVault")][token0[i]][getAddress(
                    sourceChain, "pancakeSwapV3NonFungiblePositionManager"
                )]
            ) {
                unchecked {
                    leafIndex++;
                }
                leafs[leafIndex] = ManageLeaf(
                    token0[i],
                    false,
                    "approve(address,uint256)",
                    new address[](1),
                    string.concat(
                        "Approve PancakeSwapV3 NonFungible Position Manager to spend ", ERC20(token0[i]).symbol()
                    ),
                    getAddress(sourceChain, "rawDataDecoderAndSanitizer")
                );
                leafs[leafIndex].argumentAddresses[0] =
                    getAddress(sourceChain, "pancakeSwapV3NonFungiblePositionManager");
                ownerToTokenToSpenderToApprovalInTree[getAddress(sourceChain, "boringVault")][token0[i]][getAddress(
                    sourceChain, "pancakeSwapV3NonFungiblePositionManager"
                )] = true;
            }
            if (
                !ownerToTokenToSpenderToApprovalInTree[getAddress(sourceChain, "boringVault")][token1[i]][getAddress(
                    sourceChain, "pancakeSwapV3NonFungiblePositionManager"
                )]
            ) {
                unchecked {
                    leafIndex++;
                }
                leafs[leafIndex] = ManageLeaf(
                    token1[i],
                    false,
                    "approve(address,uint256)",
                    new address[](1),
                    string.concat(
                        "Approve PancakeSwapV3 NonFungible Position Manager to spend ", ERC20(token1[i]).symbol()
                    ),
                    getAddress(sourceChain, "rawDataDecoderAndSanitizer")
                );
                leafs[leafIndex].argumentAddresses[0] =
                    getAddress(sourceChain, "pancakeSwapV3NonFungiblePositionManager");
                ownerToTokenToSpenderToApprovalInTree[getAddress(sourceChain, "boringVault")][token1[i]][getAddress(
                    sourceChain, "pancakeSwapV3NonFungiblePositionManager"
                )] = true;
            }
            if (
                !ownerToTokenToSpenderToApprovalInTree[getAddress(sourceChain, "boringVault")][token0[i]][getAddress(
                    sourceChain, "pancakeSwapV3MasterChefV3"
                )]
            ) {
                unchecked {
                    leafIndex++;
                }
                leafs[leafIndex] = ManageLeaf(
                    token0[i],
                    false,
                    "approve(address,uint256)",
                    new address[](1),
                    string.concat("Approve PancakeSwapV3 Master Chef to spend ", ERC20(token0[i]).symbol()),
                    getAddress(sourceChain, "rawDataDecoderAndSanitizer")
                );
                leafs[leafIndex].argumentAddresses[0] = getAddress(sourceChain, "pancakeSwapV3MasterChefV3");
                ownerToTokenToSpenderToApprovalInTree[getAddress(sourceChain, "boringVault")][token0[i]][getAddress(
                    sourceChain, "pancakeSwapV3MasterChefV3"
                )] = true;
            }
            if (
                !ownerToTokenToSpenderToApprovalInTree[getAddress(sourceChain, "boringVault")][token1[i]][getAddress(
                    sourceChain, "pancakeSwapV3MasterChefV3"
                )]
            ) {
                unchecked {
                    leafIndex++;
                }
                leafs[leafIndex] = ManageLeaf(
                    token1[i],
                    false,
                    "approve(address,uint256)",
                    new address[](1),
                    string.concat("Approve PancakeSwapV3 Master Chef to spend ", ERC20(token1[i]).symbol()),
                    getAddress(sourceChain, "rawDataDecoderAndSanitizer")
                );
                leafs[leafIndex].argumentAddresses[0] = getAddress(sourceChain, "pancakeSwapV3MasterChefV3");
                ownerToTokenToSpenderToApprovalInTree[getAddress(sourceChain, "boringVault")][token1[i]][getAddress(
                    sourceChain, "pancakeSwapV3MasterChefV3"
                )] = true;
            }

            if (
                !ownerToTokenToSpenderToApprovalInTree[getAddress(sourceChain, "boringVault")][token0[i]][getAddress(
                    sourceChain, "pancakeSwapV3Router"
                )]
            ) {
                unchecked {
                    leafIndex++;
                }
                leafs[leafIndex] = ManageLeaf(
                    token0[i],
                    false,
                    "approve(address,uint256)",
                    new address[](1),
                    string.concat("Approve PancakeSwapV3 Router to spend ", ERC20(token0[i]).symbol()),
                    getAddress(sourceChain, "rawDataDecoderAndSanitizer")
                );
                leafs[leafIndex].argumentAddresses[0] = getAddress(sourceChain, "pancakeSwapV3Router");
                ownerToTokenToSpenderToApprovalInTree[getAddress(sourceChain, "boringVault")][token0[i]][getAddress(
                    sourceChain, "pancakeSwapV3Router"
                )] = true;
            }
            if (
                !ownerToTokenToSpenderToApprovalInTree[getAddress(sourceChain, "boringVault")][token1[i]][getAddress(
                    sourceChain, "pancakeSwapV3Router"
                )]
            ) {
                unchecked {
                    leafIndex++;
                }
                leafs[leafIndex] = ManageLeaf(
                    token1[i],
                    false,
                    "approve(address,uint256)",
                    new address[](1),
                    string.concat("Approve PancakeSwapV3 Router to spend ", ERC20(token1[i]).symbol()),
                    getAddress(sourceChain, "rawDataDecoderAndSanitizer")
                );
                leafs[leafIndex].argumentAddresses[0] = getAddress(sourceChain, "pancakeSwapV3Router");
                ownerToTokenToSpenderToApprovalInTree[getAddress(sourceChain, "boringVault")][token1[i]][getAddress(
                    sourceChain, "pancakeSwapV3Router"
                )] = true;
            }

            // Minting
            unchecked {
                leafIndex++;
            }
            leafs[leafIndex] = ManageLeaf(
                getAddress(sourceChain, "pancakeSwapV3NonFungiblePositionManager"),
                false,
                "mint((address,address,uint24,int24,int24,uint256,uint256,uint256,uint256,address,uint256))",
                new address[](3),
                string.concat(
                    "Mint PancakeSwapV3 ", ERC20(token0[i]).symbol(), " ", ERC20(token1[i]).symbol(), " position"
                ),
                getAddress(sourceChain, "rawDataDecoderAndSanitizer")
            );
            leafs[leafIndex].argumentAddresses[0] = token0[i];
            leafs[leafIndex].argumentAddresses[1] = token1[i];
            leafs[leafIndex].argumentAddresses[2] = getAddress(sourceChain, "boringVault");
            // Increase liquidity
            unchecked {
                leafIndex++;
            }
            leafs[leafIndex] = ManageLeaf(
                getAddress(sourceChain, "pancakeSwapV3NonFungiblePositionManager"),
                false,
                "increaseLiquidity((uint256,uint256,uint256,uint256,uint256,uint256))",
                new address[](5),
                string.concat(
                    "Add liquidity to PancakeSwapV3 ",
                    ERC20(token0[i]).symbol(),
                    " ",
                    ERC20(token1[i]).symbol(),
                    " position"
                ),
                getAddress(sourceChain, "rawDataDecoderAndSanitizer")
            );
            leafs[leafIndex].argumentAddresses[0] = address(0);
            leafs[leafIndex].argumentAddresses[1] = token0[i];
            leafs[leafIndex].argumentAddresses[2] = token1[i];
            leafs[leafIndex].argumentAddresses[3] = getAddress(sourceChain, "boringVault");
            leafs[leafIndex].argumentAddresses[4] = address(0);

            unchecked {
                leafIndex++;
            }
            leafs[leafIndex] = ManageLeaf(
                getAddress(sourceChain, "pancakeSwapV3MasterChefV3"),
                false,
                "increaseLiquidity((uint256,uint256,uint256,uint256,uint256,uint256))",
                new address[](5),
                string.concat(
                    "Add liquidity to PancakeSwapV3 ",
                    ERC20(token0[i]).symbol(),
                    " ",
                    ERC20(token1[i]).symbol(),
                    " staked position"
                ),
                getAddress(sourceChain, "rawDataDecoderAndSanitizer")
            );
            leafs[leafIndex].argumentAddresses[0] = address(0);
            leafs[leafIndex].argumentAddresses[1] = token0[i];
            leafs[leafIndex].argumentAddresses[2] = token1[i];
            leafs[leafIndex].argumentAddresses[3] = getAddress(sourceChain, "pancakeSwapV3MasterChefV3");
            leafs[leafIndex].argumentAddresses[4] = getAddress(sourceChain, "boringVault");

            // Swapping to move tick in pool.
            unchecked {
                leafIndex++;
            }
            leafs[leafIndex] = ManageLeaf(
                getAddress(sourceChain, "pancakeSwapV3Router"),
                false,
                "exactInput((bytes,address,uint256,uint256))",
                new address[](3),
                string.concat(
                    "Swap ",
                    ERC20(token0[i]).symbol(),
                    " for ",
                    ERC20(token1[i]).symbol(),
                    " using PancakeSwapV3 router"
                ),
                getAddress(sourceChain, "rawDataDecoderAndSanitizer")
            );
            leafs[leafIndex].argumentAddresses[0] = token0[i];
            leafs[leafIndex].argumentAddresses[1] = token1[i];
            leafs[leafIndex].argumentAddresses[2] = getAddress(sourceChain, "boringVault");

            unchecked {
                leafIndex++;
            }
            leafs[leafIndex] = ManageLeaf(
                getAddress(sourceChain, "pancakeSwapV3Router"),
                false,
                "exactInput((bytes,address,uint256,uint256))",
                new address[](3),
                string.concat(
                    "Swap ",
                    ERC20(token1[i]).symbol(),
                    " for ",
                    ERC20(token0[i]).symbol(),
                    " using PancakeSwapV3 router"
                ),
                getAddress(sourceChain, "rawDataDecoderAndSanitizer")
            );
            leafs[leafIndex].argumentAddresses[0] = token1[i];
            leafs[leafIndex].argumentAddresses[1] = token0[i];
            leafs[leafIndex].argumentAddresses[2] = getAddress(sourceChain, "boringVault");
        }
        // Decrease liquidity
        unchecked {
            leafIndex++;
        }
        leafs[leafIndex] = ManageLeaf(
            getAddress(sourceChain, "pancakeSwapV3NonFungiblePositionManager"),
            false,
            "decreaseLiquidity((uint256,uint128,uint256,uint256,uint256))",
            new address[](2),
            "Remove liquidity from PancakeSwapV3 position",
            getAddress(sourceChain, "rawDataDecoderAndSanitizer")
        );
        leafs[leafIndex].argumentAddresses[0] = getAddress(sourceChain, "boringVault");
        leafs[leafIndex].argumentAddresses[1] = address(0);

        unchecked {
            leafIndex++;
        }
        leafs[leafIndex] = ManageLeaf(
            getAddress(sourceChain, "pancakeSwapV3MasterChefV3"),
            false,
            "decreaseLiquidity((uint256,uint128,uint256,uint256,uint256))",
            new address[](2),
            "Remove liquidity from PancakeSwapV3 staked position",
            getAddress(sourceChain, "rawDataDecoderAndSanitizer")
        );
        leafs[leafIndex].argumentAddresses[0] = getAddress(sourceChain, "pancakeSwapV3MasterChefV3");
        leafs[leafIndex].argumentAddresses[1] = getAddress(sourceChain, "boringVault");

        unchecked {
            leafIndex++;
        }
        leafs[leafIndex] = ManageLeaf(
            getAddress(sourceChain, "pancakeSwapV3NonFungiblePositionManager"),
            false,
            "collect((uint256,address,uint128,uint128))",
            new address[](3),
            "Collect fees from PancakeSwapV3 position",
            getAddress(sourceChain, "rawDataDecoderAndSanitizer")
        );
        leafs[leafIndex].argumentAddresses[0] = getAddress(sourceChain, "boringVault");
        leafs[leafIndex].argumentAddresses[1] = getAddress(sourceChain, "boringVault");
        leafs[leafIndex].argumentAddresses[2] = address(0);

        unchecked {
            leafIndex++;
        }
        leafs[leafIndex] = ManageLeaf(
            getAddress(sourceChain, "pancakeSwapV3MasterChefV3"),
            false,
            "collect((uint256,address,uint128,uint128))",
            new address[](3),
            "Collect fees from PancakeSwapV3 staked position",
            getAddress(sourceChain, "rawDataDecoderAndSanitizer")
        );
        leafs[leafIndex].argumentAddresses[0] = getAddress(sourceChain, "boringVault");
        leafs[leafIndex].argumentAddresses[1] = getAddress(sourceChain, "pancakeSwapV3MasterChefV3");
        leafs[leafIndex].argumentAddresses[2] = getAddress(sourceChain, "boringVault");

        // burn
        unchecked {
            leafIndex++;
        }
        leafs[leafIndex] = ManageLeaf(
            getAddress(sourceChain, "pancakeSwapV3NonFungiblePositionManager"),
            false,
            "burn(uint256)",
            new address[](0),
            "Burn PancakeSwapV3 position",
            getAddress(sourceChain, "rawDataDecoderAndSanitizer")
        );

        // Staking
        unchecked {
            leafIndex++;
        }
        leafs[leafIndex] = ManageLeaf(
            getAddress(sourceChain, "pancakeSwapV3NonFungiblePositionManager"),
            false,
            "safeTransferFrom(address,address,uint256)",
            new address[](2),
            "Stake PancakeSwapV3 position",
            getAddress(sourceChain, "rawDataDecoderAndSanitizer")
        );
        leafs[leafIndex].argumentAddresses[0] = getAddress(sourceChain, "boringVault");
        leafs[leafIndex].argumentAddresses[1] = getAddress(sourceChain, "pancakeSwapV3MasterChefV3");

        // Staking harvest.
        unchecked {
            leafIndex++;
        }
        leafs[leafIndex] = ManageLeaf(
            getAddress(sourceChain, "pancakeSwapV3MasterChefV3"),
            false,
            "harvest(uint256,address)",
            new address[](1),
            "Harvest rewards from PancakeSwapV3 staked postiion",
            getAddress(sourceChain, "rawDataDecoderAndSanitizer")
        );
        leafs[leafIndex].argumentAddresses[0] = getAddress(sourceChain, "boringVault");

        // Unstaking
        unchecked {
            leafIndex++;
        }
        leafs[leafIndex] = ManageLeaf(
            getAddress(sourceChain, "pancakeSwapV3MasterChefV3"),
            false,
            "withdraw(uint256,address)",
            new address[](1),
            "Unstake PancakeSwapV3 position",
            getAddress(sourceChain, "rawDataDecoderAndSanitizer")
        );
        leafs[leafIndex].argumentAddresses[0] = getAddress(sourceChain, "boringVault");
    }

    // ========================================= Native =========================================

    function _addNativeLeafs(ManageLeaf[] memory leafs) internal {
        _addNativeLeafs(leafs, getAddress(sourceChain, "WETH"));
    }

    function _addNativeLeafs(ManageLeaf[] memory leafs, address wrappedToken) internal {
        // Wrapping
        unchecked {
            leafIndex++;
        }
        leafs[leafIndex] = ManageLeaf(
            wrappedToken,
            true,
            "deposit()",
            new address[](0),
            "Wrap ETH for wETH",
            getAddress(sourceChain, "rawDataDecoderAndSanitizer")
        );

        unchecked {
            leafIndex++;
        }
        leafs[leafIndex] = ManageLeaf(
            wrappedToken,
            false,
            "withdraw(uint256)",
            new address[](0),
            "Unwrap wETH for ETH",
            getAddress(sourceChain, "rawDataDecoderAndSanitizer")
        );
    }

    // ========================================= EtherFi =========================================

    function _addEtherFiLeafs(ManageLeaf[] memory leafs) internal {
        // Approvals
        unchecked {
            leafIndex++;
        }
        leafs[leafIndex] = ManageLeaf(
            getAddress(sourceChain, "EETH"),
            false,
            "approve(address,uint256)",
            new address[](1),
            "Approve WEETH to spend eETH",
            getAddress(sourceChain, "rawDataDecoderAndSanitizer")
        );
        leafs[leafIndex].argumentAddresses[0] = getAddress(sourceChain, "WEETH");
        unchecked {
            leafIndex++;
        }
        leafs[leafIndex] = ManageLeaf(
            getAddress(sourceChain, "EETH"),
            false,
            "approve(address,uint256)",
            new address[](1),
            "Approve EtherFi Liquidity Pool to spend eETH",
            getAddress(sourceChain, "rawDataDecoderAndSanitizer")
        );
        leafs[leafIndex].argumentAddresses[0] = getAddress(sourceChain, "EETH_LIQUIDITY_POOL");
        // Staking
        unchecked {
            leafIndex++;
        }
        leafs[leafIndex] = ManageLeaf(
            getAddress(sourceChain, "EETH_LIQUIDITY_POOL"),
            true,
            "deposit()",
            new address[](0),
            "Stake ETH for eETH",
            getAddress(sourceChain, "rawDataDecoderAndSanitizer")
        );
        // Unstaking
        unchecked {
            leafIndex++;
        }
        leafs[leafIndex] = ManageLeaf(
            getAddress(sourceChain, "EETH_LIQUIDITY_POOL"),
            false,
            "requestWithdraw(address,uint256)",
            new address[](1),
            "Request withdrawal from eETH",
            getAddress(sourceChain, "rawDataDecoderAndSanitizer")
        );
        leafs[leafIndex].argumentAddresses[0] = getAddress(sourceChain, "boringVault");
        unchecked {
            leafIndex++;
        }
        leafs[leafIndex] = ManageLeaf(
            getAddress(sourceChain, "withdrawalRequestNft"),
            false,
            "claimWithdraw(uint256)",
            new address[](0),
            "Claim eETH withdrawal",
            getAddress(sourceChain, "rawDataDecoderAndSanitizer")
        );
        // Wrapping
        unchecked {
            leafIndex++;
        }
        leafs[leafIndex] = ManageLeaf(
            getAddress(sourceChain, "WEETH"),
            false,
            "wrap(uint256)",
            new address[](0),
            "Wrap eETH",
            getAddress(sourceChain, "rawDataDecoderAndSanitizer")
        );
        unchecked {
            leafIndex++;
        }
        leafs[leafIndex] = ManageLeaf(
            getAddress(sourceChain, "WEETH"),
            false,
            "unwrap(uint256)",
            new address[](0),
            "Unwrap weETH",
            getAddress(sourceChain, "rawDataDecoderAndSanitizer")
        );
    }

    // ========================================= LIDO =========================================

    function _addLidoLeafs(ManageLeaf[] memory leafs) internal {
        // Approvals
        unchecked {
            leafIndex++;
        }
        leafs[leafIndex] = ManageLeaf(
            getAddress(sourceChain, "STETH"),
            false,
            "approve(address,uint256)",
            new address[](1),
            "Approve WSTETH to spend stETH",
            getAddress(sourceChain, "rawDataDecoderAndSanitizer")
        );
        leafs[leafIndex].argumentAddresses[0] = getAddress(sourceChain, "WSTETH");
        unchecked {
            leafIndex++;
        }
        leafs[leafIndex] = ManageLeaf(
            getAddress(sourceChain, "STETH"),
            false,
            "approve(address,uint256)",
            new address[](1),
            "Approve unstETH to spend stETH",
            getAddress(sourceChain, "rawDataDecoderAndSanitizer")
        );
        leafs[leafIndex].argumentAddresses[0] = getAddress(sourceChain, "unstETH");
        // Staking
        unchecked {
            leafIndex++;
        }
        leafs[leafIndex] = ManageLeaf(
            getAddress(sourceChain, "STETH"),
            true,
            "submit(address)",
            new address[](1),
            "Stake ETH for stETH",
            getAddress(sourceChain, "rawDataDecoderAndSanitizer")
        );
        leafs[leafIndex].argumentAddresses[0] = address(0);
        // Unstaking
        unchecked {
            leafIndex++;
        }
        leafs[leafIndex] = ManageLeaf(
            getAddress(sourceChain, "unstETH"),
            false,
            "requestWithdrawals(uint256[],address)",
            new address[](1),
            "Request withdrawals from stETH",
            getAddress(sourceChain, "rawDataDecoderAndSanitizer")
        );
        leafs[leafIndex].argumentAddresses[0] = getAddress(sourceChain, "boringVault");
        unchecked {
            leafIndex++;
        }
        leafs[leafIndex] = ManageLeaf(
            getAddress(sourceChain, "unstETH"),
            false,
            "claimWithdrawal(uint256)",
            new address[](0),
            "Claim stETH withdrawal",
            getAddress(sourceChain, "rawDataDecoderAndSanitizer")
        );
        unchecked {
            leafIndex++;
        }
        leafs[leafIndex] = ManageLeaf(
            getAddress(sourceChain, "unstETH"),
            false,
            "claimWithdrawals(uint256[],uint256[])",
            new address[](0),
            "Claim stETH withdrawals",
            getAddress(sourceChain, "rawDataDecoderAndSanitizer")
        );
        // Wrapping
        unchecked {
            leafIndex++;
        }
        leafs[leafIndex] = ManageLeaf(
            getAddress(sourceChain, "WSTETH"),
            false,
            "wrap(uint256)",
            new address[](0),
            "Wrap stETH",
            getAddress(sourceChain, "rawDataDecoderAndSanitizer")
        );
        unchecked {
            leafIndex++;
        }
        leafs[leafIndex] = ManageLeaf(
            getAddress(sourceChain, "WSTETH"),
            false,
            "unwrap(uint256)",
            new address[](0),
            "Unwrap wstETH",
            getAddress(sourceChain, "rawDataDecoderAndSanitizer")
        );
    }

    // ========================================= Frax =========================================

    function _addFraxLeafs(ManageLeaf[] memory leafs) internal {
        _addERC4626Leafs(leafs, ERC4626(getAddress(sourceChain, "SFRXETH")));
        unchecked {
            leafIndex++;
        }
        leafs[leafIndex] = ManageLeaf(
            getAddress(sourceChain, "FRXETH"),
            false,
            "approve(address,uint256)",
            new address[](1),
            "Approve frxETH Redemption Ticket to spend frxETH",
            getAddress(sourceChain, "rawDataDecoderAndSanitizer")
        );
        leafs[leafIndex].argumentAddresses[0] = getAddress(sourceChain, "frxETHRedemptionTicket");
        unchecked {
            leafIndex++;
        }
        leafs[leafIndex] = ManageLeaf(
            getAddress(sourceChain, "SFRXETH"),
            false,
            "approve(address,uint256)",
            new address[](1),
            "Approve frxETH Redemption Ticket to spend sfrxETH",
            getAddress(sourceChain, "rawDataDecoderAndSanitizer")
        );
        leafs[leafIndex].argumentAddresses[0] = getAddress(sourceChain, "frxETHRedemptionTicket");

        // Staking
        unchecked {
            leafIndex++;
        }
        leafs[leafIndex] = ManageLeaf(
            getAddress(sourceChain, "frxETHMinter"),
            true,
            "submit()",
            new address[](0),
            "Stake ETH for frxETH",
            getAddress(sourceChain, "rawDataDecoderAndSanitizer")
        );

        // Unstaking
        unchecked {
            leafIndex++;
        }
        leafs[leafIndex] = ManageLeaf(
            getAddress(sourceChain, "frxETHRedemptionTicket"),
            false,
            "enterRedemptionQueue(address,uint120)",
            new address[](1),
            "Request withdrawal from frxETH using frxETH",
            getAddress(sourceChain, "rawDataDecoderAndSanitizer")
        );
        leafs[leafIndex].argumentAddresses[0] = getAddress(sourceChain, "boringVault");
        unchecked {
            leafIndex++;
        }
        leafs[leafIndex] = ManageLeaf(
            getAddress(sourceChain, "frxETHRedemptionTicket"),
            false,
            "enterRedemptionQueueViaSfrxEth(address,uint120)",
            new address[](1),
            "Request withdrawal from frxETH using sfrxETH",
            getAddress(sourceChain, "rawDataDecoderAndSanitizer")
        );
        leafs[leafIndex].argumentAddresses[0] = getAddress(sourceChain, "boringVault");

        // Complete withdrawal
        unchecked {
            leafIndex++;
        }
        leafs[leafIndex] = ManageLeaf(
            getAddress(sourceChain, "frxETHRedemptionTicket"),
            false,
            "burnRedemptionTicketNft(uint256,address)",
            new address[](1),
            "Claim frxETH withdrawal",
            getAddress(sourceChain, "rawDataDecoderAndSanitizer")
        );
        leafs[leafIndex].argumentAddresses[0] = getAddress(sourceChain, "boringVault");
        unchecked {
            leafIndex++;
        }
        leafs[leafIndex] = ManageLeaf(
            getAddress(sourceChain, "frxETHRedemptionTicket"),
            false,
            "earlyBurnRedemptionTicketNft(address,uint256)",
            new address[](1),
            "Cancel frxETH withdrawal with penalty",
            getAddress(sourceChain, "rawDataDecoderAndSanitizer")
        );
        leafs[leafIndex].argumentAddresses[0] = getAddress(sourceChain, "boringVault");
    }

    // ========================================= Swell Staking =========================================

    function _addSwellStakingLeafs(ManageLeaf[] memory leafs) internal {
        unchecked {
            leafIndex++;
        }
        leafs[leafIndex] = ManageLeaf(
            getAddress(sourceChain, "SWETH"),
            true,
            "deposit()",
            new address[](0),
            "Stake ETH for swETH",
            getAddress(sourceChain, "rawDataDecoderAndSanitizer")
        );
        unchecked {
            leafIndex++;
        }
        leafs[leafIndex] = ManageLeaf(
            getAddress(sourceChain, "SWETH"),
            false,
            "approve(address,uint256)",
            new address[](1),
            "Approve swEXIT to spend swETH",
            getAddress(sourceChain, "rawDataDecoderAndSanitizer")
        );
        leafs[leafIndex].argumentAddresses[0] = getAddress(sourceChain, "swEXIT");
        unchecked {
            leafIndex++;
        }
        leafs[leafIndex] = ManageLeaf(
            getAddress(sourceChain, "swEXIT"),
            false,
            "createWithdrawRequest(uint256)",
            new address[](0),
            "Create a withdraw request from swETH",
            getAddress(sourceChain, "rawDataDecoderAndSanitizer")
        );
        unchecked {
            leafIndex++;
        }
        leafs[leafIndex] = ManageLeaf(
            getAddress(sourceChain, "swEXIT"),
            false,
            "finalizeWithdrawal(uint256)",
            new address[](0),
            "Finalize a swETH withdraw request",
            getAddress(sourceChain, "rawDataDecoderAndSanitizer")
        );
    }

    // ========================================= Mantle Staking =========================================

    function _addMantleStakingLeafs(ManageLeaf[] memory leafs) internal {
        unchecked {
            leafIndex++;
        }
        leafs[leafIndex] = ManageLeaf(
            getAddress(sourceChain, "mantleLspStaking"),
            true,
            "stake(uint256)",
            new address[](0),
            "Stake ETH for mETH",
            getAddress(sourceChain, "rawDataDecoderAndSanitizer")
        );
        unchecked {
            leafIndex++;
        }
        leafs[leafIndex] = ManageLeaf(
            getAddress(sourceChain, "METH"),
            false,
            "approve(address,uint256)",
            new address[](1),
            "Approve Mantle LSP Staking to spend mETH",
            getAddress(sourceChain, "rawDataDecoderAndSanitizer")
        );
        leafs[leafIndex].argumentAddresses[0] = getAddress(sourceChain, "mantleLspStaking");
        unchecked {
            leafIndex++;
        }
        leafs[leafIndex] = ManageLeaf(
            getAddress(sourceChain, "mantleLspStaking"),
            false,
            "unstakeRequest(uint128,uint128)",
            new address[](0),
            "Request Unstake mETH for ETH",
            getAddress(sourceChain, "rawDataDecoderAndSanitizer")
        );
        unchecked {
            leafIndex++;
        }
        leafs[leafIndex] = ManageLeaf(
            getAddress(sourceChain, "mantleLspStaking"),
            false,
            "claimUnstakeRequest(uint256)",
            new address[](0),
            "Claim Unstake Request for ETH",
            getAddress(sourceChain, "rawDataDecoderAndSanitizer")
        );
    }

    // ========================================= Aave V3 =========================================

    function _addAaveV3Leafs(ManageLeaf[] memory leafs, ERC20[] memory supplyAssets, ERC20[] memory borrowAssets)
        internal
    {
        _addAaveV3ForkLeafs("Aave V3", getAddress(sourceChain, "v3Pool"), leafs, supplyAssets, borrowAssets);
    }

    function _addAaveV3PrimeLeafs(ManageLeaf[] memory leafs, ERC20[] memory supplyAssets, ERC20[] memory borrowAssets)
        internal
    {
        _addAaveV3ForkLeafs("Aave V3 Prime", getAddress(sourceChain, "v3PrimePool"), leafs, supplyAssets, borrowAssets);
    }

    function _addAaveV3LidoLeafs(ManageLeaf[] memory leafs, ERC20[] memory supplyAssets, ERC20[] memory borrowAssets)
        internal
    {
        _addAaveV3ForkLeafs("Aave V3 Lido", getAddress(sourceChain, "v3LidoPool"), leafs, supplyAssets, borrowAssets);
    }

    function _addSparkLendLeafs(ManageLeaf[] memory leafs, ERC20[] memory supplyAssets, ERC20[] memory borrowAssets)
        internal
    {
        _addAaveV3ForkLeafs("SparkLend", getAddress(sourceChain, "sparkLendPool"), leafs, supplyAssets, borrowAssets);
    }

    function _addAaveV3ForkLeafs(
        string memory protocolName,
        address protocolAddress,
        ManageLeaf[] memory leafs,
        ERC20[] memory supplyAssets,
        ERC20[] memory borrowAssets
    ) internal {
        // Approvals
        string memory baseApprovalString = string.concat("Approve ", protocolName, " Pool to spend ");
        for (uint256 i; i < supplyAssets.length; ++i) {
            if (
                !ownerToTokenToSpenderToApprovalInTree[getAddress(sourceChain, "boringVault")][address(supplyAssets[i])][protocolAddress]
            ) {
                unchecked {
                    leafIndex++;
                }
                leafs[leafIndex] = ManageLeaf(
                    address(supplyAssets[i]),
                    false,
                    "approve(address,uint256)",
                    new address[](1),
                    string.concat(baseApprovalString, supplyAssets[i].symbol()),
                    getAddress(sourceChain, "rawDataDecoderAndSanitizer")
                );
                leafs[leafIndex].argumentAddresses[0] = protocolAddress;
                ownerToTokenToSpenderToApprovalInTree[getAddress(sourceChain, "boringVault")][address(supplyAssets[i])][protocolAddress]
                = true;
            }
        }
        for (uint256 i; i < borrowAssets.length; ++i) {
            if (
                !ownerToTokenToSpenderToApprovalInTree[getAddress(sourceChain, "boringVault")][address(borrowAssets[i])][protocolAddress]
            ) {
                unchecked {
                    leafIndex++;
                }
                leafs[leafIndex] = ManageLeaf(
                    address(borrowAssets[i]),
                    false,
                    "approve(address,uint256)",
                    new address[](1),
                    string.concat(baseApprovalString, borrowAssets[i].symbol()),
                    getAddress(sourceChain, "rawDataDecoderAndSanitizer")
                );
                leafs[leafIndex].argumentAddresses[0] = protocolAddress;
                ownerToTokenToSpenderToApprovalInTree[getAddress(sourceChain, "boringVault")][address(borrowAssets[i])][protocolAddress]
                = true;
            }
        }
        // Lending
        for (uint256 i; i < supplyAssets.length; ++i) {
            unchecked {
                leafIndex++;
            }
            leafs[leafIndex] = ManageLeaf(
                protocolAddress,
                false,
                "supply(address,uint256,address,uint16)",
                new address[](2),
                string.concat("Supply ", supplyAssets[i].symbol(), " to ", protocolName),
                getAddress(sourceChain, "rawDataDecoderAndSanitizer")
            );
            leafs[leafIndex].argumentAddresses[0] = address(supplyAssets[i]);
            leafs[leafIndex].argumentAddresses[1] = getAddress(sourceChain, "boringVault");
        }
        // Withdrawing
        for (uint256 i; i < supplyAssets.length; ++i) {
            unchecked {
                leafIndex++;
            }
            leafs[leafIndex] = ManageLeaf(
                protocolAddress,
                false,
                "withdraw(address,uint256,address)",
                new address[](2),
                string.concat("Withdraw ", supplyAssets[i].symbol(), " from ", protocolName),
                getAddress(sourceChain, "rawDataDecoderAndSanitizer")
            );
            leafs[leafIndex].argumentAddresses[0] = address(supplyAssets[i]);
            leafs[leafIndex].argumentAddresses[1] = getAddress(sourceChain, "boringVault");
        }
        // Borrowing
        for (uint256 i; i < borrowAssets.length; ++i) {
            unchecked {
                leafIndex++;
            }
            leafs[leafIndex] = ManageLeaf(
                protocolAddress,
                false,
                "borrow(address,uint256,uint256,uint16,address)",
                new address[](2),
                string.concat("Borrow ", borrowAssets[i].symbol(), " from ", protocolName),
                getAddress(sourceChain, "rawDataDecoderAndSanitizer")
            );
            leafs[leafIndex].argumentAddresses[0] = address(borrowAssets[i]);
            leafs[leafIndex].argumentAddresses[1] = getAddress(sourceChain, "boringVault");
        }
        // Repaying
        for (uint256 i; i < borrowAssets.length; ++i) {
            unchecked {
                leafIndex++;
            }
            leafs[leafIndex] = ManageLeaf(
                protocolAddress,
                false,
                "repay(address,uint256,uint256,address)",
                new address[](2),
                string.concat("Repay ", borrowAssets[i].symbol(), " to ", protocolName),
                getAddress(sourceChain, "rawDataDecoderAndSanitizer")
            );
            leafs[leafIndex].argumentAddresses[0] = address(borrowAssets[i]);
            leafs[leafIndex].argumentAddresses[1] = getAddress(sourceChain, "boringVault");
        }
        // Misc
        for (uint256 i; i < supplyAssets.length; ++i) {
            unchecked {
                leafIndex++;
            }
            leafs[leafIndex] = ManageLeaf(
                protocolAddress,
                false,
                "setUserUseReserveAsCollateral(address,bool)",
                new address[](1),
                string.concat("Toggle ", supplyAssets[i].symbol(), " as collateral in ", protocolName),
                getAddress(sourceChain, "rawDataDecoderAndSanitizer")
            );
            leafs[leafIndex].argumentAddresses[0] = address(supplyAssets[i]);
        }
        unchecked {
            leafIndex++;
        }
        leafs[leafIndex] = ManageLeaf(
            protocolAddress,
            false,
            "setUserEMode(uint8)",
            new address[](0),
            string.concat("Set user e-mode in ", protocolName),
            getAddress(sourceChain, "rawDataDecoderAndSanitizer")
        );

        unchecked {
            leafIndex++;
        }
        leafs[leafIndex] = ManageLeaf(
            getAddress(sourceChain, "v3RewardsController"),
            false,
            "claimRewards(address[],uint256,address,address)",
            new address[](1),
            string.concat("Claim rewards"),
            getAddress(sourceChain, "rawDataDecoderAndSanitizer")
        );
        leafs[leafIndex].argumentAddresses[0] = getAddress(sourceChain, "boringVault");
    }

    // ========================================= Uniswap V2 =========================================

    function _addUniswapV2Leafs(
        ManageLeaf[] memory leafs,
        address[] memory token0,
        address[] memory token1,
        bool includeNativeETHLeaves
    ) internal {
        require(token0.length == token1.length, "Token arrays must be of equal length");
        address nativeETH = getAddress(sourceChain, "ETH");

        // 3 * n token - repeats leaves
        for (uint256 i; i < token0.length; i++) {
            if (token0[i] == nativeETH) token0[i] = getAddress(sourceChain, "WETH");
            if (token1[i] == nativeETH) token1[i] = getAddress(sourceChain, "WETH");
            //Approvals
            //1) token0
            //2) token1
            //3) tokenPair

            if (token0[i] != nativeETH) {
                if (
                    !ownerToTokenToSpenderToApprovalInTree[getAddress(sourceChain, "boringVault")][token0[i]][getAddress(
                        sourceChain, "uniV2Router"
                    )]
                ) {
                    (token0[i], token1[i]) = token0[i] < token1[i] ? (token0[i], token1[i]) : (token1[i], token0[i]);

                    unchecked {
                        leafIndex++;
                    }
                    leafs[leafIndex] = ManageLeaf(
                        token0[i],
                        false,
                        "approve(address,uint256)",
                        new address[](1),
                        string.concat("Approve UniswapV2 Router to spend ", ERC20(token0[i]).symbol()),
                        getAddress(sourceChain, "rawDataDecoderAndSanitizer")
                    );
                    leafs[leafIndex].argumentAddresses[0] = getAddress(sourceChain, "uniV2Router");
                    ownerToTokenToSpenderToApprovalInTree[getAddress(sourceChain, "boringVault")][token0[i]][getAddress(
                        sourceChain, "uniV2Router"
                    )] = true;
                }
            }

            if (token1[i] != nativeETH) {
                if (
                    !ownerToTokenToSpenderToApprovalInTree[getAddress(sourceChain, "boringVault")][token1[i]][getAddress(
                        sourceChain, "uniV2Router"
                    )]
                ) {
                    unchecked {
                        leafIndex++;
                    }
                    leafs[leafIndex] = ManageLeaf(
                        token1[i],
                        false,
                        "approve(address,uint256)",
                        new address[](1),
                        string.concat("Approve UniswapV2 Router to spend ", ERC20(token1[i]).symbol()),
                        getAddress(sourceChain, "rawDataDecoderAndSanitizer")
                    );
                    leafs[leafIndex].argumentAddresses[0] = getAddress(sourceChain, "uniV2Router");
                    ownerToTokenToSpenderToApprovalInTree[getAddress(sourceChain, "boringVault")][token1[i]][getAddress(
                        sourceChain, "uniV2Router"
                    )] = true;
                }
            }

            address tokenPair = IUniswapV2Factory(getAddress(sourceChain, "uniV2Factory")).getPair(token0[i], token1[i]);
            if (
                !ownerToTokenToSpenderToApprovalInTree[getAddress(sourceChain, "boringVault")][tokenPair][getAddress(
                    sourceChain, "uniV2Router"
                )]
            ) {
                unchecked {
                    leafIndex++;
                }
                leafs[leafIndex] = ManageLeaf(
                    tokenPair,
                    false,
                    "approve(address,uint256)",
                    new address[](1),
                    string.concat(
                        "Approve UniswapV2 Router to spend ",
                        ERC20(tokenPair).symbol(),
                        "-",
                        ERC20(token0[i]).symbol(),
                        "-",
                        ERC20(token1[i]).symbol()
                    ),
                    getAddress(sourceChain, "rawDataDecoderAndSanitizer")
                );
                leafs[leafIndex].argumentAddresses[0] = getAddress(sourceChain, "uniV2Router");
                ownerToTokenToSpenderToApprovalInTree[getAddress(sourceChain, "boringVault")][tokenPair][getAddress(
                    sourceChain, "uniV2Router"
                )] = true;
            }
        }

        // TOKEN TO TOKEN SWAP FUNCTIONS //
        // 6 * n tokens leaves
        // token0 -> token1 * 2 funcs
        // token1 -> token0 * 2 funcs
        // add liquidity
        // remove liquidity

        for (uint256 i; i < token0.length; i++) {
            if (token0[i] == nativeETH || token1[i] == nativeETH) continue;
            // Swap token0 for token1
            unchecked {
                leafIndex++;
            }

            leafs[leafIndex] = ManageLeaf(
                getAddress(sourceChain, "uniV2Router"),
                false,
                "swapExactTokensForTokens(uint256,uint256,address[],address,uint256)",
                new address[](3),
                string.concat("Swap exact ", ERC20(token0[i]).symbol(), " for ", ERC20(token1[i]).symbol()),
                getAddress(sourceChain, "rawDataDecoderAndSanitizer")
            );
            leafs[leafIndex].argumentAddresses[0] = token0[i];
            leafs[leafIndex].argumentAddresses[1] = token1[i];
            leafs[leafIndex].argumentAddresses[2] = getAddress(sourceChain, "boringVault");

            //Swap token1 for token0
            unchecked {
                leafIndex++;
            }

            leafs[leafIndex] = ManageLeaf(
                getAddress(sourceChain, "uniV2Router"),
                false,
                "swapExactTokensForTokens(uint256,uint256,address[],address,uint256)",
                new address[](3),
                string.concat("Swap exact ", ERC20(token1[i]).symbol(), " for ", ERC20(token0[i]).symbol()),
                getAddress(sourceChain, "rawDataDecoderAndSanitizer")
            );
            leafs[leafIndex].argumentAddresses[0] = token1[i];
            leafs[leafIndex].argumentAddresses[1] = token0[i];
            leafs[leafIndex].argumentAddresses[2] = getAddress(sourceChain, "boringVault");

            //Swap token0 for exact token1
            unchecked {
                leafIndex++;
            }

            leafs[leafIndex] = ManageLeaf(
                getAddress(sourceChain, "uniV2Router"),
                false,
                "swapTokensForExactTokens(uint256,uint256,address[],address,uint256)",
                new address[](3),
                string.concat("Swap ", ERC20(token0[i]).symbol(), " for exact ", ERC20(token1[i]).symbol()),
                getAddress(sourceChain, "rawDataDecoderAndSanitizer")
            );
            leafs[leafIndex].argumentAddresses[0] = token0[i];
            leafs[leafIndex].argumentAddresses[1] = token1[i];
            leafs[leafIndex].argumentAddresses[2] = getAddress(sourceChain, "boringVault");

            //Swap token1 for exact token0
            unchecked {
                leafIndex++;
            }

            leafs[leafIndex] = ManageLeaf(
                getAddress(sourceChain, "uniV2Router"),
                false,
                "swapTokensForExactTokens(uint256,uint256,address[],address,uint256)",
                new address[](3),
                string.concat("Swap ", ERC20(token1[i]).symbol(), " for exact ", ERC20(token0[i]).symbol()),
                getAddress(sourceChain, "rawDataDecoderAndSanitizer")
            );
            leafs[leafIndex].argumentAddresses[0] = token1[i];
            leafs[leafIndex].argumentAddresses[1] = token0[i];
            leafs[leafIndex].argumentAddresses[2] = getAddress(sourceChain, "boringVault");

            // LIQUIDITY FUNCTIONS
            unchecked {
                leafIndex++;
            }
            leafs[leafIndex] = ManageLeaf(
                getAddress(sourceChain, "uniV2Router"),
                false,
                "addLiquidity(address,address,uint256,uint256,uint256,uint256,address,uint256)",
                new address[](3),
                string.concat("Add liquidty on UniswapV2"),
                getAddress(sourceChain, "rawDataDecoderAndSanitizer")
            );
            leafs[leafIndex].argumentAddresses[0] = token0[i];
            leafs[leafIndex].argumentAddresses[1] = token1[i];
            leafs[leafIndex].argumentAddresses[2] = getAddress(sourceChain, "boringVault");

            unchecked {
                leafIndex++;
            }
            leafs[leafIndex] = ManageLeaf(
                getAddress(sourceChain, "uniV2Router"),
                false,
                "removeLiquidity(address,address,uint256,uint256,uint256,address,uint256)",
                new address[](3),
                string.concat("Remove liquidty on UniswapV2"),
                getAddress(sourceChain, "rawDataDecoderAndSanitizer")
            );
            leafs[leafIndex].argumentAddresses[0] = token0[i];
            leafs[leafIndex].argumentAddresses[1] = token1[i];
            leafs[leafIndex].argumentAddresses[2] = getAddress(sourceChain, "boringVault");
        }

        if (!includeNativeETHLeaves) return;

        for (uint256 i; i < token0.length; i++) {
            if (token0[i] == getAddress(sourceChain, "WETH") || token1[i] == getAddress(sourceChain, "WETH")) {
                address token = token0[i] != getAddress(sourceChain, "WETH") ? token0[i] : token1[i];

                //9
                unchecked {
                    leafIndex++;
                }

                leafs[leafIndex] = ManageLeaf(
                    getAddress(sourceChain, "uniV2Router"),
                    true,
                    "swapExactETHForTokens(uint256,address[],address,uint256)",
                    new address[](3),
                    string.concat("Swap exact ETH for ", ERC20(token).symbol()),
                    getAddress(sourceChain, "rawDataDecoderAndSanitizer")
                );
                leafs[leafIndex].argumentAddresses[0] = getAddress(sourceChain, "WETH");
                leafs[leafIndex].argumentAddresses[1] = token;
                leafs[leafIndex].argumentAddresses[2] = getAddress(sourceChain, "boringVault");

                unchecked {
                    leafIndex++;
                }

                //10
                leafs[leafIndex] = ManageLeaf(
                    getAddress(sourceChain, "uniV2Router"),
                    false,
                    "swapExactTokensForETH(uint256,uint256,address[],address,uint256)",
                    new address[](3),
                    string.concat("Swap exact ETH for ", ERC20(token).symbol()),
                    getAddress(sourceChain, "rawDataDecoderAndSanitizer")
                );
                leafs[leafIndex].argumentAddresses[0] = token;
                leafs[leafIndex].argumentAddresses[1] = getAddress(sourceChain, "WETH");
                leafs[leafIndex].argumentAddresses[2] = getAddress(sourceChain, "boringVault");

                unchecked {
                    leafIndex++;
                }

                //11
                leafs[leafIndex] = ManageLeaf(
                    getAddress(sourceChain, "uniV2Router"),
                    false,
                    "swapTokensForExactETH(uint256,uint256,address[],address,uint256)",
                    new address[](3),
                    string.concat("Swap ", ERC20(token).symbol(), " for exact ETH"),
                    getAddress(sourceChain, "rawDataDecoderAndSanitizer")
                );
                leafs[leafIndex].argumentAddresses[0] = token;
                leafs[leafIndex].argumentAddresses[1] = getAddress(sourceChain, "WETH");
                leafs[leafIndex].argumentAddresses[2] = getAddress(sourceChain, "boringVault");

                unchecked {
                    leafIndex++;
                }

                //12
                leafs[leafIndex] = ManageLeaf(
                    getAddress(sourceChain, "uniV2Router"),
                    true,
                    "swapETHForExactTokens(uint256,address[],address,uint256)",
                    new address[](3),
                    string.concat("Swap ETH for exact ", ERC20(token).symbol()),
                    getAddress(sourceChain, "rawDataDecoderAndSanitizer")
                );
                leafs[leafIndex].argumentAddresses[0] = getAddress(sourceChain, "WETH");
                leafs[leafIndex].argumentAddresses[1] = token;
                leafs[leafIndex].argumentAddresses[2] = getAddress(sourceChain, "boringVault");

                unchecked {
                    leafIndex++;
                }

                leafs[leafIndex] = ManageLeaf(
                    getAddress(sourceChain, "uniV2Router"),
                    true,
                    "addLiquidityETH(address,uint256,uint256,uint256,address,uint256)",
                    new address[](2),
                    string.concat("Add liquidity for ETH and ", ERC20(token).symbol()),
                    getAddress(sourceChain, "rawDataDecoderAndSanitizer")
                );
                leafs[leafIndex].argumentAddresses[0] = token;
                leafs[leafIndex].argumentAddresses[1] = getAddress(sourceChain, "boringVault");

                unchecked {
                    leafIndex++;
                }

                leafs[leafIndex] = ManageLeaf(
                    getAddress(sourceChain, "uniV2Router"),
                    false,
                    "removeLiquidityETH(address,uint256,uint256,uint256,address,uint256)",
                    new address[](2),
                    string.concat("Remove liquidity from ETH and ", ERC20(token).symbol()),
                    getAddress(sourceChain, "rawDataDecoderAndSanitizer")
                );
                leafs[leafIndex].argumentAddresses[0] = token;
                leafs[leafIndex].argumentAddresses[1] = getAddress(sourceChain, "boringVault");
            }
        }
    }

    // ========================================= Uniswap V3 =========================================
    function _addUniswapV3Leafs(
        ManageLeaf[] memory leafs,
        address[] memory token0,
        address[] memory token1,
        bool swap_only
    ) internal {
        _addUniswapV3Leafs(leafs, token0, token1, swap_only, false);
    }

    function _addUniswapV3Leafs(
        ManageLeaf[] memory leafs,
        address[] memory token0,
        address[] memory token1,
        bool swap_only,
        bool swapRouter02
    ) internal {
        require(token0.length == token1.length, "Token arrays must be of equal length");
        for (uint256 i; i < token0.length; ++i) {
            (token0[i], token1[i]) = token0[i] < token1[i] ? (token0[i], token1[i]) : (token1[i], token0[i]);

            if (
                !ownerToTokenToSpenderToApprovalInTree[getAddress(sourceChain, "boringVault")][token0[i]][getAddress(
                    sourceChain, "uniV3Router"
                )]
            ) {
                unchecked {
                    leafIndex++;
                }
                leafs[leafIndex] = ManageLeaf(
                    token0[i],
                    false,
                    "approve(address,uint256)",
                    new address[](1),
                    string.concat("Approve UniswapV3 Router to spend ", ERC20(token0[i]).symbol()),
                    getAddress(sourceChain, "rawDataDecoderAndSanitizer")
                );
                leafs[leafIndex].argumentAddresses[0] = getAddress(sourceChain, "uniV3Router");
                ownerToTokenToSpenderToApprovalInTree[getAddress(sourceChain, "boringVault")][token0[i]][getAddress(
                    sourceChain, "uniV3Router"
                )] = true;
            }
            if (
                !ownerToTokenToSpenderToApprovalInTree[getAddress(sourceChain, "boringVault")][token1[i]][getAddress(
                    sourceChain, "uniV3Router"
                )]
            ) {
                unchecked {
                    leafIndex++;
                }
                leafs[leafIndex] = ManageLeaf(
                    token1[i],
                    false,
                    "approve(address,uint256)",
                    new address[](1),
                    string.concat("Approve UniswapV3 Router to spend ", ERC20(token1[i]).symbol()),
                    getAddress(sourceChain, "rawDataDecoderAndSanitizer")
                );
                leafs[leafIndex].argumentAddresses[0] = getAddress(sourceChain, "uniV3Router");
                ownerToTokenToSpenderToApprovalInTree[getAddress(sourceChain, "boringVault")][token1[i]][getAddress(
                    sourceChain, "uniV3Router"
                )] = true;
            }

            //end swap only

            if (!swap_only) {
                // Approvals for position manager
                if (
                    !ownerToTokenToSpenderToApprovalInTree[getAddress(sourceChain, "boringVault")][token0[i]][getAddress(
                        sourceChain, "uniswapV3NonFungiblePositionManager"
                    )]
                ) {
                    unchecked {
                        leafIndex++;
                    }
                    leafs[leafIndex] = ManageLeaf(
                        token0[i],
                        false,
                        "approve(address,uint256)",
                        new address[](1),
                        string.concat(
                            "Approve UniswapV3 NonFungible Position Manager to spend ", ERC20(token0[i]).symbol()
                        ),
                        getAddress(sourceChain, "rawDataDecoderAndSanitizer")
                    );
                    leafs[leafIndex].argumentAddresses[0] =
                        getAddress(sourceChain, "uniswapV3NonFungiblePositionManager");
                    ownerToTokenToSpenderToApprovalInTree[getAddress(sourceChain, "boringVault")][token0[i]][getAddress(
                        sourceChain, "uniswapV3NonFungiblePositionManager"
                    )] = true;
                }
                if (
                    !ownerToTokenToSpenderToApprovalInTree[getAddress(sourceChain, "boringVault")][token1[i]][getAddress(
                        sourceChain, "uniswapV3NonFungiblePositionManager"
                    )]
                ) {
                    unchecked {
                        leafIndex++;
                    }
                    leafs[leafIndex] = ManageLeaf(
                        token1[i],
                        false,
                        "approve(address,uint256)",
                        new address[](1),
                        string.concat(
                            "Approve UniswapV3 NonFungible Position Manager to spend ", ERC20(token1[i]).symbol()
                        ),
                        getAddress(sourceChain, "rawDataDecoderAndSanitizer")
                    );
                    leafs[leafIndex].argumentAddresses[0] =
                        getAddress(sourceChain, "uniswapV3NonFungiblePositionManager");
                    ownerToTokenToSpenderToApprovalInTree[getAddress(sourceChain, "boringVault")][token1[i]][getAddress(
                        sourceChain, "uniswapV3NonFungiblePositionManager"
                    )] = true;
                }

                // Minting
                unchecked {
                    leafIndex++;
                }
                leafs[leafIndex] = ManageLeaf(
                    getAddress(sourceChain, "uniswapV3NonFungiblePositionManager"),
                    false,
                    "mint((address,address,uint24,int24,int24,uint256,uint256,uint256,uint256,address,uint256))",
                    new address[](3),
                    string.concat(
                        "Mint UniswapV3 ", ERC20(token0[i]).symbol(), " ", ERC20(token1[i]).symbol(), " position"
                    ),
                    getAddress(sourceChain, "rawDataDecoderAndSanitizer")
                );
                leafs[leafIndex].argumentAddresses[0] = token0[i];
                leafs[leafIndex].argumentAddresses[1] = token1[i];
                leafs[leafIndex].argumentAddresses[2] = getAddress(sourceChain, "boringVault");

                // Increase liquidity
                unchecked {
                    leafIndex++;
                }
                leafs[leafIndex] = ManageLeaf(
                    getAddress(sourceChain, "uniswapV3NonFungiblePositionManager"),
                    false,
                    "increaseLiquidity((uint256,uint256,uint256,uint256,uint256,uint256))",
                    new address[](4),
                    string.concat(
                        "Add liquidity to UniswapV3 ",
                        ERC20(token0[i]).symbol(),
                        " ",
                        ERC20(token1[i]).symbol(),
                        " position"
                    ),
                    getAddress(sourceChain, "rawDataDecoderAndSanitizer")
                );
                leafs[leafIndex].argumentAddresses[0] = address(0);
                leafs[leafIndex].argumentAddresses[1] = token0[i];
                leafs[leafIndex].argumentAddresses[2] = token1[i];
                leafs[leafIndex].argumentAddresses[3] = getAddress(sourceChain, "boringVault");
            }

            //BEGIN SWAP ONLY LEAVES
            // Swapping to move tick in pool.
            if (!swapRouter02) {
                unchecked {
                    leafIndex++;
                }
                leafs[leafIndex] = ManageLeaf(
                    getAddress(sourceChain, "uniV3Router"),
                    false,
                    "exactInput((bytes,address,uint256,uint256,uint256))",
                    new address[](3),
                    string.concat(
                        "Swap ",
                        ERC20(token0[i]).symbol(),
                        " for ",
                        ERC20(token1[i]).symbol(),
                        " using UniswapV3 router"
                    ),
                    getAddress(sourceChain, "rawDataDecoderAndSanitizer")
                );
                leafs[leafIndex].argumentAddresses[0] = token0[i];
                leafs[leafIndex].argumentAddresses[1] = token1[i];
                leafs[leafIndex].argumentAddresses[2] = getAddress(sourceChain, "boringVault");

                unchecked {
                    leafIndex++;
                }
                leafs[leafIndex] = ManageLeaf(
                    getAddress(sourceChain, "uniV3Router"),
                    false,
                    "exactInput((bytes,address,uint256,uint256,uint256))",
                    new address[](3),
                    string.concat(
                        "Swap ",
                        ERC20(token1[i]).symbol(),
                        " for ",
                        ERC20(token0[i]).symbol(),
                        " using UniswapV3 router"
                    ),
                    getAddress(sourceChain, "rawDataDecoderAndSanitizer")
                );
                leafs[leafIndex].argumentAddresses[0] = token1[i];
                leafs[leafIndex].argumentAddresses[1] = token0[i];
                leafs[leafIndex].argumentAddresses[2] = getAddress(sourceChain, "boringVault");
            }

            if (swapRouter02) {
                //SWAPROUTER02
                unchecked {
                    leafIndex++;
                }
                leafs[leafIndex] = ManageLeaf(
                    getAddress(sourceChain, "uniV3Router"),
                    false,
                    "exactInput((bytes,address,uint256,uint256))",
                    new address[](3),
                    string.concat(
                        "Swap ",
                        ERC20(token0[i]).symbol(),
                        " for ",
                        ERC20(token1[i]).symbol(),
                        " using UniswapV3 router"
                    ),
                    getAddress(sourceChain, "rawDataDecoderAndSanitizer")
                );
                leafs[leafIndex].argumentAddresses[0] = token0[i];
                leafs[leafIndex].argumentAddresses[1] = token1[i];
                leafs[leafIndex].argumentAddresses[2] = getAddress(sourceChain, "boringVault");

                unchecked {
                    leafIndex++;
                }
                leafs[leafIndex] = ManageLeaf(
                    getAddress(sourceChain, "uniV3Router"),
                    false,
                    "exactInput((bytes,address,uint256,uint256))",
                    new address[](3),
                    string.concat(
                        "Swap ",
                        ERC20(token1[i]).symbol(),
                        " for ",
                        ERC20(token0[i]).symbol(),
                        " using UniswapV3 router"
                    ),
                    getAddress(sourceChain, "rawDataDecoderAndSanitizer")
                );
                leafs[leafIndex].argumentAddresses[0] = token1[i];
                leafs[leafIndex].argumentAddresses[1] = token0[i];
                leafs[leafIndex].argumentAddresses[2] = getAddress(sourceChain, "boringVault");
            }
        }

        //END FOR LOOP
        //END SWAP ONLY LEAVES

        if (!swap_only) {
            // Decrease liquidity
            unchecked {
                leafIndex++;
            }
            leafs[leafIndex] = ManageLeaf(
                getAddress(sourceChain, "uniswapV3NonFungiblePositionManager"),
                false,
                "decreaseLiquidity((uint256,uint128,uint256,uint256,uint256))",
                new address[](1),
                "Remove liquidity from UniswapV3 position",
                getAddress(sourceChain, "rawDataDecoderAndSanitizer")
            );
            leafs[leafIndex].argumentAddresses[0] = getAddress(sourceChain, "boringVault");

            unchecked {
                leafIndex++;
            }
            leafs[leafIndex] = ManageLeaf(
                getAddress(sourceChain, "uniswapV3NonFungiblePositionManager"),
                false,
                "collect((uint256,address,uint128,uint128))",
                new address[](2),
                "Collect fees from UniswapV3 position",
                getAddress(sourceChain, "rawDataDecoderAndSanitizer")
            );
            leafs[leafIndex].argumentAddresses[0] = getAddress(sourceChain, "boringVault");
            leafs[leafIndex].argumentAddresses[1] = getAddress(sourceChain, "boringVault");

            // burn
            unchecked {
                leafIndex++;
            }
            leafs[leafIndex] = ManageLeaf(
                getAddress(sourceChain, "uniswapV3NonFungiblePositionManager"),
                false,
                "burn(uint256)",
                new address[](0),
                "Burn UniswapV3 position",
                getAddress(sourceChain, "rawDataDecoderAndSanitizer")
            );
        }
    }

    // ========================================= Camelot V3 =========================================

    function _addCamelotV3Leafs(ManageLeaf[] memory leafs, address[] memory token0, address[] memory token1) internal {
        require(token0.length == token1.length, "Token arrays must be of equal length");
        for (uint256 i; i < token0.length; ++i) {
            (token0[i], token1[i]) = token0[i] < token1[i] ? (token0[i], token1[i]) : (token1[i], token0[i]);
            // Approvals
            if (
                !ownerToTokenToSpenderToApprovalInTree[getAddress(sourceChain, "boringVault")][token0[i]][getAddress(
                    sourceChain, "camelotNonFungiblePositionManager"
                )]
            ) {
                unchecked {
                    leafIndex++;
                }
                leafs[leafIndex] = ManageLeaf(
                    token0[i],
                    false,
                    "approve(address,uint256)",
                    new address[](1),
                    string.concat("Approve CamelotV3 NonFungible Position Manager to spend ", ERC20(token0[i]).symbol()),
                    getAddress(sourceChain, "rawDataDecoderAndSanitizer")
                );
                leafs[leafIndex].argumentAddresses[0] = getAddress(sourceChain, "camelotNonFungiblePositionManager");
                ownerToTokenToSpenderToApprovalInTree[getAddress(sourceChain, "boringVault")][token0[i]][getAddress(
                    sourceChain, "camelotNonFungiblePositionManager"
                )] = true;
            }
            if (
                !ownerToTokenToSpenderToApprovalInTree[getAddress(sourceChain, "boringVault")][token1[i]][getAddress(
                    sourceChain, "camelotNonFungiblePositionManager"
                )]
            ) {
                unchecked {
                    leafIndex++;
                }
                leafs[leafIndex] = ManageLeaf(
                    token1[i],
                    false,
                    "approve(address,uint256)",
                    new address[](1),
                    string.concat("Approve CamelotV3 NonFungible Position Manager to spend ", ERC20(token1[i]).symbol()),
                    getAddress(sourceChain, "rawDataDecoderAndSanitizer")
                );
                leafs[leafIndex].argumentAddresses[0] = getAddress(sourceChain, "camelotNonFungiblePositionManager");
                ownerToTokenToSpenderToApprovalInTree[getAddress(sourceChain, "boringVault")][token1[i]][getAddress(
                    sourceChain, "camelotNonFungiblePositionManager"
                )] = true;
            }

            if (
                !ownerToTokenToSpenderToApprovalInTree[getAddress(sourceChain, "boringVault")][token0[i]][getAddress(
                    sourceChain, "camelotRouterV3"
                )]
            ) {
                unchecked {
                    leafIndex++;
                }
                leafs[leafIndex] = ManageLeaf(
                    token0[i],
                    false,
                    "approve(address,uint256)",
                    new address[](1),
                    string.concat("Approve CamelotV3 Router to spend ", ERC20(token0[i]).symbol()),
                    getAddress(sourceChain, "rawDataDecoderAndSanitizer")
                );
                leafs[leafIndex].argumentAddresses[0] = getAddress(sourceChain, "camelotRouterV3");
                ownerToTokenToSpenderToApprovalInTree[getAddress(sourceChain, "boringVault")][token0[i]][getAddress(
                    sourceChain, "camelotRouterV3"
                )] = true;
            }
            if (
                !ownerToTokenToSpenderToApprovalInTree[getAddress(sourceChain, "boringVault")][token1[i]][getAddress(
                    sourceChain, "camelotRouterV3"
                )]
            ) {
                unchecked {
                    leafIndex++;
                }
                leafs[leafIndex] = ManageLeaf(
                    token1[i],
                    false,
                    "approve(address,uint256)",
                    new address[](1),
                    string.concat("Approve CamelotV3 Router to spend ", ERC20(token1[i]).symbol()),
                    getAddress(sourceChain, "rawDataDecoderAndSanitizer")
                );
                leafs[leafIndex].argumentAddresses[0] = getAddress(sourceChain, "camelotRouterV3");
                ownerToTokenToSpenderToApprovalInTree[getAddress(sourceChain, "boringVault")][token1[i]][getAddress(
                    sourceChain, "camelotRouterV3"
                )] = true;
            }

            // Minting
            unchecked {
                leafIndex++;
            }
            leafs[leafIndex] = ManageLeaf(
                getAddress(sourceChain, "camelotNonFungiblePositionManager"),
                false,
                "mint((address,address,int24,int24,uint256,uint256,uint256,uint256,address,uint256))",
                new address[](3),
                string.concat("Mint CamelotV3 ", ERC20(token0[i]).symbol(), " ", ERC20(token1[i]).symbol(), " position"),
                getAddress(sourceChain, "rawDataDecoderAndSanitizer")
            );
            leafs[leafIndex].argumentAddresses[0] = token0[i];
            leafs[leafIndex].argumentAddresses[1] = token1[i];
            leafs[leafIndex].argumentAddresses[2] = getAddress(sourceChain, "boringVault");
            // Increase liquidity
            unchecked {
                leafIndex++;
            }
            leafs[leafIndex] = ManageLeaf(
                getAddress(sourceChain, "camelotNonFungiblePositionManager"),
                false,
                "increaseLiquidity((uint256,uint256,uint256,uint256,uint256,uint256))",
                new address[](4),
                string.concat(
                    "Add liquidity to CamelotV3 ",
                    ERC20(token0[i]).symbol(),
                    " ",
                    ERC20(token1[i]).symbol(),
                    " position"
                ),
                getAddress(sourceChain, "rawDataDecoderAndSanitizer")
            );
            leafs[leafIndex].argumentAddresses[0] = address(0);
            leafs[leafIndex].argumentAddresses[1] = token0[i];
            leafs[leafIndex].argumentAddresses[2] = token1[i];
            leafs[leafIndex].argumentAddresses[3] = getAddress(sourceChain, "boringVault");

            // Swapping to move tick in pool.
            unchecked {
                leafIndex++;
            }
            leafs[leafIndex] = ManageLeaf(
                getAddress(sourceChain, "camelotRouterV3"),
                false,
                "exactInput((bytes,address,uint256,uint256,uint256))",
                new address[](3),
                string.concat(
                    "Swap ", ERC20(token0[i]).symbol(), " for ", ERC20(token1[i]).symbol(), " using CamelotV3 router"
                ),
                getAddress(sourceChain, "rawDataDecoderAndSanitizer")
            );
            leafs[leafIndex].argumentAddresses[0] = token0[i];
            leafs[leafIndex].argumentAddresses[1] = token1[i];
            leafs[leafIndex].argumentAddresses[2] = getAddress(sourceChain, "boringVault");
            unchecked {
                leafIndex++;
            }
            leafs[leafIndex] = ManageLeaf(
                getAddress(sourceChain, "camelotRouterV3"),
                false,
                "exactInput((bytes,address,uint256,uint256,uint256))",
                new address[](3),
                string.concat(
                    "Swap ", ERC20(token1[i]).symbol(), " for ", ERC20(token0[i]).symbol(), " using CamelotV3 router"
                ),
                getAddress(sourceChain, "rawDataDecoderAndSanitizer")
            );
            leafs[leafIndex].argumentAddresses[0] = token1[i];
            leafs[leafIndex].argumentAddresses[1] = token0[i];
            leafs[leafIndex].argumentAddresses[2] = getAddress(sourceChain, "boringVault");
        }
        // Decrease liquidity
        unchecked {
            leafIndex++;
        }
        leafs[leafIndex] = ManageLeaf(
            getAddress(sourceChain, "camelotNonFungiblePositionManager"),
            false,
            "decreaseLiquidity((uint256,uint128,uint256,uint256,uint256))",
            new address[](1),
            "Remove liquidity from CamelotV3 position",
            getAddress(sourceChain, "rawDataDecoderAndSanitizer")
        );
        leafs[leafIndex].argumentAddresses[0] = getAddress(sourceChain, "boringVault");

        unchecked {
            leafIndex++;
        }
        leafs[leafIndex] = ManageLeaf(
            getAddress(sourceChain, "camelotNonFungiblePositionManager"),
            false,
            "collect((uint256,address,uint128,uint128))",
            new address[](2),
            "Collect fees from CamelotV3 position",
            getAddress(sourceChain, "rawDataDecoderAndSanitizer")
        );
        leafs[leafIndex].argumentAddresses[0] = getAddress(sourceChain, "boringVault");
        leafs[leafIndex].argumentAddresses[1] = getAddress(sourceChain, "boringVault");

        // burn
        unchecked {
            leafIndex++;
        }
        leafs[leafIndex] = ManageLeaf(
            getAddress(sourceChain, "camelotNonFungiblePositionManager"),
            false,
            "burn(uint256)",
            new address[](0),
            "Burn CamelotV3 position",
            getAddress(sourceChain, "rawDataDecoderAndSanitizer")
        );
    }

    // ========================================= Balancer V2 Flashloans =========================================

    function _addBalancerFlashloanLeafs(ManageLeaf[] memory leafs, address tokenToFlashloan) internal {
        unchecked {
            leafIndex++;
        }
        leafs[leafIndex] = ManageLeaf(
            getAddress(sourceChain, "managerAddress"),
            false,
            "flashLoan(address,address[],uint256[],bytes)",
            new address[](2),
            string.concat("Flashloan ", ERC20(tokenToFlashloan).symbol(), " from Balancer Vault"),
            getAddress(sourceChain, "rawDataDecoderAndSanitizer")
        );
        leafs[leafIndex].argumentAddresses[0] = getAddress(sourceChain, "managerAddress");
        leafs[leafIndex].argumentAddresses[1] = tokenToFlashloan;
    }

    // ========================================= Pendle Router =========================================
    function _addPendleMarketLeafs(ManageLeaf[] memory leafs, address marketAddress, bool allowLimitOrderFills)
        internal
    {
        PendleMarket market = PendleMarket(marketAddress);
        (address sy, address pt, address yt) = market.readTokens();
        PendleSy SY = PendleSy(sy);
        address[] memory possibleTokensIn = SY.getTokensIn();
        address[] memory possibleTokensOut = SY.getTokensOut();
        string memory underlyingAssetDescriptor;
        {
            // Some pendle markets report underlying assets that are not actually on the source chain, so handle that edge case.
            (, ERC20 underlyingAsset,) = SY.assetInfo();
            if (keccak256(bytes(sourceChain)) == keccak256(bytes(mainnet))) {
                // Underlying asset is a contract on sourceChain.
                if (address(underlyingAsset) == address(0)) {
                    underlyingAssetDescriptor = "liquidBeraETH";
                } else {
                    underlyingAssetDescriptor = underlyingAsset.symbol();
                }
            } else {
                // Underlying asset is not a contract on targetChain.
                underlyingAssetDescriptor = ERC20(sy).symbol();
            }
        }
        // Approve router to spend all tokens in, skipping zero addresses.
        for (uint256 i; i < possibleTokensIn.length; ++i) {
            if (
                possibleTokensIn[i] != address(0)
                    && !ownerToTokenToSpenderToApprovalInTree[getAddress(sourceChain, "boringVault")][possibleTokensIn[i]][getAddress(
                        sourceChain, "pendleRouter"
                    )]
            ) {
                ERC20 tokenIn = ERC20(possibleTokensIn[i]);
                unchecked {
                    leafIndex++;
                }
                leafs[leafIndex] = ManageLeaf(
                    possibleTokensIn[i],
                    false,
                    "approve(address,uint256)",
                    new address[](1),
                    string.concat("Approve Pendle router to spend ", tokenIn.symbol()),
                    getAddress(sourceChain, "rawDataDecoderAndSanitizer")
                );
                leafs[leafIndex].argumentAddresses[0] = getAddress(sourceChain, "pendleRouter");
                ownerToTokenToSpenderToApprovalInTree[getAddress(sourceChain, "boringVault")][possibleTokensIn[i]][getAddress(
                    sourceChain, "pendleRouter"
                )] = true;
            }
        }
        // Approve router to spend LP, SY, PT, YT
        unchecked {
            leafIndex++;
        }
        leafs[leafIndex] = ManageLeaf(
            marketAddress,
            false,
            "approve(address,uint256)",
            new address[](1),
            string.concat("Approve Pendle router to spend LP-", underlyingAssetDescriptor),
            getAddress(sourceChain, "rawDataDecoderAndSanitizer")
        );
        leafs[leafIndex].argumentAddresses[0] = getAddress(sourceChain, "pendleRouter");
        unchecked {
            leafIndex++;
        }
        leafs[leafIndex] = ManageLeaf(
            sy,
            false,
            "approve(address,uint256)",
            new address[](1),
            string.concat("Approve Pendle router to spend ", ERC20(sy).symbol()),
            getAddress(sourceChain, "rawDataDecoderAndSanitizer")
        );
        leafs[leafIndex].argumentAddresses[0] = getAddress(sourceChain, "pendleRouter");
        unchecked {
            leafIndex++;
        }
        leafs[leafIndex] = ManageLeaf(
            pt,
            false,
            "approve(address,uint256)",
            new address[](1),
            string.concat("Approve Pendle router to spend ", ERC20(pt).symbol()),
            getAddress(sourceChain, "rawDataDecoderAndSanitizer")
        );
        leafs[leafIndex].argumentAddresses[0] = getAddress(sourceChain, "pendleRouter");
        unchecked {
            leafIndex++;
        }
        leafs[leafIndex] = ManageLeaf(
            yt,
            false,
            "approve(address,uint256)",
            new address[](1),
            string.concat("Approve Pendle router to spend ", ERC20(yt).symbol()),
            getAddress(sourceChain, "rawDataDecoderAndSanitizer")
        );
        leafs[leafIndex].argumentAddresses[0] = getAddress(sourceChain, "pendleRouter");
        // Mint SY using input token.
        for (uint256 i; i < possibleTokensIn.length; ++i) {
            if (possibleTokensIn[i] != address(0)) {
                unchecked {
                    leafIndex++;
                }
                leafs[leafIndex] = ManageLeaf(
                    getAddress(sourceChain, "pendleRouter"),
                    false,
                    "mintSyFromToken(address,address,uint256,(address,uint256,address,address,(uint8,address,bytes,bool)))",
                    new address[](6),
                    string.concat("Mint ", ERC20(sy).symbol(), " using ", ERC20(possibleTokensIn[i]).symbol()),
                    getAddress(sourceChain, "rawDataDecoderAndSanitizer")
                );
                leafs[leafIndex].argumentAddresses[0] = getAddress(sourceChain, "boringVault");
                leafs[leafIndex].argumentAddresses[1] = sy;
                leafs[leafIndex].argumentAddresses[2] = possibleTokensIn[i];
                leafs[leafIndex].argumentAddresses[3] = possibleTokensIn[i];
                leafs[leafIndex].argumentAddresses[4] = address(0);
                leafs[leafIndex].argumentAddresses[5] = address(0);
            }
        }
        // Mint PT and YT using SY.
        unchecked {
            leafIndex++;
        }
        leafs[leafIndex] = ManageLeaf(
            getAddress(sourceChain, "pendleRouter"),
            false,
            "mintPyFromSy(address,address,uint256,uint256)",
            new address[](2),
            string.concat("Mint ", ERC20(pt).symbol(), " and ", ERC20(yt).symbol(), " from ", ERC20(sy).symbol()),
            getAddress(sourceChain, "rawDataDecoderAndSanitizer")
        );
        leafs[leafIndex].argumentAddresses[0] = getAddress(sourceChain, "boringVault");
        leafs[leafIndex].argumentAddresses[1] = yt;
        // Swap between PT and YT.
        unchecked {
            leafIndex++;
        }
        leafs[leafIndex] = ManageLeaf(
            getAddress(sourceChain, "pendleRouter"),
            false,
            "swapExactYtForPt(address,address,uint256,uint256,(uint256,uint256,uint256,uint256,uint256))",
            new address[](2),
            string.concat("Swap ", ERC20(yt).symbol(), " for ", ERC20(pt).symbol()),
            getAddress(sourceChain, "rawDataDecoderAndSanitizer")
        );
        leafs[leafIndex].argumentAddresses[0] = getAddress(sourceChain, "boringVault");
        leafs[leafIndex].argumentAddresses[1] = marketAddress;
        unchecked {
            leafIndex++;
        }
        leafs[leafIndex] = ManageLeaf(
            getAddress(sourceChain, "pendleRouter"),
            false,
            "swapExactPtForYt(address,address,uint256,uint256,(uint256,uint256,uint256,uint256,uint256))",
            new address[](2),
            string.concat("Swap ", ERC20(pt).symbol(), " for ", ERC20(yt).symbol()),
            getAddress(sourceChain, "rawDataDecoderAndSanitizer")
        );
        leafs[leafIndex].argumentAddresses[0] = getAddress(sourceChain, "boringVault");
        leafs[leafIndex].argumentAddresses[1] = marketAddress;
        // Manage Liquidity.
        unchecked {
            leafIndex++;
        }
        leafs[leafIndex] = ManageLeaf(
            getAddress(sourceChain, "pendleRouter"),
            false,
            "addLiquidityDualSyAndPt(address,address,uint256,uint256,uint256)",
            new address[](2),
            string.concat(
                "Mint LP-", underlyingAssetDescriptor, " using ", ERC20(sy).symbol(), " and ", ERC20(pt).symbol()
            ),
            getAddress(sourceChain, "rawDataDecoderAndSanitizer")
        );
        leafs[leafIndex].argumentAddresses[0] = getAddress(sourceChain, "boringVault");
        leafs[leafIndex].argumentAddresses[1] = marketAddress;
        unchecked {
            leafIndex++;
        }
        leafs[leafIndex] = ManageLeaf(
            getAddress(sourceChain, "pendleRouter"),
            false,
            "removeLiquidityDualSyAndPt(address,address,uint256,uint256,uint256)",
            new address[](2),
            string.concat(
                "Burn LP-", underlyingAssetDescriptor, " for ", ERC20(sy).symbol(), " and ", ERC20(pt).symbol()
            ),
            getAddress(sourceChain, "rawDataDecoderAndSanitizer")
        );
        leafs[leafIndex].argumentAddresses[0] = getAddress(sourceChain, "boringVault");
        leafs[leafIndex].argumentAddresses[1] = marketAddress;
        // Burn PT and YT for SY.
        unchecked {
            leafIndex++;
        }
        leafs[leafIndex] = ManageLeaf(
            getAddress(sourceChain, "pendleRouter"),
            false,
            "redeemPyToSy(address,address,uint256,uint256)",
            new address[](2),
            string.concat("Burn ", ERC20(pt).symbol(), " and ", ERC20(yt).symbol(), " for ", ERC20(sy).symbol()),
            getAddress(sourceChain, "rawDataDecoderAndSanitizer")
        );
        leafs[leafIndex].argumentAddresses[0] = getAddress(sourceChain, "boringVault");
        leafs[leafIndex].argumentAddresses[1] = yt;
        // Redeem SY for output token.
        for (uint256 i; i < possibleTokensOut.length; ++i) {
            if (possibleTokensOut[i] != address(0)) {
                unchecked {
                    leafIndex++;
                }
                leafs[leafIndex] = ManageLeaf(
                    getAddress(sourceChain, "pendleRouter"),
                    false,
                    "redeemSyToToken(address,address,uint256,(address,uint256,address,address,(uint8,address,bytes,bool)))",
                    new address[](6),
                    string.concat("Burn ", ERC20(sy).symbol(), " for ", ERC20(possibleTokensOut[i]).symbol()),
                    getAddress(sourceChain, "rawDataDecoderAndSanitizer")
                );
                leafs[leafIndex].argumentAddresses[0] = getAddress(sourceChain, "boringVault");
                leafs[leafIndex].argumentAddresses[1] = sy;
                leafs[leafIndex].argumentAddresses[2] = possibleTokensOut[i];
                leafs[leafIndex].argumentAddresses[3] = possibleTokensOut[i];
                leafs[leafIndex].argumentAddresses[4] = address(0);
                leafs[leafIndex].argumentAddresses[5] = address(0);
            }
        }
        // Harvest rewards.
        unchecked {
            leafIndex++;
        }
        leafs[leafIndex] = ManageLeaf(
            getAddress(sourceChain, "pendleRouter"),
            false,
            "redeemDueInterestAndRewards(address,address[],address[],address[])",
            new address[](4),
            string.concat("Redeem due interest and rewards for ", underlyingAssetDescriptor, " Pendle"),
            getAddress(sourceChain, "rawDataDecoderAndSanitizer")
        );
        leafs[leafIndex].argumentAddresses[0] = getAddress(sourceChain, "boringVault");
        leafs[leafIndex].argumentAddresses[1] = sy;
        leafs[leafIndex].argumentAddresses[2] = yt;
        leafs[leafIndex].argumentAddresses[3] = marketAddress;

        // Swap between SY and PT
        unchecked {
            leafIndex++;
        }
        leafs[leafIndex] = ManageLeaf(
            getAddress(sourceChain, "pendleRouter"),
            false,
            "swapExactSyForPt(address,address,uint256,uint256,(uint256,uint256,uint256,uint256,uint256),(address,uint256,((uint256,uint256,uint256,uint8,address,address,address,address,uint256,uint256,uint256,bytes),bytes,uint256)[],((uint256,uint256,uint256,uint8,address,address,address,address,uint256,uint256,uint256,bytes),bytes,uint256)[],bytes))",
            new address[](2),
            string.concat("Swap ", ERC20(sy).symbol(), " for ", ERC20(pt).symbol()),
            getAddress(sourceChain, "rawDataDecoderAndSanitizer")
        );
        leafs[leafIndex].argumentAddresses[0] = getAddress(sourceChain, "boringVault");
        leafs[leafIndex].argumentAddresses[1] = marketAddress;
        unchecked {
            leafIndex++;
        }
        leafs[leafIndex] = ManageLeaf(
            getAddress(sourceChain, "pendleRouter"),
            false,
            "swapExactPtForSy(address,address,uint256,uint256,(address,uint256,((uint256,uint256,uint256,uint8,address,address,address,address,uint256,uint256,uint256,bytes),bytes,uint256)[],((uint256,uint256,uint256,uint8,address,address,address,address,uint256,uint256,uint256,bytes),bytes,uint256)[],bytes))",
            new address[](2),
            string.concat("Swap ", ERC20(pt).symbol(), " for ", ERC20(sy).symbol()),
            getAddress(sourceChain, "rawDataDecoderAndSanitizer")
        );
        leafs[leafIndex].argumentAddresses[0] = getAddress(sourceChain, "boringVault");
        leafs[leafIndex].argumentAddresses[1] = marketAddress;

        // Swap between SY and YT
        unchecked {
            leafIndex++;
        }
        leafs[leafIndex] = ManageLeaf(
            getAddress(sourceChain, "pendleRouter"),
            false,
            "swapExactSyForYt(address,address,uint256,uint256,(uint256,uint256,uint256,uint256,uint256),(address,uint256,((uint256,uint256,uint256,uint8,address,address,address,address,uint256,uint256,uint256,bytes),bytes,uint256)[],((uint256,uint256,uint256,uint8,address,address,address,address,uint256,uint256,uint256,bytes),bytes,uint256)[],bytes))",
            new address[](2),
            string.concat("Swap ", ERC20(sy).symbol(), " for ", ERC20(yt).symbol()),
            getAddress(sourceChain, "rawDataDecoderAndSanitizer")
        );
        leafs[leafIndex].argumentAddresses[0] = getAddress(sourceChain, "boringVault");
        leafs[leafIndex].argumentAddresses[1] = marketAddress;
        unchecked {
            leafIndex++;
        }
        leafs[leafIndex] = ManageLeaf(
            getAddress(sourceChain, "pendleRouter"),
            false,
            "swapExactYtForSy(address,address,uint256,uint256,(address,uint256,((uint256,uint256,uint256,uint8,address,address,address,address,uint256,uint256,uint256,bytes),bytes,uint256)[],((uint256,uint256,uint256,uint8,address,address,address,address,uint256,uint256,uint256,bytes),bytes,uint256)[],bytes))",
            new address[](2),
            string.concat("Swap ", ERC20(yt).symbol(), " for ", ERC20(sy).symbol()),
            getAddress(sourceChain, "rawDataDecoderAndSanitizer")
        );
        leafs[leafIndex].argumentAddresses[0] = getAddress(sourceChain, "boringVault");
        leafs[leafIndex].argumentAddresses[1] = marketAddress;

        if (allowLimitOrderFills) {
            // Re-add the swap between SY and PT and YT leaves, but add in the limit order router, and YT in the argumentAddresses.
            unchecked {
                leafIndex++;
            }
            leafs[leafIndex] = ManageLeaf(
                getAddress(sourceChain, "pendleRouter"),
                false,
                "swapExactSyForPt(address,address,uint256,uint256,(uint256,uint256,uint256,uint256,uint256),(address,uint256,((uint256,uint256,uint256,uint8,address,address,address,address,uint256,uint256,uint256,bytes),bytes,uint256)[],((uint256,uint256,uint256,uint8,address,address,address,address,uint256,uint256,uint256,bytes),bytes,uint256)[],bytes))",
                new address[](4),
                string.concat("Swap ", ERC20(sy).symbol(), " for ", ERC20(pt).symbol(), " with limit orders"),
                getAddress(sourceChain, "rawDataDecoderAndSanitizer")
            );
            leafs[leafIndex].argumentAddresses[0] = getAddress(sourceChain, "boringVault");
            leafs[leafIndex].argumentAddresses[1] = marketAddress;
            leafs[leafIndex].argumentAddresses[2] = getAddress(sourceChain, "pendleLimitOrderRouter");
            leafs[leafIndex].argumentAddresses[3] = yt;
            unchecked {
                leafIndex++;
            }
            leafs[leafIndex] = ManageLeaf(
                getAddress(sourceChain, "pendleRouter"),
                false,
                "swapExactPtForSy(address,address,uint256,uint256,(address,uint256,((uint256,uint256,uint256,uint8,address,address,address,address,uint256,uint256,uint256,bytes),bytes,uint256)[],((uint256,uint256,uint256,uint8,address,address,address,address,uint256,uint256,uint256,bytes),bytes,uint256)[],bytes))",
                new address[](4),
                string.concat("Swap ", ERC20(pt).symbol(), " for ", ERC20(sy).symbol(), " with limit orders"),
                getAddress(sourceChain, "rawDataDecoderAndSanitizer")
            );
            leafs[leafIndex].argumentAddresses[0] = getAddress(sourceChain, "boringVault");
            leafs[leafIndex].argumentAddresses[1] = marketAddress;
            leafs[leafIndex].argumentAddresses[2] = getAddress(sourceChain, "pendleLimitOrderRouter");
            leafs[leafIndex].argumentAddresses[3] = yt;

            unchecked {
                leafIndex++;
            }
            leafs[leafIndex] = ManageLeaf(
                getAddress(sourceChain, "pendleRouter"),
                false,
                "swapExactSyForYt(address,address,uint256,uint256,(uint256,uint256,uint256,uint256,uint256),(address,uint256,((uint256,uint256,uint256,uint8,address,address,address,address,uint256,uint256,uint256,bytes),bytes,uint256)[],((uint256,uint256,uint256,uint8,address,address,address,address,uint256,uint256,uint256,bytes),bytes,uint256)[],bytes))",
                new address[](4),
                string.concat("Swap ", ERC20(sy).symbol(), " for ", ERC20(yt).symbol(), " with limit orders"),
                getAddress(sourceChain, "rawDataDecoderAndSanitizer")
            );
            leafs[leafIndex].argumentAddresses[0] = getAddress(sourceChain, "boringVault");
            leafs[leafIndex].argumentAddresses[1] = marketAddress;
            leafs[leafIndex].argumentAddresses[2] = getAddress(sourceChain, "pendleLimitOrderRouter");
            leafs[leafIndex].argumentAddresses[3] = yt;
            unchecked {
                leafIndex++;
            }
            leafs[leafIndex] = ManageLeaf(
                getAddress(sourceChain, "pendleRouter"),
                false,
                "swapExactYtForSy(address,address,uint256,uint256,(address,uint256,((uint256,uint256,uint256,uint8,address,address,address,address,uint256,uint256,uint256,bytes),bytes,uint256)[],((uint256,uint256,uint256,uint8,address,address,address,address,uint256,uint256,uint256,bytes),bytes,uint256)[],bytes))",
                new address[](4),
                string.concat("Swap ", ERC20(yt).symbol(), " for ", ERC20(sy).symbol(), " with limit orders"),
                getAddress(sourceChain, "rawDataDecoderAndSanitizer")
            );
            leafs[leafIndex].argumentAddresses[0] = getAddress(sourceChain, "boringVault");
            leafs[leafIndex].argumentAddresses[1] = marketAddress;
            leafs[leafIndex].argumentAddresses[2] = getAddress(sourceChain, "pendleLimitOrderRouter");
            leafs[leafIndex].argumentAddresses[3] = yt;

            _addPendleLimitOrderLeafs(leafs, marketAddress);
        }
    }

    // ========================================= Pendle Limit Order =========================================

    function _addPendleLimitOrderLeafs(ManageLeaf[] memory leafs, address marketAddress) internal {
        // Approve Limit Order Router to spend yt, pt and sy.
        PendleMarket market = PendleMarket(marketAddress);
        (address sy, address pt, address yt) = market.readTokens();

        if (
            !ownerToTokenToSpenderToApprovalInTree[getAddress(sourceChain, "boringVault")][yt][getAddress(
                sourceChain, "pendleLimitOrderRouter"
            )]
        ) {
            unchecked {
                leafIndex++;
            }
            leafs[leafIndex] = ManageLeaf(
                yt,
                false,
                "approve(address,uint256)",
                new address[](1),
                string.concat("Approve Pendle Limit Order Router to spend ", ERC20(yt).symbol()),
                getAddress(sourceChain, "rawDataDecoderAndSanitizer")
            );
            leafs[leafIndex].argumentAddresses[0] = getAddress(sourceChain, "pendleLimitOrderRouter");
            ownerToTokenToSpenderToApprovalInTree[getAddress(sourceChain, "boringVault")][yt][getAddress(
                sourceChain, "pendleLimitOrderRouter"
            )] = true;
        }

        if (
            !ownerToTokenToSpenderToApprovalInTree[getAddress(sourceChain, "boringVault")][pt][getAddress(
                sourceChain, "pendleLimitOrderRouter"
            )]
        ) {
            unchecked {
                leafIndex++;
            }
            leafs[leafIndex] = ManageLeaf(
                pt,
                false,
                "approve(address,uint256)",
                new address[](1),
                string.concat("Approve Pendle Limit Order Router to spend ", ERC20(pt).symbol()),
                getAddress(sourceChain, "rawDataDecoderAndSanitizer")
            );
            leafs[leafIndex].argumentAddresses[0] = getAddress(sourceChain, "pendleLimitOrderRouter");
            ownerToTokenToSpenderToApprovalInTree[getAddress(sourceChain, "boringVault")][pt][getAddress(
                sourceChain, "pendleLimitOrderRouter"
            )] = true;
        }

        if (
            !ownerToTokenToSpenderToApprovalInTree[getAddress(sourceChain, "boringVault")][sy][getAddress(
                sourceChain, "pendleLimitOrderRouter"
            )]
        ) {
            unchecked {
                leafIndex++;
            }
            leafs[leafIndex] = ManageLeaf(
                sy,
                false,
                "approve(address,uint256)",
                new address[](1),
                string.concat("Approve Pendle Limit Order Router to spend ", ERC20(sy).symbol()),
                getAddress(sourceChain, "rawDataDecoderAndSanitizer")
            );
            leafs[leafIndex].argumentAddresses[0] = getAddress(sourceChain, "pendleLimitOrderRouter");
            ownerToTokenToSpenderToApprovalInTree[getAddress(sourceChain, "boringVault")][sy][getAddress(
                sourceChain, "pendleLimitOrderRouter"
            )] = true;
        }

        // Add fill leaf.
        unchecked {
            leafIndex++;
        }
        leafs[leafIndex] = ManageLeaf(
            getAddress(sourceChain, "pendleLimitOrderRouter"),
            false,
            "fill(((uint256,uint256,uint256,uint8,address,address,address,address,uint256,uint256,uint256,bytes),bytes,uint256)[],address,uint256,bytes,bytes)",
            new address[](2),
            string.concat("Fill Limit orders for ", ERC20(sy).symbol(), " Pendle market"),
            getAddress(sourceChain, "rawDataDecoderAndSanitizer")
        );
        leafs[leafIndex].argumentAddresses[0] = getAddress(sourceChain, "boringVault");
        leafs[leafIndex].argumentAddresses[1] = yt;
    }

    // ========================================= Balancer =========================================

    function _addBalancerLeafs(ManageLeaf[] memory leafs, bytes32 poolId, address gauge) internal {
        BalancerVault bv = BalancerVault(getAddress(sourceChain, "balancerVault"));

        (ERC20[] memory tokens,,) = bv.getPoolTokens(poolId);
        address pool = _getPoolAddressFromPoolId(poolId);
        uint256 tokenCount;
        for (uint256 i; i < tokens.length; i++) {
            if (
                address(tokens[i]) != pool
                    && !ownerToTokenToSpenderToApprovalInTree[getAddress(sourceChain, "boringVault")][address(tokens[i])][getAddress(
                        sourceChain, "balancerVault"
                    )]
            ) {
                unchecked {
                    leafIndex++;
                }
                leafs[leafIndex] = ManageLeaf(
                    address(tokens[i]),
                    false,
                    "approve(address,uint256)",
                    new address[](1),
                    string.concat("Approve Balancer Vault to spend ", tokens[i].symbol()),
                    getAddress(sourceChain, "rawDataDecoderAndSanitizer")
                );
                leafs[leafIndex].argumentAddresses[0] = getAddress(sourceChain, "balancerVault");
                ownerToTokenToSpenderToApprovalInTree[getAddress(sourceChain, "boringVault")][address(tokens[i])][getAddress(
                    sourceChain, "balancerVault"
                )] = true;
            }
            tokenCount++;
        }

        // Approve gauge.
        if (gauge != address(0)) {
            if (!ownerToTokenToSpenderToApprovalInTree[getAddress(sourceChain, "boringVault")][pool][gauge]) {
                unchecked {
                    leafIndex++;
                }
                leafs[leafIndex] = ManageLeaf(
                    pool,
                    false,
                    "approve(address,uint256)",
                    new address[](1),
                    string.concat("Approve Balancer gauge to spend ", ERC20(pool).symbol()),
                    getAddress(sourceChain, "rawDataDecoderAndSanitizer")
                );
                leafs[leafIndex].argumentAddresses[0] = gauge;
                ownerToTokenToSpenderToApprovalInTree[getAddress(sourceChain, "boringVault")][pool][gauge] = true;
            }
        }

        address[] memory addressArguments = new address[](3 + tokenCount);
        addressArguments[0] = pool;
        addressArguments[1] = getAddress(sourceChain, "boringVault");
        addressArguments[2] = getAddress(sourceChain, "boringVault");
        // uint256 j;
        for (uint256 i; i < tokens.length; i++) {
            // if (address(tokens[i]) == pool) continue;
            addressArguments[3 + i] = address(tokens[i]);
            // j++;
        }

        // Join pool
        unchecked {
            leafIndex++;
        }
        leafs[leafIndex] = ManageLeaf(
            getAddress(sourceChain, "balancerVault"),
            false,
            "joinPool(bytes32,address,address,(address[],uint256[],bytes,bool))",
            new address[](addressArguments.length),
            string.concat("Join Balancer pool ", ERC20(pool).symbol()),
            getAddress(sourceChain, "rawDataDecoderAndSanitizer")
        );
        for (uint256 i; i < addressArguments.length; i++) {
            leafs[leafIndex].argumentAddresses[i] = addressArguments[i];
        }

        // Exit pool
        unchecked {
            leafIndex++;
        }
        leafs[leafIndex] = ManageLeaf(
            getAddress(sourceChain, "balancerVault"),
            false,
            "exitPool(bytes32,address,address,(address[],uint256[],bytes,bool))",
            new address[](addressArguments.length),
            string.concat("Exit Balancer pool ", ERC20(pool).symbol()),
            getAddress(sourceChain, "rawDataDecoderAndSanitizer")
        );
        for (uint256 i; i < addressArguments.length; i++) {
            leafs[leafIndex].argumentAddresses[i] = addressArguments[i];
        }

        // Deposit into gauge.
        if (gauge != address(0)) {
            unchecked {
                leafIndex++;
            }
            leafs[leafIndex] = ManageLeaf(
                gauge,
                false,
                "deposit(uint256,address)",
                new address[](1),
                string.concat("Deposit ", ERC20(pool).symbol(), " into Balancer gauge"),
                getAddress(sourceChain, "rawDataDecoderAndSanitizer")
            );
            leafs[leafIndex].argumentAddresses[0] = getAddress(sourceChain, "boringVault");

            // Withdraw from gauge.
            unchecked {
                leafIndex++;
            }
            leafs[leafIndex] = ManageLeaf(
                gauge,
                false,
                "withdraw(uint256)",
                new address[](0),
                string.concat("Withdraw ", ERC20(pool).symbol(), " from Balancer gauge"),
                getAddress(sourceChain, "rawDataDecoderAndSanitizer")
            );

            if (keccak256(abi.encode(sourceChain)) == keccak256(abi.encode(mainnet))) {
                // Mint rewards.
                unchecked {
                    leafIndex++;
                }
                leafs[leafIndex] = ManageLeaf(
                    getAddress(sourceChain, "minter"),
                    false,
                    "mint(address)",
                    new address[](1),
                    string.concat("Mint rewards from Balancer gauge"),
                    getAddress(sourceChain, "rawDataDecoderAndSanitizer")
                );
                leafs[leafIndex].argumentAddresses[0] = gauge;
            } else {
                // Call claim_rewards(address) on gauge.
                unchecked {
                    leafIndex++;
                }
                leafs[leafIndex] = ManageLeaf(
                    gauge,
                    false,
                    "claim_rewards(address)",
                    new address[](1),
                    string.concat("Claim rewards from Balancer gauge"),
                    getAddress(sourceChain, "rawDataDecoderAndSanitizer")
                );
                leafs[leafIndex].argumentAddresses[0] = getAddress(sourceChain, "boringVault");
            }
        }
    }

    function _addBalancerSwapLeafs(ManageLeaf[] memory leafs, bytes32 poolId) internal {
        BalancerVault bv = BalancerVault(getAddress(sourceChain, "balancerVault"));

        (ERC20[] memory tokens,,) = bv.getPoolTokens(poolId);
        address pool = _getPoolAddressFromPoolId(poolId);
        uint256 tokenCount;

        require(tokens.length <= 2, "Swaps for token pools above 2 are not supported");

        for (uint256 i; i < tokens.length; i++) {
            if (
                address(tokens[i]) != pool
                    && !ownerToTokenToSpenderToApprovalInTree[getAddress(sourceChain, "boringVault")][address(tokens[i])][getAddress(
                        sourceChain, "balancerVault"
                    )]
            ) {
                unchecked {
                    leafIndex++;
                }
                leafs[leafIndex] = ManageLeaf(
                    address(tokens[i]),
                    false,
                    "approve(address,uint256)",
                    new address[](1),
                    string.concat("Approve Balancer Vault to spend ", tokens[i].symbol()),
                    getAddress(sourceChain, "rawDataDecoderAndSanitizer")
                );
                leafs[leafIndex].argumentAddresses[0] = getAddress(sourceChain, "balancerVault");
                ownerToTokenToSpenderToApprovalInTree[getAddress(sourceChain, "boringVault")][address(tokens[i])][getAddress(
                    sourceChain, "balancerVault"
                )] = true;
            }
            tokenCount++;
        }

        unchecked {
            leafIndex++;
        }
        leafs[leafIndex] = ManageLeaf(
            getAddress(sourceChain, "balancerVault"),
            false,
            "swap((bytes32,uint8,address,address,uint256,bytes),(address,bool,address,bool),uint256,uint256)",
            new address[](5),
            string.concat("Swap ", tokens[0].symbol(), " for ", tokens[1].symbol(), " using Balancer"),
            getAddress(sourceChain, "rawDataDecoderAndSanitizer")
        );
        leafs[leafIndex].argumentAddresses[0] = pool;
        leafs[leafIndex].argumentAddresses[1] = address(tokens[0]);
        leafs[leafIndex].argumentAddresses[2] = address(tokens[1]);
        leafs[leafIndex].argumentAddresses[3] = getAddress(sourceChain, "boringVault");
        leafs[leafIndex].argumentAddresses[4] = getAddress(sourceChain, "boringVault");

        unchecked {
            leafIndex++;
        }
        leafs[leafIndex] = ManageLeaf(
            getAddress(sourceChain, "balancerVault"),
            false,
            "swap((bytes32,uint8,address,address,uint256,bytes),(address,bool,address,bool),uint256,uint256)",
            new address[](5),
            string.concat("Swap ", tokens[1].symbol(), " for ", tokens[0].symbol(), " using Balancer"),
            getAddress(sourceChain, "rawDataDecoderAndSanitizer")
        );
        leafs[leafIndex].argumentAddresses[0] = pool;
        leafs[leafIndex].argumentAddresses[1] = address(tokens[1]);
        leafs[leafIndex].argumentAddresses[2] = address(tokens[0]);
        leafs[leafIndex].argumentAddresses[3] = getAddress(sourceChain, "boringVault");
        leafs[leafIndex].argumentAddresses[4] = getAddress(sourceChain, "boringVault");
    }

    // ========================================= Aura =========================================

    function _addAuraLeafs(ManageLeaf[] memory leafs, address auraDeposit) internal {
        ERC4626 auraVault = ERC4626(auraDeposit);
        ERC20 bpt = auraVault.asset();

        // Approve vault to spend BPT.
        if (!ownerToTokenToSpenderToApprovalInTree[getAddress(sourceChain, "boringVault")][address(bpt)][auraDeposit]) {
            unchecked {
                leafIndex++;
            }
            leafs[leafIndex] = ManageLeaf(
                address(bpt),
                false,
                "approve(address,uint256)",
                new address[](1),
                string.concat("Approve ", auraVault.symbol(), " to spend ", bpt.symbol()),
                getAddress(sourceChain, "rawDataDecoderAndSanitizer")
            );
            leafs[leafIndex].argumentAddresses[0] = auraDeposit;
            ownerToTokenToSpenderToApprovalInTree[getAddress(sourceChain, "boringVault")][address(bpt)][auraDeposit] =
                true;
        }

        // Deposit BPT into Aura vault.
        unchecked {
            leafIndex++;
        }
        leafs[leafIndex] = ManageLeaf(
            auraDeposit,
            false,
            "deposit(uint256,address)",
            new address[](1),
            string.concat("Deposit ", bpt.symbol(), " into ", auraVault.symbol()),
            getAddress(sourceChain, "rawDataDecoderAndSanitizer")
        );
        leafs[leafIndex].argumentAddresses[0] = getAddress(sourceChain, "boringVault");

        // Withdraw BPT from Aura vault.
        unchecked {
            leafIndex++;
        }
        leafs[leafIndex] = ManageLeaf(
            auraDeposit,
            false,
            "withdraw(uint256,address,address)",
            new address[](2),
            string.concat("Withdraw ", bpt.symbol(), " from ", auraVault.symbol()),
            getAddress(sourceChain, "rawDataDecoderAndSanitizer")
        );
        leafs[leafIndex].argumentAddresses[0] = getAddress(sourceChain, "boringVault");
        leafs[leafIndex].argumentAddresses[1] = getAddress(sourceChain, "boringVault");

        // Call getReward.
        unchecked {
            leafIndex++;
        }
        leafs[leafIndex] = ManageLeaf(
            auraDeposit,
            false,
            "getReward(address,bool)",
            new address[](1),
            string.concat("Get rewards from ", auraVault.symbol()),
            getAddress(sourceChain, "rawDataDecoderAndSanitizer")
        );
        leafs[leafIndex].argumentAddresses[0] = getAddress(sourceChain, "boringVault");
    }

    // ========================================= MorphoBlue =========================================

    function _addMorphoBlueSupplyLeafs(ManageLeaf[] memory leafs, bytes32 marketId) internal {
        IMB.MarketParams memory marketParams = IMB(getAddress(sourceChain, "morphoBlue")).idToMarketParams(marketId);
        ERC20 loanToken = ERC20(marketParams.loanToken);
        ERC20 collateralToken = ERC20(marketParams.collateralToken);
        uint256 leftSideLLTV = marketParams.lltv / 1e16;
        uint256 rightSideLLTV = (marketParams.lltv / 1e14) % 100;
        string memory morphoBlueMarketName = string.concat(
            "MorphoBlue ",
            collateralToken.symbol(),
            "/",
            loanToken.symbol(),
            " ",
            vm.toString(leftSideLLTV),
            ".",
            vm.toString(rightSideLLTV),
            " LLTV market"
        );
        // Add approval leaf if not already added
        if (
            !ownerToTokenToSpenderToApprovalInTree[getAddress(sourceChain, "boringVault")][marketParams.loanToken][getAddress(
                sourceChain, "morphoBlue"
            )]
        ) {
            unchecked {
                leafIndex++;
            }
            leafs[leafIndex] = ManageLeaf(
                marketParams.loanToken,
                false,
                "approve(address,uint256)",
                new address[](1),
                string.concat("Approve MorhoBlue to spend ", loanToken.symbol()),
                getAddress(sourceChain, "rawDataDecoderAndSanitizer")
            );
            leafs[leafIndex].argumentAddresses[0] = getAddress(sourceChain, "morphoBlue");
            ownerToTokenToSpenderToApprovalInTree[getAddress(sourceChain, "boringVault")][marketParams.loanToken][getAddress(
                sourceChain, "morphoBlue"
            )] = true;
        }
        unchecked {
            leafIndex++;
        }
        leafs[leafIndex] = ManageLeaf(
            getAddress(sourceChain, "morphoBlue"),
            false,
            "supply((address,address,address,address,uint256),uint256,uint256,address,bytes)",
            new address[](5),
            string.concat("Supply ", loanToken.symbol(), " to ", morphoBlueMarketName),
            getAddress(sourceChain, "rawDataDecoderAndSanitizer")
        );
        leafs[leafIndex].argumentAddresses[0] = marketParams.loanToken;
        leafs[leafIndex].argumentAddresses[1] = marketParams.collateralToken;
        leafs[leafIndex].argumentAddresses[2] = marketParams.oracle;
        leafs[leafIndex].argumentAddresses[3] = marketParams.irm;
        leafs[leafIndex].argumentAddresses[4] = getAddress(sourceChain, "boringVault");
        unchecked {
            leafIndex++;
        }
        leafs[leafIndex] = ManageLeaf(
            getAddress(sourceChain, "morphoBlue"),
            false,
            "withdraw((address,address,address,address,uint256),uint256,uint256,address,address)",
            new address[](6),
            string.concat("Withdraw ", loanToken.symbol(), " from ", morphoBlueMarketName),
            getAddress(sourceChain, "rawDataDecoderAndSanitizer")
        );
        leafs[leafIndex].argumentAddresses[0] = marketParams.loanToken;
        leafs[leafIndex].argumentAddresses[1] = marketParams.collateralToken;
        leafs[leafIndex].argumentAddresses[2] = marketParams.oracle;
        leafs[leafIndex].argumentAddresses[3] = marketParams.irm;
        leafs[leafIndex].argumentAddresses[4] = getAddress(sourceChain, "boringVault");
        leafs[leafIndex].argumentAddresses[5] = getAddress(sourceChain, "boringVault");
    }

    function _addMorphoBlueCollateralLeafs(ManageLeaf[] memory leafs, bytes32 marketId) internal {
        IMB.MarketParams memory marketParams = IMB(getAddress(sourceChain, "morphoBlue")).idToMarketParams(marketId);
        ERC20 loanToken = ERC20(marketParams.loanToken);
        ERC20 collateralToken = ERC20(marketParams.collateralToken);
        uint256 leftSideLLTV = marketParams.lltv / 1e16;
        uint256 rightSideLLTV = (marketParams.lltv / 1e14) % 100;
        string memory morphoBlueMarketName = string.concat(
            "MorphoBlue ",
            collateralToken.symbol(),
            "/",
            loanToken.symbol(),
            " ",
            vm.toString(leftSideLLTV),
            ".",
            vm.toString(rightSideLLTV),
            " LLTV market"
        );
        // Approve MorphoBlue to spend collateral.
        if (
            !ownerToTokenToSpenderToApprovalInTree[getAddress(sourceChain, "boringVault")][marketParams.collateralToken][getAddress(
                sourceChain, "morphoBlue"
            )]
        ) {
            unchecked {
                leafIndex++;
            }
            leafs[leafIndex] = ManageLeaf(
                marketParams.collateralToken,
                false,
                "approve(address,uint256)",
                new address[](1),
                string.concat("Approve MorhoBlue to spend ", collateralToken.symbol()),
                getAddress(sourceChain, "rawDataDecoderAndSanitizer")
            );
            leafs[leafIndex].argumentAddresses[0] = getAddress(sourceChain, "morphoBlue");
            ownerToTokenToSpenderToApprovalInTree[getAddress(sourceChain, "boringVault")][marketParams.collateralToken][getAddress(
                sourceChain, "morphoBlue"
            )] = true;
        }
        // Approve morpho blue to spend loan token.
        if (
            !ownerToTokenToSpenderToApprovalInTree[getAddress(sourceChain, "boringVault")][marketParams.collateralToken][getAddress(
                sourceChain, "morphoBlue"
            )]
        ) {
            unchecked {
                leafIndex++;
            }
            leafs[leafIndex] = ManageLeaf(
                marketParams.loanToken,
                false,
                "approve(address,uint256)",
                new address[](1),
                string.concat("Approve MorhoBlue to spend ", loanToken.symbol()),
                getAddress(sourceChain, "rawDataDecoderAndSanitizer")
            );
            leafs[leafIndex].argumentAddresses[0] = getAddress(sourceChain, "morphoBlue");
            ownerToTokenToSpenderToApprovalInTree[getAddress(sourceChain, "boringVault")][marketParams.loanToken][getAddress(
                sourceChain, "morphoBlue"
            )] = true;
        }
        // Supply collateral to MorphoBlue.
        unchecked {
            leafIndex++;
        }
        leafs[leafIndex] = ManageLeaf(
            getAddress(sourceChain, "morphoBlue"),
            false,
            "supplyCollateral((address,address,address,address,uint256),uint256,address,bytes)",
            new address[](5),
            string.concat("Supply ", collateralToken.symbol(), " to ", morphoBlueMarketName),
            getAddress(sourceChain, "rawDataDecoderAndSanitizer")
        );
        leafs[leafIndex].argumentAddresses[0] = marketParams.loanToken;
        leafs[leafIndex].argumentAddresses[1] = marketParams.collateralToken;
        leafs[leafIndex].argumentAddresses[2] = marketParams.oracle;
        leafs[leafIndex].argumentAddresses[3] = marketParams.irm;
        leafs[leafIndex].argumentAddresses[4] = getAddress(sourceChain, "boringVault");

        // Borrow loan token from MorphoBlue.
        unchecked {
            leafIndex++;
        }
        leafs[leafIndex] = ManageLeaf(
            getAddress(sourceChain, "morphoBlue"),
            false,
            "borrow((address,address,address,address,uint256),uint256,uint256,address,address)",
            new address[](6),
            string.concat("Borrow ", loanToken.symbol(), " from ", morphoBlueMarketName),
            getAddress(sourceChain, "rawDataDecoderAndSanitizer")
        );
        leafs[leafIndex].argumentAddresses[0] = marketParams.loanToken;
        leafs[leafIndex].argumentAddresses[1] = marketParams.collateralToken;
        leafs[leafIndex].argumentAddresses[2] = marketParams.oracle;
        leafs[leafIndex].argumentAddresses[3] = marketParams.irm;
        leafs[leafIndex].argumentAddresses[4] = getAddress(sourceChain, "boringVault");
        leafs[leafIndex].argumentAddresses[5] = getAddress(sourceChain, "boringVault");

        // Repay loan token to MorphoBlue.
        unchecked {
            leafIndex++;
        }
        leafs[leafIndex] = ManageLeaf(
            getAddress(sourceChain, "morphoBlue"),
            false,
            "repay((address,address,address,address,uint256),uint256,uint256,address,bytes)",
            new address[](5),
            string.concat("Repay ", loanToken.symbol(), " to ", morphoBlueMarketName),
            getAddress(sourceChain, "rawDataDecoderAndSanitizer")
        );
        leafs[leafIndex].argumentAddresses[0] = marketParams.loanToken;
        leafs[leafIndex].argumentAddresses[1] = marketParams.collateralToken;
        leafs[leafIndex].argumentAddresses[2] = marketParams.oracle;
        leafs[leafIndex].argumentAddresses[3] = marketParams.irm;
        leafs[leafIndex].argumentAddresses[4] = getAddress(sourceChain, "boringVault");

        // Withdraw collateral from MorphoBlue.
        unchecked {
            leafIndex++;
        }
        leafs[leafIndex] = ManageLeaf(
            getAddress(sourceChain, "morphoBlue"),
            false,
            "withdrawCollateral((address,address,address,address,uint256),uint256,address,address)",
            new address[](6),
            string.concat("Withdraw ", collateralToken.symbol(), " from ", morphoBlueMarketName),
            getAddress(sourceChain, "rawDataDecoderAndSanitizer")
        );
        leafs[leafIndex].argumentAddresses[0] = marketParams.loanToken;
        leafs[leafIndex].argumentAddresses[1] = marketParams.collateralToken;
        leafs[leafIndex].argumentAddresses[2] = marketParams.oracle;
        leafs[leafIndex].argumentAddresses[3] = marketParams.irm;
        leafs[leafIndex].argumentAddresses[4] = getAddress(sourceChain, "boringVault");
        leafs[leafIndex].argumentAddresses[5] = getAddress(sourceChain, "boringVault");
    }

    function _addMorphoRewardWrapperLeafs(ManageLeaf[] memory leafs) internal {
        address legacyToken = getAddress(sourceChain, "legacyMorpho");
        address newToken = getAddress(sourceChain, "newMorpho");
        address wrapper = getAddress(sourceChain, "morphoRewardsWrapper");
        // Approve morpho rewards wrapper to spend legacy morpho.
        unchecked {
            leafIndex++;
        }
        leafs[leafIndex] = ManageLeaf(
            legacyToken,
            false,
            "approve(address,uint256)",
            new address[](1),
            "Approve morpho rewards wrapper to spend legacy morpho",
            getAddress(sourceChain, "rawDataDecoderAndSanitizer")
        );
        leafs[leafIndex].argumentAddresses[0] = getAddress(sourceChain, "morphoRewardsWrapper");

        // Approve morpho rewards wrapper to spend new morpho.
        unchecked {
            leafIndex++;
        }
        leafs[leafIndex] = ManageLeaf(
            newToken,
            false,
            "approve(address,uint256)",
            new address[](1),
            "Approve morpho rewards wrapper to spend new morpho",
            getAddress(sourceChain, "rawDataDecoderAndSanitizer")
        );
        leafs[leafIndex].argumentAddresses[0] = getAddress(sourceChain, "morphoRewardsWrapper");

        // Wrapping
        unchecked {
            leafIndex++;
        }
        leafs[leafIndex] = ManageLeaf(
            wrapper,
            false,
            "depositFor(address,uint256)",
            new address[](1),
            "Wrap legacy morpho for new morpho",
            getAddress(sourceChain, "rawDataDecoderAndSanitizer")
        );
        leafs[leafIndex].argumentAddresses[0] = getAddress(sourceChain, "boringVault");

        // Unwrapping
        unchecked {
            leafIndex++;
        }
        leafs[leafIndex] = ManageLeaf(
            wrapper,
            false,
            "withdrawTo(address,uint256)",
            new address[](1),
            "Unwrap new morpho for legacy morpho",
            getAddress(sourceChain, "rawDataDecoderAndSanitizer")
        );
        leafs[leafIndex].argumentAddresses[0] = getAddress(sourceChain, "boringVault");
    }

    function _addMorphoRewardMerkleClaimerLeafs(ManageLeaf[] memory leafs, address universalRewardsDistributor)
        internal
    {
        // Claim morpho rewards.
        unchecked {
            leafIndex++;
        }
        leafs[leafIndex] = ManageLeaf(
            universalRewardsDistributor,
            false,
            "claim(address,address,uint256,bytes32[])",
            new address[](1),
            "Claim morpho rewards",
            getAddress(sourceChain, "rawDataDecoderAndSanitizer")
        );
        leafs[leafIndex].argumentAddresses[0] = getAddress(sourceChain, "boringVault");
    }

    // ========================================= ERC4626 =========================================

    function _addERC4626Leafs(ManageLeaf[] memory leafs, ERC4626 vault) internal {
        ERC20 asset = vault.asset();
        // Approvals
        unchecked {
            leafIndex++;
        }
        leafs[leafIndex] = ManageLeaf(
            address(asset),
            false,
            "approve(address,uint256)",
            new address[](1),
            string.concat("Approve ", vault.symbol(), " to spend ", asset.symbol()),
            getAddress(sourceChain, "rawDataDecoderAndSanitizer")
        );
        leafs[leafIndex].argumentAddresses[0] = address(vault);
        // Depositing
        unchecked {
            leafIndex++;
        }
        leafs[leafIndex] = ManageLeaf(
            address(vault),
            false,
            "deposit(uint256,address)",
            new address[](1),
            string.concat("Deposit ", asset.symbol(), " for ", vault.symbol()),
            getAddress(sourceChain, "rawDataDecoderAndSanitizer")
        );
        leafs[leafIndex].argumentAddresses[0] = getAddress(sourceChain, "boringVault");
        // Withdrawing
        unchecked {
            leafIndex++;
        }
        leafs[leafIndex] = ManageLeaf(
            address(vault),
            false,
            "withdraw(uint256,address,address)",
            new address[](2),
            string.concat("Withdraw ", asset.symbol(), " from ", vault.symbol()),
            getAddress(sourceChain, "rawDataDecoderAndSanitizer")
        );
        leafs[leafIndex].argumentAddresses[0] = getAddress(sourceChain, "boringVault");
        leafs[leafIndex].argumentAddresses[1] = getAddress(sourceChain, "boringVault");

        // Minting
        unchecked {
            leafIndex++;
        }
        leafs[leafIndex] = ManageLeaf(
            address(vault),
            false,
            "mint(uint256,address)",
            new address[](1),
            string.concat("Mint ", vault.symbol(), " using ", asset.symbol()),
            getAddress(sourceChain, "rawDataDecoderAndSanitizer")
        );
        leafs[leafIndex].argumentAddresses[0] = getAddress(sourceChain, "boringVault");

        // Redeeming
        unchecked {
            leafIndex++;
        }
        leafs[leafIndex] = ManageLeaf(
            address(vault),
            false,
            "redeem(uint256,address,address)",
            new address[](2),
            string.concat("Redeem ", vault.symbol(), " for ", asset.symbol()),
            getAddress(sourceChain, "rawDataDecoderAndSanitizer")
        );
        leafs[leafIndex].argumentAddresses[0] = getAddress(sourceChain, "boringVault");
        leafs[leafIndex].argumentAddresses[1] = getAddress(sourceChain, "boringVault");
    }

    function _addERC4626SubaccountLeafs(ManageLeaf[] memory leafs, ERC4626 vault, address subaccount) internal {
        ERC20 asset = vault.asset();
        // Approvals
        unchecked {
            leafIndex++;
        }
        leafs[leafIndex] = ManageLeaf(
            address(asset),
            false,
            "approve(address,uint256)",
            new address[](1),
            string.concat("Approve ", vault.symbol(), " to spend ", asset.symbol()),
            getAddress(sourceChain, "rawDataDecoderAndSanitizer")
        );
        leafs[leafIndex].argumentAddresses[0] = address(vault);
        // Depositing
        unchecked {
            leafIndex++;
        }
        leafs[leafIndex] = ManageLeaf(
            address(vault),
            false,
            "deposit(uint256,address)",
            new address[](1),
            string.concat("Deposit ", asset.symbol(), " for ", vault.symbol(), " for ", vm.toString(subaccount)),
            getAddress(sourceChain, "rawDataDecoderAndSanitizer")
        );
        leafs[leafIndex].argumentAddresses[0] = subaccount;
        // Withdrawing
        unchecked {
            leafIndex++;
        }
        leafs[leafIndex] = ManageLeaf(
            address(vault),
            false,
            "withdraw(uint256,address,address)",
            new address[](2),
            string.concat("Withdraw ", asset.symbol(), " from ", vault.symbol(), " for ", vm.toString(subaccount)),
            getAddress(sourceChain, "rawDataDecoderAndSanitizer")
        );
        leafs[leafIndex].argumentAddresses[0] = getAddress(sourceChain, "boringVault");
        leafs[leafIndex].argumentAddresses[1] = subaccount;

        // Minting
        unchecked {
            leafIndex++;
        }
        leafs[leafIndex] = ManageLeaf(
            address(vault),
            false,
            "mint(uint256,address)",
            new address[](1),
            string.concat("Mint ", vault.symbol(), " using ", asset.symbol(), " for ", vm.toString(subaccount)),
            getAddress(sourceChain, "rawDataDecoderAndSanitizer")
        );
        leafs[leafIndex].argumentAddresses[0] = subaccount;

        // Redeeming
        unchecked {
            leafIndex++;
        }
        leafs[leafIndex] = ManageLeaf(
            address(vault),
            false,
            "redeem(uint256,address,address)",
            new address[](2),
            string.concat("Redeem ", vault.symbol(), " for ", asset.symbol(), " for ", vm.toString(subaccount)),
            getAddress(sourceChain, "rawDataDecoderAndSanitizer")
        );
        leafs[leafIndex].argumentAddresses[0] = getAddress(sourceChain, "boringVault");
        leafs[leafIndex].argumentAddresses[1] = subaccount;
    }

    // ========================================= Vault Craft =========================================

    function _addVaultCraftLeafs(ManageLeaf[] memory leafs, ERC4626 vault, address gauge) internal {
        _addERC4626Leafs(leafs, vault);

        // Add leafs for gauge.
        // Approve gauge to spend vault share.
        unchecked {
            leafIndex++;
        }
        leafs[leafIndex] = ManageLeaf(
            address(vault),
            false,
            "approve(address,uint256)",
            new address[](1),
            string.concat("Approve ", vault.symbol(), " gauge to spend", vault.symbol()),
            getAddress(sourceChain, "rawDataDecoderAndSanitizer")
        );
        leafs[leafIndex].argumentAddresses[0] = gauge;

        // Deposit vault share into gauge.
        unchecked {
            leafIndex++;
        }
        leafs[leafIndex] = ManageLeaf(
            gauge,
            false,
            "deposit(uint256,address)",
            new address[](1),
            string.concat("Deposit ", vault.symbol(), " share into gauge"),
            getAddress(sourceChain, "rawDataDecoderAndSanitizer")
        );
        leafs[leafIndex].argumentAddresses[0] = getAddress(sourceChain, "boringVault");

        // Withdraw vault share from gauge.
        unchecked {
            leafIndex++;
        }
        leafs[leafIndex] = ManageLeaf(
            gauge,
            false,
            "withdraw(uint256)",
            new address[](0),
            string.concat("Withdraw ", vault.symbol(), " share from gauge"),
            getAddress(sourceChain, "rawDataDecoderAndSanitizer")
        );

        // Claim rewards from gauge.
        unchecked {
            leafIndex++;
        }
        leafs[leafIndex] = ManageLeaf(
            gauge,
            false,
            "claim_rewards(address)",
            new address[](1),
            string.concat("Claim rewards from gauge"),
            getAddress(sourceChain, "rawDataDecoderAndSanitizer")
        );
        leafs[leafIndex].argumentAddresses[0] = getAddress(sourceChain, "boringVault");
    }

    // ========================================= Gearbox =========================================

    function _addGearboxLeafs(ManageLeaf[] memory leafs, ERC4626 dieselVault, address dieselStaking) internal {
        _addERC4626Leafs(leafs, dieselVault);
        string memory dieselVaultSymbol = dieselVault.symbol();
        unchecked {
            leafIndex++;
        }
        leafs[leafIndex] = ManageLeaf(
            address(dieselVault),
            false,
            "approve(address,uint256)",
            new address[](1),
            string.concat("Approve s", dieselVaultSymbol, " to spend ", dieselVaultSymbol),
            getAddress(sourceChain, "rawDataDecoderAndSanitizer")
        );
        leafs[leafIndex].argumentAddresses[0] = dieselStaking;
        unchecked {
            leafIndex++;
        }
        leafs[leafIndex] = ManageLeaf(
            dieselStaking,
            false,
            "deposit(uint256)",
            new address[](0),
            string.concat("Deposit ", dieselVaultSymbol, " for s", dieselVaultSymbol),
            getAddress(sourceChain, "rawDataDecoderAndSanitizer")
        );
        unchecked {
            leafIndex++;
        }
        leafs[leafIndex] = ManageLeaf(
            dieselStaking,
            false,
            "withdraw(uint256)",
            new address[](0),
            string.concat("Withdraw ", dieselVaultSymbol, " from s", dieselVaultSymbol),
            getAddress(sourceChain, "rawDataDecoderAndSanitizer")
        );
        unchecked {
            leafIndex++;
        }
        leafs[leafIndex] = ManageLeaf(
            dieselStaking,
            false,
            "claim()",
            new address[](0),
            string.concat("Claim rewards from s", dieselVaultSymbol),
            getAddress(sourceChain, "rawDataDecoderAndSanitizer")
        );
    }

    // ========================================= EIGEN LAYER LST =========================================

    function _addLeafsForEigenLayerLST(
        ManageLeaf[] memory leafs,
        address lst,
        address strategy,
        address _strategyManager,
        address _delegationManager,
        address operator,
        address rewardsContract,
        address claimerFor
    ) internal {
        // Approvals.
        unchecked {
            leafIndex++;
        }
        leafs[leafIndex] = ManageLeaf(
            lst,
            false,
            "approve(address,uint256)",
            new address[](1),
            string.concat("Approve Eigen Layer Strategy Manager to spend ", ERC20(lst).symbol()),
            getAddress(sourceChain, "rawDataDecoderAndSanitizer")
        );
        leafs[leafIndex].argumentAddresses[0] = _strategyManager;
        ownerToTokenToSpenderToApprovalInTree[getAddress(sourceChain, "boringVault")][lst][_strategyManager] = true;
        // Depositing.
        unchecked {
            leafIndex++;
        }
        leafs[leafIndex] = ManageLeaf(
            _strategyManager,
            false,
            "depositIntoStrategy(address,address,uint256)",
            new address[](2),
            string.concat("Deposit ", ERC20(lst).symbol(), " into Eigen Layer Strategy Manager"),
            getAddress(sourceChain, "rawDataDecoderAndSanitizer")
        );
        leafs[leafIndex].argumentAddresses[0] = strategy;
        leafs[leafIndex].argumentAddresses[1] = lst;
        // Request withdraw.
        unchecked {
            leafIndex++;
        }
        leafs[leafIndex] = ManageLeaf(
            _delegationManager,
            false,
            "queueWithdrawals((address[],uint256[],address)[])",
            new address[](2),
            string.concat("Request withdraw of ", ERC20(lst).symbol(), " from Eigen Layer Delegation Manager"),
            getAddress(sourceChain, "rawDataDecoderAndSanitizer")
        );
        leafs[leafIndex].argumentAddresses[0] = strategy;
        leafs[leafIndex].argumentAddresses[1] = getAddress(sourceChain, "boringVault");
        // Complete withdraw.
        unchecked {
            leafIndex++;
        }
        leafs[leafIndex] = ManageLeaf(
            _delegationManager,
            false,
            "completeQueuedWithdrawals((address,address,address,uint256,uint32,address[],uint256[])[],address[][],uint256[],bool[])",
            new address[](5),
            string.concat("Complete withdraw of ", ERC20(lst).symbol(), " from Eigen Layer Delegation Manager"),
            getAddress(sourceChain, "rawDataDecoderAndSanitizer")
        );
        leafs[leafIndex].argumentAddresses[0] = getAddress(sourceChain, "boringVault");
        leafs[leafIndex].argumentAddresses[1] = address(0);
        leafs[leafIndex].argumentAddresses[2] = getAddress(sourceChain, "boringVault");
        leafs[leafIndex].argumentAddresses[3] = strategy;
        leafs[leafIndex].argumentAddresses[4] = lst;

        // Delegation.
        unchecked {
            leafIndex++;
        }
        leafs[leafIndex] = ManageLeaf(
            _delegationManager,
            false,
            "delegateTo(address,(bytes,uint256),bytes32)",
            new address[](1),
            string.concat("Delegate to ", vm.toString(operator)),
            getAddress(sourceChain, "rawDataDecoderAndSanitizer")
        );
        leafs[leafIndex].argumentAddresses[0] = operator;

        // Undelegate
        unchecked {
            leafIndex++;
        }
        leafs[leafIndex] = ManageLeaf(
            _delegationManager,
            false,
            "undelegate(address)",
            new address[](1),
            string.concat("Undelegate from ", vm.toString(operator)),
            getAddress(sourceChain, "rawDataDecoderAndSanitizer")
        );
        leafs[leafIndex].argumentAddresses[0] = getAddress(sourceChain, "boringVault");

        // Handle reward claiming.
        if (claimerFor != address(0)) {
            // Add setClaimerFor leaf.
            unchecked {
                leafIndex++;
            }
            leafs[leafIndex] = ManageLeaf(
                rewardsContract,
                false,
                "setClaimerFor(address)",
                new address[](1),
                string.concat("Set rewards claimer to ", vm.toString(claimerFor)),
                getAddress(sourceChain, "rawDataDecoderAndSanitizer")
            );
            leafs[leafIndex].argumentAddresses[0] = claimerFor;
        }

        // Add processClaim leaf.
        unchecked {
            leafIndex++;
        }
        leafs[leafIndex] = ManageLeaf(
            rewardsContract,
            false,
            "processClaim((uint32,uint32,bytes,(address,bytes32),uint32[],bytes[],(address,uint256)[]),address)",
            new address[](1),
            string.concat("Process claim for EIGEN Rewards"),
            getAddress(sourceChain, "rawDataDecoderAndSanitizer")
        );
        leafs[leafIndex].argumentAddresses[0] = getAddress(sourceChain, "boringVault");
    }

    // ========================================= Swell Simple Staking =========================================

    function _addSwellSimpleStakingLeafs(ManageLeaf[] memory leafs, address asset, address _swellSimpleStaking)
        internal
    {
        // Approval
        if (!ownerToTokenToSpenderToApprovalInTree[getAddress(sourceChain, "boringVault")][asset][_swellSimpleStaking])
        {
            unchecked {
                leafIndex++;
            }
            leafs[leafIndex] = ManageLeaf(
                asset,
                false,
                "approve(address,uint256)",
                new address[](1),
                string.concat("Approve Swell Simple Staking to spend ", ERC20(asset).symbol()),
                getAddress(sourceChain, "rawDataDecoderAndSanitizer")
            );
            leafs[leafIndex].argumentAddresses[0] = _swellSimpleStaking;
            ownerToTokenToSpenderToApprovalInTree[getAddress(sourceChain, "boringVault")][asset][_swellSimpleStaking] =
                true;
        }
        // deposit
        unchecked {
            leafIndex++;
        }
        leafs[leafIndex] = ManageLeaf(
            _swellSimpleStaking,
            false,
            "deposit(address,uint256,address)",
            new address[](2),
            string.concat("Deposit ", ERC20(asset).symbol(), " into Swell Simple Staking"),
            getAddress(sourceChain, "rawDataDecoderAndSanitizer")
        );
        leafs[leafIndex].argumentAddresses[0] = asset;
        leafs[leafIndex].argumentAddresses[1] = getAddress(sourceChain, "boringVault");
        // withdraw
        unchecked {
            leafIndex++;
        }
        leafs[leafIndex] = ManageLeaf(
            _swellSimpleStaking,
            false,
            "withdraw(address,uint256,address)",
            new address[](2),
            string.concat("Withdraw ", ERC20(asset).symbol(), " from Swell Simple Staking"),
            getAddress(sourceChain, "rawDataDecoderAndSanitizer")
        );
        leafs[leafIndex].argumentAddresses[0] = asset;
        leafs[leafIndex].argumentAddresses[1] = getAddress(sourceChain, "boringVault");
    }

    // ========================================= Hyperlane =========================================

    function _addLeafsForHyperlane(
        ManageLeaf[] memory leafs,
        uint32 destinationDomain,
        bytes32 recipient,
        ERC20 asset,
        address hyperlaneTokenRouter
    ) internal {
        // Approve hyperlane contract to spend asset.
        unchecked {
            leafIndex++;
        }
        leafs[leafIndex] = ManageLeaf(
            address(asset),
            false,
            "approve(address,uint256)",
            new address[](1),
            string.concat("Approve Hyperlane Token Router to spend ", asset.symbol()),
            getAddress(sourceChain, "rawDataDecoderAndSanitizer")
        );
        leafs[leafIndex].argumentAddresses[0] = hyperlaneTokenRouter;

        // Call transferRemote on hyperlaneTokenRouter
        address recipient0 = address(bytes20(bytes16(recipient)));
        address recipient1 = address(bytes20(bytes16(recipient << 128)));
        unchecked {
            leafIndex++;
        }
        leafs[leafIndex] = ManageLeaf(
            hyperlaneTokenRouter,
            true,
            "transferRemote(uint32,bytes32,uint256)",
            new address[](3),
            string.concat(
                "Bridge ", asset.symbol(), " to ", vm.toString(destinationDomain), " via Hyperlane Token Router"
            ),
            getAddress(sourceChain, "rawDataDecoderAndSanitizer")
        );
        leafs[leafIndex].argumentAddresses[0] = address(uint160(destinationDomain));
        leafs[leafIndex].argumentAddresses[1] = recipient0;
        leafs[leafIndex].argumentAddresses[2] = recipient1;
    }

    // ========================================= Corn Staking =========================================

    function _addLeafsForCornStaking(ManageLeaf[] memory leafs, ERC20[] memory assets) internal {
        for (uint256 i; i < assets.length; ++i) {
            // Approve cornSilo to spend asset.
            unchecked {
                leafIndex++;
            }
            leafs[leafIndex] = ManageLeaf(
                address(assets[i]),
                false,
                "approve(address,uint256)",
                new address[](1),
                string.concat("Approve Corn Silo to spend ", assets[i].symbol()),
                getAddress(sourceChain, "rawDataDecoderAndSanitizer")
            );
            leafs[leafIndex].argumentAddresses[0] = getAddress(sourceChain, "cornSilo");

            if (address(assets[i]) == getAddress(sourceChain, "WBTC")) {
                // Need to add special bitcorn leafs.
                unchecked {
                    leafIndex++;
                }
                leafs[leafIndex] = ManageLeaf(
                    getAddress(sourceChain, "cornSilo"),
                    false,
                    "mintAndDepositBitcorn(uint256)",
                    new address[](0),
                    string.concat("Deposit ", assets[i].symbol(), " into cornSilo for Bitcorn"),
                    getAddress(sourceChain, "rawDataDecoderAndSanitizer")
                );

                unchecked {
                    leafIndex++;
                }
                leafs[leafIndex] = ManageLeaf(
                    getAddress(sourceChain, "cornSilo"),
                    false,
                    "redeemBitcorn(uint256)",
                    new address[](0),
                    string.concat("Burn Bitcorn from cornSilo for ", assets[i].symbol()),
                    getAddress(sourceChain, "rawDataDecoderAndSanitizer")
                );
            } else {
                // use generic deposit and withdraw
                unchecked {
                    leafIndex++;
                }
                leafs[leafIndex] = ManageLeaf(
                    getAddress(sourceChain, "cornSilo"),
                    false,
                    "deposit(address,uint256)",
                    new address[](1),
                    string.concat("Deposit ", assets[i].symbol(), " into cornSilo"),
                    getAddress(sourceChain, "rawDataDecoderAndSanitizer")
                );
                leafs[leafIndex].argumentAddresses[0] = address(assets[i]);

                unchecked {
                    leafIndex++;
                }
                leafs[leafIndex] = ManageLeaf(
                    getAddress(sourceChain, "cornSilo"),
                    false,
                    "redeemToken(address,uint256)",
                    new address[](1),
                    string.concat("Withdraw ", assets[i].symbol(), " from cornSilo"),
                    getAddress(sourceChain, "rawDataDecoderAndSanitizer")
                );
                leafs[leafIndex].argumentAddresses[0] = address(assets[i]);
            }
        }
    }

    // ========================================= Pump Staking =========================================

    function _addLeafsForPumpStaking(ManageLeaf[] memory leafs, address pumpStaking, ERC20 asset) internal {
        // Approve
        unchecked {
            leafIndex++;
        }
        leafs[leafIndex] = ManageLeaf(
            address(asset),
            false,
            "approve(address,uint256)",
            new address[](1),
            string.concat("Approve Pump Staking to spend ", asset.symbol()),
            getAddress(sourceChain, "rawDataDecoderAndSanitizer")
        );
        leafs[leafIndex].argumentAddresses[0] = pumpStaking;

        // Stake
        unchecked {
            leafIndex++;
        }
        leafs[leafIndex] = ManageLeaf(
            pumpStaking,
            false,
            "stake(uint256)",
            new address[](0),
            string.concat("Stake ", asset.symbol(), " into Pump Staking"),
            getAddress(sourceChain, "rawDataDecoderAndSanitizer")
        );

        // Unstake Request
        unchecked {
            leafIndex++;
        }
        leafs[leafIndex] = ManageLeaf(
            pumpStaking,
            false,
            "unstakeRequest(uint256)",
            new address[](0),
            string.concat("Request unstake of ", asset.symbol(), " from Pump Staking"),
            getAddress(sourceChain, "rawDataDecoderAndSanitizer")
        );

        // Claim Slot
        unchecked {
            leafIndex++;
        }
        leafs[leafIndex] = ManageLeaf(
            pumpStaking,
            false,
            "claimSlot(uint8)",
            new address[](0),
            string.concat("Claim slot from Pump Staking"),
            getAddress(sourceChain, "rawDataDecoderAndSanitizer")
        );

        // Claim All
        unchecked {
            leafIndex++;
        }
        leafs[leafIndex] = ManageLeaf(
            pumpStaking,
            false,
            "claimAll()",
            new address[](0),
            string.concat("Claim all withdraws from Pump Staking"),
            getAddress(sourceChain, "rawDataDecoderAndSanitizer")
        );

        // Unstake Instant
        unchecked {
            leafIndex++;
        }
        leafs[leafIndex] = ManageLeaf(
            pumpStaking,
            false,
            "unstakeInstant(uint256)",
            new address[](0),
            string.concat("Unstake ", asset.symbol(), " instantly from Pump Staking"),
            getAddress(sourceChain, "rawDataDecoderAndSanitizer")
        );
    }

    // ========================================= Satlayer Staking =========================================

    function _addSatlayerStakingLeafs(ManageLeaf[] memory leafs, ERC20[] memory assets) internal {
        address satlayerPool = getAddress(sourceChain, "satlayerPool");
        for (uint256 i; i < assets.length; ++i) {
            // Approval
            unchecked {
                leafIndex++;
            }
            leafs[leafIndex] = ManageLeaf(
                address(assets[i]),
                false,
                "approve(address,uint256)",
                new address[](1),
                string.concat("Approve Satlayer Pool to spend ", ERC20(assets[i]).symbol()),
                getAddress(sourceChain, "rawDataDecoderAndSanitizer")
            );
            leafs[leafIndex].argumentAddresses[0] = satlayerPool;
            // deposit
            unchecked {
                leafIndex++;
            }
            leafs[leafIndex] = ManageLeaf(
                satlayerPool,
                false,
                "depositFor(address,address,uint256)",
                new address[](2),
                string.concat("Deposit ", ERC20(assets[i]).symbol(), " into Satlayer Pool"),
                getAddress(sourceChain, "rawDataDecoderAndSanitizer")
            );
            leafs[leafIndex].argumentAddresses[0] = address(assets[i]);
            leafs[leafIndex].argumentAddresses[1] = getAddress(sourceChain, "boringVault");
            // withdraw
            unchecked {
                leafIndex++;
            }
            leafs[leafIndex] = ManageLeaf(
                satlayerPool,
                false,
                "withdraw(address,uint256)",
                new address[](1),
                string.concat("Withdraw ", ERC20(assets[i]).symbol(), " from Satlayer Pool"),
                getAddress(sourceChain, "rawDataDecoderAndSanitizer")
            );
            leafs[leafIndex].argumentAddresses[0] = address(assets[i]);
        }
    }

    // ========================================= Zircuit Staking =========================================

    function _addZircuitLeafs(ManageLeaf[] memory leafs, address asset, address _zircuitSimpleStaking) internal {
        // Approval
        if (
            !ownerToTokenToSpenderToApprovalInTree[getAddress(sourceChain, "boringVault")][asset][_zircuitSimpleStaking]
        ) {
            unchecked {
                leafIndex++;
            }
            leafs[leafIndex] = ManageLeaf(
                asset,
                false,
                "approve(address,uint256)",
                new address[](1),
                string.concat("Approve Zircuit simple staking to spend ", ERC20(asset).symbol()),
                getAddress(sourceChain, "rawDataDecoderAndSanitizer")
            );
            leafs[leafIndex].argumentAddresses[0] = _zircuitSimpleStaking;
            ownerToTokenToSpenderToApprovalInTree[getAddress(sourceChain, "boringVault")][asset][_zircuitSimpleStaking]
            = true;
        }
        // deposit
        unchecked {
            leafIndex++;
        }
        leafs[leafIndex] = ManageLeaf(
            _zircuitSimpleStaking,
            false,
            "depositFor(address,address,uint256)",
            new address[](2),
            string.concat("Deposit ", ERC20(asset).symbol(), " into Zircuit simple staking"),
            getAddress(sourceChain, "rawDataDecoderAndSanitizer")
        );
        leafs[leafIndex].argumentAddresses[0] = asset;
        leafs[leafIndex].argumentAddresses[1] = getAddress(sourceChain, "boringVault");
        // withdraw
        unchecked {
            leafIndex++;
        }
        leafs[leafIndex] = ManageLeaf(
            _zircuitSimpleStaking,
            false,
            "withdraw(address,uint256)",
            new address[](1),
            string.concat("Withdraw ", ERC20(asset).symbol(), " from Zircuit simple staking"),
            getAddress(sourceChain, "rawDataDecoderAndSanitizer")
        );
        leafs[leafIndex].argumentAddresses[0] = asset;
    }

    // ========================================= Ethena Withdraws =========================================

    function _addEthenaSUSDeWithdrawLeafs(ManageLeaf[] memory leafs) internal {
        unchecked {
            leafIndex++;
        }
        leafs[leafIndex] = ManageLeaf(
            getAddress(sourceChain, "SUSDE"),
            false,
            "cooldownAssets(uint256)",
            new address[](0),
            "Withdraw from sUSDe specifying asset amount.",
            getAddress(sourceChain, "rawDataDecoderAndSanitizer")
        );
        unchecked {
            leafIndex++;
        }
        leafs[leafIndex] = ManageLeaf(
            getAddress(sourceChain, "SUSDE"),
            false,
            "cooldownShares(uint256)",
            new address[](0),
            "Withdraw from sUSDe specifying share amount.",
            getAddress(sourceChain, "rawDataDecoderAndSanitizer")
        );
        unchecked {
            leafIndex++;
        }
        leafs[leafIndex] = ManageLeaf(
            getAddress(sourceChain, "SUSDE"),
            false,
            "unstake(address)",
            new address[](1),
            "Complete withdraw from sUSDe.",
            getAddress(sourceChain, "rawDataDecoderAndSanitizer")
        );
        leafs[leafIndex].argumentAddresses[0] = getAddress(sourceChain, "boringVault");
    }

    // ========================================= Level Withdraws =========================================

    function _addSLvlUSDWithdrawLeafs(ManageLeaf[] memory leafs) internal {
        unchecked {
            leafIndex++;
        }
        leafs[leafIndex] = ManageLeaf(
            getAddress(sourceChain, "slvlUSD"),
            false,
            "cooldownAssets(uint256)",
            new address[](0),
            "Withdraw from slvlUSD specifying asset amount.",
            getAddress(sourceChain, "rawDataDecoderAndSanitizer")
        );

        unchecked {
            leafIndex++;
        }
        leafs[leafIndex] = ManageLeaf(
            getAddress(sourceChain, "slvlUSD"),
            false,
            "cooldownShares(uint256)",
            new address[](0),
            "Withdraw from slvlUSD specifying share amount.",
            getAddress(sourceChain, "rawDataDecoderAndSanitizer")
        );

        unchecked {
            leafIndex++;
        }
        leafs[leafIndex] = ManageLeaf(
            getAddress(sourceChain, "slvlUSD"),
            false,
            "unstake(address)",
            new address[](1),
            "Complete withdraw from slvlUSD.",
            getAddress(sourceChain, "rawDataDecoderAndSanitizer")
        );
        leafs[leafIndex].argumentAddresses[0] = getAddress(sourceChain, "boringVault");
    }

    // ========================================= Elixir Withdraws =========================================

    function _addElixirSdeUSDWithdrawLeafs(ManageLeaf[] memory leafs) internal {
        unchecked {
            leafIndex++;
        }
        leafs[leafIndex] = ManageLeaf(
            getAddress(sourceChain, "sdeUSD"),
            false,
            "cooldownAssets(uint256)",
            new address[](0),
            "Withdraw from sdeUSD specifying asset amount.",
            getAddress(sourceChain, "rawDataDecoderAndSanitizer")
        );
        unchecked {
            leafIndex++;
        }
        leafs[leafIndex] = ManageLeaf(
            getAddress(sourceChain, "sdeUSD"),
            false,
            "cooldownShares(uint256)",
            new address[](0),
            "Withdraw from sdeUSD specifying share amount.",
            getAddress(sourceChain, "rawDataDecoderAndSanitizer")
        );
        unchecked {
            leafIndex++;
        }
        leafs[leafIndex] = ManageLeaf(
            getAddress(sourceChain, "sdeUSD"),
            false,
            "unstake(address)",
            new address[](1),
            "Complete withdraw from sdeUSD.",
            getAddress(sourceChain, "rawDataDecoderAndSanitizer")
        );
        leafs[leafIndex].argumentAddresses[0] = getAddress(sourceChain, "boringVault");
    }

    // ========================================= Fluid FToken =========================================

    function _addFluidFTokenLeafs(ManageLeaf[] memory leafs, address fToken) internal {
        ERC20 asset = ERC4626(fToken).asset();
        // Approval.
        unchecked {
            leafIndex++;
        }
        leafs[leafIndex] = ManageLeaf(
            address(asset),
            false,
            "approve(address,uint256)",
            new address[](1),
            string.concat("Approve Fluid ", ERC20(fToken).symbol(), " to spend ", asset.symbol()),
            getAddress(sourceChain, "rawDataDecoderAndSanitizer")
        );
        leafs[leafIndex].argumentAddresses[0] = fToken;

        // Depositing
        unchecked {
            leafIndex++;
        }
        leafs[leafIndex] = ManageLeaf(
            fToken,
            false,
            "deposit(uint256,address,uint256)",
            new address[](1),
            string.concat("Deposit ", asset.symbol(), " for ", ERC20(fToken).symbol()),
            getAddress(sourceChain, "rawDataDecoderAndSanitizer")
        );
        leafs[leafIndex].argumentAddresses[0] = getAddress(sourceChain, "boringVault");
        // Withdrawing
        unchecked {
            leafIndex++;
        }
        leafs[leafIndex] = ManageLeaf(
            fToken,
            false,
            "withdraw(uint256,address,address,uint256)",
            new address[](2),
            string.concat("Withdraw ", asset.symbol(), " from ", ERC20(fToken).symbol()),
            getAddress(sourceChain, "rawDataDecoderAndSanitizer")
        );
        leafs[leafIndex].argumentAddresses[0] = getAddress(sourceChain, "boringVault");
        leafs[leafIndex].argumentAddresses[1] = getAddress(sourceChain, "boringVault");

        // Minting
        unchecked {
            leafIndex++;
        }
        leafs[leafIndex] = ManageLeaf(
            fToken,
            false,
            "mint(uint256,address,uint256)",
            new address[](1),
            string.concat("Mint ", ERC20(fToken).symbol(), " using ", asset.symbol()),
            getAddress(sourceChain, "rawDataDecoderAndSanitizer")
        );
        leafs[leafIndex].argumentAddresses[0] = getAddress(sourceChain, "boringVault");

        // Redeeming
        unchecked {
            leafIndex++;
        }
        leafs[leafIndex] = ManageLeaf(
            fToken,
            false,
            "redeem(uint256,address,address,uint256)",
            new address[](2),
            string.concat("Redeem ", ERC20(fToken).symbol(), " for ", asset.symbol()),
            getAddress(sourceChain, "rawDataDecoderAndSanitizer")
        );
        leafs[leafIndex].argumentAddresses[0] = getAddress(sourceChain, "boringVault");
        leafs[leafIndex].argumentAddresses[1] = getAddress(sourceChain, "boringVault");
    }

    // ========================================= Fluid Dex =========================================

    // @notice dex borrows happen against a vault, but each dex type is different, ranging from T1 to T4 indicating either smart collateral or smart debt (see docs for more)
    // @param dexType 2000, 3000, 4000. Used by Instadapp for types of pools. They have different operate functions, but each pool will only need it's specific type
    function _addFluidDexLeafs(
        ManageLeaf[] memory leafs,
        address dex,
        uint256 dexType,
        ERC20[] memory supplyTokens,
        ERC20[] memory borrowTokens,
        bool addNative
    ) internal {
        // Approvals for token
        for (uint256 i = 0; i < supplyTokens.length; i++) {
            if (address(supplyTokens[i]) != getAddress(sourceChain, "ETH")) {
                unchecked {
                    leafIndex++;
                }

                leafs[leafIndex] = ManageLeaf(
                    address(supplyTokens[i]),
                    false,
                    "approve(address,uint256)",
                    new address[](1),
                    string.concat("Approve Fluid Dex to spend ", supplyTokens[i].symbol()),
                    getAddress(sourceChain, "rawDataDecoderAndSanitizer")
                );
                leafs[leafIndex].argumentAddresses[0] = dex;
            }
        }

        for (uint256 i = 0; i < borrowTokens.length; i++) {
            if (address(borrowTokens[i]) != getAddress(sourceChain, "ETH")) {
                unchecked {
                    leafIndex++;
                }

                leafs[leafIndex] = ManageLeaf(
                    address(borrowTokens[i]),
                    false,
                    "approve(address,uint256)",
                    new address[](1),
                    string.concat("Approve Fluid Dex to spend ", borrowTokens[i].symbol()),
                    getAddress(sourceChain, "rawDataDecoderAndSanitizer")
                );
                leafs[leafIndex].argumentAddresses[0] = dex;
            }
        }

        //t2 and t3 leaves
        if (dexType == 2000 || dexType == 3000) {
            unchecked {
                leafIndex++;
            }
            leafs[leafIndex] = ManageLeaf(
                address(dex),
                false,
                "operate(uint256,int256,int256,int256,int256,address)",
                new address[](1),
                string.concat("Operate on Fluid Dex Vault"),
                getAddress(sourceChain, "rawDataDecoderAndSanitizer")
            );
            leafs[leafIndex].argumentAddresses[0] = getAddress(sourceChain, "boringVault");

            unchecked {
                leafIndex++;
            }
            leafs[leafIndex] = ManageLeaf(
                address(dex),
                false,
                "operatePerfect(uint256,int256,int256,int256,int256,address)",
                new address[](1),
                string.concat("Operate Perfect on Fluid Dex Vault"),
                getAddress(sourceChain, "rawDataDecoderAndSanitizer")
            );
            leafs[leafIndex].argumentAddresses[0] = getAddress(sourceChain, "boringVault");

            if (addNative) {
                unchecked {
                    leafIndex++;
                }
                leafs[leafIndex] = ManageLeaf(
                    address(dex),
                    true,
                    "operate(uint256,int256,int256,int256,int256,address)",
                    new address[](1),
                    string.concat("Operate on Fluid Dex Vault with native ETH"),
                    getAddress(sourceChain, "rawDataDecoderAndSanitizer")
                );
                leafs[leafIndex].argumentAddresses[0] = getAddress(sourceChain, "boringVault");

                unchecked {
                    leafIndex++;
                }
                leafs[leafIndex] = ManageLeaf(
                    address(dex),
                    true,
                    "operatePerfect(uint256,int256,int256,int256,int256,address)",
                    new address[](1),
                    string.concat("Operate Perfect on Fluid Dex Vault with native ETH"),
                    getAddress(sourceChain, "rawDataDecoderAndSanitizer")
                );
                leafs[leafIndex].argumentAddresses[0] = getAddress(sourceChain, "boringVault");
            }
        }

        //t4 leaves
        if (dexType == 4000) {
            unchecked {
                leafIndex++;
            }
            leafs[leafIndex] = ManageLeaf(
                address(dex),
                false,
                "operate(uint256,int256,int256,int256,int256,int256,int256,address)",
                new address[](1),
                string.concat("Operate on Fluid Dex Vault"),
                getAddress(sourceChain, "rawDataDecoderAndSanitizer")
            );
            leafs[leafIndex].argumentAddresses[0] = getAddress(sourceChain, "boringVault");

            unchecked {
                leafIndex++;
            }
            leafs[leafIndex] = ManageLeaf(
                address(dex),
                false,
                "operatePerfect(uint256,int256,int256,int256,int256,int256,int256,address)",
                new address[](1),
                string.concat("Operate Perfect on Fluid Dex Vault"),
                getAddress(sourceChain, "rawDataDecoderAndSanitizer")
            );
            leafs[leafIndex].argumentAddresses[0] = getAddress(sourceChain, "boringVault");

            if (addNative) {
                unchecked {
                    leafIndex++;
                }
                leafs[leafIndex] = ManageLeaf(
                    address(dex),
                    true,
                    "operate(uint256,int256,int256,int256,int256,int256,int256,address)",
                    new address[](1),
                    string.concat("Operate on Fluid Dex Vault with native ETH"),
                    getAddress(sourceChain, "rawDataDecoderAndSanitizer")
                );
                leafs[leafIndex].argumentAddresses[0] = getAddress(sourceChain, "boringVault");

                unchecked {
                    leafIndex++;
                }
                leafs[leafIndex] = ManageLeaf(
                    address(dex),
                    true,
                    "operatePerfect(uint256,int256,int256,int256,int256,int256,int256,address)",
                    new address[](1),
                    string.concat("Operate Perfect on Fluid Dex Vault with native ETH"),
                    getAddress(sourceChain, "rawDataDecoderAndSanitizer")
                );
                leafs[leafIndex].argumentAddresses[0] = getAddress(sourceChain, "boringVault");
            }
        }
    }

    // ========================================= Symbiotic =========================================

    function _addSymbioticApproveAndDepositLeaf(ManageLeaf[] memory leafs, address defaultCollateral) internal {
        ERC4626 dc = ERC4626(defaultCollateral);
        ERC20 depositAsset = dc.asset();
        // Approve
        if (
            !ownerToTokenToSpenderToApprovalInTree[getAddress(sourceChain, "boringVault")][address(depositAsset)][defaultCollateral]
        ) {
            unchecked {
                leafIndex++;
            }
            leafs[leafIndex] = ManageLeaf(
                address(depositAsset),
                false,
                "approve(address,uint256)",
                new address[](1),
                string.concat("Approve Symbiotic ", dc.name(), " to spend ", depositAsset.symbol()),
                getAddress(sourceChain, "rawDataDecoderAndSanitizer")
            );
            leafs[leafIndex].argumentAddresses[0] = defaultCollateral;
            ownerToTokenToSpenderToApprovalInTree[getAddress(sourceChain, "boringVault")][address(depositAsset)][defaultCollateral]
            = true;
        }
        // Deposit
        unchecked {
            leafIndex++;
        }
        leafs[leafIndex] = ManageLeaf(
            defaultCollateral,
            false,
            "deposit(address,uint256)",
            new address[](1),
            string.concat("Deposit ", depositAsset.symbol(), " into Symbiotic ", ERC20(defaultCollateral).name()),
            getAddress(sourceChain, "rawDataDecoderAndSanitizer")
        );
        leafs[leafIndex].argumentAddresses[0] = getAddress(sourceChain, "boringVault");
    }

    function _addSymbioticLeafs(ManageLeaf[] memory leafs, address[] memory defaultCollaterals) internal {
        for (uint256 i; i < defaultCollaterals.length; i++) {
            _addSymbioticApproveAndDepositLeaf(leafs, defaultCollaterals[i]);
            // Withdraw
            unchecked {
                leafIndex++;
            }
            leafs[leafIndex] = ManageLeaf(
                defaultCollaterals[i],
                false,
                "withdraw(address,uint256)",
                new address[](1),
                string.concat(
                    "Withdraw ",
                    ERC20(defaultCollaterals[i]).symbol(),
                    " from Symbiotic ",
                    ERC20(defaultCollaterals[i]).name()
                ),
                getAddress(sourceChain, "rawDataDecoderAndSanitizer")
            );
            leafs[leafIndex].argumentAddresses[0] = getAddress(sourceChain, "boringVault");
        }
    }

    function _addSymbioticVaultLeafs(
        ManageLeaf[] memory leafs,
        address[] memory vaults,
        ERC20[] memory assets,
        address[] memory vaultRewards
    ) internal {
        for (uint256 i; i < assets.length; i++) {
            // Approve
            if (
                !ownerToTokenToSpenderToApprovalInTree[getAddress(sourceChain, "boringVault")][address(assets[i])][vaults[i]]
            ) {
                unchecked {
                    leafIndex++;
                }
                leafs[leafIndex] = ManageLeaf(
                    address(assets[i]),
                    false,
                    "approve(address,uint256)",
                    new address[](1),
                    string.concat("Approve Symbiotic Vault ", vm.toString(vaults[i]), " to spend ", assets[i].symbol()),
                    getAddress(sourceChain, "rawDataDecoderAndSanitizer")
                );
                leafs[leafIndex].argumentAddresses[0] = vaults[i];
                ownerToTokenToSpenderToApprovalInTree[getAddress(sourceChain, "boringVault")][address(assets[i])][vaults[i]]
                = true;
            }
            // Deposit
            unchecked {
                leafIndex++;
            }
            leafs[leafIndex] = ManageLeaf(
                vaults[i],
                false,
                "deposit(address,uint256)",
                new address[](1),
                string.concat("Deposit ", assets[i].symbol(), " into Symbiotic Vault ", vm.toString(vaults[i])),
                getAddress(sourceChain, "rawDataDecoderAndSanitizer")
            );
            leafs[leafIndex].argumentAddresses[0] = getAddress(sourceChain, "boringVault");
            // Withdraw
            unchecked {
                leafIndex++;
            }
            leafs[leafIndex] = ManageLeaf(
                vaults[i],
                false,
                "withdraw(address,uint256)",
                new address[](1),
                string.concat("Withdraw ", assets[i].symbol(), " from Symbiotic Vault ", vm.toString(vaults[i])),
                getAddress(sourceChain, "rawDataDecoderAndSanitizer")
            );
            leafs[leafIndex].argumentAddresses[0] = getAddress(sourceChain, "boringVault");

            // Claim
            unchecked {
                leafIndex++;
            }
            leafs[leafIndex] = ManageLeaf(
                vaults[i],
                false,
                "claim(address,uint256)",
                new address[](1),
                string.concat("Claim withdraw from Symbiotic Vault ", vm.toString(vaults[i])),
                getAddress(sourceChain, "rawDataDecoderAndSanitizer")
            );
            leafs[leafIndex].argumentAddresses[0] = getAddress(sourceChain, "boringVault");

            // ClaimBatch
            unchecked {
                leafIndex++;
            }
            leafs[leafIndex] = ManageLeaf(
                vaults[i],
                false,
                "claimBatch(address,uint256[])",
                new address[](1),
                string.concat("Claim batch withdraw from Symbiotic Vault ", vm.toString(vaults[i])),
                getAddress(sourceChain, "rawDataDecoderAndSanitizer")
            );
            leafs[leafIndex].argumentAddresses[0] = getAddress(sourceChain, "boringVault");

            // Only add rewards leaf if vaultRewards array is provided and has a valid address
            if (vaultRewards.length > i && vaultRewards[i] != address(0)) {
                unchecked {
                    leafIndex++;
                }
                leafs[leafIndex] = ManageLeaf(
                    vaultRewards[i],
                    false,
                    "claimRewards(address,address,bytes)",
                    new address[](1),
                    string.concat("Claim rewards from Symbiotic Vault ", vm.toString(vaults[i])),
                    getAddress(sourceChain, "rawDataDecoderAndSanitizer")
                );
                leafs[leafIndex].argumentAddresses[0] = getAddress(sourceChain, "boringVault");
            }
        }
    }

    // ========================================= ITB Karak =========================================

    function _addLeafsForITBKarakPositionManager(
        ManageLeaf[] memory leafs,
        address itbDecoderAndSanitizer,
        address positionManager,
        address _karakVault,
        address _vaultSupervisor
    ) internal {
        ERC20 underlying = ERC4626(_karakVault).asset();
        // acceptOwnership
        unchecked {
            leafIndex++;
        }
        leafs[leafIndex] = ManageLeaf(
            positionManager,
            false,
            "acceptOwnership()",
            new address[](0),
            string.concat("Accept ownership of the ITB Contract: ", vm.toString(positionManager)),
            itbDecoderAndSanitizer
        );
        // Transfer all tokens to the ITB contract.
        unchecked {
            leafIndex++;
        }
        leafs[leafIndex] = ManageLeaf(
            address(underlying),
            false,
            "transfer(address,uint256)",
            new address[](1),
            string.concat("Transfer ", underlying.symbol(), " to ITB Contract: ", vm.toString(positionManager)),
            itbDecoderAndSanitizer
        );
        leafs[leafIndex].argumentAddresses[0] = positionManager;
        // Approval Karak Vault to spend all tokens.
        unchecked {
            leafIndex++;
        }
        leafs[leafIndex] = ManageLeaf(
            positionManager,
            false,
            "approveToken(address,address,uint256)",
            new address[](2),
            string.concat("Approve ", ERC20(_karakVault).name(), " to spend ", underlying.symbol()),
            itbDecoderAndSanitizer
        );
        leafs[leafIndex].argumentAddresses[0] = address(underlying);
        leafs[leafIndex].argumentAddresses[1] = _karakVault;
        // Withdraw all tokens
        unchecked {
            leafIndex++;
        }
        leafs[leafIndex] = ManageLeaf(
            positionManager,
            false,
            "withdraw(address,uint256)",
            new address[](1),
            string.concat("Withdraw ", underlying.symbol(), " from ITB Contract: ", vm.toString(positionManager)),
            itbDecoderAndSanitizer
        );
        leafs[leafIndex].argumentAddresses[0] = address(underlying);

        unchecked {
            leafIndex++;
        }
        leafs[leafIndex] = ManageLeaf(
            positionManager,
            false,
            "withdrawAll(address)",
            new address[](1),
            string.concat(
                "Withdraw all ", underlying.symbol(), " from the ITB Contract: ", vm.toString(positionManager)
            ),
            itbDecoderAndSanitizer
        );
        leafs[leafIndex].argumentAddresses[0] = address(underlying);
        // Update Vault Supervisor.
        unchecked {
            leafIndex++;
        }
        leafs[leafIndex] = ManageLeaf(
            positionManager,
            false,
            "updateVaultSupervisor(address)",
            new address[](1),
            "Update the vault supervisor",
            itbDecoderAndSanitizer
        );
        leafs[leafIndex].argumentAddresses[0] = _vaultSupervisor;
        // Update position config.
        unchecked {
            leafIndex++;
        }
        leafs[leafIndex] = ManageLeaf(
            positionManager,
            false,
            "updatePositionConfig(address,address)",
            new address[](2),
            "Update the position config",
            itbDecoderAndSanitizer
        );
        leafs[leafIndex].argumentAddresses[0] = address(underlying);
        leafs[leafIndex].argumentAddresses[1] = _karakVault;
        // Deposit
        unchecked {
            leafIndex++;
        }
        leafs[leafIndex] = ManageLeaf(
            positionManager, false, "deposit(uint256,uint256)", new address[](0), "Deposit", itbDecoderAndSanitizer
        );
        // Start Withdrawal
        unchecked {
            leafIndex++;
        }
        leafs[leafIndex] = ManageLeaf(
            positionManager,
            false,
            "startWithdrawal(uint256)",
            new address[](0),
            "Start Withdrawal",
            itbDecoderAndSanitizer
        );
        // Complete Withdrawal
        unchecked {
            leafIndex++;
        }
        leafs[leafIndex] = ManageLeaf(
            positionManager,
            false,
            "completeWithdrawal(uint256,uint256)",
            new address[](0),
            "Complete Withdrawal",
            itbDecoderAndSanitizer
        );
        // Complete Next Withdrawal
        unchecked {
            leafIndex++;
        }
        leafs[leafIndex] = ManageLeaf(
            positionManager,
            false,
            "completeNextWithdrawal(uint256)",
            new address[](0),
            "Complete Next Withdrawal",
            itbDecoderAndSanitizer
        );
        // Complete Next Withdrawals
        unchecked {
            leafIndex++;
        }
        leafs[leafIndex] = ManageLeaf(
            positionManager,
            false,
            "completeNextWithdrawals(uint256)",
            new address[](0),
            "Complete Next Withdrawals",
            itbDecoderAndSanitizer
        );
        // Override Withdrawal Indexes
        unchecked {
            leafIndex++;
        }
        leafs[leafIndex] = ManageLeaf(
            positionManager,
            false,
            "overrideWithdrawalIndexes(uint256,uint256)",
            new address[](0),
            "Override Withdrawal Indexes",
            itbDecoderAndSanitizer
        );
        // Assemble
        unchecked {
            leafIndex++;
        }
        leafs[leafIndex] = ManageLeaf(
            positionManager, false, "assemble(uint256)", new address[](0), "Assemble", itbDecoderAndSanitizer
        );
        // Disassemble
        unchecked {
            leafIndex++;
        }
        leafs[leafIndex] = ManageLeaf(
            positionManager,
            false,
            "disassemble(uint256,uint256)",
            new address[](0),
            "Disassemble",
            itbDecoderAndSanitizer
        );
        // Full Disassemble
        unchecked {
            leafIndex++;
        }
        leafs[leafIndex] = ManageLeaf(
            positionManager,
            false,
            "fullDisassemble(uint256)",
            new address[](0),
            "Full Disassemble",
            itbDecoderAndSanitizer
        );
    }

    // ========================================= Fee Claiming =========================================
    function _addLeafsForFeeClaiming(
        ManageLeaf[] memory leafs,
        address accountant,
        ERC20[] memory feeAssets,
        bool addYieldClaiming
    ) internal {
        // Approvals.
        for (uint256 i; i < feeAssets.length; ++i) {
            if (
                !ownerToTokenToSpenderToApprovalInTree[getAddress(sourceChain, "boringVault")][address(feeAssets[i])][getAddress(
                    sourceChain, "accountantAddress"
                )]
            ) {
                unchecked {
                    leafIndex++;
                }
                leafs[leafIndex] = ManageLeaf(
                    address(feeAssets[i]),
                    false,
                    "approve(address,uint256)",
                    new address[](1),
                    string.concat("Approve Accountant to spend ", feeAssets[i].symbol()),
                    getAddress(sourceChain, "rawDataDecoderAndSanitizer")
                );
                leafs[leafIndex].argumentAddresses[0] = accountant;
                ownerToTokenToSpenderToApprovalInTree[getAddress(sourceChain, "boringVault")][address(feeAssets[i])][accountant]
                = true;
            }
        }
        // Claiming fees.
        for (uint256 i; i < feeAssets.length; ++i) {
            unchecked {
                leafIndex++;
            }
            leafs[leafIndex] = ManageLeaf(
                accountant,
                false,
                "claimFees(address)",
                new address[](1),
                string.concat("Claim fees in ", feeAssets[i].symbol()),
                getAddress(sourceChain, "rawDataDecoderAndSanitizer")
            );
            leafs[leafIndex].argumentAddresses[0] = address(feeAssets[i]);

            if (addYieldClaiming) {
                unchecked {
                    leafIndex++;
                }
                leafs[leafIndex] = ManageLeaf(
                    accountant,
                    false,
                    "claimYield(address)",
                    new address[](1),
                    string.concat("Claim yield in ", feeAssets[i].symbol()),
                    getAddress(sourceChain, "rawDataDecoderAndSanitizer")
                );
                leafs[leafIndex].argumentAddresses[0] = address(feeAssets[i]);
            }
        }
    }

    // ========================================= Transfer =========================================

    function _addTransferLeafs(ManageLeaf[] memory leafs, ERC20 token, address to) internal {
        unchecked {
            leafIndex++;
        }
        leafs[leafIndex] = ManageLeaf(
            address(token),
            false,
            "transfer(address,uint256)",
            new address[](1),
            string.concat("Transfer ", token.symbol(), " to ", vm.toString(to)),
            getAddress(sourceChain, "rawDataDecoderAndSanitizer")
        );
        leafs[leafIndex].argumentAddresses[0] = to;
    }

    function _addApprovalLeafs(ManageLeaf[] memory leafs, ERC20 token, address spender) internal {
        unchecked {
            leafIndex++;
        }
        leafs[leafIndex] = ManageLeaf(
            address(token),
            false,
            "approve(address,uint256)",
            new address[](1),
            string.concat("Approve ", vm.toString(spender), " to spend ", token.name()),
            getAddress(sourceChain, "rawDataDecoderAndSanitizer")
        );
        leafs[leafIndex].argumentAddresses[0] = spender;
    }

    // ========================================= Rings Voter =========================================

    function _addRingsVoterLeafs(ManageLeaf[] memory leafs, address ringsVoterContract, ERC20 underlying) internal {
        unchecked {
            leafIndex++;
        }

        leafs[leafIndex] = ManageLeaf(
            address(underlying),
            false,
            "approve(address,uint256)",
            new address[](1),
            string.concat("Approve ", vm.toString(ringsVoterContract), " to spend ", underlying.symbol()),
            getAddress(sourceChain, "rawDataDecoderAndSanitizer")
        );
        leafs[leafIndex].argumentAddresses[0] = ringsVoterContract;

        unchecked {
            leafIndex++;
        }
        leafs[leafIndex] = ManageLeaf(
            ringsVoterContract,
            false,
            "depositBudget(uint256)",
            new address[](0),
            string.concat("Deposit Budget of ", underlying.symbol(), " into ", vm.toString(ringsVoterContract)),
            getAddress(sourceChain, "rawDataDecoderAndSanitizer")
        );
    }

    // ========================================= LayerZero =========================================

    function _addLayerZeroLeafs(ManageLeaf[] memory leafs, ERC20 asset, address oftAdapter, uint32 endpoint) internal {
        if (address(asset) != oftAdapter) {
            unchecked {
                leafIndex++;
            }
            leafs[leafIndex] = ManageLeaf(
                address(asset),
                false,
                "approve(address,uint256)",
                new address[](1),
                string.concat("Approve LayerZero to spend ", asset.symbol()),
                getAddress(sourceChain, "rawDataDecoderAndSanitizer")
            );
            leafs[leafIndex].argumentAddresses[0] = oftAdapter;
        }
        unchecked {
            leafIndex++;
        }
        leafs[leafIndex] = ManageLeaf(
            oftAdapter,
            true,
            "send((uint32,bytes32,uint256,uint256,bytes,bytes,bytes),(uint256,uint256),address)",
            new address[](3),
            string.concat("Bridge ", asset.symbol(), " to LayerZero endpoint: ", vm.toString(endpoint)),
            getAddress(sourceChain, "rawDataDecoderAndSanitizer")
        );
        leafs[leafIndex].argumentAddresses[0] = address(uint160(endpoint));
        leafs[leafIndex].argumentAddresses[1] = getAddress(sourceChain, "boringVault");
        leafs[leafIndex].argumentAddresses[2] = getAddress(sourceChain, "boringVault");
    }

    // ========================================= Compound V3 =========================================

    function _addCompoundV3Leafs(
        ManageLeaf[] memory leafs,
        ERC20[] memory collateralAssets,
        address cometAddress,
        address cometRewards
    ) internal {
        IComet comet = IComet(cometAddress);
        ERC20 baseToken = ERC20(comet.baseToken());
        // Handle base token
        unchecked {
            leafIndex++;
        }
        leafs[leafIndex] = ManageLeaf(
            address(baseToken),
            false,
            "approve(address,uint256)",
            new address[](1),
            string.concat("Approve Comet to spend ", baseToken.symbol()),
            getAddress(sourceChain, "rawDataDecoderAndSanitizer")
        );
        leafs[leafIndex].argumentAddresses[0] = cometAddress;

        // Supply base token
        unchecked {
            leafIndex++;
        }
        leafs[leafIndex] = ManageLeaf(
            cometAddress,
            false,
            "supply(address,uint256)",
            new address[](1),
            string.concat("Supply ", baseToken.symbol(), " to Comet"),
            getAddress(sourceChain, "rawDataDecoderAndSanitizer")
        );
        leafs[leafIndex].argumentAddresses[0] = address(baseToken);

        // Withdraw base token
        unchecked {
            leafIndex++;
        }
        leafs[leafIndex] = ManageLeaf(
            cometAddress,
            false,
            "withdraw(address,uint256)",
            new address[](1),
            string.concat("Withdraw ", baseToken.symbol(), " from Comet"),
            getAddress(sourceChain, "rawDataDecoderAndSanitizer")
        );
        leafs[leafIndex].argumentAddresses[0] = address(baseToken);

        // Handle collateral assets
        for (uint256 i; i < collateralAssets.length; ++i) {
            unchecked {
                leafIndex++;
            }
            leafs[leafIndex] = ManageLeaf(
                address(collateralAssets[i]),
                false,
                "approve(address,uint256)",
                new address[](1),
                string.concat("Approve Comet to spend ", collateralAssets[i].symbol()),
                getAddress(sourceChain, "rawDataDecoderAndSanitizer")
            );
            leafs[leafIndex].argumentAddresses[0] = cometAddress;

            unchecked {
                leafIndex++;
            }
            leafs[leafIndex] = ManageLeaf(
                cometAddress,
                false,
                "supply(address,uint256)",
                new address[](1),
                string.concat("Supply ", collateralAssets[i].symbol(), " to Comet"),
                getAddress(sourceChain, "rawDataDecoderAndSanitizer")
            );
            leafs[leafIndex].argumentAddresses[0] = address(collateralAssets[i]);

            unchecked {
                leafIndex++;
            }
            leafs[leafIndex] = ManageLeaf(
                cometAddress,
                false,
                "withdraw(address,uint256)",
                new address[](1),
                string.concat("Withdraw ", collateralAssets[i].symbol(), " from Comet"),
                getAddress(sourceChain, "rawDataDecoderAndSanitizer")
            );
            leafs[leafIndex].argumentAddresses[0] = address(collateralAssets[i]);
        }

        // Claim rewards.
        unchecked {
            leafIndex++;
        }
        leafs[leafIndex] = ManageLeaf(
            cometRewards,
            false,
            "claim(address,address,bool)",
            new address[](2),
            "Claim rewards from Comet",
            getAddress(sourceChain, "rawDataDecoderAndSanitizer")
        );
        leafs[leafIndex].argumentAddresses[0] = cometAddress;
        leafs[leafIndex].argumentAddresses[1] = getAddress(sourceChain, "boringVault");
    }

    // ========================================= Merkl =========================================

    function _addMerklLeafs(
        ManageLeaf[] memory leafs,
        address merklDistributor,
        address operator,
        ERC20[] memory tokensToClaim
    ) internal {
        unchecked {
            leafIndex++;
        }
        leafs[leafIndex] = ManageLeaf(
            merklDistributor,
            false,
            "toggleOperator(address,address)",
            new address[](2),
            string.concat("Allow ", vm.toString(operator), " to claim merkl rewards"),
            getAddress(sourceChain, "rawDataDecoderAndSanitizer")
        );
        leafs[leafIndex].argumentAddresses[0] = getAddress(sourceChain, "boringVault");
        leafs[leafIndex].argumentAddresses[1] = operator;
        for (uint256 i; i < tokensToClaim.length; ++i) {
            unchecked {
                leafIndex++;
            }
            leafs[leafIndex] = ManageLeaf(
                merklDistributor,
                false,
                "claim(address[],address[],uint256[],bytes32[][])",
                new address[](2),
                string.concat("Claim merkl ", tokensToClaim[i].symbol(), " rewards"),
                getAddress(sourceChain, "rawDataDecoderAndSanitizer")
            );
            leafs[leafIndex].argumentAddresses[0] = getAddress(sourceChain, "boringVault");
            leafs[leafIndex].argumentAddresses[1] = address(tokensToClaim[i]);
        }
    }

    // ========================================= VELODROME =========================================
    function _addVelodromeV3Leafs(
        ManageLeaf[] memory leafs,
        address[] memory token0,
        address[] memory token1,
        address nonfungiblePositionManager,
        address[] memory gauges
    ) internal {
        require(token0.length == token1.length && token0.length == gauges.length, "Arrays must be of equal length");
        for (uint256 i; i < token0.length; ++i) {
            (token0[i], token1[i]) = token0[i] < token1[i] ? (token0[i], token1[i]) : (token1[i], token0[i]);
            // Approvals
            if (
                !ownerToTokenToSpenderToApprovalInTree[getAddress(sourceChain, "boringVault")][token0[i]][nonfungiblePositionManager]
            ) {
                unchecked {
                    leafIndex++;
                }
                leafs[leafIndex] = ManageLeaf(
                    token0[i],
                    false,
                    "approve(address,uint256)",
                    new address[](1),
                    string.concat("Approve Velodrome NonFungible Position Manager to spend ", ERC20(token0[i]).symbol()),
                    getAddress(sourceChain, "rawDataDecoderAndSanitizer")
                );
                leafs[leafIndex].argumentAddresses[0] = nonfungiblePositionManager;
                ownerToTokenToSpenderToApprovalInTree[getAddress(sourceChain, "boringVault")][token0[i]][nonfungiblePositionManager]
                = true;
            }
            if (
                !ownerToTokenToSpenderToApprovalInTree[getAddress(sourceChain, "boringVault")][token1[i]][nonfungiblePositionManager]
            ) {
                unchecked {
                    leafIndex++;
                }
                leafs[leafIndex] = ManageLeaf(
                    token1[i],
                    false,
                    "approve(address,uint256)",
                    new address[](1),
                    string.concat("Approve Velodrome NonFungible Position Manager to spend ", ERC20(token1[i]).symbol()),
                    getAddress(sourceChain, "rawDataDecoderAndSanitizer")
                );
                leafs[leafIndex].argumentAddresses[0] = nonfungiblePositionManager;
                ownerToTokenToSpenderToApprovalInTree[getAddress(sourceChain, "boringVault")][token1[i]][nonfungiblePositionManager]
                = true;
            }

            // Minting
            unchecked {
                leafIndex++;
            }
            leafs[leafIndex] = ManageLeaf(
                nonfungiblePositionManager,
                false,
                "mint((address,address,int24,int24,int24,uint256,uint256,uint256,uint256,address,uint256,uint160))",
                new address[](3),
                string.concat(
                    "Mint VelodromeV3 ", ERC20(token0[i]).symbol(), " ", ERC20(token1[i]).symbol(), " position"
                ),
                getAddress(sourceChain, "rawDataDecoderAndSanitizer")
            );
            leafs[leafIndex].argumentAddresses[0] = token0[i];
            leafs[leafIndex].argumentAddresses[1] = token1[i];
            leafs[leafIndex].argumentAddresses[2] = getAddress(sourceChain, "boringVault");
            // Increase liquidity
            unchecked {
                leafIndex++;
            }
            leafs[leafIndex] = ManageLeaf(
                nonfungiblePositionManager,
                false,
                "increaseLiquidity((uint256,uint256,uint256,uint256,uint256,uint256))",
                new address[](4),
                string.concat(
                    "Add liquidity to VelodromeV3 ",
                    ERC20(token0[i]).symbol(),
                    " ",
                    ERC20(token1[i]).symbol(),
                    " position"
                ),
                getAddress(sourceChain, "rawDataDecoderAndSanitizer")
            );
            leafs[leafIndex].argumentAddresses[0] = address(0);
            leafs[leafIndex].argumentAddresses[1] = token0[i];
            leafs[leafIndex].argumentAddresses[2] = token1[i];
            leafs[leafIndex].argumentAddresses[3] = getAddress(sourceChain, "boringVault");

            // Approve gauge to spend NFT.
            unchecked {
                leafIndex++;
            }
            leafs[leafIndex] = ManageLeaf(
                nonfungiblePositionManager,
                false,
                "approve(address,uint256)",
                new address[](1),
                "Approve gauge to spend VelodromeV3 position",
                getAddress(sourceChain, "rawDataDecoderAndSanitizer")
            );
            leafs[leafIndex].argumentAddresses[0] = gauges[i];
        }

        // Decrease liquidity
        unchecked {
            leafIndex++;
        }
        leafs[leafIndex] = ManageLeaf(
            nonfungiblePositionManager,
            false,
            "decreaseLiquidity((uint256,uint128,uint256,uint256,uint256))",
            new address[](1),
            "Remove liquidity from VelodromeV3 position",
            getAddress(sourceChain, "rawDataDecoderAndSanitizer")
        );
        leafs[leafIndex].argumentAddresses[0] = getAddress(sourceChain, "boringVault");

        unchecked {
            leafIndex++;
        }
        leafs[leafIndex] = ManageLeaf(
            nonfungiblePositionManager,
            false,
            "collect((uint256,address,uint128,uint128))",
            new address[](2),
            "Collect fees from VelodromeV3 position",
            getAddress(sourceChain, "rawDataDecoderAndSanitizer")
        );
        leafs[leafIndex].argumentAddresses[0] = getAddress(sourceChain, "boringVault");
        leafs[leafIndex].argumentAddresses[1] = getAddress(sourceChain, "boringVault");

        // burn
        unchecked {
            leafIndex++;
        }
        leafs[leafIndex] = ManageLeaf(
            nonfungiblePositionManager,
            false,
            "burn(uint256)",
            new address[](0),
            "Burn VelodromeV3 position",
            getAddress(sourceChain, "rawDataDecoderAndSanitizer")
        );

        for (uint256 i; i < gauges.length; ++i) {
            // Deposit into Gauge
            unchecked {
                leafIndex++;
            }
            leafs[leafIndex] = ManageLeaf(
                gauges[i],
                false,
                "deposit(uint256)",
                new address[](0),
                string.concat("Deposit into VelodromeV3 gauge ", vm.toString(gauges[i])),
                getAddress(sourceChain, "rawDataDecoderAndSanitizer")
            );
            // Withdraw from Gauge
            unchecked {
                leafIndex++;
            }
            leafs[leafIndex] = ManageLeaf(
                gauges[i],
                false,
                "withdraw(uint256)",
                new address[](0),
                string.concat("Withdraw from VelodromeV3 gauge ", vm.toString(gauges[i])),
                getAddress(sourceChain, "rawDataDecoderAndSanitizer")
            );
            // Get reward
            unchecked {
                leafIndex++;
            }
            leafs[leafIndex] = ManageLeaf(
                gauges[i],
                false,
                "getReward(uint256)",
                new address[](0),
                string.concat("Get reward from VelodromeV3 gauge ", vm.toString(gauges[i])),
                getAddress(sourceChain, "rawDataDecoderAndSanitizer")
            );
            unchecked {
                leafIndex++;
            }
            leafs[leafIndex] = ManageLeaf(
                gauges[i],
                false,
                "getReward(address)",
                new address[](1),
                string.concat("Get reward from VelodromeV3 gauge ", vm.toString(gauges[i])),
                getAddress(sourceChain, "rawDataDecoderAndSanitizer")
            );
            leafs[leafIndex].argumentAddresses[0] = getAddress(sourceChain, "boringVault");
        }
    }

    function _addVelodromeV2Leafs(
        ManageLeaf[] memory leafs,
        address[] memory token0,
        address[] memory token1,
        address router,
        address[] memory gauges
    ) internal {
        require(token0.length == token1.length && token0.length == gauges.length, "Arrays must be of equal length");

        for (uint256 i; i < token0.length; ++i) {
            (token0[i], token1[i]) = token0[i] < token1[i] ? (token0[i], token1[i]) : (token1[i], token0[i]);

            if (!ownerToTokenToSpenderToApprovalInTree[getAddress(sourceChain, "boringVault")][token0[i]][router]) {
                unchecked {
                    leafIndex++;
                }
                leafs[leafIndex] = ManageLeaf(
                    token0[i],
                    false,
                    "approve(address,uint256)",
                    new address[](1),
                    string.concat("Approve Velodrome Router to spend ", ERC20(token0[i]).symbol()),
                    getAddress(sourceChain, "rawDataDecoderAndSanitizer")
                );
                leafs[leafIndex].argumentAddresses[0] = router;
                ownerToTokenToSpenderToApprovalInTree[getAddress(sourceChain, "boringVault")][token0[i]][router] = true;
            }
            if (!ownerToTokenToSpenderToApprovalInTree[getAddress(sourceChain, "boringVault")][token1[i]][router]) {
                unchecked {
                    leafIndex++;
                }
                leafs[leafIndex] = ManageLeaf(
                    token1[i],
                    false,
                    "approve(address,uint256)",
                    new address[](1),
                    string.concat("Approve Velodrome Router to spend ", ERC20(token1[i]).symbol()),
                    getAddress(sourceChain, "rawDataDecoderAndSanitizer")
                );
                leafs[leafIndex].argumentAddresses[0] = router;
                ownerToTokenToSpenderToApprovalInTree[getAddress(sourceChain, "boringVault")][token1[i]][router] = true;
            }

            // Add liquidity
            unchecked {
                leafIndex++;
            }
            leafs[leafIndex] = ManageLeaf(
                router,
                false,
                "addLiquidity(address,address,bool,uint256,uint256,uint256,uint256,address,uint256)",
                new address[](3),
                string.concat(
                    "Add liquidity to VelodromeV2 ", ERC20(token0[i]).symbol(), "/", ERC20(token1[i]).symbol()
                ),
                getAddress(sourceChain, "rawDataDecoderAndSanitizer")
            );
            leafs[leafIndex].argumentAddresses[0] = token0[i];
            leafs[leafIndex].argumentAddresses[1] = token1[i];
            leafs[leafIndex].argumentAddresses[2] = getAddress(sourceChain, "boringVault");

            // Remove liquidity
            unchecked {
                leafIndex++;
            }
            leafs[leafIndex] = ManageLeaf(
                router,
                false,
                "removeLiquidity(address,address,bool,uint256,uint256,uint256,address,uint256)",
                new address[](3),
                string.concat(
                    "Remove liquidity from VelodromeV2 ", ERC20(token0[i]).symbol(), "/", ERC20(token1[i]).symbol()
                ),
                getAddress(sourceChain, "rawDataDecoderAndSanitizer")
            );
            leafs[leafIndex].argumentAddresses[0] = token0[i];
            leafs[leafIndex].argumentAddresses[1] = token1[i];
            leafs[leafIndex].argumentAddresses[2] = getAddress(sourceChain, "boringVault");
        }

        for (uint256 i; i < gauges.length; ++i) {
            // Approve gauge to spend staking token.
            address stakingToken = VelodromV2Gauge(gauges[i]).stakingToken();
            unchecked {
                leafIndex++;
            }
            leafs[leafIndex] = ManageLeaf(
                stakingToken,
                false,
                "approve(address,uint256)",
                new address[](1),
                string.concat("Approve VelodromeV2 Gauge to spend ", ERC20(stakingToken).symbol()),
                getAddress(sourceChain, "rawDataDecoderAndSanitizer")
            );
            leafs[leafIndex].argumentAddresses[0] = gauges[i];

            // Approve router to spend staking token.
            unchecked {
                leafIndex++;
            }
            leafs[leafIndex] = ManageLeaf(
                stakingToken,
                false,
                "approve(address,uint256)",
                new address[](1),
                string.concat("Approve Velodrome Router to spend ", ERC20(stakingToken).symbol()),
                getAddress(sourceChain, "rawDataDecoderAndSanitizer")
            );
            leafs[leafIndex].argumentAddresses[0] = router;

            // Deposit into Gauge
            unchecked {
                leafIndex++;
            }
            leafs[leafIndex] = ManageLeaf(
                gauges[i],
                false,
                "deposit(uint256)",
                new address[](0),
                string.concat("Deposit into VelodromeV2 gauge ", vm.toString(gauges[i])),
                getAddress(sourceChain, "rawDataDecoderAndSanitizer")
            );
            // Withdraw from Gauge
            unchecked {
                leafIndex++;
            }
            leafs[leafIndex] = ManageLeaf(
                gauges[i],
                false,
                "withdraw(uint256)",
                new address[](0),
                string.concat("Withdraw from VelodromeV2 gauge ", vm.toString(gauges[i])),
                getAddress(sourceChain, "rawDataDecoderAndSanitizer")
            );
            // Get reward
            unchecked {
                leafIndex++;
            }
            leafs[leafIndex] = ManageLeaf(
                gauges[i],
                false,
                "getReward(address)",
                new address[](1),
                string.concat("Get reward from VelodromeV2 gauge ", vm.toString(gauges[i])),
                getAddress(sourceChain, "rawDataDecoderAndSanitizer")
            );
            leafs[leafIndex].argumentAddresses[0] = getAddress(sourceChain, "boringVault");
        }
    }

    // ========================================= Karak =========================================

    function _addKarakLeafs(ManageLeaf[] memory leafs, address vaultSupervisor, address vault) internal {
        address delegationSupervisor = VaultSupervisor(vaultSupervisor).delegationSupervisor();
        ERC20 underlying = ERC4626(vault).asset();

        // Add leaf to approve karak vault to spend underlying.
        unchecked {
            leafIndex++;
        }
        leafs[leafIndex] = ManageLeaf(
            address(underlying),
            false,
            "approve(address,uint256)",
            new address[](1),
            string.concat("Approve Karak Vault to spend ", underlying.symbol()),
            getAddress(sourceChain, "rawDataDecoderAndSanitizer")
        );
        leafs[leafIndex].argumentAddresses[0] = vault;

        // Approve vault supervisor to spend vault shares
        unchecked {
            leafIndex++;
        }
        leafs[leafIndex] = ManageLeaf(
            vault,
            false,
            "approve(address,uint256)",
            new address[](1),
            string.concat("Approve Vault Supervisor to spend ", ERC4626(vault).symbol(), " shares"),
            getAddress(sourceChain, "rawDataDecoderAndSanitizer")
        );
        leafs[leafIndex].argumentAddresses[0] = vaultSupervisor;

        // Add deposit leafs
        unchecked {
            leafIndex++;
        }
        leafs[leafIndex] = ManageLeaf(
            vaultSupervisor,
            false,
            "deposit(address,uint256,uint256)",
            new address[](1),
            string.concat("Deposit ", underlying.symbol(), " into ", ERC4626(vault).symbol()),
            getAddress(sourceChain, "rawDataDecoderAndSanitizer")
        );
        leafs[leafIndex].argumentAddresses[0] = vault;

        unchecked {
            leafIndex++;
        }
        leafs[leafIndex] = ManageLeaf(
            vaultSupervisor,
            false,
            "gimmieShares(address,uint256)",
            new address[](1),
            string.concat("Gimmie shares into ", ERC4626(vault).symbol()),
            getAddress(sourceChain, "rawDataDecoderAndSanitizer")
        );
        leafs[leafIndex].argumentAddresses[0] = vault;

        // Add withdraw leafs
        unchecked {
            leafIndex++;
        }
        leafs[leafIndex] = ManageLeaf(
            vaultSupervisor,
            false,
            "returnShares(address,uint256)",
            new address[](1),
            string.concat("Return shares from ", ERC4626(vault).symbol()),
            getAddress(sourceChain, "rawDataDecoderAndSanitizer")
        );
        leafs[leafIndex].argumentAddresses[0] = vault;

        unchecked {
            leafIndex++;
        }
        leafs[leafIndex] = ManageLeaf(
            delegationSupervisor,
            false,
            "startWithdraw((address[],uint256[],address)[])",
            new address[](2),
            string.concat("Start withdraw of ", underlying.symbol(), " from ", ERC4626(vault).symbol()),
            getAddress(sourceChain, "rawDataDecoderAndSanitizer")
        );
        leafs[leafIndex].argumentAddresses[0] = vault;
        leafs[leafIndex].argumentAddresses[1] = getAddress(sourceChain, "boringVault");

        unchecked {
            leafIndex++;
        }
        leafs[leafIndex] = ManageLeaf(
            delegationSupervisor,
            false,
            "finishWithdraw((address,address,uint256,uint256,(address[],uint256[],address))[])",
            new address[](4),
            string.concat("Finish withdraw of ", underlying.symbol(), " from ", ERC4626(vault).symbol()),
            getAddress(sourceChain, "rawDataDecoderAndSanitizer")
        );
        leafs[leafIndex].argumentAddresses[0] = getAddress(sourceChain, "boringVault");
        leafs[leafIndex].argumentAddresses[1] = address(0); // Delegation not implemented yet.
        leafs[leafIndex].argumentAddresses[2] = vault;
        leafs[leafIndex].argumentAddresses[3] = getAddress(sourceChain, "boringVault");
    }

    // ========================================= Reclamation =========================================

    function _addReclamationLeafs(ManageLeaf[] memory leafs, address target, address reclamationDecoder) internal {
        /// @notice These leafs are generic, in that they are allowing any execturo address to be removed, and any asset to be withdrawn
        /// BACK to the boring vault.
        // Add in generic `removeExecutor(address executor)` leaf.
        unchecked {
            leafIndex++;
        }
        leafs[leafIndex] = ManageLeaf(
            target,
            false,
            "removeExecutor(address)",
            new address[](0),
            string.concat("Remove any executor from ", vm.toString(target)),
            reclamationDecoder
        );
        // Add in generic `withdraw(address asset, uint256 amount)` and generic `withdrawAll(address asset)` leafs.
        unchecked {
            leafIndex++;
        }
        leafs[leafIndex] = ManageLeaf(
            target,
            false,
            "withdraw(address,uint256)",
            new address[](0),
            string.concat("Withdraw any asset from ", vm.toString(target)),
            reclamationDecoder
        );

        unchecked {
            leafIndex++;
        }
        leafs[leafIndex] = ManageLeaf(
            target,
            false,
            "withdrawAll(address)",
            new address[](0),
            string.concat("Withdraw all of any asset from ", vm.toString(target)),
            reclamationDecoder
        );
    }

    // ========================================= Puppet =========================================

    function _createPuppetLeafs(ManageLeaf[] memory leafs, address puppet)
        internal
        pure
        returns (ManageLeaf[] memory puppetLeafs)
    {
        puppetLeafs = new ManageLeaf[](leafs.length);

        // Iterate through every leaf, and
        // 1) Take the existing target and append it to the end of the argumentAddresses array.
        // 2) Change the target to the puppet contract.

        for (uint256 i; i < leafs.length; ++i) {
            puppetLeafs[i].argumentAddresses = new address[](leafs[i].argumentAddresses.length + 1);
            // Copy over argumentAddresses.
            for (uint256 j; j < leafs[i].argumentAddresses.length; ++j) {
                puppetLeafs[i].argumentAddresses[j] = leafs[i].argumentAddresses[j];
            }
            // Append the target to the end of the argumentAddresses array.
            puppetLeafs[i].argumentAddresses[leafs[i].argumentAddresses.length] = leafs[i].target;
            // Change the target to the puppet contract.
            puppetLeafs[i].target = puppet;
            // Copy over remaning values.
            puppetLeafs[i].canSendValue = leafs[i].canSendValue;
            puppetLeafs[i].signature = leafs[i].signature;
            puppetLeafs[i].description = leafs[i].description;
            puppetLeafs[i].decoderAndSanitizer = leafs[i].decoderAndSanitizer;
        }
    }

    // ========================================= Drone =========================================

    function _addLeafsForDroneTransfers(ManageLeaf[] memory leafs, address drone, ERC20[] memory assets) internal {
        for (uint256 i; i < assets.length; ++i) {
            // Add leaf for BoringVault to transfer to drone.
            unchecked {
                leafIndex++;
            }
            leafs[leafIndex] = ManageLeaf(
                address(assets[i]),
                false,
                "transfer(address,uint256)",
                new address[](1),
                string.concat("Transfer ", assets[i].symbol(), " to drone: ", vm.toString(drone)),
                getAddress(sourceChain, "rawDataDecoderAndSanitizer")
            );
            leafs[leafIndex].argumentAddresses[0] = drone;

            // Add leaf for drone to transfer to BoringVault.
            unchecked {
                leafIndex++;
            }
            leafs[leafIndex] = ManageLeaf(
                drone,
                false,
                "transfer(address,uint256)",
                new address[](2),
                string.concat("Transfer ", assets[i].symbol(), " to BoringVault"),
                getAddress(sourceChain, "rawDataDecoderAndSanitizer")
            );
            leafs[leafIndex].argumentAddresses[0] = getAddress(sourceChain, "boringVault");
            leafs[leafIndex].argumentAddresses[1] = address(assets[i]);
        }

        // Add leaf so boringVault can withdraw native from drone.
        unchecked {
            leafIndex++;
        }
        leafs[leafIndex] = ManageLeaf(
            drone,
            false,
            "withdrawNativeFromDrone()",
            new address[](0),
            string.concat("Withdraw native from drone: ", vm.toString(drone)),
            getAddress(sourceChain, "rawDataDecoderAndSanitizer")
        );
    }

    function _createDroneLeafs(ManageLeaf[] memory leafs, address drone, uint256 startIndex, uint256 endIndex)
        internal
    {
        address boringVault = getAddress(sourceChain, "boringVault");
        // Update boringVault address to be drone, so leafs work as expected.
        // setAddress(true, sourceChain, "boringVault", drone);

        // Iterate through every leaf, and
        // 1) Take the existing target and append it to the end of the argumentAddresses array.
        // 2) Change the target to the drone contract.

        for (uint256 i = startIndex; i < endIndex; ++i) {
            uint256 newLength = leafs[i].argumentAddresses.length + 1;
            address[] memory temp = new address[](newLength);
            // Copy argumentAddresses into temporary array.
            for (uint256 j; j < leafs[i].argumentAddresses.length; ++j) {
                if (leafs[i].argumentAddresses[j] == address(boringVault)) {
                    temp[j] = drone;
                } else {
                    temp[j] = leafs[i].argumentAddresses[j];
                }
            }

            // Expand argumentAddresses array by 1.
            leafs[i].argumentAddresses = new address[](newLength);

            // Copy over argumentAddresses into leaf address arguments array.
            for (uint256 j; j < leafs[i].argumentAddresses.length; ++j) {
                leafs[i].argumentAddresses[j] = temp[j];
            }

            // Append the target to the end of the argumentAddresses array.
            leafs[i].argumentAddresses[newLength - 1] = leafs[i].target;

            // Change the target to the puppet contract.
            leafs[i].target = drone;

            // Update Description.
            leafs[i].description = string.concat("(Drone: ", vm.toString(drone), ") ", leafs[i].description);
        }

        // Change boringVault address back to original.
        setAddress(true, sourceChain, "boringVault", boringVault);
    }

    // ========================================= Term Finance =========================================
    // TODO need to use this in the test suite.
    function _addTermFinanceLockOfferLeafs(
        ManageLeaf[] memory leafs,
        ERC20[] memory purchaseTokens,
        address[] memory termAuctionOfferLockerAddresses,
        address[] memory termRepoLockers
    ) internal {
        for (uint256 i; i < purchaseTokens.length; i++) {
            unchecked {
                leafIndex++;
            }
            leafs[leafIndex] = ManageLeaf(
                address(purchaseTokens[i]),
                false,
                "approve(address,uint256)",
                new address[](1),
                string.concat("Approve Term Repo Locker to spend ", purchaseTokens[i].symbol()),
                getAddress(sourceChain, "rawDataDecoderAndSanitizer")
            );
            leafs[leafIndex].argumentAddresses[0] = termRepoLockers[i];
            ownerToTokenToSpenderToApprovalInTree[getAddress(sourceChain, "boringVault")][address(purchaseTokens[i])][termRepoLockers[i]]
            = true;
            unchecked {
                leafIndex++;
            }
            leafs[leafIndex] = ManageLeaf(
                termAuctionOfferLockerAddresses[i],
                false,
                "lockOffers((bytes32,address,bytes32,uint256,address)[])",
                new address[](2),
                string.concat(
                    "Submit offer submission to offer locker ", vm.toString(termAuctionOfferLockerAddresses[i])
                ),
                getAddress(sourceChain, "rawDataDecoderAndSanitizer")
            );
            leafs[leafIndex].argumentAddresses[0] = getAddress(sourceChain, "boringVault");
            leafs[leafIndex].argumentAddresses[1] = address(purchaseTokens[i]);
        }
    }

    // TODO need to use this in the test suite.
    function _addTermFinanceUnlockOfferLeafs(
        ManageLeaf[] memory leafs,
        address[] memory termAuctionOfferLockerAddresses
    ) internal {
        for (uint256 i; i < termAuctionOfferLockerAddresses.length; i++) {
            unchecked {
                leafIndex++;
            }

            leafs[leafIndex] = ManageLeaf(
                termAuctionOfferLockerAddresses[i],
                false,
                "unlockOffers(bytes32[])",
                new address[](0),
                string.concat(
                    "Unlock existing offer from offer locker ", vm.toString(termAuctionOfferLockerAddresses[i])
                ),
                getAddress(sourceChain, "rawDataDecoderAndSanitizer")
            );
        }
    }

    // TODO need to use this in the test suite.
    function _addTermFinanceRevealOfferLeafs(
        ManageLeaf[] memory leafs,
        address[] memory termAuctionOfferLockerAddresses
    ) internal {
        for (uint256 i; i < termAuctionOfferLockerAddresses.length; i++) {
            unchecked {
                leafIndex++;
            }
            leafs[leafIndex] = ManageLeaf(
                termAuctionOfferLockerAddresses[i],
                false,
                "revealOffers(bytes32[],uint256[],uint256[])",
                new address[](0),
                string.concat(
                    "Unlock existing offer from offer locker ", vm.toString(termAuctionOfferLockerAddresses[i])
                ),
                getAddress(sourceChain, "rawDataDecoderAndSanitizer")
            );
        }
    }

    // TODO need to use this in the test suite.
    function _addTermFinanceRedeemTermRepoTokensLeafs(ManageLeaf[] memory leafs, address[] memory termRepoServicers)
        internal
    {
        for (uint256 i; i < termRepoServicers.length; i++) {
            unchecked {
                leafIndex++;
            }
            leafs[leafIndex] = ManageLeaf(
                termRepoServicers[i],
                false,
                "redeemTermRepoTokens(address,uint256)",
                new address[](1),
                string.concat("Redeem TermRepo Tokens from servicer ", vm.toString(termRepoServicers[i])),
                getAddress(sourceChain, "rawDataDecoderAndSanitizer")
            );
            leafs[leafIndex].argumentAddresses[0] = getAddress(sourceChain, "boringVault");
        }
    }
    // ========================================= Euler Finance =========================================

    function _addEulerDepositLeafs(
        ManageLeaf[] memory leafs,
        ERC4626[] memory depositVaults,
        address[] memory subaccounts
    ) internal {
        for (uint256 i = 0; i < subaccounts.length; i++) {
            for (uint256 j = 0; j < depositVaults.length; j++) {
                //approval leaf is handled by ERC4626, including for ERC20 deposit asset
                _addERC4626SubaccountLeafs(leafs, depositVaults[j], subaccounts[i]);

                unchecked {
                    leafIndex++;
                }
                leafs[leafIndex] = ManageLeaf(
                    getAddress(sourceChain, "ethereumVaultConnector"),
                    false,
                    "enableCollateral(address,address)",
                    new address[](2),
                    string.concat(
                        "Enable Collateral of ",
                        ERC20(depositVaults[j].asset()).name(),
                        " on Euler for account #",
                        vm.toString(i),
                        " ",
                        vm.toString(subaccounts[i])
                    ),
                    getAddress(sourceChain, "rawDataDecoderAndSanitizer")
                );
                leafs[leafIndex].argumentAddresses[0] = subaccounts[i];
                leafs[leafIndex].argumentAddresses[1] = address(depositVaults[j]);

                unchecked {
                    leafIndex++;
                }
                leafs[leafIndex] = ManageLeaf(
                    getAddress(sourceChain, "ethereumVaultConnector"),
                    false,
                    "disableCollateral(address,address)",
                    new address[](2),
                    string.concat(
                        "Disable Collateral of ",
                        ERC20(depositVaults[j].asset()).name(),
                        " on Euler for account #",
                        vm.toString(i),
                        " : ",
                        vm.toString(subaccounts[i])
                    ),
                    getAddress(sourceChain, "rawDataDecoderAndSanitizer")
                );
                leafs[leafIndex].argumentAddresses[0] = subaccounts[i];
                leafs[leafIndex].argumentAddresses[1] = address(depositVaults[j]);

                unchecked {
                    leafIndex++;
                }
                leafs[leafIndex] = ManageLeaf(
                    getAddress(sourceChain, "ethereumVaultConnector"),
                    false,
                    "call(address,address,uint256,bytes)",
                    new address[](5),
                    string.concat(
                        "Call Withdraw on ",
                        depositVaults[j].name(),
                        " via EVC on behalf of ",
                        vm.toString(subaccounts[i])
                    ),
                    getAddress(sourceChain, "rawDataDecoderAndSanitizer")
                );
                leafs[leafIndex].argumentAddresses[0] = address(depositVaults[j]);
                leafs[leafIndex].argumentAddresses[1] = subaccounts[i];
                leafs[leafIndex].argumentAddresses[2] = address(0xb460af94); //withdraw
                leafs[leafIndex].argumentAddresses[3] = getAddress(sourceChain, "boringVault"); //receiver must be vault
                leafs[leafIndex].argumentAddresses[4] = subaccounts[i]; //owner must be subaccount

                unchecked {
                    leafIndex++;
                }
                leafs[leafIndex] = ManageLeaf(
                    getAddress(sourceChain, "ethereumVaultConnector"),
                    false,
                    "call(address,address,uint256,bytes)",
                    new address[](5),
                    string.concat(
                        "Call Redeem on ",
                        depositVaults[j].name(),
                        " via EVC on behalf of ",
                        vm.toString(subaccounts[i])
                    ),
                    getAddress(sourceChain, "rawDataDecoderAndSanitizer")
                );
                leafs[leafIndex].argumentAddresses[0] = address(depositVaults[j]);
                leafs[leafIndex].argumentAddresses[1] = subaccounts[i];
                leafs[leafIndex].argumentAddresses[2] = address(0xba087652); //redeem
                leafs[leafIndex].argumentAddresses[3] = getAddress(sourceChain, "boringVault"); //receiver must be vault
                leafs[leafIndex].argumentAddresses[4] = subaccounts[i]; //owner must be subaccount
            }
        }
    }

    function _addEulerBorrowLeafs(
        ManageLeaf[] memory leafs,
        ERC4626[] memory borrowVaults,
        address[] memory subaccounts
    ) internal {
        for (uint256 i = 0; i < subaccounts.length; i++) {
            for (uint256 j = 0; j < borrowVaults.length; j++) {
                unchecked {
                    leafIndex++;
                }
                leafs[leafIndex] = ManageLeaf(
                    address(borrowVaults[j].asset()),
                    false,
                    "approve(address,uint256)",
                    new address[](1),
                    string.concat("Approve ", ERC20(borrowVaults[j].asset()).name(), " to be repaid."),
                    getAddress(sourceChain, "rawDataDecoderAndSanitizer")
                );
                leafs[leafIndex].argumentAddresses[0] = address(borrowVaults[j]);

                unchecked {
                    leafIndex++;
                }
                leafs[leafIndex] = ManageLeaf(
                    getAddress(sourceChain, "ethereumVaultConnector"),
                    false,
                    "enableController(address,address)",
                    new address[](2),
                    string.concat(
                        "Enable ",
                        borrowVaults[j].name(),
                        " as controller for subaccount #",
                        vm.toString(i),
                        " : ",
                        vm.toString(subaccounts[i])
                    ),
                    getAddress(sourceChain, "rawDataDecoderAndSanitizer")
                );
                leafs[leafIndex].argumentAddresses[0] = subaccounts[i];
                leafs[leafIndex].argumentAddresses[1] = address(borrowVaults[j]);

                unchecked {
                    leafIndex++;
                }

                leafs[leafIndex] = ManageLeaf(
                    address(borrowVaults[j]),
                    false,
                    "borrow(uint256,address)",
                    new address[](1),
                    string.concat(
                        "Borrow ",
                        ERC20(borrowVaults[j].asset()).name(),
                        " from ",
                        borrowVaults[j].name(),
                        " for account #",
                        vm.toString(i)
                    ),
                    getAddress(sourceChain, "rawDataDecoderAndSanitizer")
                );
                leafs[leafIndex].argumentAddresses[0] = subaccounts[i];

                unchecked {
                    leafIndex++;
                }

                leafs[leafIndex] = ManageLeaf(
                    address(borrowVaults[j]),
                    false,
                    "repay(uint256,address)",
                    new address[](1),
                    string.concat(
                        "Repay ",
                        ERC20(borrowVaults[j].asset()).name(),
                        " to ",
                        borrowVaults[j].name(),
                        " for account #",
                        vm.toString(i)
                    ),
                    getAddress(sourceChain, "rawDataDecoderAndSanitizer")
                );
                leafs[leafIndex].argumentAddresses[0] = subaccounts[i];

                unchecked {
                    leafIndex++;
                }

                leafs[leafIndex] = ManageLeaf(
                    address(borrowVaults[j]),
                    false,
                    "repayWithShares(uint256,address)",
                    new address[](1),
                    string.concat(
                        "Repay ",
                        ERC20(borrowVaults[j].asset()).name(),
                        " with shares ",
                        borrowVaults[j].name(),
                        " for account #",
                        vm.toString(i)
                    ),
                    getAddress(sourceChain, "rawDataDecoderAndSanitizer")
                );
                leafs[leafIndex].argumentAddresses[0] = subaccounts[i];

                unchecked {
                    leafIndex++;
                }
                leafs[leafIndex] = ManageLeaf(
                    address(borrowVaults[j]),
                    false,
                    "disableController()",
                    new address[](0),
                    string.concat("Disable ", borrowVaults[j].name(), " as controller for account #", vm.toString(i)),
                    getAddress(sourceChain, "rawDataDecoderAndSanitizer")
                );
                //leafs[leafIndex].argumentAddresses[0] = subaccounts[i];

                unchecked {
                    leafIndex++;
                }
                leafs[leafIndex] = ManageLeaf(
                    getAddress(sourceChain, "ethereumVaultConnector"),
                    false,
                    "call(address,address,uint256,bytes)",
                    new address[](4),
                    string.concat(
                        "Call Borrow on ", borrowVaults[j].name(), " via EVC on behalf of ", vm.toString(subaccounts[i])
                    ),
                    getAddress(sourceChain, "rawDataDecoderAndSanitizer")
                );
                leafs[leafIndex].argumentAddresses[0] = address(borrowVaults[j]);
                leafs[leafIndex].argumentAddresses[1] = subaccounts[i];
                leafs[leafIndex].argumentAddresses[2] = address(0x4b3fd148); //borrow
                leafs[leafIndex].argumentAddresses[3] = getAddress(sourceChain, "boringVault");
            }
        }
    }

    // ========================================= Royco =========================================

    function _addRoycoWeirollLeafs(
        ManageLeaf[] memory leafs,
        ERC20 asset,
        bytes32 marketHash,
        address frontendFeeRecipient
    ) internal {
        unchecked {
            leafIndex++;
        }
        leafs[leafIndex] = ManageLeaf(
            address(asset),
            false,
            "approve(address,uint256)",
            new address[](1),
            string.concat("Approve Recipe Market Hub to spend ", asset.symbol()),
            getAddress(sourceChain, "rawDataDecoderAndSanitizer")
        );
        leafs[leafIndex].argumentAddresses[0] = getAddress(sourceChain, "recipeMarketHub");

        unchecked {
            leafIndex++;
        }

        address marketHash0 = address(bytes20(bytes16(marketHash)));
        address marketHash1 = address(bytes20(bytes16(marketHash << 128)));

        leafs[leafIndex] = ManageLeaf(
            getAddress(sourceChain, "recipeMarketHub"),
            false,
            "fillIPOffers(bytes32[],uint256[],address,address)",
            new address[](4),
            string.concat("Fill IP Offer using market hash"),
            getAddress(sourceChain, "rawDataDecoderAndSanitizer")
        );
        leafs[leafIndex].argumentAddresses[0] = marketHash0;
        leafs[leafIndex].argumentAddresses[1] = marketHash1;
        leafs[leafIndex].argumentAddresses[2] = address(0); //pull funds from boringVault
        leafs[leafIndex].argumentAddresses[3] = frontendFeeRecipient;

        unchecked {
            leafIndex++;
        }
        leafs[leafIndex] = ManageLeaf(
            getAddress(sourceChain, "recipeMarketHub"),
            false,
            "executeWithdrawalScript(address)",
            new address[](1),
            string.concat("Execute the weiroll withdraw script and retrieve funds from recipe market"),
            getAddress(sourceChain, "rawDataDecoderAndSanitizer")
        );
        leafs[leafIndex].argumentAddresses[0] = getAddress(sourceChain, "boringVault");

        unchecked {
            leafIndex++;
        }
        leafs[leafIndex] = ManageLeaf(
            getAddress(sourceChain, "recipeMarketHub"),
            false,
            "forfeit(address,bool)",
            new address[](1),
            string.concat("Forfeit rewards and unlock wallet early"),
            getAddress(sourceChain, "rawDataDecoderAndSanitizer")
        );
        leafs[leafIndex].argumentAddresses[0] = getAddress(sourceChain, "boringVault");

        unchecked {
            leafIndex++;
        }
        leafs[leafIndex] = ManageLeaf(
            getAddress(sourceChain, "recipeMarketHub"),
            false,
            "claim(address,address)",
            new address[](2),
            string.concat("Claim incentive rewards"),
            getAddress(sourceChain, "rawDataDecoderAndSanitizer")
        );
        leafs[leafIndex].argumentAddresses[0] = getAddress(sourceChain, "boringVault");
        leafs[leafIndex].argumentAddresses[1] = getAddress(sourceChain, "boringVault");

        //TODO add merkleWithdraw leaves once testing is available
    }

    function _addRoyco4626VaultLeafs(ManageLeaf[] memory leafs, ERC4626 vault) internal {
        _addERC4626Leafs(leafs, vault);

        unchecked {
            leafIndex++;
        }
        leafs[leafIndex] = ManageLeaf(
            address(vault),
            false,
            "claim(address)",
            new address[](1),
            string.concat("Claim incentive rewards"),
            getAddress(sourceChain, "rawDataDecoderAndSanitizer")
        );
        leafs[leafIndex].argumentAddresses[0] = getAddress(sourceChain, "boringVault");

        unchecked {
            leafIndex++;
        }
        leafs[leafIndex] = ManageLeaf(
            address(vault),
            false,
            "claimFees(address)",
            new address[](1),
            string.concat("Claim vault fees"),
            getAddress(sourceChain, "rawDataDecoderAndSanitizer")
        );
        leafs[leafIndex].argumentAddresses[0] = getAddress(sourceChain, "boringVault");
    }

    // ========================================= Resolv =========================================

    function _addAllResolvLeafs(ManageLeaf[] memory leafs) internal {
        _addResolvUsrExternalRequestsManagerLeafs(leafs);
        _addResolvStUSRLeafs(leafs);
        _addResolvWstUSRLeafs(leafs);
        _addERC4626Leafs(leafs, ERC4626(getAddress(sourceChain, "wstUSR")));
    }

    function _addResolvUsrExternalRequestsManagerLeafs(ManageLeaf[] memory leafs) internal {
        unchecked {
            leafIndex++;
        }
        leafs[leafIndex] = ManageLeaf(
            getAddress(sourceChain, "USDC"),
            false,
            "approve(address,uint256)",
            new address[](1),
            string.concat("Approve USDC to be spent by USR External Requests Manager"),
            getAddress(sourceChain, "rawDataDecoderAndSanitizer")
        );
        leafs[leafIndex].argumentAddresses[0] = getAddress(sourceChain, "UsrExternalRequestsManager");

        unchecked {
            leafIndex++;
        }
        leafs[leafIndex] = ManageLeaf(
            getAddress(sourceChain, "USDT"),
            false,
            "approve(address,uint256)",
            new address[](1),
            string.concat("Approve USDT to be spent by USR External Requests Manager"),
            getAddress(sourceChain, "rawDataDecoderAndSanitizer")
        );
        leafs[leafIndex].argumentAddresses[0] = getAddress(sourceChain, "UsrExternalRequestsManager");

        unchecked {
            leafIndex++;
        }
        leafs[leafIndex] = ManageLeaf(
            getAddress(sourceChain, "USR"),
            false,
            "approve(address,uint256)",
            new address[](1),
            string.concat("Approve USR to be spent by USR External Requests Manager"),
            getAddress(sourceChain, "rawDataDecoderAndSanitizer")
        );
        leafs[leafIndex].argumentAddresses[0] = getAddress(sourceChain, "UsrExternalRequestsManager");

        unchecked {
            leafIndex++;
        }
        leafs[leafIndex] = ManageLeaf(
            getAddress(sourceChain, "UsrExternalRequestsManager"),
            false,
            "requestMint(address,uint256,uint256)",
            new address[](1),
            string.concat("Convert USDC to USR"),
            getAddress(sourceChain, "rawDataDecoderAndSanitizer")
        );
        leafs[leafIndex].argumentAddresses[0] = getAddress(sourceChain, "USDC");

        unchecked {
            leafIndex++;
        }
        leafs[leafIndex] = ManageLeaf(
            getAddress(sourceChain, "UsrExternalRequestsManager"),
            false,
            "requestBurn(uint256,address,uint256)",
            new address[](1),
            string.concat("Convert USR to USDC"),
            getAddress(sourceChain, "rawDataDecoderAndSanitizer")
        );
        leafs[leafIndex].argumentAddresses[0] = getAddress(sourceChain, "USDC");

        unchecked {
            leafIndex++;
        }
        leafs[leafIndex] = ManageLeaf(
            getAddress(sourceChain, "UsrExternalRequestsManager"),
            false,
            "requestMint(address,uint256,uint256)",
            new address[](1),
            string.concat("Convert USDT to USR"),
            getAddress(sourceChain, "rawDataDecoderAndSanitizer")
        );
        leafs[leafIndex].argumentAddresses[0] = getAddress(sourceChain, "USDT");

        unchecked {
            leafIndex++;
        }
        leafs[leafIndex] = ManageLeaf(
            getAddress(sourceChain, "UsrExternalRequestsManager"),
            false,
            "requestBurn(uint256,address,uint256)",
            new address[](1),
            string.concat("Convert USR to USDT"),
            getAddress(sourceChain, "rawDataDecoderAndSanitizer")
        );
        leafs[leafIndex].argumentAddresses[0] = getAddress(sourceChain, "USDT");

        unchecked {
            leafIndex++;
        }
        leafs[leafIndex] = ManageLeaf(
            getAddress(sourceChain, "UsrExternalRequestsManager"),
            false,
            "requestBurn(uint256,address,uint256)",
            new address[](1),
            string.concat("Convert USR to USDT"),
            getAddress(sourceChain, "rawDataDecoderAndSanitizer")
        );
        leafs[leafIndex].argumentAddresses[0] = getAddress(sourceChain, "USDT");
    }

    function _addResolvStUSRLeafs(ManageLeaf[] memory leafs) internal {
        unchecked {
            leafIndex++;
        }
        leafs[leafIndex] = ManageLeaf(
            getAddress(sourceChain, "USR"),
            false,
            "approve(address,uint256)",
            new address[](1),
            string.concat("Approve USR to be converted to stUSR"),
            getAddress(sourceChain, "rawDataDecoderAndSanitizer")
        );
        leafs[leafIndex].argumentAddresses[0] = getAddress(sourceChain, "stUSR");

        unchecked {
            leafIndex++;
        }
        leafs[leafIndex] = ManageLeaf(
            getAddress(sourceChain, "stUSR"),
            false,
            "approve(address,uint256)",
            new address[](1),
            string.concat("Approve stUSR to be converted to USR"),
            getAddress(sourceChain, "rawDataDecoderAndSanitizer")
        );
        leafs[leafIndex].argumentAddresses[0] = getAddress(sourceChain, "stUSR");

        unchecked {
            leafIndex++;
        }
        leafs[leafIndex] = ManageLeaf(
            getAddress(sourceChain, "stUSR"),
            false,
            "deposit(uint256)",
            new address[](0),
            string.concat("Convert USR to stUSR"),
            getAddress(sourceChain, "rawDataDecoderAndSanitizer")
        );

        unchecked {
            leafIndex++;
        }
        leafs[leafIndex] = ManageLeaf(
            getAddress(sourceChain, "stUSR"),
            false,
            "withdraw(uint256)",
            new address[](0),
            string.concat("Convert stUSR to USR"),
            getAddress(sourceChain, "rawDataDecoderAndSanitizer")
        );
    }

    function _addResolvWstUSRLeafs(ManageLeaf[] memory leafs) internal {
        unchecked {
            leafIndex++;
        }
        leafs[leafIndex] = ManageLeaf(
            getAddress(sourceChain, "stUSR"),
            false,
            "approve(address,uint256)",
            new address[](1),
            string.concat("Approve stUSR to be converted to wstUSR"),
            getAddress(sourceChain, "rawDataDecoderAndSanitizer")
        );
        leafs[leafIndex].argumentAddresses[0] = getAddress(sourceChain, "wstUSR");

        unchecked {
            leafIndex++;
        }
        leafs[leafIndex] = ManageLeaf(
            getAddress(sourceChain, "wstUSR"),
            false,
            "approve(address,uint256)",
            new address[](1),
            string.concat("Approve wstUSR to be converted to stUSR"),
            getAddress(sourceChain, "rawDataDecoderAndSanitizer")
        );
        leafs[leafIndex].argumentAddresses[0] = getAddress(sourceChain, "wstUSR");

        unchecked {
            leafIndex++;
        }
        leafs[leafIndex] = ManageLeaf(
            getAddress(sourceChain, "wstUSR"),
            false,
            "wrap(uint256)",
            new address[](0),
            string.concat("Convert stUSR to wstUSR"),
            getAddress(sourceChain, "rawDataDecoderAndSanitizer")
        );

        unchecked {
            leafIndex++;
        }
        leafs[leafIndex] = ManageLeaf(
            getAddress(sourceChain, "wstUSR"),
            false,
            "unwrap(uint256)",
            new address[](0),
            string.concat("Convert wstUSR to stUSR"),
            getAddress(sourceChain, "rawDataDecoderAndSanitizer")
        );
    }

    // ========================================= Sky Money =========================================
    function _addAllSkyMoneyLeafs(ManageLeaf[] memory leafs) internal {
        _addSkyDaiConverterLeafs(leafs);
        _addSkyUSDSLitePSMUSDCLeafs(leafs);
        _addSkyDAILitePSMUSDCLeafs(leafs);
    }

    function _addSkyDaiConverterLeafs(ManageLeaf[] memory leafs) internal {
        unchecked {
            leafIndex++;
        }
        leafs[leafIndex] = ManageLeaf(
            getAddress(sourceChain, "DAI"),
            false,
            "approve(address,uint256)",
            new address[](1),
            string.concat("Approve DAI to be spent by SKY Dai Converter"),
            getAddress(sourceChain, "rawDataDecoderAndSanitizer")
        );
        leafs[leafIndex].argumentAddresses[0] = getAddress(sourceChain, "daiConverter");

        unchecked {
            leafIndex++;
        }
        leafs[leafIndex] = ManageLeaf(
            getAddress(sourceChain, "USDS"),
            false,
            "approve(address,uint256)",
            new address[](1),
            string.concat("Approve USDS to be spent by SKY Dai Converter"),
            getAddress(sourceChain, "rawDataDecoderAndSanitizer")
        );
        leafs[leafIndex].argumentAddresses[0] = getAddress(sourceChain, "daiConverter");

        unchecked {
            leafIndex++;
        }
        leafs[leafIndex] = ManageLeaf(
            getAddress(sourceChain, "daiConverter"),
            false,
            "daiToUsds(address,uint256)",
            new address[](1),
            string.concat("Convert DAI to USDS"),
            getAddress(sourceChain, "rawDataDecoderAndSanitizer")
        );
        leafs[leafIndex].argumentAddresses[0] = getAddress(sourceChain, "boringVault");

        unchecked {
            leafIndex++;
        }
        leafs[leafIndex] = ManageLeaf(
            getAddress(sourceChain, "daiConverter"),
            false,
            "usdsToDai(address,uint256)",
            new address[](1),
            string.concat("Convert DAI to USDS"),
            getAddress(sourceChain, "rawDataDecoderAndSanitizer")
        );
        leafs[leafIndex].argumentAddresses[0] = getAddress(sourceChain, "boringVault");
    }

    function _addSkyUSDSLitePSMUSDCLeafs(ManageLeaf[] memory leafs) internal {
        unchecked {
            leafIndex++;
        }
        leafs[leafIndex] = ManageLeaf(
            getAddress(sourceChain, "USDS"),
            false,
            "approve(address,uint256)",
            new address[](1),
            string.concat("Approve USDS to be swapped for USDC"),
            getAddress(sourceChain, "rawDataDecoderAndSanitizer")
        );
        leafs[leafIndex].argumentAddresses[0] = getAddress(sourceChain, "usdsLitePsmUsdc");
        unchecked {
            leafIndex++;
        }
        leafs[leafIndex] = ManageLeaf(
            getAddress(sourceChain, "USDC"),
            false,
            "approve(address,uint256)",
            new address[](1),
            string.concat("Approve USDC to be swapped for USDS"),
            getAddress(sourceChain, "rawDataDecoderAndSanitizer")
        );
        leafs[leafIndex].argumentAddresses[0] = getAddress(sourceChain, "usdsLitePsmUsdc");

        unchecked {
            leafIndex++;
        }
        leafs[leafIndex] = ManageLeaf(
            getAddress(sourceChain, "usdsLitePsmUsdc"),
            false,
            "sellGem(address,uint256)",
            new address[](1),
            string.concat("Swap USDC for USDS"),
            getAddress(sourceChain, "rawDataDecoderAndSanitizer")
        );
        leafs[leafIndex].argumentAddresses[0] = getAddress(sourceChain, "boringVault");

        unchecked {
            leafIndex++;
        }
        leafs[leafIndex] = ManageLeaf(
            getAddress(sourceChain, "usdsLitePsmUsdc"),
            false,
            "buyGem(address,uint256)",
            new address[](1),
            string.concat("Swap USDS for USDC"),
            getAddress(sourceChain, "rawDataDecoderAndSanitizer")
        );
        leafs[leafIndex].argumentAddresses[0] = getAddress(sourceChain, "boringVault");
    }

    function _addSkyDAILitePSMUSDCLeafs(ManageLeaf[] memory leafs) internal {
        unchecked {
            leafIndex++;
        }
        leafs[leafIndex] = ManageLeaf(
            getAddress(sourceChain, "DAI"),
            false,
            "approve(address,uint256)",
            new address[](1),
            string.concat("Approve DAI to be swapped for USDC"),
            getAddress(sourceChain, "rawDataDecoderAndSanitizer")
        );
        leafs[leafIndex].argumentAddresses[0] = getAddress(sourceChain, "daiLitePsmUsdc");

        unchecked {
            leafIndex++;
        }
        leafs[leafIndex] = ManageLeaf(
            getAddress(sourceChain, "USDC"),
            false,
            "approve(address,uint256)",
            new address[](1),
            string.concat("Approve USDC to be swapped for DAI"),
            getAddress(sourceChain, "rawDataDecoderAndSanitizer")
        );
        leafs[leafIndex].argumentAddresses[0] = getAddress(sourceChain, "daiLitePsmUsdc");

        unchecked {
            leafIndex++;
        }
        leafs[leafIndex] = ManageLeaf(
            getAddress(sourceChain, "daiLitePsmUsdc"),
            false,
            "sellGem(address,uint256)",
            new address[](1),
            string.concat("Swap USDC for DAI"),
            getAddress(sourceChain, "rawDataDecoderAndSanitizer")
        );
        leafs[leafIndex].argumentAddresses[0] = getAddress(sourceChain, "boringVault");

        unchecked {
            leafIndex++;
        }
        leafs[leafIndex] = ManageLeaf(
            getAddress(sourceChain, "daiLitePsmUsdc"),
            false,
            "buyGem(address,uint256)",
            new address[](1),
            string.concat("Swap DAI for USDC"),
            getAddress(sourceChain, "rawDataDecoderAndSanitizer")
        );
        leafs[leafIndex].argumentAddresses[0] = getAddress(sourceChain, "boringVault");
    }

    // ========================================= Golilocks =========================================
    function _addGoldiVaultLeafs(ManageLeaf[] memory leafs, address[] memory vaults) internal {
        for (uint256 i = 0; i < vaults.length; i++) {
            address depositToken = IGoldiVault(vaults[i]).depositToken();
            address OT = IGoldiVault(vaults[i]).ot();
            address YT = IGoldiVault(vaults[i]).yt();

            unchecked {
                leafIndex++;
            }
            leafs[leafIndex] = ManageLeaf(
                depositToken,
                false,
                "approve(address,uint256)",
                new address[](1),
                string.concat("Approve ", vm.toString(vaults[i]), " to spend ", ERC20(depositToken).symbol()),
                getAddress(sourceChain, "rawDataDecoderAndSanitizer")
            );
            leafs[leafIndex].argumentAddresses[0] = vaults[i];

            unchecked {
                leafIndex++;
            }
            leafs[leafIndex] = ManageLeaf(
                OT,
                false,
                "approve(address,uint256)",
                new address[](1),
                string.concat("Approve ", vm.toString(vaults[i]), " to spend ", ERC20(OT).symbol()),
                getAddress(sourceChain, "rawDataDecoderAndSanitizer")
            );
            leafs[leafIndex].argumentAddresses[0] = vaults[i];

            unchecked {
                leafIndex++;
            }
            leafs[leafIndex] = ManageLeaf(
                YT,
                false,
                "approve(address,uint256)",
                new address[](1),
                string.concat("Approve ", vm.toString(vaults[i]), " to spend ", ERC20(YT).symbol()),
                getAddress(sourceChain, "rawDataDecoderAndSanitizer")
            );
            leafs[leafIndex].argumentAddresses[0] = vaults[i];

            unchecked {
                leafIndex++;
            }
            leafs[leafIndex] = ManageLeaf(
                vaults[i],
                false,
                "deposit(uint256)",
                new address[](0),
                string.concat("Deposit ", ERC20(depositToken).symbol(), " into GoldiVault ", vm.toString(vaults[i])),
                getAddress(sourceChain, "rawDataDecoderAndSanitizer")
            );

            unchecked {
                leafIndex++;
            }
            leafs[leafIndex] = ManageLeaf(
                vaults[i],
                false,
                "redeemOwnership(uint256)",
                new address[](0),
                string.concat("Redeem OT in ", ERC20(depositToken).symbol(), " GoldiVault"),
                getAddress(sourceChain, "rawDataDecoderAndSanitizer")
            );

            unchecked {
                leafIndex++;
            }
            leafs[leafIndex] = ManageLeaf(
                vaults[i],
                false,
                "redeemYield(uint256)",
                new address[](0),
                string.concat("Redeem YT in ", ERC20(depositToken).symbol(), " GoldiVault"),
                getAddress(sourceChain, "rawDataDecoderAndSanitizer")
            );

            unchecked {
                leafIndex++;
            }
            leafs[leafIndex] = ManageLeaf(
                vaults[i],
                false,
                "compound()",
                new address[](0),
                string.concat("Compound rewards in ", ERC20(depositToken).symbol(), " GoldiVault"),
                getAddress(sourceChain, "rawDataDecoderAndSanitizer")
            );

            unchecked {
                leafIndex++;
            }
            leafs[leafIndex] = ManageLeaf(
                vaults[i],
                false,
                "buyYT(uint256,uint256,uint256)",
                new address[](0),
                string.concat("Buy YT ", ERC20(depositToken).symbol(), " via GoldiVault"),
                getAddress(sourceChain, "rawDataDecoderAndSanitizer")
            );

            unchecked {
                leafIndex++;
            }
            leafs[leafIndex] = ManageLeaf(
                vaults[i],
                false,
                "sellYT(uint256,uint256,uint256)",
                new address[](0),
                string.concat("Sell YT ", ERC20(depositToken).symbol(), " via GoldiVault"),
                getAddress(sourceChain, "rawDataDecoderAndSanitizer")
            );
        }
    }

    // ========================================= Sonic Gateway =========================================
    // To be used on ETH mainnet.
    function _addSonicGatewayLeafsEth(ManageLeaf[] memory leafs, ERC20[] memory assets) internal {
        for (uint256 i = 0; i < assets.length; i++) {
            unchecked {
                leafIndex++;
            }
            leafs[leafIndex] = ManageLeaf(
                address(assets[i]),
                false,
                "approve(address,uint256)",
                new address[](1),
                string.concat("Approve Sonic Gateway L1 to spend", assets[i].symbol()),
                getAddress(sourceChain, "rawDataDecoderAndSanitizer")
            );
            leafs[leafIndex].argumentAddresses[0] = getAddress(sourceChain, "sonicGateway");

            unchecked {
                leafIndex++;
            }
            leafs[leafIndex] = ManageLeaf(
                getAddress(sourceChain, "sonicGateway"),
                false,
                "deposit(uint96,address,uint256)",
                new address[](1),
                string.concat("Deposit ", assets[i].symbol(), " into Sonic Gateway"),
                getAddress(sourceChain, "rawDataDecoderAndSanitizer")
            );
            leafs[leafIndex].argumentAddresses[0] = address(assets[i]);

            unchecked {
                leafIndex++;
            }
            leafs[leafIndex] = ManageLeaf(
                getAddress(sourceChain, "sonicGateway"),
                false,
                "claim(uint256,address,uint256,bytes)",
                new address[](1),
                string.concat("Claim ", assets[i].symbol(), " from Sonic Gateway"),
                getAddress(sourceChain, "rawDataDecoderAndSanitizer")
            );
            leafs[leafIndex].argumentAddresses[0] = address(assets[i]);

            unchecked {
                leafIndex++;
            }
            leafs[leafIndex] = ManageLeaf(
                getAddress(sourceChain, "sonicGateway"),
                false,
                "cancelDepositWhileDead(uint256,address,uint256,bytes)",
                new address[](1),
                string.concat("Cancel deposit of ", assets[i].symbol(), " from Sonic Gateway while dead"),
                getAddress(sourceChain, "rawDataDecoderAndSanitizer")
            );
            leafs[leafIndex].argumentAddresses[0] = address(assets[i]);
        }
    }

    // To be used on Sonic L2.
    // NOTE: sonic bridge uses the mainnet token address to match with their bridged versions, so we need both.
    // The mainnet token address is the one sanitized and the one that needs to be passed into the bridge itself, but the sonic address will be used in the leaf to (hopefully) minimize confusion. It is also used for approvals. However, this is still confusing, so I am leaving this comment.
    function _addSonicGatewayLeafsSonic(
        ManageLeaf[] memory leafs,
        address[] memory assetsMainnet,
        address[] memory assetsSonic
    ) internal {
        require(assetsSonic.length == assetsMainnet.length, "Asset length mismatch");
        unchecked {
            leafIndex++;
        }
        leafs[leafIndex] = ManageLeaf(
            getAddress(sourceChain, "USDC"),
            false,
            "approve(address,uint256)",
            new address[](1),
            string.concat("Approve Circle Token Adapter to burn USDC"),
            getAddress(sourceChain, "rawDataDecoderAndSanitizer")
        );
        leafs[leafIndex].argumentAddresses[0] = getAddress(sourceChain, "circleTokenAdapter");

        for (uint256 i = 0; i < assetsMainnet.length; i++) {
            unchecked {
                leafIndex++;
            }
            leafs[leafIndex] = ManageLeaf(
                address(assetsSonic[i]),
                false,
                "approve(address,uint256)",
                new address[](1),
                string.concat("Approve Sonic Gateway L2 to spend ", vm.toString(assetsSonic[i])),
                getAddress(sourceChain, "rawDataDecoderAndSanitizer")
            );

            leafs[leafIndex].argumentAddresses[0] = getAddress(sourceChain, "sonicGateway");

            unchecked {
                leafIndex++;
            }
            leafs[leafIndex] = ManageLeaf(
                getAddress(sourceChain, "sonicGateway"),
                false,
                "withdraw(uint96,address,uint256)",
                new address[](1),
                string.concat("Withdraw ", vm.toString(assetsSonic[i]), " from Sonic"),
                getAddress(sourceChain, "rawDataDecoderAndSanitizer")
            );
            leafs[leafIndex].argumentAddresses[0] = address(assetsMainnet[i]);

            unchecked {
                leafIndex++;
            }
            leafs[leafIndex] = ManageLeaf(
                getAddress(sourceChain, "sonicGateway"),
                false,
                "claim(uint256,address,uint256,bytes)",
                new address[](1),
                string.concat("Claim ", vm.toString(assetsSonic[i]), " from Sonic Gateway"),
                getAddress(sourceChain, "rawDataDecoderAndSanitizer")
            );
            leafs[leafIndex].argumentAddresses[0] = address(assetsMainnet[i]);
        }
    }

    // ========================================= BoringVault Teller =========================================

    function _addTellerLeafs(ManageLeaf[] memory leafs, address teller, ERC20[] memory assets, bool addNativeDeposit)
        internal
    {
        ERC20 boringVault = TellerWithMultiAssetSupport(teller).vault();

        for (uint256 i; i < assets.length; ++i) {
            // Approve BoringVault to spend all assets.
            unchecked {
                leafIndex++;
            }
            leafs[leafIndex] = ManageLeaf(
                address(assets[i]),
                false,
                "approve(address,uint256)",
                new address[](1),
                string.concat("Approve ", boringVault.name(), ", to spend ", assets[i].symbol()),
                getAddress(sourceChain, "rawDataDecoderAndSanitizer")
            );
            leafs[leafIndex].argumentAddresses[0] = address(boringVault);

            // BulkDeposit asset.
            unchecked {
                leafIndex++;
            }
            leafs[leafIndex] = ManageLeaf(
                teller,
                false,
                "bulkDeposit(address,uint256,uint256,address)",
                new address[](2),
                string.concat("Bulk deposit ", assets[i].symbol(), " into ", boringVault.name()),
                getAddress(sourceChain, "rawDataDecoderAndSanitizer")
            );
            leafs[leafIndex].argumentAddresses[0] = address(assets[i]);
            leafs[leafIndex].argumentAddresses[1] = getAddress(sourceChain, "boringVault");

            // BulkWithdraw asset.
            unchecked {
                leafIndex++;
            }
            leafs[leafIndex] = ManageLeaf(
                teller,
                false,
                "bulkWithdraw(address,uint256,uint256,address)",
                new address[](2),
                string.concat("Bulk withdraw ", assets[i].symbol(), " from ", boringVault.name()),
                getAddress(sourceChain, "rawDataDecoderAndSanitizer")
            );
            leafs[leafIndex].argumentAddresses[0] = address(assets[i]);
            leafs[leafIndex].argumentAddresses[1] = getAddress(sourceChain, "boringVault");

            unchecked {
                leafIndex++;
            }
            leafs[leafIndex] = ManageLeaf(
                teller,
                false,
                "deposit(address,uint256,uint256)",
                new address[](1),
                string.concat("Deposit ", assets[i].symbol(), " into ", boringVault.name()),
                getAddress(sourceChain, "rawDataDecoderAndSanitizer")
            );
            leafs[leafIndex].argumentAddresses[0] = address(assets[i]);

            if (addNativeDeposit) {
                unchecked {
                    leafIndex++;
                }
                leafs[leafIndex] = ManageLeaf(
                    teller,
                    true, //can send value
                    "deposit(address,uint256,uint256)",
                    new address[](1),
                    string.concat("Deposit ETH into ", boringVault.name()),
                    getAddress(sourceChain, "rawDataDecoderAndSanitizer")
                );
                leafs[leafIndex].argumentAddresses[0] = getAddress(sourceChain, "ETH");
            }
        }
    }

    // ========================================= beraETH =========================================
    function _addBeraETHLeafs(ManageLeaf[] memory leafs) internal {
        unchecked {
            leafIndex++;
        }
        leafs[leafIndex] = ManageLeaf(
            getAddress(sourceChain, "WETH"),
            false,
            "approve(address,uint256)",
            new address[](1),
            string.concat("Approve rberaETH to spend WETH"),
            getAddress(sourceChain, "rawDataDecoderAndSanitizer")
        );
        leafs[leafIndex].argumentAddresses[0] = getAddress(sourceChain, "rberaETH");

        unchecked {
            leafIndex++;
        }

        leafs[leafIndex] = ManageLeaf(
            getAddress(sourceChain, "rberaETH"),
            false,
            "depositAndWrap(address,uint256,uint256)",
            new address[](1),
            string.concat("Deposit and wrap WETH into beraETH"),
            getAddress(sourceChain, "rawDataDecoderAndSanitizer")
        );
        leafs[leafIndex].argumentAddresses[0] = getAddress(sourceChain, "WETH");

        unchecked {
            leafIndex++;
        }

        leafs[leafIndex] = ManageLeaf(
            getAddress(sourceChain, "beraETH"),
            false,
            "unwrap(uint256)",
            new address[](0),
            string.concat("Unwrap beraETH"),
            getAddress(sourceChain, "rawDataDecoderAndSanitizer")
        );
    }

    // ========================================= Infrared  =========================================
    function _addInfraredVaultLeafs(ManageLeaf[] memory leafs, address vault) internal {
        address stakingToken = IInfraredVault(vault).stakingToken();

        unchecked {
            leafIndex++;
        }

        leafs[leafIndex] = ManageLeaf(
            stakingToken,
            false,
            "approve(address,uint256)",
            new address[](1),
            string.concat("Approve Infrared Vault to spend ", ERC20(stakingToken).symbol()),
            getAddress(sourceChain, "rawDataDecoderAndSanitizer")
        );
        leafs[leafIndex].argumentAddresses[0] = vault;

        unchecked {
            leafIndex++;
        }
        leafs[leafIndex] = ManageLeaf(
            vault,
            false,
            "stake(uint256)",
            new address[](0),
            string.concat("Stake ", ERC20(stakingToken).symbol(), " into Infrared Vault"),
            getAddress(sourceChain, "rawDataDecoderAndSanitizer")
        );

        unchecked {
            leafIndex++;
        }
        leafs[leafIndex] = ManageLeaf(
            vault,
            false,
            "withdraw(uint256)",
            new address[](0),
            string.concat("Withdraw ", ERC20(stakingToken).symbol(), " from Infrared Vault"),
            getAddress(sourceChain, "rawDataDecoderAndSanitizer")
        );

        unchecked {
            leafIndex++;
        }
        leafs[leafIndex] = ManageLeaf(
            vault,
            false,
            "getRewardForUser(address)",
            new address[](1),
            string.concat("Get Reward for user from ", ERC20(stakingToken).symbol(), " Infrared Vault"),
            getAddress(sourceChain, "rawDataDecoderAndSanitizer")
        );
        leafs[leafIndex].argumentAddresses[0] = getAddress(sourceChain, "boringVault");

        unchecked {
            leafIndex++;
        }
        leafs[leafIndex] = ManageLeaf(
            vault,
            false,
            "getReward()",
            new address[](0),
            string.concat("Get Reward for ", ERC20(stakingToken).symbol(), " Infrared Vault"),
            getAddress(sourceChain, "rawDataDecoderAndSanitizer")
        );

        unchecked {
            leafIndex++;
        }
        leafs[leafIndex] = ManageLeaf(
            vault,
            false,
            "exit()",
            new address[](0),
            string.concat("Exit from ", ERC20(stakingToken).symbol(), " Infrared Vault"),
            getAddress(sourceChain, "rawDataDecoderAndSanitizer")
        );
    }

    // ========================================= BoringVault WithdrawQueue =========================================
    function _addWithdrawQueueLeafs(
        ManageLeaf[] memory leafs,
        address withdrawQueue,
        address boringVault,
        ERC20[] memory assets
    ) internal {
        for (uint256 i = 0; i < assets.length; i++) {
            unchecked {
                leafIndex++;
            }
            leafs[leafIndex] = ManageLeaf(
                boringVault,
                false,
                "approve(address,uint256)",
                new address[](1),
                string.concat("Approve BoringOnChainQueue to spend ", assets[i].symbol()),
                getAddress(sourceChain, "rawDataDecoderAndSanitizer")
            );
            leafs[leafIndex].argumentAddresses[0] = withdrawQueue;

            unchecked {
                leafIndex++;
            }
            leafs[leafIndex] = ManageLeaf(
                withdrawQueue,
                false,
                "requestOnChainWithdraw(address,uint128,uint16,uint24)",
                new address[](1),
                string.concat("Request Withdraw of ", assets[i].symbol(), ", from queue"),
                getAddress(sourceChain, "rawDataDecoderAndSanitizer")
            );
            leafs[leafIndex].argumentAddresses[0] = address(assets[i]);
        }
    }

    // ========================================= Honey =========================================

    function _addHoneyLeafs(ManageLeaf[] memory leafs) internal {
        ERC20[] memory assets = new ERC20[](3);
        assets[0] = getERC20(sourceChain, "USDC");
        assets[1] = getERC20(sourceChain, "USDT");
        assets[2] = getERC20(sourceChain, "DAI");

        for (uint256 i = 0; i < assets.length; i++) {
            unchecked {
                leafIndex++;
            }

            leafs[leafIndex] = ManageLeaf(
                address(assets[i]),
                false,
                "approve(address,uint256)",
                new address[](1),
                string.concat("Approve Honey Factory to spend ", assets[i].symbol()),
                getAddress(sourceChain, "rawDataDecoderAndSanitizer")
            );
            leafs[leafIndex].argumentAddresses[0] = getAddress(sourceChain, "honeyFactory");

            unchecked {
                leafIndex++;
            }

            leafs[leafIndex] = ManageLeaf(
                getAddress(sourceChain, "honeyFactory"),
                false,
                "mint(address,uint256,address)",
                new address[](2),
                string.concat("Mint Honey using ", assets[i].symbol()),
                getAddress(sourceChain, "rawDataDecoderAndSanitizer")
            );
            leafs[leafIndex].argumentAddresses[0] = address(assets[i]);
            leafs[leafIndex].argumentAddresses[1] = getAddress(sourceChain, "boringVault");

            unchecked {
                leafIndex++;
            }

            leafs[leafIndex] = ManageLeaf(
                getAddress(sourceChain, "honeyFactory"),
                false,
                "redeem(address,uint256,address)",
                new address[](2),
                string.concat("Redeem Honey for ", assets[i].symbol()),
                getAddress(sourceChain, "rawDataDecoderAndSanitizer")
            );
            leafs[leafIndex].argumentAddresses[0] = address(assets[i]);
            leafs[leafIndex].argumentAddresses[1] = getAddress(sourceChain, "boringVault");
        }
    }

    // ========================================= Kodiak Finance =========================================
    function _addKodiakIslandLeafs(ManageLeaf[] memory leafs, address[] memory islands) internal {
        _addKodiakIslandLeafs(leafs, islands, false);
    }

    function _addKodiakIslandLeafs(ManageLeaf[] memory leafs, address[] memory islands, bool includeNativeLeaves)
        internal
    {
        for (uint256 i = 0; i < islands.length; i++) {
            address token0 = IKodiakIsland(islands[i]).token0();
            address token1 = IKodiakIsland(islands[i]).token1();

            if (
                !ownerToTokenToSpenderToApprovalInTree[getAddress(sourceChain, "boringVault")][token0][getAddress(
                    sourceChain, "kodiakIslandRouter"
                )]
            ) {
                unchecked {
                    leafIndex++;
                }
                leafs[leafIndex] = ManageLeaf(
                    token0,
                    false,
                    "approve(address,uint256)",
                    new address[](1),
                    string.concat("Approve Kodiak router to spend ", ERC20(token0).symbol()),
                    getAddress(sourceChain, "rawDataDecoderAndSanitizer")
                );
                leafs[leafIndex].argumentAddresses[0] = getAddress(sourceChain, "kodiakIslandRouter");
                ownerToTokenToSpenderToApprovalInTree[getAddress(sourceChain, "boringVault")][token0][getAddress(
                    sourceChain, "kodiakIslandRouter"
                )] = true;
            }

            if (
                !ownerToTokenToSpenderToApprovalInTree[getAddress(sourceChain, "boringVault")][token1][getAddress(
                    sourceChain, "kodiakIslandRouter"
                )]
            ) {
                unchecked {
                    leafIndex++;
                }
                leafs[leafIndex] = ManageLeaf(
                    token1,
                    false,
                    "approve(address,uint256)",
                    new address[](1),
                    string.concat("Approve Kodiak router to spend ", ERC20(token1).symbol()),
                    getAddress(sourceChain, "rawDataDecoderAndSanitizer")
                );
                leafs[leafIndex].argumentAddresses[0] = getAddress(sourceChain, "kodiakIslandRouter");
                ownerToTokenToSpenderToApprovalInTree[getAddress(sourceChain, "boringVault")][token1][getAddress(
                    sourceChain, "kodiakIslandRouter"
                )] = true;
            }

            if (
                !ownerToTokenToSpenderToApprovalInTree[getAddress(sourceChain, "boringVault")][islands[i]][getAddress(
                    sourceChain, "kodiakIslandRouter"
                )]
            ) {
                unchecked {
                    leafIndex++;
                }
                leafs[leafIndex] = ManageLeaf(
                    islands[i],
                    false,
                    "approve(address,uint256)",
                    new address[](1),
                    string.concat("Approve Kodiak router to spend ", ERC20(islands[i]).symbol()),
                    getAddress(sourceChain, "rawDataDecoderAndSanitizer")
                );
                leafs[leafIndex].argumentAddresses[0] = getAddress(sourceChain, "kodiakIslandRouter");
                ownerToTokenToSpenderToApprovalInTree[getAddress(sourceChain, "boringVault")][token1][getAddress(
                    sourceChain, "kodiakIslandRouter"
                )] = true;
            }

            unchecked {
                leafIndex++;
            }
            leafs[leafIndex] = ManageLeaf(
                getAddress(sourceChain, "kodiakIslandRouter"),
                false,
                "addLiquidity(address,uint256,uint256,uint256,uint256,uint256,address)",
                new address[](2),
                string.concat("Add Liquidity in ", IKodiakIsland(islands[i]).name()),
                getAddress(sourceChain, "rawDataDecoderAndSanitizer")
            );
            leafs[leafIndex].argumentAddresses[0] = islands[i];
            leafs[leafIndex].argumentAddresses[1] = getAddress(sourceChain, "boringVault");

            if (includeNativeLeaves) {
                unchecked {
                    leafIndex++;
                }
                leafs[leafIndex] = ManageLeaf(
                    getAddress(sourceChain, "kodiakIslandRouter"),
                    true,
                    "addLiquidityNative(address,uint256,uint256,uint256,uint256,uint256,address)",
                    new address[](2),
                    string.concat("Add Liquidity Native in ", IKodiakIsland(islands[i]).name()),
                    getAddress(sourceChain, "rawDataDecoderAndSanitizer")
                );
                leafs[leafIndex].argumentAddresses[0] = islands[i];
                leafs[leafIndex].argumentAddresses[1] = getAddress(sourceChain, "boringVault");
            }

            unchecked {
                leafIndex++;
            }
            leafs[leafIndex] = ManageLeaf(
                getAddress(sourceChain, "kodiakIslandRouter"),
                false,
                "removeLiquidity(address,uint256,uint256,uint256,address)",
                new address[](2),
                string.concat("Remove Liquidity from ", IKodiakIsland(islands[i]).name()),
                getAddress(sourceChain, "rawDataDecoderAndSanitizer")
            );
            leafs[leafIndex].argumentAddresses[0] = islands[i];
            leafs[leafIndex].argumentAddresses[1] = getAddress(sourceChain, "boringVault");

            if (includeNativeLeaves) {
                unchecked {
                    leafIndex++;
                }
                leafs[leafIndex] = ManageLeaf(
                    getAddress(sourceChain, "kodiakIslandRouter"),
                    false,
                    "removeLiquidityNative(address,uint256,uint256,uint256,address)",
                    new address[](2),
                    string.concat("Remove Liquidity Native from ", IKodiakIsland(islands[i]).name()),
                    getAddress(sourceChain, "rawDataDecoderAndSanitizer")
                );
                leafs[leafIndex].argumentAddresses[0] = islands[i];
                leafs[leafIndex].argumentAddresses[1] = getAddress(sourceChain, "boringVault");
            }
        }
    }

    // ========================================= Dolomite Finance =========================================

    function _addDolomiteDepositLeafs(ManageLeaf[] memory leafs, address token, bool addNative) internal {
        uint256 marketId = IDolomiteMargin(getAddress(sourceChain, "dolomiteMargin")).getMarketIdByTokenAddress(token);

        unchecked {
            leafIndex++;
        }
        leafs[leafIndex] = ManageLeaf(
            token,
            false,
            "approve(address,uint256)",
            new address[](1),
            string.concat("Approve Dolomite DepositWithdraw Router to spend ", ERC20(token).symbol()),
            getAddress(sourceChain, "rawDataDecoderAndSanitizer")
        );
        leafs[leafIndex].argumentAddresses[0] = getAddress(sourceChain, "dolomiteMargin");

        // Wad Scaled Functions

        unchecked {
            leafIndex++;
        }

        leafs[leafIndex] = ManageLeaf(
            getAddress(sourceChain, "dolomiteDepositWithdrawRouter"),
            false,
            "depositWei(uint256,uint256,uint256)",
            new address[](1),
            string.concat(
                "Deposit ",
                ERC20(token).symbol(),
                " into Dolomite DepositWithdraw Router Market ID: ",
                vm.toString(marketId)
            ),
            getAddress(sourceChain, "rawDataDecoderAndSanitizer")
        );
        leafs[leafIndex].argumentAddresses[0] = token;

        unchecked {
            leafIndex++;
        }

        leafs[leafIndex] = ManageLeaf(
            getAddress(sourceChain, "dolomiteDepositWithdrawRouter"),
            false,
            "depositWeiIntoDefaultAccount(uint256,uint256)",
            new address[](1),
            string.concat(
                "Deposit ",
                ERC20(token).symbol(),
                " into Dolomite DepositWithdraw Router Market ID: ",
                vm.toString(marketId),
                " Default Account"
            ),
            getAddress(sourceChain, "rawDataDecoderAndSanitizer")
        );
        leafs[leafIndex].argumentAddresses[0] = token;

        unchecked {
            leafIndex++;
        }

        leafs[leafIndex] = ManageLeaf(
            getAddress(sourceChain, "dolomiteDepositWithdrawRouter"),
            false,
            "withdrawWei(uint256,uint256,uint256,uint8)",
            new address[](1),
            string.concat(
                "Withdraw ",
                ERC20(token).symbol(),
                " from Dolomite DepositWithdraw Router Market ID: ",
                vm.toString(marketId)
            ),
            getAddress(sourceChain, "rawDataDecoderAndSanitizer")
        );
        leafs[leafIndex].argumentAddresses[0] = token;

        unchecked {
            leafIndex++;
        }

        leafs[leafIndex] = ManageLeaf(
            getAddress(sourceChain, "dolomiteDepositWithdrawRouter"),
            false,
            "withdrawWeiFromDefaultAccount(uint256,uint256,uint8)",
            new address[](1),
            string.concat(
                "Withdraw ",
                ERC20(token).symbol(),
                " from Dolomite DepositWithdraw Router Market ID: ",
                vm.toString(marketId),
                " default account"
            ),
            getAddress(sourceChain, "rawDataDecoderAndSanitizer")
        );
        leafs[leafIndex].argumentAddresses[0] = token;

        // Native ETH Functions
        if (addNative) {
            unchecked {
                leafIndex++;
            }

            leafs[leafIndex] = ManageLeaf(
                getAddress(sourceChain, "dolomiteDepositWithdrawRouter"),
                true,
                "depositETH(uint256)",
                new address[](0),
                string.concat("Deposit ETH into Dolomite ETH Market"),
                getAddress(sourceChain, "rawDataDecoderAndSanitizer")
            );

            unchecked {
                leafIndex++;
            }

            leafs[leafIndex] = ManageLeaf(
                getAddress(sourceChain, "dolomiteDepositWithdrawRouter"),
                true,
                "depositETHIntoDefaultAccount()",
                new address[](0),
                string.concat("Deposit ETH into Dolomite ETH Market in default account"),
                getAddress(sourceChain, "rawDataDecoderAndSanitizer")
            );

            unchecked {
                leafIndex++;
            }

            leafs[leafIndex] = ManageLeaf(
                getAddress(sourceChain, "dolomiteDepositWithdrawRouter"),
                false,
                "withdrawETH(uint256,uint256,uint8)",
                new address[](0),
                string.concat("Withdraw ETH from Dolomite ETH Market"),
                getAddress(sourceChain, "rawDataDecoderAndSanitizer")
            );

            unchecked {
                leafIndex++;
            }

            leafs[leafIndex] = ManageLeaf(
                getAddress(sourceChain, "dolomiteDepositWithdrawRouter"),
                false,
                "withdrawETHFromDefaultAccount(uint256,uint8)",
                new address[](0),
                string.concat("Withdraw ETH from Dolomite ETH Market default account"),
                getAddress(sourceChain, "rawDataDecoderAndSanitizer")
            );
        }

        // Par Scaled Functions

        unchecked {
            leafIndex++;
        }

        leafs[leafIndex] = ManageLeaf(
            getAddress(sourceChain, "dolomiteDepositWithdrawRouter"),
            false,
            "depositPar(uint256,uint256,uint256)",
            new address[](1),
            string.concat(
                "Deposit Par scaled ",
                ERC20(token).symbol(),
                " into Dolomite DepositWithdraw Router Market ID: ",
                vm.toString(marketId)
            ),
            getAddress(sourceChain, "rawDataDecoderAndSanitizer")
        );
        leafs[leafIndex].argumentAddresses[0] = token;

        unchecked {
            leafIndex++;
        }

        leafs[leafIndex] = ManageLeaf(
            getAddress(sourceChain, "dolomiteDepositWithdrawRouter"),
            false,
            "depositParIntoDefaultAccount(uint256,uint256)",
            new address[](1),
            string.concat(
                "Deposit Par scaled ",
                ERC20(token).symbol(),
                " into Dolomite DepositWithdraw Router Market ID: ",
                vm.toString(marketId),
                " in default account"
            ),
            getAddress(sourceChain, "rawDataDecoderAndSanitizer")
        );
        leafs[leafIndex].argumentAddresses[0] = token;

        unchecked {
            leafIndex++;
        }

        leafs[leafIndex] = ManageLeaf(
            getAddress(sourceChain, "dolomiteDepositWithdrawRouter"),
            false,
            "withdrawPar(uint256,uint256,uint256,uint8)",
            new address[](1),
            string.concat(
                "Withdraw Par scaled ",
                ERC20(token).symbol(),
                " from Dolomite DepositWithdraw Router Market ID: ",
                vm.toString(marketId)
            ),
            getAddress(sourceChain, "rawDataDecoderAndSanitizer")
        );
        leafs[leafIndex].argumentAddresses[0] = token;

        unchecked {
            leafIndex++;
        }

        leafs[leafIndex] = ManageLeaf(
            getAddress(sourceChain, "dolomiteDepositWithdrawRouter"),
            false,
            "withdrawParFromDefaultAccount(uint256,uint256,uint8)",
            new address[](1),
            string.concat(
                "Withdraw Par scaled ",
                ERC20(token).symbol(),
                " from Dolomite DepositWithdraw Router Market ID: ",
                vm.toString(marketId)
            ),
            getAddress(sourceChain, "rawDataDecoderAndSanitizer")
        );
        leafs[leafIndex].argumentAddresses[0] = token;
    }

    function _addDolomiteBorrowLeafs(ManageLeaf[] memory leafs, address borrowToken) internal {
        uint256 marketId =
            IDolomiteMargin(getAddress(sourceChain, "dolomiteMargin")).getMarketIdByTokenAddress(borrowToken);

        //Main Borrow Position Functions

        unchecked {
            leafIndex++;
        }

        leafs[leafIndex] = ManageLeaf(
            getAddress(sourceChain, "dolomiteBorrowProxy"),
            false,
            "openBorrowPosition(uint256,uint256,uint256,uint256,uint8)",
            new address[](1),
            string.concat(
                "Borrow ",
                ERC20(borrowToken).symbol(),
                " from Dolomite BorrowPosition Market ID: ",
                vm.toString(marketId)
            ),
            getAddress(sourceChain, "rawDataDecoderAndSanitizer")
        );
        leafs[leafIndex].argumentAddresses[0] = borrowToken;

        unchecked {
            leafIndex++;
        }

        leafs[leafIndex] = ManageLeaf(
            getAddress(sourceChain, "dolomiteBorrowProxy"),
            false,
            "closeBorrowPosition(uint256,uint256,uint256[])",
            new address[](1),
            string.concat(
                "Close Borrow Position of ",
                ERC20(borrowToken).symbol(),
                " in Dolomite BorrowPosition Market ID: ",
                vm.toString(marketId)
            ),
            getAddress(sourceChain, "rawDataDecoderAndSanitizer")
        );
        leafs[leafIndex].argumentAddresses[0] = borrowToken;

        unchecked {
            leafIndex++;
        }

        leafs[leafIndex] = ManageLeaf(
            getAddress(sourceChain, "dolomiteBorrowProxy"),
            false,
            "repayAllForBorrowPosition(uint256,uint256,uint256,uint8)",
            new address[](1),
            string.concat(
                "Repay Borrow Position of ",
                ERC20(borrowToken).symbol(),
                " in Dolomite BorrowPosition Market ID: ",
                vm.toString(marketId)
            ),
            getAddress(sourceChain, "rawDataDecoderAndSanitizer")
        );
        leafs[leafIndex].argumentAddresses[0] = borrowToken;

        unchecked {
            leafIndex++;
        }

        leafs[leafIndex] = ManageLeaf(
            getAddress(sourceChain, "dolomiteBorrowProxy"),
            false,
            "transferBetweenAccounts(uint256,uint256,uint256,uint256,uint8)",
            new address[](1),
            string.concat(
                "Transfer Borrow Position of ",
                ERC20(borrowToken).symbol(),
                " in Dolomite BorrowPosition Market ID: ",
                vm.toString(marketId),
                " to additional subaccount"
            ),
            getAddress(sourceChain, "rawDataDecoderAndSanitizer")
        );
        leafs[leafIndex].argumentAddresses[0] = borrowToken;
    }

    function _addDolomiteExtraAccountLeafs(ManageLeaf[] memory leafs, address borrowToken, address from, address to)
        internal
    {
        uint256 marketId =
            IDolomiteMargin(getAddress(sourceChain, "dolomiteMargin")).getMarketIdByTokenAddress(borrowToken);

        unchecked {
            leafIndex++;
        }

        leafs[leafIndex] = ManageLeaf(
            getAddress(sourceChain, "dolomiteBorrowProxy"),
            false,
            "openBorrowPositionWithDifferentAccounts(address,uint256,address,uint256,uint256,uint256,uint8)",
            new address[](3),
            string.concat(
                "Open Borrow Position of ",
                ERC20(borrowToken).symbol(),
                " in Dolomite BorrowPosition Market ID: ",
                vm.toString(marketId),
                " from ",
                vm.toString(from),
                " to ",
                vm.toString(to)
            ),
            getAddress(sourceChain, "rawDataDecoderAndSanitizer")
        );
        leafs[leafIndex].argumentAddresses[0] = from;
        leafs[leafIndex].argumentAddresses[1] = to;
        leafs[leafIndex].argumentAddresses[2] = borrowToken;

        unchecked {
            leafIndex++;
        }

        leafs[leafIndex] = ManageLeaf(
            getAddress(sourceChain, "dolomiteBorrowProxy"),
            false,
            "closeBorrowPositionWithDifferentAccounts(address,uint256,address,uint256,uint256[])",
            new address[](3),
            string.concat(
                "Close Borrow Position of ",
                ERC20(borrowToken).symbol(),
                " in Dolomite BorrowPosition Market ID: ",
                vm.toString(marketId),
                " from ",
                vm.toString(from),
                " to ",
                vm.toString(to)
            ),
            getAddress(sourceChain, "rawDataDecoderAndSanitizer")
        );
        leafs[leafIndex].argumentAddresses[0] = from; //borrowAccountOwner
        leafs[leafIndex].argumentAddresses[1] = to;
        leafs[leafIndex].argumentAddresses[2] = borrowToken;

        unchecked {
            leafIndex++;
        }
        leafs[leafIndex] = ManageLeaf(
            getAddress(sourceChain, "dolomiteBorrowProxy"),
            false,
            "transferBetweenAccountsWithDifferentAccounts(address,uint256,address,uint256,uint256,uint256,uint8)",
            new address[](3),
            string.concat(
                "Transfer ",
                ERC20(borrowToken).symbol(),
                " in Dolomite BorrowPosition Market ID: ",
                vm.toString(marketId),
                " from ",
                vm.toString(from),
                " to ",
                vm.toString(to)
            ),
            getAddress(sourceChain, "rawDataDecoderAndSanitizer")
        );
        leafs[leafIndex].argumentAddresses[0] = to; //TODO check this
        leafs[leafIndex].argumentAddresses[1] = from; //TODO this too
        leafs[leafIndex].argumentAddresses[2] = borrowToken;

        unchecked {
            leafIndex++;
        }
        leafs[leafIndex] = ManageLeaf(
            getAddress(sourceChain, "dolomiteBorrowProxy"),
            false,
            "repayAllForBorrowPositionWithDifferentAccounts(address,uint256,address,uint256,uint256,uint8)",
            new address[](3),
            string.concat(
                "Repay ",
                ERC20(borrowToken).symbol(),
                " in Dolomite BorrowPosition Market ID: ",
                vm.toString(marketId),
                " from ",
                vm.toString(from),
                " to ",
                vm.toString(to)
            ),
            getAddress(sourceChain, "rawDataDecoderAndSanitizer")
        );
        leafs[leafIndex].argumentAddresses[0] = from;
        leafs[leafIndex].argumentAddresses[1] = to;
        leafs[leafIndex].argumentAddresses[2] = borrowToken;
    }

    // ========================================= Silo Finance V2 =========================================
    function _addSiloV2Leafs(ManageLeaf[] memory leafs, address siloMarket) internal {
        (address silo0, address silo1) = ISilo(siloMarket).getSilos();
        address[] memory silos = new address[](2);
        silos[0] = silo0;
        silos[1] = silo1;

        for (uint256 i = 0; i < silos.length; i++) {
            string memory underlyingName = ERC20(ERC4626(silos[i]).asset()).name();

            _addERC4626Leafs(leafs, ERC4626(silos[i]));

            unchecked {
                leafIndex++;
            }
            leafs[leafIndex] = ManageLeaf(
                silos[i],
                false,
                "deposit(uint256,address,uint8)",
                new address[](1),
                string.concat("Deposit ", underlyingName, " with type into Silo"),
                getAddress(sourceChain, "rawDataDecoderAndSanitizer")
            );
            leafs[leafIndex].argumentAddresses[0] = getAddress(sourceChain, "boringVault");

            unchecked {
                leafIndex++;
            }
            leafs[leafIndex] = ManageLeaf(
                silos[i],
                false,
                "mint(uint256,address,uint8)",
                new address[](1),
                string.concat("Mint ", underlyingName, " with type into Silo"),
                getAddress(sourceChain, "rawDataDecoderAndSanitizer")
            );
            leafs[leafIndex].argumentAddresses[0] = getAddress(sourceChain, "boringVault");

            unchecked {
                leafIndex++;
            }
            leafs[leafIndex] = ManageLeaf(
                silos[i],
                false,
                "withdraw(uint256,address,address,uint8)",
                new address[](2),
                string.concat("Withdraw ", underlyingName, " with type from Silo"),
                getAddress(sourceChain, "rawDataDecoderAndSanitizer")
            );
            leafs[leafIndex].argumentAddresses[0] = getAddress(sourceChain, "boringVault");
            leafs[leafIndex].argumentAddresses[1] = getAddress(sourceChain, "boringVault");

            unchecked {
                leafIndex++;
            }
            leafs[leafIndex] = ManageLeaf(
                silos[i],
                false,
                "redeem(uint256,address,address,uint8)",
                new address[](2),
                string.concat("Redeem ", underlyingName, " with type from Silo"),
                getAddress(sourceChain, "rawDataDecoderAndSanitizer")
            );
            leafs[leafIndex].argumentAddresses[0] = getAddress(sourceChain, "boringVault");
            leafs[leafIndex].argumentAddresses[1] = getAddress(sourceChain, "boringVault");

            unchecked {
                leafIndex++;
            }
            leafs[leafIndex] = ManageLeaf(
                silos[i],
                false,
                "borrow(uint256,address,address)",
                new address[](2),
                string.concat("Borrow ", underlyingName, " from Silo"),
                getAddress(sourceChain, "rawDataDecoderAndSanitizer")
            );
            leafs[leafIndex].argumentAddresses[0] = getAddress(sourceChain, "boringVault");
            leafs[leafIndex].argumentAddresses[1] = getAddress(sourceChain, "boringVault");

            unchecked {
                leafIndex++;
            }
            leafs[leafIndex] = ManageLeaf(
                silos[i],
                false,
                "borrowShares(uint256,address,address)",
                new address[](2),
                string.concat("Borrow shares of ", underlyingName, " from Silo"),
                getAddress(sourceChain, "rawDataDecoderAndSanitizer")
            );
            leafs[leafIndex].argumentAddresses[0] = getAddress(sourceChain, "boringVault");
            leafs[leafIndex].argumentAddresses[1] = getAddress(sourceChain, "boringVault");

            unchecked {
                leafIndex++;
            }
            leafs[leafIndex] = ManageLeaf(
                silos[i],
                false,
                "borrowSameAsset(uint256,address,address)",
                new address[](2),
                string.concat("Borrow same asset ", underlyingName, " from Silo"),
                getAddress(sourceChain, "rawDataDecoderAndSanitizer")
            );
            leafs[leafIndex].argumentAddresses[0] = getAddress(sourceChain, "boringVault");
            leafs[leafIndex].argumentAddresses[1] = getAddress(sourceChain, "boringVault");

            unchecked {
                leafIndex++;
            }
            leafs[leafIndex] = ManageLeaf(
                silos[i],
                false,
                "repay(uint256,address)",
                new address[](1),
                string.concat("Repay ", underlyingName, " to Silo"),
                getAddress(sourceChain, "rawDataDecoderAndSanitizer")
            );
            leafs[leafIndex].argumentAddresses[0] = getAddress(sourceChain, "boringVault");

            unchecked {
                leafIndex++;
            }
            leafs[leafIndex] = ManageLeaf(
                silos[i],
                false,
                "repayShares(uint256,address)",
                new address[](1),
                string.concat("Repay shares of ", underlyingName, " to Silo"),
                getAddress(sourceChain, "rawDataDecoderAndSanitizer")
            );
            leafs[leafIndex].argumentAddresses[0] = getAddress(sourceChain, "boringVault");

            unchecked {
                leafIndex++;
            }
            leafs[leafIndex] = ManageLeaf(
                silos[i],
                false,
                "transitionCollateral(uint256,address,uint8)",
                new address[](1),
                string.concat("Transition Collateral in ", underlyingName, " Silo"),
                getAddress(sourceChain, "rawDataDecoderAndSanitizer")
            );
            leafs[leafIndex].argumentAddresses[0] = getAddress(sourceChain, "boringVault");

            unchecked {
                leafIndex++;
            }
            leafs[leafIndex] = ManageLeaf(
                silos[i],
                false,
                "switchCollateralToThisSilo()",
                new address[](0),
                string.concat("Switch Collateral to ", underlyingName, " Silo"),
                getAddress(sourceChain, "rawDataDecoderAndSanitizer")
            );

            unchecked {
                leafIndex++;
            }
            leafs[leafIndex] = ManageLeaf(
                silos[i],
                false,
                "accrueInterest()",
                new address[](0),
                string.concat("Accrue interest on ", underlyingName, " Silo"),
                getAddress(sourceChain, "rawDataDecoderAndSanitizer")
            );
        }
    }

    // ========================================= LBTC Bridge =========================================
    function _addLBTCBridgeLeafs(ManageLeaf[] memory leafs, bytes32 toChain) internal {
        unchecked {
            leafIndex++;
        }
        leafs[leafIndex] = ManageLeaf(
            getAddress(sourceChain, "LBTC"),
            false,
            "approve(address,uint256)",
            new address[](1),
            string.concat("Approve LBTC Bridge Wrapper to spend LBTC"),
            getAddress(sourceChain, "rawDataDecoderAndSanitizer")
        );
        leafs[leafIndex].argumentAddresses[0] = getAddress(sourceChain, "lbtcBridge");

        address toChain0 = address(bytes20(bytes16(toChain)));
        address toChain1 = address(bytes20(bytes16(toChain << 128)));

        //kinda scuffed, can maybe just use one address?
        bytes32 boringVaultBytes = getBytes32(sourceChain, "boringVault");
        address toAddress0 = address(bytes20(bytes16(boringVaultBytes)));
        address toAddress1 = address(bytes20(bytes16(boringVaultBytes << 128)));

        unchecked {
            leafIndex++;
        }
        leafs[leafIndex] = ManageLeaf(
            getAddress(sourceChain, "lbtcBridge"),
            true,
            "deposit(bytes32,bytes32,uint64)",
            new address[](4),
            string.concat("Deposit LBTC to ChainID: ", vm.toString(toChain)),
            getAddress(sourceChain, "rawDataDecoderAndSanitizer")
        );
        leafs[leafIndex].argumentAddresses[0] = toChain0;
        leafs[leafIndex].argumentAddresses[1] = toChain1;
        leafs[leafIndex].argumentAddresses[2] = toAddress0;
        leafs[leafIndex].argumentAddresses[3] = toAddress1;
    }

    // ========================================= Spectra Finance =========================================

    function _addSpectraLeafs(
        ManageLeaf[] memory leafs,
        address spectraPool, //curve pool
        address PT,
        address YT,
        address swToken //spectra wrapped erc4626
    ) internal {
        address asset = address(ERC4626(swToken).asset());
        address vaultShare;
        try ISpectraVault(swToken).vaultShare() returns (address share) {
            vaultShare = share;
        } catch {
            vaultShare = swToken;
        }

        // approvals
        // asset -> swToken (wrap, unwrap)
        // vaultShare -> PT (IBT functions)
        // swToken -> approve curve pool
        // ptToken -> approve curve pool

        unchecked {
            leafIndex++;
        }
        leafs[leafIndex] = ManageLeaf(
            asset,
            false,
            "approve(address,uint256)",
            new address[](1),
            string.concat("Approve ", ERC4626(PT).symbol(), " to spend ", ERC20(asset).symbol()),
            getAddress(sourceChain, "rawDataDecoderAndSanitizer")
        );
        leafs[leafIndex].argumentAddresses[0] = PT;

        unchecked {
            leafIndex++;
        }
        leafs[leafIndex] = ManageLeaf(
            vaultShare,
            false,
            "approve(address,uint256)",
            new address[](1),
            string.concat("Approve ", ERC4626(swToken).symbol(), " to spend ", ERC20(vaultShare).symbol()),
            getAddress(sourceChain, "rawDataDecoderAndSanitizer")
        );
        leafs[leafIndex].argumentAddresses[0] = swToken;

        unchecked {
            leafIndex++;
        }
        leafs[leafIndex] = ManageLeaf(
            vaultShare,
            false,
            "approve(address,uint256)",
            new address[](1),
            string.concat("Approve ", ERC20(PT).symbol(), " to spend IBT ", ERC20(vaultShare).symbol()),
            getAddress(sourceChain, "rawDataDecoderAndSanitizer")
        );
        leafs[leafIndex].argumentAddresses[0] = PT;

        unchecked {
            leafIndex++;
        }
        leafs[leafIndex] = ManageLeaf(
            swToken,
            false,
            "approve(address,uint256)",
            new address[](1),
            string.concat("Approve ", ERC20(PT).symbol(), " to spend IBT ", ERC20(swToken).symbol()),
            getAddress(sourceChain, "rawDataDecoderAndSanitizer")
        );
        leafs[leafIndex].argumentAddresses[0] = PT;

        unchecked {
            leafIndex++;
        }
        leafs[leafIndex] = ManageLeaf(
            swToken,
            false,
            "approve(address,uint256)",
            new address[](1),
            string.concat("Approve Spectra Curve Pool to spend ", ERC20(swToken).symbol()),
            getAddress(sourceChain, "rawDataDecoderAndSanitizer")
        );
        leafs[leafIndex].argumentAddresses[0] = spectraPool;

        unchecked {
            leafIndex++;
        }
        leafs[leafIndex] = ManageLeaf(
            PT,
            false,
            "approve(address,uint256)",
            new address[](1),
            string.concat("Approve Spectra Curve Pool to spend ", ERC20(PT).symbol()),
            getAddress(sourceChain, "rawDataDecoderAndSanitizer")
        );
        leafs[leafIndex].argumentAddresses[0] = spectraPool;

        unchecked {
            leafIndex++;
        }
        leafs[leafIndex] = ManageLeaf(
            swToken,
            false,
            "wrap(uint256,address)",
            new address[](1),
            string.concat("Wrap ", ERC20(asset).symbol(), " into ", ERC4626(swToken).name()),
            getAddress(sourceChain, "rawDataDecoderAndSanitizer")
        );
        leafs[leafIndex].argumentAddresses[0] = getAddress(sourceChain, "boringVault");

        unchecked {
            leafIndex++;
        }
        leafs[leafIndex] = ManageLeaf(
            swToken,
            false,
            "unwrap(uint256,address,address)",
            new address[](2),
            string.concat("Unwrap ", ERC20(asset).symbol(), " from ", ERC4626(swToken).name()),
            getAddress(sourceChain, "rawDataDecoderAndSanitizer")
        );
        leafs[leafIndex].argumentAddresses[0] = getAddress(sourceChain, "boringVault");
        leafs[leafIndex].argumentAddresses[1] = getAddress(sourceChain, "boringVault");

        unchecked {
            leafIndex++;
        }
        leafs[leafIndex] = ManageLeaf(
            PT,
            false,
            "deposit(uint256,address,address,uint256)",
            new address[](2),
            string.concat("Deposit ", ERC20(asset).symbol(), " into ", ERC4626(PT).name(), " with slippage check"),
            getAddress(sourceChain, "rawDataDecoderAndSanitizer")
        );
        leafs[leafIndex].argumentAddresses[0] = getAddress(sourceChain, "boringVault");
        leafs[leafIndex].argumentAddresses[1] = getAddress(sourceChain, "boringVault");

        unchecked {
            leafIndex++;
        }
        leafs[leafIndex] = ManageLeaf(
            PT,
            false,
            "depositIBT(uint256,address)",
            new address[](1),
            string.concat("Deposit ", ERC20(vaultShare).symbol(), " into ", ERC4626(PT).name()),
            getAddress(sourceChain, "rawDataDecoderAndSanitizer")
        );
        leafs[leafIndex].argumentAddresses[0] = getAddress(sourceChain, "boringVault");

        unchecked {
            leafIndex++;
        }
        leafs[leafIndex] = ManageLeaf(
            PT,
            false,
            "depositIBT(uint256,address,address,uint256)",
            new address[](2),
            string.concat("Deposit ", ERC20(vaultShare).symbol(), " into ", ERC4626(PT).name(), " with slippage check"),
            getAddress(sourceChain, "rawDataDecoderAndSanitizer")
        );
        leafs[leafIndex].argumentAddresses[0] = getAddress(sourceChain, "boringVault");
        leafs[leafIndex].argumentAddresses[1] = getAddress(sourceChain, "boringVault");

        unchecked {
            leafIndex++;
        }
        leafs[leafIndex] = ManageLeaf(
            PT,
            false,
            "redeem(uint256,address,address,uint256)",
            new address[](2),
            string.concat("Redeem ", ERC4626(PT).name(), " for ", ERC20(asset).symbol(), " with slippage check"),
            getAddress(sourceChain, "rawDataDecoderAndSanitizer")
        );
        leafs[leafIndex].argumentAddresses[0] = getAddress(sourceChain, "boringVault");
        leafs[leafIndex].argumentAddresses[1] = getAddress(sourceChain, "boringVault");

        unchecked {
            leafIndex++;
        }
        leafs[leafIndex] = ManageLeaf(
            PT,
            false,
            "redeemForIBT(uint256,address,address)",
            new address[](2),
            string.concat("Redeem ", ERC4626(PT).name(), " for ", ERC20(vaultShare).symbol()),
            getAddress(sourceChain, "rawDataDecoderAndSanitizer")
        );
        leafs[leafIndex].argumentAddresses[0] = getAddress(sourceChain, "boringVault");
        leafs[leafIndex].argumentAddresses[1] = getAddress(sourceChain, "boringVault");

        unchecked {
            leafIndex++;
        }
        leafs[leafIndex] = ManageLeaf(
            PT,
            false,
            "redeemForIBT(uint256,address,address,uint256)",
            new address[](2),
            string.concat("Redeem ", ERC4626(PT).name(), " for ", ERC20(vaultShare).symbol(), " with slippage check"),
            getAddress(sourceChain, "rawDataDecoderAndSanitizer")
        );
        leafs[leafIndex].argumentAddresses[0] = getAddress(sourceChain, "boringVault");
        leafs[leafIndex].argumentAddresses[1] = getAddress(sourceChain, "boringVault");

        unchecked {
            leafIndex++;
        }
        leafs[leafIndex] = ManageLeaf(
            PT,
            false,
            "withdraw(uint256,address,address,uint256)",
            new address[](2),
            string.concat("Withdraw ", ERC20(asset).symbol(), " from ", ERC4626(PT).name(), " with slippage check"),
            getAddress(sourceChain, "rawDataDecoderAndSanitizer")
        );
        leafs[leafIndex].argumentAddresses[0] = getAddress(sourceChain, "boringVault");
        leafs[leafIndex].argumentAddresses[1] = getAddress(sourceChain, "boringVault");

        unchecked {
            leafIndex++;
        }
        leafs[leafIndex] = ManageLeaf(
            PT,
            false,
            "withdrawIBT(uint256,address,address)",
            new address[](2),
            string.concat("Withdraw ", ERC20(vaultShare).symbol(), " from ", ERC4626(PT).name()),
            getAddress(sourceChain, "rawDataDecoderAndSanitizer")
        );
        leafs[leafIndex].argumentAddresses[0] = getAddress(sourceChain, "boringVault");
        leafs[leafIndex].argumentAddresses[1] = getAddress(sourceChain, "boringVault");

        unchecked {
            leafIndex++;
        }
        leafs[leafIndex] = ManageLeaf(
            PT,
            false,
            "withdrawIBT(uint256,address,address,uint256)",
            new address[](2),
            string.concat("Withdraw ", ERC20(vaultShare).symbol(), " from ", ERC4626(PT).name(), " with slippage check"),
            getAddress(sourceChain, "rawDataDecoderAndSanitizer")
        );
        leafs[leafIndex].argumentAddresses[0] = getAddress(sourceChain, "boringVault");
        leafs[leafIndex].argumentAddresses[1] = getAddress(sourceChain, "boringVault");

        unchecked {
            leafIndex++;
        }
        leafs[leafIndex] = ManageLeaf(
            PT,
            false,
            "updateYield(address)",
            new address[](1),
            string.concat("Update yield for Boring Vault"),
            getAddress(sourceChain, "rawDataDecoderAndSanitizer")
        );
        leafs[leafIndex].argumentAddresses[0] = getAddress(sourceChain, "boringVault");

        unchecked {
            leafIndex++;
        }
        leafs[leafIndex] = ManageLeaf(
            PT,
            false,
            "claimYield(address,uint256)",
            new address[](1),
            string.concat("Claim yield for Boring Vault"),
            getAddress(sourceChain, "rawDataDecoderAndSanitizer")
        );
        leafs[leafIndex].argumentAddresses[0] = getAddress(sourceChain, "boringVault");

        unchecked {
            leafIndex++;
        }
        leafs[leafIndex] = ManageLeaf(
            YT,
            false,
            "burn(uint256)",
            new address[](0),
            string.concat("Claim yield for Boring Vault"),
            getAddress(sourceChain, "rawDataDecoderAndSanitizer")
        );

        unchecked {
            leafIndex++;
        }
        leafs[leafIndex] = ManageLeaf(
            spectraPool,
            false,
            "exchange(uint256,uint256,uint256,uint256)",
            new address[](0),
            string.concat("Exchange tokens in Spectra Pool"),
            getAddress(sourceChain, "rawDataDecoderAndSanitizer")
        );

        unchecked {
            leafIndex++;
        }
        leafs[leafIndex] = ManageLeaf(
            spectraPool,
            false,
            "add_liquidity(uint256[2],uint256)",
            new address[](0),
            string.concat("Exchange tokens in Spectra Pool"),
            getAddress(sourceChain, "rawDataDecoderAndSanitizer")
        );

        unchecked {
            leafIndex++;
        }
        leafs[leafIndex] = ManageLeaf(
            spectraPool,
            false,
            "remove_liquidity(uint256,uint256[2])",
            new address[](0),
            string.concat("Exchange tokens in Spectra Pool"),
            getAddress(sourceChain, "rawDataDecoderAndSanitizer")
        );
    }

    // ========================================= Odos =========================================

<<<<<<< HEAD
    //TODO add loop for tokens
    function _addOdosSwapLeafs(ManageLeaf[] memory leafs, address[] memory tokens) internal {
=======
    function _addOdosSwapLeafs(ManageLeaf[] memory leafs, address[] memory tokens, SwapKind[] memory kind) internal {

>>>>>>> 075d0d93
        for (uint256 i = 0; i < tokens.length; i++) {
            if (
                !ownerToTokenToSpenderToApprovalInTree[getAddress(sourceChain, "boringVault")][tokens[i]][getAddress(
                    sourceChain, "odosRouterV2"
                )]
            ) {
                unchecked {
                    leafIndex++;
                }
                leafs[leafIndex] = ManageLeaf(
                    tokens[i],
                    false,
                    "approve(address,uint256)",
                    new address[](1),
                    string.concat("Approve Odos Router V2 to spend ", ERC20(tokens[i]).symbol()),
                    getAddress(sourceChain, "rawDataDecoderAndSanitizer")
                );
                leafs[leafIndex].argumentAddresses[0] = getAddress(sourceChain, "odosRouterV2");
            }

            for (uint256 j = 0; j < tokens.length; j++) {

                if (i == j) continue;

                if (
                    !ownerToOdosSellTokenToBuyTokenToInTree[getAddress(sourceChain, "boringVault")][tokens[i]][tokens[j]]
                        && kind[j] != SwapKind.Sell
                ) {

                    unchecked {
                        leafIndex++;
                    }
                    leafs[leafIndex] = ManageLeaf(
                        getAddress(sourceChain, "odosRouterV2"),
                        false,
                        "swap((address,uint256,address,address,uint256,uint256,address),bytes,address,uint32)",
                        new address[](5),
                        string.concat("Swap ", ERC20(tokens[i]).symbol(), " for ", ERC20(tokens[j]).symbol()),
                        getAddress(sourceChain, "rawDataDecoderAndSanitizer")
                    );
                    leafs[leafIndex].argumentAddresses[0] = tokens[i];
                    leafs[leafIndex].argumentAddresses[1] = getAddress(sourceChain, "odosExecutor");
                    leafs[leafIndex].argumentAddresses[2] = tokens[j];
                    leafs[leafIndex].argumentAddresses[3] = getAddress(sourceChain, "boringVault");
                    leafs[leafIndex].argumentAddresses[4] = getAddress(sourceChain, "odosExecutor");

                    unchecked {
                        leafIndex++;
                    }
                    leafs[leafIndex] = ManageLeaf(
                        getAddress(sourceChain, "odosRouterV2"),
                        false,
                        "swapCompact()",
                        new address[](5),
                        string.concat("Swap Compact ", ERC20(tokens[i]).symbol(), " for ", ERC20(tokens[j]).symbol()),
                        getAddress(sourceChain, "rawDataDecoderAndSanitizer")
                    );
                    leafs[leafIndex].argumentAddresses[0] = tokens[i];
                    leafs[leafIndex].argumentAddresses[1] = getAddress(sourceChain, "odosExecutor");
                    leafs[leafIndex].argumentAddresses[2] = tokens[j];
                    leafs[leafIndex].argumentAddresses[3] = getAddress(sourceChain, "boringVault");
                    leafs[leafIndex].argumentAddresses[4] = getAddress(sourceChain, "odosExecutor");

                    ownerToOdosSellTokenToBuyTokenToInTree[getAddress(sourceChain, "boringVault")][tokens[i]][tokens[j]]
                    = true;
                }

                if (
                    kind[i] == SwapKind.BuyAndSell
                        && !ownerToOdosSellTokenToBuyTokenToInTree[getAddress(sourceChain, "boringVault")][tokens[j]][tokens[i]]
                ) {
                    unchecked {
                        leafIndex++;
                    }
                    leafs[leafIndex] = ManageLeaf(
                        getAddress(sourceChain, "odosRouterV2"),
                        false,
                        "swap((address,uint256,address,address,uint256,uint256,address),bytes,address,uint32)",
                        new address[](5),
                        string.concat("Swap ", ERC20(tokens[j]).symbol(), " for ", ERC20(tokens[i]).symbol()),
                        getAddress(sourceChain, "rawDataDecoderAndSanitizer")
                    );
                    leafs[leafIndex].argumentAddresses[0] = tokens[j];
                    leafs[leafIndex].argumentAddresses[1] = getAddress(sourceChain, "odosExecutor");
                    leafs[leafIndex].argumentAddresses[2] = tokens[i];
                    leafs[leafIndex].argumentAddresses[3] = getAddress(sourceChain, "boringVault");
                    leafs[leafIndex].argumentAddresses[4] = getAddress(sourceChain, "odosExecutor");

                    unchecked {
                        leafIndex++;
                    }
                    leafs[leafIndex] = ManageLeaf(
                        getAddress(sourceChain, "odosRouterV2"),
                        false,
                        "swapCompact()",
                        new address[](5),
                        string.concat("Swap Compact ", ERC20(tokens[j]).symbol(), " for ", ERC20(tokens[i]).symbol()),
                        getAddress(sourceChain, "rawDataDecoderAndSanitizer")
                    );
                    leafs[leafIndex].argumentAddresses[0] = tokens[j];
                    leafs[leafIndex].argumentAddresses[1] = getAddress(sourceChain, "odosExecutor");
                    leafs[leafIndex].argumentAddresses[2] = tokens[i];
                    leafs[leafIndex].argumentAddresses[3] = getAddress(sourceChain, "boringVault");
                    leafs[leafIndex].argumentAddresses[4] = getAddress(sourceChain, "odosExecutor");

                    ownerToOdosSellTokenToBuyTokenToInTree[getAddress(sourceChain, "boringVault")][tokens[j]][tokens[i]]
                    = true;

                }
            }
        }
    }


    // ========================================= Ambient =========================================
    
    /// @dev baseToken/quoteToken
    /// these are not interchangeable and must be exact for the pool being swapped or minting liq. ie USDE/ETH is not the same as ETH/USDE 
    function _addAmbientLPLeafs(ManageLeaf[] memory leafs, address baseToken, address quoteToken) internal {

        if (baseToken != getAddress(sourceChain, "ETH")) {

            unchecked {
                leafIndex++;
            }
            leafs[leafIndex] = ManageLeaf(
                baseToken,
                false,
                "approve(address,uint256)",
                new address[](1),
                string.concat("Approve CrocSwapDex (Ambient) to spend ", ERC20(baseToken).symbol()),
                getAddress(sourceChain, "rawDataDecoderAndSanitizer")
            );
            leafs[leafIndex].argumentAddresses[0] = getAddress(sourceChain, "crocSwapDex");
        }
        
        if (quoteToken != getAddress(sourceChain, "ETH")) {
            unchecked {
                leafIndex++;
            }
            leafs[leafIndex] = ManageLeaf(
                quoteToken,
                false,
                "approve(address,uint256)",
                new address[](1),
                string.concat("Approve CrocSwapDex (Ambient) to spend ", ERC20(quoteToken).symbol()),
                getAddress(sourceChain, "rawDataDecoderAndSanitizer")
            );
            leafs[leafIndex].argumentAddresses[0] = getAddress(sourceChain, "crocSwapDex");
        }
        
        if (baseToken != getAddress(sourceChain, "ETH") && quoteToken != getAddress(sourceChain, "ETH")) {

<<<<<<< HEAD
            for (uint256 j = 0; j < tokens.length; j++) {
                if (i == j) continue;

                unchecked {
                    leafIndex++;
                }
                leafs[leafIndex] = ManageLeaf(
                    getAddress(sourceChain, "odosRouterV2"),
                    false,
                    "swap((address,uint256,address,address,uint256,uint256,address),bytes,address,uint32)",
                    new address[](5),
                    string.concat("Swap ", ERC20(tokens[i]).symbol(), " for ", ERC20(tokens[j]).symbol()),
                    getAddress(sourceChain, "rawDataDecoderAndSanitizer")
                );
                leafs[leafIndex].argumentAddresses[0] = tokens[i];
                leafs[leafIndex].argumentAddresses[1] = getAddress(sourceChain, "odosExecutor");
                leafs[leafIndex].argumentAddresses[2] = tokens[j];
                leafs[leafIndex].argumentAddresses[3] = getAddress(sourceChain, "boringVault");
                leafs[leafIndex].argumentAddresses[4] = getAddress(sourceChain, "odosExecutor");

                unchecked {
                    leafIndex++;
                }
                leafs[leafIndex] = ManageLeaf(
                    getAddress(sourceChain, "odosRouterV2"),
                    false,
                    "swapCompact()",
                    new address[](5),
                    string.concat("Swap Compact ", ERC20(tokens[i]).symbol(), " for ", ERC20(tokens[j]).symbol()),
                    getAddress(sourceChain, "rawDataDecoderAndSanitizer")
                );
                leafs[leafIndex].argumentAddresses[0] = tokens[i];
                leafs[leafIndex].argumentAddresses[1] = getAddress(sourceChain, "odosExecutor");
                leafs[leafIndex].argumentAddresses[2] = tokens[j];
                leafs[leafIndex].argumentAddresses[3] = getAddress(sourceChain, "boringVault");
                leafs[leafIndex].argumentAddresses[4] = getAddress(sourceChain, "odosExecutor");
=======
            //used for every command that includes the warm path 
            unchecked {
                leafIndex++;
            }
            leafs[leafIndex] = ManageLeaf(
                getAddress(sourceChain, "crocSwapDex"),
                false,
                "userCmd(uint16,bytes)",
                new address[](3),
                string.concat("Call usrCmd using 'WarmPath' with no ETH"),
                getAddress(sourceChain, "rawDataDecoderAndSanitizer")
            );
            leafs[leafIndex].argumentAddresses[0] = baseToken; //base (these are set by pool maybe?)
            leafs[leafIndex].argumentAddresses[1] = quoteToken; //quote
            leafs[leafIndex].argumentAddresses[2] = address(0); //lp conduit (user owned)

            unchecked {
                leafIndex++;
            }
            leafs[leafIndex] = ManageLeaf(
                getAddress(sourceChain, "crocSwapDex"),
                false,
                "userCmd(uint16,bytes)",
                new address[](2),
                string.concat("Call userCmd using 'HotPath' or 'KnockoutPath' without ETH "),
                getAddress(sourceChain, "rawDataDecoderAndSanitizer")
            );
            leafs[leafIndex].argumentAddresses[0] = baseToken; //base (these are set by pool maybe?)
            leafs[leafIndex].argumentAddresses[1] = quoteToken; //quote

        } else {
            if (baseToken == getAddress(sourceChain, "ETH")) baseToken = address(0); 
            if (quoteToken == getAddress(sourceChain, "ETH")) quoteToken = address(0); 
            
            // used for minting positions
            unchecked {
                leafIndex++;
            }
            leafs[leafIndex] = ManageLeaf(
                getAddress(sourceChain, "crocSwapDex"),
                true,
                "userCmd(uint16,bytes)",
                new address[](3),
                string.concat("Call userCmd using 'WarmPath' with ETH "),
                getAddress(sourceChain, "rawDataDecoderAndSanitizer")
            );
            leafs[leafIndex].argumentAddresses[0] = baseToken; //base (these are set by pool maybe?)
            leafs[leafIndex].argumentAddresses[1] = quoteToken; //quote
            leafs[leafIndex].argumentAddresses[2] = address(0); //lp conduit (user owned)
            
            //Used for commands that don't include sending ETH (harvest, burn)
            unchecked {
                leafIndex++;
            }
            leafs[leafIndex] = ManageLeaf(
                getAddress(sourceChain, "crocSwapDex"),
                false,
                "userCmd(uint16,bytes)",
                new address[](3),
                string.concat("Call userCmd using 'WarmPath' without ETH"),
                getAddress(sourceChain, "rawDataDecoderAndSanitizer")
            );
            leafs[leafIndex].argumentAddresses[0] = baseToken; //base (these are set by pool maybe?)
            leafs[leafIndex].argumentAddresses[1] = quoteToken; //quote
            leafs[leafIndex].argumentAddresses[2] = address(0); //lp conduit (user owned)

            //swapping eth to token, using knockout
            unchecked {
                leafIndex++;
            }
            leafs[leafIndex] = ManageLeaf(
                getAddress(sourceChain, "crocSwapDex"),
                true,
                "userCmd(uint16,bytes)",
                new address[](2),
                string.concat("Call userCmd using 'HotPath' or 'KnockoutPath' with ETH "),
                getAddress(sourceChain, "rawDataDecoderAndSanitizer")
            );
            leafs[leafIndex].argumentAddresses[0] = baseToken; //base (these are set by pool maybe?)
            leafs[leafIndex].argumentAddresses[1] = quoteToken; //quote
            
            //swapping token to eth, using knockout
            unchecked {
                leafIndex++;
            }
            leafs[leafIndex] = ManageLeaf(
                getAddress(sourceChain, "crocSwapDex"),
                false,
                "userCmd(uint16,bytes)",
                new address[](2),
                string.concat("Call userCmd using 'HotPath' or 'KnockoutPath' without ETH "),
                getAddress(sourceChain, "rawDataDecoderAndSanitizer")
            );
            leafs[leafIndex].argumentAddresses[0] = baseToken; //base (these are set by pool maybe?)
            leafs[leafIndex].argumentAddresses[1] = quoteToken; //quote
        }
        
    }

    function _addAmbientSwapLeafs(ManageLeaf[] memory leafs, address baseToken, address quoteToken) internal {
        if (baseToken != getAddress(sourceChain, "ETH")) {

            unchecked {
                leafIndex++;
>>>>>>> 075d0d93
            }
            leafs[leafIndex] = ManageLeaf(
                baseToken,
                false,
                "approve(address,uint256)",
                new address[](1),
                string.concat("Approve CrocSwapDex (Ambient) to spend ", ERC20(baseToken).symbol()),
                getAddress(sourceChain, "rawDataDecoderAndSanitizer")
            );
            leafs[leafIndex].argumentAddresses[0] = getAddress(sourceChain, "crocSwapDex");
        }
        
        if (quoteToken != getAddress(sourceChain, "ETH")) {
            unchecked {
                leafIndex++;
            }
            leafs[leafIndex] = ManageLeaf(
                quoteToken,
                false,
                "approve(address,uint256)",
                new address[](1),
                string.concat("Approve CrocSwapDex (Ambient) to spend ", ERC20(quoteToken).symbol()),
                getAddress(sourceChain, "rawDataDecoderAndSanitizer")
            );
            leafs[leafIndex].argumentAddresses[0] = getAddress(sourceChain, "crocSwapDex");
        }
        
       // address base,
       // address quote,
       // uint256, /*poolIdx*/
       // bool, /*isBuy*/
       // bool, /*inBaseQty*/
       // uint128, /*qty*/
       // uint16, /*tip*/
       // uint128, /*limitPrice*/
       // uint128, /*minOut*/
       // uint8 /*reserveFlags*/
        if (baseToken != getAddress(sourceChain, "ETH") && quoteToken != getAddress(sourceChain, "ETH")) {
            unchecked {
                 leafIndex++;
             }
             leafs[leafIndex] = ManageLeaf(
                 getAddress(sourceChain, "crocSwapDex"),
                 false,
                 "swap(address,address,uint256,bool,bool,uint128,uint16,uint128,uint128,uint8)",
                 new address[](2),
                 string.concat("Swap using CrocSwapDex (Ambient) between ", ERC20(baseToken).symbol(), " and ", ERC20(quoteToken).symbol()),
                 getAddress(sourceChain, "rawDataDecoderAndSanitizer")
             );
             leafs[leafIndex].argumentAddresses[0] = baseToken;
             leafs[leafIndex].argumentAddresses[1] = quoteToken;
        } else {
            if (baseToken == getAddress(sourceChain, "ETH")) baseToken = address(0); 
            if (quoteToken == getAddress(sourceChain, "ETH")) quoteToken = address(0); 
            
            //add correct swap symbol if eth is quote or base (since it can be either) 
            address erc20Token = baseToken == address(0) ? quoteToken : baseToken; 

            unchecked {
                 leafIndex++;
             }
             leafs[leafIndex] = ManageLeaf(
                 getAddress(sourceChain, "crocSwapDex"),
                 true,
                 "swap(address,address,uint256,bool,bool,uint128,uint16,uint128,uint128,uint8)",
                 new address[](2),
                 string.concat("Swap using CrocSwapDex (Ambient) between ETH and ", ERC20(erc20Token).symbol()),
                 getAddress(sourceChain, "rawDataDecoderAndSanitizer")
             );
             leafs[leafIndex].argumentAddresses[0] = baseToken;
             leafs[leafIndex].argumentAddresses[1] = quoteToken;

            unchecked {
                 leafIndex++;
             }
             leafs[leafIndex] = ManageLeaf(
                 getAddress(sourceChain, "crocSwapDex"),
                 false,
                 "swap(address,address,uint256,bool,bool,uint128,uint16,uint128,uint128,uint8)",
                 new address[](2),
                 string.concat("Swap using CrocSwapDex (Ambient) between ", ERC20(erc20Token).symbol(), " and ETH"),
                 getAddress(sourceChain, "rawDataDecoderAndSanitizer")
             );
             leafs[leafIndex].argumentAddresses[0] = baseToken;
             leafs[leafIndex].argumentAddresses[1] = quoteToken;

        }
         
    }

    // ========================================= Level Money / LevelUSD =========================================

    function _addLevelLeafs(ManageLeaf[] memory leafs) internal {
        unchecked {
            leafIndex++;
        }
        leafs[leafIndex] = ManageLeaf(
            getAddress(sourceChain, "USDC"),
            false,
            "approve(address,uint256)",
            new address[](1),
            string.concat("Approve USDC to be spent by Level Minter"),
            getAddress(sourceChain, "rawDataDecoderAndSanitizer")
        );
        leafs[leafIndex].argumentAddresses[0] = getAddress(sourceChain, "levelMinter");

        unchecked {
            leafIndex++;
        }
        leafs[leafIndex] = ManageLeaf(
            getAddress(sourceChain, "USDT"),
            false,
            "approve(address,uint256)",
            new address[](1),
            string.concat("Approve USDT to be spent by Level Minter"),
            getAddress(sourceChain, "rawDataDecoderAndSanitizer")
        );
        leafs[leafIndex].argumentAddresses[0] = getAddress(sourceChain, "levelMinter");

        unchecked {
            leafIndex++;
        }
        leafs[leafIndex] = ManageLeaf(
            getAddress(sourceChain, "lvlUSD"),
            false,
            "approve(address,uint256)",
            new address[](1),
            string.concat("Approve lvlUSD to be spent by Level Minter"),
            getAddress(sourceChain, "rawDataDecoderAndSanitizer")
        );
        leafs[leafIndex].argumentAddresses[0] = getAddress(sourceChain, "levelMinter");

        //mintDefault
        unchecked {
            leafIndex++;
        }
        leafs[leafIndex] = ManageLeaf(
            getAddress(sourceChain, "levelMinter"),
            false,
            "mintDefault((uint8,address,address,address,uint256,uint256))",
            new address[](3),
            string.concat("Mint lvlUSD with USDC"),
            getAddress(sourceChain, "rawDataDecoderAndSanitizer")
        );
        leafs[leafIndex].argumentAddresses[0] = getAddress(sourceChain, "boringVault");
        leafs[leafIndex].argumentAddresses[1] = getAddress(sourceChain, "boringVault");
        leafs[leafIndex].argumentAddresses[2] = getAddress(sourceChain, "USDC");

        unchecked {
            leafIndex++;
        }
        leafs[leafIndex] = ManageLeaf(
            getAddress(sourceChain, "levelMinter"),
            false,
            "mintDefault((uint8,address,address,address,uint256,uint256))",
            new address[](3),
            string.concat("Mint lvlUSD with USDT"),
            getAddress(sourceChain, "rawDataDecoderAndSanitizer")
        );
        leafs[leafIndex].argumentAddresses[0] = getAddress(sourceChain, "boringVault");
        leafs[leafIndex].argumentAddresses[1] = getAddress(sourceChain, "boringVault");
        leafs[leafIndex].argumentAddresses[2] = getAddress(sourceChain, "USDT");

        unchecked {
            leafIndex++;
        }
        leafs[leafIndex] = ManageLeaf(
            getAddress(sourceChain, "levelMinter"),
            false,
            "initiateRedeem((uint8,address,address,address,uint256,uint256))",
            new address[](3),
            string.concat("Initiate Redeem for USDC from lvlUSD"),
            getAddress(sourceChain, "rawDataDecoderAndSanitizer")
        );
        leafs[leafIndex].argumentAddresses[0] = getAddress(sourceChain, "boringVault");
        leafs[leafIndex].argumentAddresses[1] = getAddress(sourceChain, "boringVault");
        leafs[leafIndex].argumentAddresses[2] = getAddress(sourceChain, "USDC");

        unchecked {
            leafIndex++;
        }
        leafs[leafIndex] = ManageLeaf(
            getAddress(sourceChain, "levelMinter"),
            false,
            "initiateRedeem((uint8,address,address,address,uint256,uint256))",
            new address[](3),
            string.concat("Initiate Redeem for USDT from lvlUSD"),
            getAddress(sourceChain, "rawDataDecoderAndSanitizer")
        );
        leafs[leafIndex].argumentAddresses[0] = getAddress(sourceChain, "boringVault");
        leafs[leafIndex].argumentAddresses[1] = getAddress(sourceChain, "boringVault");
        leafs[leafIndex].argumentAddresses[2] = getAddress(sourceChain, "USDT");

        unchecked {
            leafIndex++;
        }
        leafs[leafIndex] = ManageLeaf(
            getAddress(sourceChain, "levelMinter"),
            false,
            "completeRedeem(address)",
            new address[](1),
            string.concat("Complete Redeem for USDC"),
            getAddress(sourceChain, "rawDataDecoderAndSanitizer")
        );
        leafs[leafIndex].argumentAddresses[0] = getAddress(sourceChain, "USDC");

        unchecked {
            leafIndex++;
        }
        leafs[leafIndex] = ManageLeaf(
            getAddress(sourceChain, "levelMinter"),
            false,
            "completeRedeem(address)",
            new address[](1),
            string.concat("Complete Redeem for USDT"),
            getAddress(sourceChain, "rawDataDecoderAndSanitizer")
        );
        leafs[leafIndex].argumentAddresses[0] = getAddress(sourceChain, "USDT");

        unchecked {
            leafIndex++;
        }
        leafs[leafIndex] = ManageLeaf(
            getAddress(sourceChain, "levelMinter"),
            false,
            "redeem((uint8,address,address,address,uint256,uint256))",
            new address[](3),
            string.concat("Redeem for USDC (only if cooldown is off)"),
            getAddress(sourceChain, "rawDataDecoderAndSanitizer")
        );
        leafs[leafIndex].argumentAddresses[0] = getAddress(sourceChain, "boringVault");
        leafs[leafIndex].argumentAddresses[1] = getAddress(sourceChain, "boringVault");
        leafs[leafIndex].argumentAddresses[2] = getAddress(sourceChain, "USDC");

        unchecked {
            leafIndex++;
        }
        leafs[leafIndex] = ManageLeaf(
            getAddress(sourceChain, "levelMinter"),
            false,
            "redeem((uint8,address,address,address,uint256,uint256))",
            new address[](3),
            string.concat("Redeem for USDT (only if cooldown is off)"),
            getAddress(sourceChain, "rawDataDecoderAndSanitizer")
        );
        leafs[leafIndex].argumentAddresses[0] = getAddress(sourceChain, "boringVault");
        leafs[leafIndex].argumentAddresses[1] = getAddress(sourceChain, "boringVault");
        leafs[leafIndex].argumentAddresses[2] = getAddress(sourceChain, "USDT");

        //add remaining functionality from exisiting helper functions
        _addERC4626Leafs(leafs, ERC4626(getAddress(sourceChain, "slvlUSD")));
        _addSLvlUSDWithdrawLeafs(leafs);
    }

    // ============================================= WeETH ==================================================

    function _addWeETHLeafs(ManageLeaf[] memory leafs, address ETH, address referral) internal {
        //if not native eth
        if (ETH != getAddress(sourceChain, "ETH") && ETH != address(0)) {
            unchecked {
                leafIndex++;
            }

            leafs[leafIndex] = ManageLeaf(
                ETH, //will be weth on beraChain
                false,
                "approve(address,uint256)",
                new address[](1),
                string.concat("Approve etherFiL2SyncPool to spend WETH"),
                getAddress(sourceChain, "rawDataDecoderAndSanitizer")
            );
            leafs[leafIndex].argumentAddresses[0] = getAddress(sourceChain, "etherFiL2SyncPool");

            unchecked {
                leafIndex++;
            }

            leafs[leafIndex] = ManageLeaf(
                getAddress(sourceChain, "etherFiL2SyncPool"), //target
                false,
                "deposit(address,uint256,uint256,address)",
                new address[](2),
                string.concat("Deposit ETH into WeETH"),
                getAddress(sourceChain, "rawDataDecoderAndSanitizer")
            );
            leafs[leafIndex].argumentAddresses[0] = ETH;
            leafs[leafIndex].argumentAddresses[1] = referral;
        } else {
            unchecked {
                leafIndex++;
            }

            leafs[leafIndex] = ManageLeaf(
                getAddress(sourceChain, "etherFiL2SyncPool"), //target
                true,
                "deposit(address,uint256,uint256,address)",
                new address[](2),
                string.concat("Deposit ETH into WeETH"),
                getAddress(sourceChain, "rawDataDecoderAndSanitizer")
            );
            leafs[leafIndex].argumentAddresses[0] = ETH;
            leafs[leafIndex].argumentAddresses[1] = referral;
        }
    }


    // ========================================= JSON FUNCTIONS =========================================
    // TODO this should pass in a bool or something to generate leafs indicating that we want leaf indexes printed.
    bool addLeafIndex = false;

    function _generateTestLeafs(ManageLeaf[] memory leafs, bytes32[][] memory manageTree) internal {
        string memory filePath = "./leafs/TemporaryLeafs.json";
        addLeafIndex = true;
        _generateLeafs(filePath, leafs, manageTree[manageTree.length - 1][0], manageTree);
        addLeafIndex = false;
    }
    // TODO look at how deployment json is made, and refactor this to work that way, so files dont need to be formatted.

    function _generateLeafs(
        string memory filePath,
        ManageLeaf[] memory leafs,
        bytes32 manageRoot,
        bytes32[][] memory manageTree
    ) internal {
        if (vm.exists(filePath)) {
            // Need to delete it
            vm.removeFile(filePath);
        }
        vm.writeLine(filePath, "{ \"metadata\": ");
        string[] memory composition = new string[](5);
        composition[0] = "Bytes20(DECODER_AND_SANITIZER_ADDRESS)";
        composition[1] = "Bytes20(TARGET_ADDRESS)";
        composition[2] = "Bytes1(CAN_SEND_VALUE)";
        composition[3] = "Bytes4(TARGET_FUNCTION_SELECTOR)";
        composition[4] = "Bytes{N*20}(ADDRESS_ARGUMENT_0,...,ADDRESS_ARGUMENT_N)";
        string memory metadata = "ManageRoot";
        {
            // Determine how many leafs are used.
            uint256 usedLeafCount;
            for (uint256 i; i < leafs.length; ++i) {
                if (leafs[i].target != address(0)) {
                    usedLeafCount++;
                }
            }
            vm.serializeUint(metadata, "LeafCount", usedLeafCount);
        }
        vm.serializeUint(metadata, "TreeCapacity", leafs.length);
        vm.serializeString(metadata, "DigestComposition", composition);
        vm.serializeAddress(metadata, "BoringVaultAddress", getAddress(sourceChain, "boringVault"));
        vm.serializeAddress(
            metadata, "DecoderAndSanitizerAddress", getAddress(sourceChain, "rawDataDecoderAndSanitizer")
        );
        vm.serializeAddress(metadata, "ManagerAddress", getAddress(sourceChain, "managerAddress"));
        vm.serializeAddress(metadata, "AccountantAddress", getAddress(sourceChain, "accountantAddress"));
        string memory finalMetadata = vm.serializeBytes32(metadata, "ManageRoot", manageRoot);

        vm.writeLine(filePath, finalMetadata);
        vm.writeLine(filePath, ",");
        vm.writeLine(filePath, "\"leafs\": [");

        for (uint256 i; i < leafs.length; ++i) {
            string memory leaf = "leaf";
            if (addLeafIndex) vm.serializeUint(leaf, "LeafIndex", i);
            vm.serializeAddress(leaf, "TargetAddress", leafs[i].target);
            vm.serializeAddress(leaf, "DecoderAndSanitizerAddress", leafs[i].decoderAndSanitizer);
            vm.serializeBool(leaf, "CanSendValue", leafs[i].canSendValue);
            vm.serializeString(leaf, "FunctionSignature", leafs[i].signature);
            bytes4 sel = bytes4(keccak256(abi.encodePacked(leafs[i].signature)));
            string memory selector = Strings.toHexString(uint32(sel), 4);
            vm.serializeString(leaf, "FunctionSelector", selector);
            bytes memory packedData;
            for (uint256 j; j < leafs[i].argumentAddresses.length; ++j) {
                packedData = abi.encodePacked(packedData, leafs[i].argumentAddresses[j]);
            }
            vm.serializeBytes(leaf, "PackedArgumentAddresses", packedData);
            vm.serializeAddress(leaf, "AddressArguments", leafs[i].argumentAddresses);
            bytes32 digest = keccak256(
                abi.encodePacked(leafs[i].decoderAndSanitizer, leafs[i].target, leafs[i].canSendValue, sel, packedData)
            );
            vm.serializeBytes32(leaf, "LeafDigest", digest);

            string memory finalJson = vm.serializeString(leaf, "Description", leafs[i].description);

            // vm.writeJson(finalJson, filePath);
            vm.writeLine(filePath, finalJson);
            if (i != leafs.length - 1) {
                vm.writeLine(filePath, ",");
            }
        }
        vm.writeLine(filePath, "],");

        string memory merkleTreeName = "MerkleTree";
        string[][] memory merkleTree = new string[][](manageTree.length);
        for (uint256 k; k < manageTree.length; ++k) {
            merkleTree[k] = new string[](manageTree[k].length);
        }

        for (uint256 i; i < manageTree.length; ++i) {
            for (uint256 j; j < manageTree[i].length; ++j) {
                merkleTree[i][j] = vm.toString(manageTree[i][j]);
            }
        }

        string memory finalMerkleTree;
        for (uint256 i; i < merkleTree.length; ++i) {
            string memory layer = Strings.toString(merkleTree.length - (i + 1));
            finalMerkleTree = vm.serializeString(merkleTreeName, layer, merkleTree[i]);
        }
        vm.writeLine(filePath, "\"MerkleTree\": ");
        vm.writeLine(filePath, finalMerkleTree);
        vm.writeLine(filePath, "}");
    }

    // ========================================= HELPER FUNCTIONS =========================================

    struct ManageLeaf {
        address target;
        bool canSendValue;
        string signature;
        address[] argumentAddresses;
        string description;
        address decoderAndSanitizer;
    }

    error MerkleTreeHelper__DecoderAndSanitizerMissingFunction(string signature);

    function _verifyDecoderImplementsLeafsFunctionSelectors(ManageLeaf[] memory leafs) internal view {
        for (uint256 i; i < leafs.length; ++i) {
            bytes4 selector = bytes4(keccak256(abi.encodePacked(leafs[i].signature)));
            // This is the "selector" for an empty leaf.
            if (selector == 0xc5d24601) continue;
            (bool success, bytes memory returndata) =
                leafs[i].decoderAndSanitizer.staticcall(abi.encodePacked(selector));
            if (!success && returndata.length > 0) {
                // Make sure we did not revert from the `BaseDecoderAndSanitizer__FunctionSelectorNotSupported()` error.
                if (
                    keccak256(returndata)
                        == keccak256(
                            abi.encodePacked(
                                BaseDecoderAndSanitizer.BaseDecoderAndSanitizer__FunctionSelectorNotSupported.selector
                            )
                        )
                ) {
                    revert MerkleTreeHelper__DecoderAndSanitizerMissingFunction(leafs[i].signature);
                }
            }
        }
    }

    function _buildTrees(bytes32[][] memory merkleTreeIn) internal pure returns (bytes32[][] memory merkleTreeOut) {
        // We are adding another row to the merkle tree, so make merkleTreeOut be 1 longer.
        uint256 merkleTreeIn_length = merkleTreeIn.length;
        merkleTreeOut = new bytes32[][](merkleTreeIn_length + 1);
        uint256 layer_length;
        // Iterate through merkleTreeIn to copy over data.
        for (uint256 i; i < merkleTreeIn_length; ++i) {
            layer_length = merkleTreeIn[i].length;
            merkleTreeOut[i] = new bytes32[](layer_length);
            for (uint256 j; j < layer_length; ++j) {
                merkleTreeOut[i][j] = merkleTreeIn[i][j];
            }
        }

        uint256 next_layer_length;
        if (layer_length % 2 != 0) {
            next_layer_length = (layer_length + 1) / 2;
        } else {
            next_layer_length = layer_length / 2;
        }
        merkleTreeOut[merkleTreeIn_length] = new bytes32[](next_layer_length);
        uint256 count;
        for (uint256 i; i < layer_length; i += 2) {
            merkleTreeOut[merkleTreeIn_length][count] =
                _hashPair(merkleTreeIn[merkleTreeIn_length - 1][i], merkleTreeIn[merkleTreeIn_length - 1][i + 1]);
            count++;
        }

        if (next_layer_length > 1) {
            // We need to process the next layer of leaves.
            merkleTreeOut = _buildTrees(merkleTreeOut);
        }
    }

    function _generateMerkleTree(ManageLeaf[] memory manageLeafs) internal pure returns (bytes32[][] memory tree) {
        uint256 leafsLength = manageLeafs.length;
        bytes32[][] memory leafs = new bytes32[][](1);
        leafs[0] = new bytes32[](leafsLength);
        for (uint256 i; i < leafsLength; ++i) {
            bytes4 selector = bytes4(keccak256(abi.encodePacked(manageLeafs[i].signature)));
            bytes memory rawDigest = abi.encodePacked(
                manageLeafs[i].decoderAndSanitizer, manageLeafs[i].target, manageLeafs[i].canSendValue, selector
            );
            uint256 argumentAddressesLength = manageLeafs[i].argumentAddresses.length;
            for (uint256 j; j < argumentAddressesLength; ++j) {
                rawDigest = abi.encodePacked(rawDigest, manageLeafs[i].argumentAddresses[j]);
            }
            leafs[0][i] = keccak256(rawDigest);
        }
        tree = _buildTrees(leafs);
    }

    function _hashPair(bytes32 a, bytes32 b) private pure returns (bytes32) {
        return a < b ? _efficientHash(a, b) : _efficientHash(b, a);
    }

    function _efficientHash(bytes32 a, bytes32 b) private pure returns (bytes32 value) {
        /// @solidity memory-safe-assembly
        assembly {
            mstore(0x00, a)
            mstore(0x20, b)
            value := keccak256(0x00, 0x40)
        }
    }

    function _getPoolAddressFromPoolId(bytes32 poolId) internal pure returns (address) {
        return address(uint160(uint256(poolId >> 96)));
    }

    function _getProofsUsingTree(ManageLeaf[] memory manageLeafs, bytes32[][] memory tree)
        internal
        view
        returns (bytes32[][] memory proofs)
    {
        proofs = new bytes32[][](manageLeafs.length);
        for (uint256 i; i < manageLeafs.length; ++i) {
            // Generate manage proof.
            bytes4 selector = bytes4(keccak256(abi.encodePacked(manageLeafs[i].signature)));
            bytes memory rawDigest = abi.encodePacked(
                getAddress(sourceChain, "rawDataDecoderAndSanitizer"),
                manageLeafs[i].target,
                manageLeafs[i].canSendValue,
                selector
            );
            uint256 argumentAddressesLength = manageLeafs[i].argumentAddresses.length;
            for (uint256 j; j < argumentAddressesLength; ++j) {
                rawDigest = abi.encodePacked(rawDigest, manageLeafs[i].argumentAddresses[j]);
            }
            bytes32 leaf = keccak256(rawDigest);
            proofs[i] = _generateProof(leaf, tree);
        }
    }

    function _generateProof(bytes32 leaf, bytes32[][] memory tree) internal pure returns (bytes32[] memory proof) {
        // The length of each proof is the height of the tree - 1.
        uint256 tree_length = tree.length;
        proof = new bytes32[](tree_length - 1);

        // Build the proof
        for (uint256 i; i < tree_length - 1; ++i) {
            // For each layer we need to find the leaf.
            for (uint256 j; j < tree[i].length; ++j) {
                if (leaf == tree[i][j]) {
                    // We have found the leaf, so now figure out if the proof needs the next leaf or the previous one.
                    proof[i] = j % 2 == 0 ? tree[i][j + 1] : tree[i][j - 1];
                    leaf = _hashPair(leaf, proof[i]);
                    break;
                } else if (j == tree[i].length - 1) {
                    // We have reached the end of the layer and have not found the leaf.
                    revert("Leaf not found in tree");
                }
            }
        }
    }
}

interface IMB {
    struct MarketParams {
        address loanToken;
        address collateralToken;
        address oracle;
        address irm;
        uint256 lltv;
    }

    function idToMarketParams(bytes32 id) external view returns (MarketParams memory);
}

interface PendleMarket {
    function readTokens() external view returns (address, address, address);
}

interface PendleSy {
    function getTokensIn() external view returns (address[] memory);
    function getTokensOut() external view returns (address[] memory);
    function assetInfo() external view returns (uint8, ERC20, uint8);
}

interface UniswapV3Pool {
    function token0() external view returns (address);
    function token1() external view returns (address);
    function fee() external view returns (uint24);
}

interface CurvePool {
    function coins(uint256 i) external view returns (address);
}

interface ICurveGauge {
    function lp_token() external view returns (address); 
}

interface BalancerVault {
    function getPoolTokens(bytes32) external view returns (ERC20[] memory, uint256[] memory, uint256);
}

interface VelodromV2Gauge {
    function stakingToken() external view returns (address);
}

interface VaultSupervisor {
    function delegationSupervisor() external view returns (address);
}

interface IInfraredVault {
    function stakingToken() external view returns (address);
}

interface IKodiakIsland {
    function token0() external view returns (address);
    function token1() external view returns (address);
    function name() external view returns (string memory);
}

interface IUniswapV2Factory {
    function getPair(address token0, address token1) external view returns (address);
}

interface IDolomiteMargin {
    function getMarketIdByTokenAddress(address token) external view returns (uint256);
}

interface ISilo {
    function SILO_ID() external view returns (uint256);
    function getSilos() external view returns (address, address);
}

interface IGoldiVault {
    function depositToken() external view returns (address);
    function ot() external view returns (address);
    function yt() external view returns (address);
}

interface ISpectraVault {
    function vaultShare() external view returns (address);
    function underlying() external view returns (address);
}

interface IConvexFXVault {
    function stakingToken() external view returns (address);
}<|MERGE_RESOLUTION|>--- conflicted
+++ resolved
@@ -9333,13 +9333,8 @@
 
     // ========================================= Odos =========================================
 
-<<<<<<< HEAD
-    //TODO add loop for tokens
-    function _addOdosSwapLeafs(ManageLeaf[] memory leafs, address[] memory tokens) internal {
-=======
     function _addOdosSwapLeafs(ManageLeaf[] memory leafs, address[] memory tokens, SwapKind[] memory kind) internal {
 
->>>>>>> 075d0d93
         for (uint256 i = 0; i < tokens.length; i++) {
             if (
                 !ownerToTokenToSpenderToApprovalInTree[getAddress(sourceChain, "boringVault")][tokens[i]][getAddress(
@@ -9493,44 +9488,6 @@
         
         if (baseToken != getAddress(sourceChain, "ETH") && quoteToken != getAddress(sourceChain, "ETH")) {
 
-<<<<<<< HEAD
-            for (uint256 j = 0; j < tokens.length; j++) {
-                if (i == j) continue;
-
-                unchecked {
-                    leafIndex++;
-                }
-                leafs[leafIndex] = ManageLeaf(
-                    getAddress(sourceChain, "odosRouterV2"),
-                    false,
-                    "swap((address,uint256,address,address,uint256,uint256,address),bytes,address,uint32)",
-                    new address[](5),
-                    string.concat("Swap ", ERC20(tokens[i]).symbol(), " for ", ERC20(tokens[j]).symbol()),
-                    getAddress(sourceChain, "rawDataDecoderAndSanitizer")
-                );
-                leafs[leafIndex].argumentAddresses[0] = tokens[i];
-                leafs[leafIndex].argumentAddresses[1] = getAddress(sourceChain, "odosExecutor");
-                leafs[leafIndex].argumentAddresses[2] = tokens[j];
-                leafs[leafIndex].argumentAddresses[3] = getAddress(sourceChain, "boringVault");
-                leafs[leafIndex].argumentAddresses[4] = getAddress(sourceChain, "odosExecutor");
-
-                unchecked {
-                    leafIndex++;
-                }
-                leafs[leafIndex] = ManageLeaf(
-                    getAddress(sourceChain, "odosRouterV2"),
-                    false,
-                    "swapCompact()",
-                    new address[](5),
-                    string.concat("Swap Compact ", ERC20(tokens[i]).symbol(), " for ", ERC20(tokens[j]).symbol()),
-                    getAddress(sourceChain, "rawDataDecoderAndSanitizer")
-                );
-                leafs[leafIndex].argumentAddresses[0] = tokens[i];
-                leafs[leafIndex].argumentAddresses[1] = getAddress(sourceChain, "odosExecutor");
-                leafs[leafIndex].argumentAddresses[2] = tokens[j];
-                leafs[leafIndex].argumentAddresses[3] = getAddress(sourceChain, "boringVault");
-                leafs[leafIndex].argumentAddresses[4] = getAddress(sourceChain, "odosExecutor");
-=======
             //used for every command that includes the warm path 
             unchecked {
                 leafIndex++;
@@ -9635,7 +9592,6 @@
 
             unchecked {
                 leafIndex++;
->>>>>>> 075d0d93
             }
             leafs[leafIndex] = ManageLeaf(
                 baseToken,
