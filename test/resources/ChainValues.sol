// SPDX-License-Identifier: UNLICENSED
pragma solidity 0.8.21;

import {ERC20} from "@solmate/tokens/ERC20.sol";
import {AddressToBytes32Lib} from "src/helper/AddressToBytes32Lib.sol";

contract ChainValues {
    using AddressToBytes32Lib for address;
    using AddressToBytes32Lib for bytes32;

    string public constant mainnet = "mainnet";
    string public constant polygon = "polygon";
    string public constant bsc = "bsc";
    string public constant avalanche = "avalanche";
    string public constant arbitrum = "arbitrum";
    string public constant optimism = "optimism";
    string public constant base = "base";
    string public constant zircuit = "zircuit";
    string public constant mantle = "mantle";
    string public constant linea = "linea";
    string public constant scroll = "scroll";
    string public constant fraxtal = "fraxtal";
    string public constant corn = "corn";
    string public constant swell = "swell";
    string public constant sonicMainnet = "sonicMainnet";
    string public constant berachain = "berachain";
    string public constant holesky = "holesky";
    string public constant sepolia = "sepolia";
    string public constant sonicTestnet = "sonicTestnet";
    string public constant sonicBlaze = "sonicBlaze";
    string public constant berachainTestnet = "berachainTestnet";
    string public constant bartio = "bartio";

    // Bridging constants.
    uint64 public constant ccipArbitrumChainSelector = 4949039107694359620;
    uint64 public constant ccipMainnetChainSelector = 5009297550715157269;
    uint64 public constant ccipBaseChainSelector = 15971525489660198786;
    uint64 public constant ccipBscChainSelector = 11344663589394136015;
    uint32 public constant layerZeroBaseEndpointId = 30184;
    uint32 public constant layerZeroMainnetEndpointId = 30101;
    uint32 public constant layerZeroOptimismEndpointId = 30111;
    uint32 public constant layerZeroArbitrumEndpointId = 30110;
    uint32 public constant layerZeroLineaEndpointId = 30183;
    uint32 public constant layerZeroScrollEndpointId = 30214;
    uint32 public constant layerZeroCornEndpointId = 30331;
    uint32 public constant layerZeroSwellEndpointId = 30335;
    uint32 public constant layerZeroSonicMainnetEndpointId = 30332;
    uint32 public constant layerZeroSepoliaEndpointId = 40161;
    uint32 public constant layerZeroSonicBlazeEndpointId = 40349;
    uint32 public constant hyperlaneMainnetEndpointId = 1;
    uint32 public constant hyperlaneEclipseEndpointId = 1408864445;

    error ChainValues__ZeroAddress(string chainName, string valueName);
    error ChainValues__ZeroBytes32(string chainName, string valueName);
    error ChainValues__ValueAlreadySet(string chainName, string valueName);

    mapping(string => mapping(string => bytes32)) public values;

    function getAddress(string memory chainName, string memory valueName) public view returns (address a) {
        a = values[chainName][valueName].toAddress();
        if (a == address(0)) {
            revert ChainValues__ZeroAddress(chainName, valueName);
        }
    }

    function getERC20(string memory chainName, string memory valueName) public view returns (ERC20 erc20) {
        address a = getAddress(chainName, valueName);
        erc20 = ERC20(a);
    }

    function getBytes32(string memory chainName, string memory valueName) public view returns (bytes32 b) {
        b = values[chainName][valueName];
        if (b == bytes32(0)) {
            revert ChainValues__ZeroBytes32(chainName, valueName);
        }
    }

    function setValue(bool overrideOk, string memory chainName, string memory valueName, bytes32 value) public {
        if (!overrideOk && values[chainName][valueName] != bytes32(0)) {
            revert ChainValues__ValueAlreadySet(chainName, valueName);
        }
        values[chainName][valueName] = value;
    }

    function setAddress(bool overrideOk, string memory chainName, string memory valueName, address value) public {
        setValue(overrideOk, chainName, valueName, value.toBytes32());
    }

    constructor() {
        // Add mainnet values
        _addMainnetValues();
        _addBaseValues();
        _addArbitrumValues();
        _addOptimismValues();
        _addMantleValues();
        _addZircuitValues();
        _addLineaValues();
        _addScrollValues();
        _addFraxtalValues();
        _addBscValues();
        _addCornValues();
        _addSwellValues();
        _addSonicMainnetValues();
        _addBerachainValues();
        // Add testnet values
        _addHoleskyValues();
        _addSepoliaValues();
        _addSonicTestnetValues();
        _addSonicBlazeValues();
        _addBerachainTestnetValues();
        _addBartioValues();
    }

    function _addMainnetValues() private {
        values[mainnet]["boringDeployerContract"] = 0xFD65ADF7d2f9ea09287543520a703522E0a360C9.toBytes32();
        // Liquid Ecosystem
        values[mainnet]["deployerAddress"] = 0x5F2F11ad8656439d5C14d9B351f8b09cDaC2A02d.toBytes32();
        values[mainnet]["dev0Address"] = 0x0463E60C7cE10e57911AB7bD1667eaa21de3e79b.toBytes32();
        values[mainnet]["dev1Address"] = 0xf8553c8552f906C19286F21711721E206EE4909E.toBytes32();
        values[mainnet]["liquidV1PriceRouter"] = 0x693799805B502264f9365440B93C113D86a4fFF5.toBytes32();
        values[mainnet]["liquidPayoutAddress"] = 0xA9962a5BfBea6918E958DeE0647E99fD7863b95A.toBytes32();
        values[mainnet]["liquidMultisig"] = 0xCEA8039076E35a825854c5C2f85659430b06ec96.toBytes32();
        values[mainnet]["liquidEth"] = 0xf0bb20865277aBd641a307eCe5Ee04E79073416C.toBytes32();
        values[mainnet]["liquidEthStrategist"] = 0x41DFc53B13932a2690C9790527C1967d8579a6ae.toBytes32();
        values[mainnet]["liquidEthManager"] = 0x227975088C28DBBb4b421c6d96781a53578f19a8.toBytes32();
        values[mainnet]["liquidEthDelayedWithdraw"] = 0xA1177Bc62E42eF2f9225a6cBF1CfE5CbC360C33A.toBytes32();
        values[mainnet]["superSymbiotic"] = 0x917ceE801a67f933F2e6b33fC0cD1ED2d5909D88.toBytes32();
        values[mainnet]["superSymbioticTeller"] = 0x99dE9e5a3eC2750a6983C8732E6e795A35e7B861.toBytes32();
        values[mainnet]["weETHs"] = 0x917ceE801a67f933F2e6b33fC0cD1ED2d5909D88.toBytes32();
        values[mainnet]["txBundlerAddress"] = 0x47Cec90FACc9364D7C21A8ab5e2aD9F1f75D740C.toBytes32();
        values[mainnet]["eBTCVault"] = 0x657e8C867D8B37dCC18fA4Caead9C45EB088C642.toBytes32();
        values[mainnet]["eBTCDelayedWithdraw"] = 0x75E3f26Ceff44258CE8cB451D7d2cC8966Ef3554.toBytes32();
        values[mainnet]["eBTCOnChainQueue"] = 0x74EC75fb641ec17B04007733d9efBE2D1dA5CA2C.toBytes32();
        values[mainnet]["eBTCTeller"] = 0x6Ee3aaCcf9f2321E49063C4F8da775DdBd407268.toBytes32();

        // Tellers
        values[mainnet]["eBTCTeller"] = 0x6Ee3aaCcf9f2321E49063C4F8da775DdBd407268.toBytes32();
        values[mainnet]["liquidBeraBTCTeller"] = 0x07951756b68427e7554AB4c9091344cB8De1Ad5a.toBytes32();

        // DeFi Ecosystem
        values[mainnet]["ETH"] = 0xEeeeeEeeeEeEeeEeEeEeeEEEeeeeEeeeeeeeEEeE.toBytes32();
        values[mainnet]["uniV3Router"] = 0xE592427A0AEce92De3Edee1F18E0157C05861564.toBytes32();
        values[mainnet]["uniV2Router"] = 0x7a250d5630B4cF539739dF2C5dAcb4c659F2488D.toBytes32();
        values[mainnet]["uniV2Factory"] = 0x5C69bEe701ef814a2B6a3EDD4B1652CB9cc5aA6f.toBytes32();

        // ERC20s
        values[mainnet]["USDC"] = 0xA0b86991c6218b36c1d19D4a2e9Eb0cE3606eB48.toBytes32();
        values[mainnet]["WETH"] = 0xC02aaA39b223FE8D0A0e5C4F27eAD9083C756Cc2.toBytes32();
        values[mainnet]["WBTC"] = 0x2260FAC5E5542a773Aa44fBCfeDf7C193bc2C599.toBytes32();
        values[mainnet]["USDT"] = 0xdAC17F958D2ee523a2206206994597C13D831ec7.toBytes32();
        values[mainnet]["TUSD"] = 0x0000000000085d4780B73119b644AE5ecd22b376.toBytes32();
        values[mainnet]["DAI"] = 0x6B175474E89094C44Da98b954EedeAC495271d0F.toBytes32();
        values[mainnet]["WSTETH"] = 0x7f39C581F595B53c5cb19bD0b3f8dA6c935E2Ca0.toBytes32();
        values[mainnet]["STETH"] = 0xae7ab96520DE3A18E5e111B5EaAb095312D7fE84.toBytes32();
        values[mainnet]["FRAX"] = 0x853d955aCEf822Db058eb8505911ED77F175b99e.toBytes32();
        values[mainnet]["BAL"] = 0xba100000625a3754423978a60c9317c58a424e3D.toBytes32();
        values[mainnet]["COMP"] = 0xc00e94Cb662C3520282E6f5717214004A7f26888.toBytes32();
        values[mainnet]["LINK"] = 0x514910771AF9Ca656af840dff83E8264EcF986CA.toBytes32();
        values[mainnet]["rETH"] = 0xae78736Cd615f374D3085123A210448E74Fc6393.toBytes32();
        values[mainnet]["RETH"] = 0xae78736Cd615f374D3085123A210448E74Fc6393.toBytes32();
        values[mainnet]["cbETH"] = 0xBe9895146f7AF43049ca1c1AE358B0541Ea49704.toBytes32();
        values[mainnet]["RPL"] = 0xD33526068D116cE69F19A9ee46F0bd304F21A51f.toBytes32();
        values[mainnet]["BOND"] = 0x0391D2021f89DC339F60Fff84546EA23E337750f.toBytes32();
        values[mainnet]["SWETH"] = 0xf951E335afb289353dc249e82926178EaC7DEd78.toBytes32();
        values[mainnet]["AURA"] = 0xC0c293ce456fF0ED870ADd98a0828Dd4d2903DBF.toBytes32();
        values[mainnet]["GHO"] = 0x40D16FC0246aD3160Ccc09B8D0D3A2cD28aE6C2f.toBytes32();
        values[mainnet]["LUSD"] = 0x5f98805A4E8be255a32880FDeC7F6728C6568bA0.toBytes32();
        values[mainnet]["OHM"] = 0x64aa3364F17a4D01c6f1751Fd97C2BD3D7e7f1D5.toBytes32();
        values[mainnet]["MKR"] = 0x9f8F72aA9304c8B593d555F12eF6589cC3A579A2.toBytes32();
        values[mainnet]["APE"] = 0x4d224452801ACEd8B2F0aebE155379bb5D594381.toBytes32();
        values[mainnet]["UNI"] = 0x1f9840a85d5aF5bf1D1762F925BDADdC4201F984.toBytes32();
        values[mainnet]["CRV"] = 0xD533a949740bb3306d119CC777fa900bA034cd52.toBytes32();
        values[mainnet]["CVX"] = 0x4e3FBD56CD56c3e72c1403e103b45Db9da5B9D2B.toBytes32();
        values[mainnet]["FRXETH"] = 0x5E8422345238F34275888049021821E8E08CAa1f.toBytes32();
        values[mainnet]["CRVUSD"] = 0xf939E0A03FB07F59A73314E73794Be0E57ac1b4E.toBytes32();
        values[mainnet]["OETH"] = 0x856c4Efb76C1D1AE02e20CEB03A2A6a08b0b8dC3.toBytes32();
        values[mainnet]["MKUSD"] = 0x4591DBfF62656E7859Afe5e45f6f47D3669fBB28.toBytes32();
        values[mainnet]["YETH"] = 0x1BED97CBC3c24A4fb5C069C6E311a967386131f7.toBytes32();
        values[mainnet]["ETHX"] = 0xA35b1B31Ce002FBF2058D22F30f95D405200A15b.toBytes32();
        values[mainnet]["weETH"] = 0xCd5fE23C85820F7B72D0926FC9b05b43E359b7ee.toBytes32();
        values[mainnet]["WEETH"] = 0xCd5fE23C85820F7B72D0926FC9b05b43E359b7ee.toBytes32();
        values[mainnet]["EETH"] = 0x35fA164735182de50811E8e2E824cFb9B6118ac2.toBytes32();
        values[mainnet]["EZETH"] = 0xbf5495Efe5DB9ce00f80364C8B423567e58d2110.toBytes32();
        values[mainnet]["RSETH"] = 0xA1290d69c65A6Fe4DF752f95823fae25cB99e5A7.toBytes32();
        values[mainnet]["OSETH"] = 0xf1C9acDc66974dFB6dEcB12aA385b9cD01190E38.toBytes32();
        values[mainnet]["RSWETH"] = 0xFAe103DC9cf190eD75350761e95403b7b8aFa6c0.toBytes32();
        values[mainnet]["PENDLE"] = 0x808507121B80c02388fAd14726482e061B8da827.toBytes32();
        values[mainnet]["SUSDE"] = 0x9D39A5DE30e57443BfF2A8307A4256c8797A3497.toBytes32();
        values[mainnet]["USDE"] = 0x4c9EDD5852cd905f086C759E8383e09bff1E68B3.toBytes32();
        values[mainnet]["GEAR"] = 0xBa3335588D9403515223F109EdC4eB7269a9Ab5D.toBytes32();
        values[mainnet]["SDAI"] = 0x83F20F44975D03b1b09e64809B757c47f942BEeA.toBytes32();
        values[mainnet]["PYUSD"] = 0x6c3ea9036406852006290770BEdFcAbA0e23A0e8.toBytes32();
        values[mainnet]["METH"] = 0xd5F7838F5C461fefF7FE49ea5ebaF7728bB0ADfa.toBytes32();
        values[mainnet]["TBTC"] = 0x18084fbA666a33d37592fA2633fD49a74DD93a88.toBytes32();
        values[mainnet]["INST"] = 0x6f40d4A6237C257fff2dB00FA0510DeEECd303eb.toBytes32();
        values[mainnet]["LBTC"] = 0x8236a87084f8B84306f72007F36F2618A5634494.toBytes32();
        values[mainnet]["RSR"] = 0x320623b8E4fF03373931769A31Fc52A4E78B5d70.toBytes32();
        values[mainnet]["SFRXETH"] = 0xac3E018457B222d93114458476f3E3416Abbe38F.toBytes32();
        values[mainnet]["WBETH"] = 0xa2E3356610840701BDf5611a53974510Ae27E2e1.toBytes32();
        values[mainnet]["UNIETH"] = 0xF1376bceF0f78459C0Ed0ba5ddce976F1ddF51F4.toBytes32();
        values[mainnet]["CBETH"] = 0xBe9895146f7AF43049ca1c1AE358B0541Ea49704.toBytes32();
        values[mainnet]["USD0"] = 0x73A15FeD60Bf67631dC6cd7Bc5B6e8da8190aCF5.toBytes32();
        values[mainnet]["USD0_plus"] = 0x35D8949372D46B7a3D5A56006AE77B215fc69bC0.toBytes32();
        values[mainnet]["deUSD"] = 0x15700B564Ca08D9439C58cA5053166E8317aa138.toBytes32();
        values[mainnet]["sdeUSD"] = 0x5C5b196aBE0d54485975D1Ec29617D42D9198326.toBytes32();
        values[mainnet]["pumpBTC"] = 0xF469fBD2abcd6B9de8E169d128226C0Fc90a012e.toBytes32();
        values[mainnet]["CAKE"] = 0x152649eA73beAb28c5b49B26eb48f7EAD6d4c898.toBytes32();
        values[mainnet]["cbBTC"] = 0xcbB7C0000aB88B473b1f5aFd9ef808440eed33Bf.toBytes32();
        values[mainnet]["fBTC"] = 0xC96dE26018A54D51c097160568752c4E3BD6C364.toBytes32();
        values[mainnet]["EIGEN"] = 0xec53bF9167f50cDEB3Ae105f56099aaaB9061F83.toBytes32();
        values[mainnet]["wcUSDCv3"] = 0x27F2f159Fe990Ba83D57f39Fd69661764BEbf37a.toBytes32();
        values[mainnet]["ZRO"] = 0x6985884C4392D348587B19cb9eAAf157F13271cd.toBytes32();
        values[mainnet]["eBTC"] = 0x657e8C867D8B37dCC18fA4Caead9C45EB088C642.toBytes32();
        values[mainnet]["USDS"] = 0xdC035D45d973E3EC169d2276DDab16f1e407384F.toBytes32();
        values[mainnet]["uniBTC"] = 0x004E9C3EF86bc1ca1f0bB5C7662861Ee93350568.toBytes32();
        values[mainnet]["BTCN"] = 0x386E7A3a0c0919c9d53c3b04FF67E73Ff9e45Fb6.toBytes32();
        values[mainnet]["sUSDs"] = 0xa3931d71877C0E7a3148CB7Eb4463524FEc27fbD.toBytes32();
        values[mainnet]["USUAL"] = 0xC4441c2BE5d8fA8126822B9929CA0b81Ea0DE38E.toBytes32();
        values[mainnet]["MORPHO"] = 0x58D97B57BB95320F9a05dC918Aef65434969c2B2.toBytes32();
<<<<<<< HEAD
        values[mainnet]["ETHFI"] = 0xFe0c30065B384F05761f15d0CC899D4F9F9Cc0eB.toBytes32(); 
        values[mainnet]["USR"] = 0x66a1E37c9b0eAddca17d3662D6c05F4DECf3e110.toBytes32(); 
        values[mainnet]["beraSTONE"] = 0x97Ad75064b20fb2B2447feD4fa953bF7F007a706.toBytes32(); 
=======
        values[mainnet]["ETHFI"] = 0xFe0c30065B384F05761f15d0CC899D4F9F9Cc0eB.toBytes32();
>>>>>>> 4301514e

        // Rate providers
        values[mainnet]["WEETH_RATE_PROVIDER"] = 0xCd5fE23C85820F7B72D0926FC9b05b43E359b7ee.toBytes32();
        values[mainnet]["ETHX_RATE_PROVIDER"] = 0xAAE054B9b822554dd1D9d1F48f892B4585D3bbf0.toBytes32();
        values[mainnet]["UNIETH_RATE_PROVIDER"] = 0x2c3b8c5e98A6e89AAAF21Deebf5FF9d08c4A9FF7.toBytes32();

        // Chainlink Datafeeds
        values[mainnet]["WETH_USD_FEED"] = 0x5f4eC3Df9cbd43714FE2740f5E3616155c5b8419.toBytes32();
        values[mainnet]["USDC_USD_FEED"] = 0x8fFfFfd4AfB6115b954Bd326cbe7B4BA576818f6.toBytes32();
        values[mainnet]["WBTC_USD_FEED"] = 0xF4030086522a5bEEa4988F8cA5B36dbC97BeE88c.toBytes32();
        values[mainnet]["TUSD_USD_FEED"] = 0xec746eCF986E2927Abd291a2A1716c940100f8Ba.toBytes32();
        values[mainnet]["STETH_USD_FEED"] = 0xCfE54B5cD566aB89272946F602D76Ea879CAb4a8.toBytes32();
        values[mainnet]["DAI_USD_FEED"] = 0xAed0c38402a5d19df6E4c03F4E2DceD6e29c1ee9.toBytes32();
        values[mainnet]["USDT_USD_FEED"] = 0x3E7d1eAB13ad0104d2750B8863b489D65364e32D.toBytes32();
        values[mainnet]["COMP_USD_FEED"] = 0xdbd020CAeF83eFd542f4De03e3cF0C28A4428bd5.toBytes32();
        values[mainnet]["fastGasFeed"] = 0x169E633A2D1E6c10dD91238Ba11c4A708dfEF37C.toBytes32();
        values[mainnet]["FRAX_USD_FEED"] = 0xB9E1E3A9feFf48998E45Fa90847ed4D467E8BcfD.toBytes32();
        values[mainnet]["RETH_ETH_FEED"] = 0x536218f9E9Eb48863970252233c8F271f554C2d0.toBytes32();
        values[mainnet]["BOND_ETH_FEED"] = 0xdd22A54e05410D8d1007c38b5c7A3eD74b855281.toBytes32();
        values[mainnet]["CBETH_ETH_FEED"] = 0xF017fcB346A1885194689bA23Eff2fE6fA5C483b.toBytes32();
        values[mainnet]["STETH_ETH_FEED"] = 0x86392dC19c0b719886221c78AB11eb8Cf5c52812.toBytes32();
        values[mainnet]["BAL_USD_FEED"] = 0xdF2917806E30300537aEB49A7663062F4d1F2b5F.toBytes32();
        values[mainnet]["GHO_USD_FEED"] = 0x3f12643D3f6f874d39C2a4c9f2Cd6f2DbAC877FC.toBytes32();
        values[mainnet]["LUSD_USD_FEED"] = 0x3D7aE7E594f2f2091Ad8798313450130d0Aba3a0.toBytes32();
        values[mainnet]["OHM_ETH_FEED"] = 0x9a72298ae3886221820B1c878d12D872087D3a23.toBytes32();
        values[mainnet]["MKR_USD_FEED"] = 0xec1D1B3b0443256cc3860e24a46F108e699484Aa.toBytes32();
        values[mainnet]["UNI_ETH_FEED"] = 0xD6aA3D25116d8dA79Ea0246c4826EB951872e02e.toBytes32();
        values[mainnet]["APE_USD_FEED"] = 0xD10aBbC76679a20055E167BB80A24ac851b37056.toBytes32();
        values[mainnet]["CRV_USD_FEED"] = 0xCd627aA160A6fA45Eb793D19Ef54f5062F20f33f.toBytes32();
        values[mainnet]["CVX_USD_FEED"] = 0xd962fC30A72A84cE50161031391756Bf2876Af5D.toBytes32();
        values[mainnet]["CVX_ETH_FEED"] = 0xC9CbF687f43176B302F03f5e58470b77D07c61c6.toBytes32();
        values[mainnet]["CRVUSD_USD_FEED"] = 0xEEf0C605546958c1f899b6fB336C20671f9cD49F.toBytes32();
        values[mainnet]["LINK_USD_FEED"] = 0x2c1d072e956AFFC0D435Cb7AC38EF18d24d9127c.toBytes32();

        // Aave V2 Tokens
        values[mainnet]["aV2WETH"] = 0x030bA81f1c18d280636F32af80b9AAd02Cf0854e.toBytes32();
        values[mainnet]["aV2USDC"] = 0xBcca60bB61934080951369a648Fb03DF4F96263C.toBytes32();
        values[mainnet]["dV2USDC"] = 0x619beb58998eD2278e08620f97007e1116D5D25b.toBytes32();
        values[mainnet]["dV2WETH"] = 0xF63B34710400CAd3e044cFfDcAb00a0f32E33eCf.toBytes32();
        values[mainnet]["aV2WBTC"] = 0x9ff58f4fFB29fA2266Ab25e75e2A8b3503311656.toBytes32();
        values[mainnet]["aV2TUSD"] = 0x101cc05f4A51C0319f570d5E146a8C625198e636.toBytes32();
        values[mainnet]["aV2STETH"] = 0x1982b2F5814301d4e9a8b0201555376e62F82428.toBytes32();
        values[mainnet]["aV2DAI"] = 0x028171bCA77440897B824Ca71D1c56caC55b68A3.toBytes32();
        values[mainnet]["dV2DAI"] = 0x6C3c78838c761c6Ac7bE9F59fe808ea2A6E4379d.toBytes32();
        values[mainnet]["aV2USDT"] = 0x3Ed3B47Dd13EC9a98b44e6204A523E766B225811.toBytes32();
        values[mainnet]["dV2USDT"] = 0x531842cEbbdD378f8ee36D171d6cC9C4fcf475Ec.toBytes32();

        // Aave V3 Tokens
        values[mainnet]["aV3WETH"] = 0x4d5F47FA6A74757f35C14fD3a6Ef8E3C9BC514E8.toBytes32();
        values[mainnet]["aV3USDC"] = 0x98C23E9d8f34FEFb1B7BD6a91B7FF122F4e16F5c.toBytes32();
        values[mainnet]["dV3USDC"] = 0x72E95b8931767C79bA4EeE721354d6E99a61D004.toBytes32();
        values[mainnet]["aV3DAI"] = 0x018008bfb33d285247A21d44E50697654f754e63.toBytes32();
        values[mainnet]["dV3DAI"] = 0xcF8d0c70c850859266f5C338b38F9D663181C314.toBytes32();
        values[mainnet]["dV3WETH"] = 0xeA51d7853EEFb32b6ee06b1C12E6dcCA88Be0fFE.toBytes32();
        values[mainnet]["aV3WBTC"] = 0x5Ee5bf7ae06D1Be5997A1A72006FE6C607eC6DE8.toBytes32();
        values[mainnet]["aV3USDT"] = 0x23878914EFE38d27C4D67Ab83ed1b93A74D4086a.toBytes32();
        values[mainnet]["dV3USDT"] = 0x6df1C1E379bC5a00a7b4C6e67A203333772f45A8.toBytes32();
        values[mainnet]["aV3sDAI"] = 0x4C612E3B15b96Ff9A6faED838F8d07d479a8dD4c.toBytes32();
        values[mainnet]["aV3CrvUsd"] = 0xb82fa9f31612989525992FCfBB09AB22Eff5c85A.toBytes32();
        values[mainnet]["dV3CrvUsd"] = 0x028f7886F3e937f8479efaD64f31B3fE1119857a.toBytes32();
        values[mainnet]["aV3WeETH"] = 0xBdfa7b7893081B35Fb54027489e2Bc7A38275129.toBytes32();

        // Balancer V2 Addresses
        values[mainnet]["BB_A_USD"] = 0xfeBb0bbf162E64fb9D0dfe186E517d84C395f016.toBytes32();
        values[mainnet]["BB_A_USD_V3"] = 0xc443C15033FCB6Cf72cC24f1BDA0Db070DdD9786.toBytes32();
        values[mainnet]["vanillaUsdcDaiUsdt"] = 0x79c58f70905F734641735BC61e45c19dD9Ad60bC.toBytes32();
        values[mainnet]["BB_A_WETH"] = 0x60D604890feaa0b5460B28A424407c24fe89374a.toBytes32();
        values[mainnet]["wstETH_bbaWETH"] = 0xE0fCBf4d98F0aD982DB260f86cf28b49845403C5.toBytes32();
        values[mainnet]["new_wstETH_bbaWETH"] = 0x41503C9D499ddbd1dCdf818a1b05e9774203Bf46.toBytes32();
        values[mainnet]["GHO_LUSD_BPT"] = 0x3FA8C89704e5d07565444009e5d9e624B40Be813.toBytes32();
        values[mainnet]["swETH_bbaWETH"] = 0xaE8535c23afeDdA9304B03c68a3563B75fc8f92b.toBytes32();
        values[mainnet]["swETH_wETH"] = 0x02D928E68D8F10C0358566152677Db51E1e2Dc8C.toBytes32();
        values[mainnet]["deUSD_sdeUSD_ECLP"] = 0x41FDbea2E52790c0a1Dc374F07b628741f2E062D.toBytes32();
        values[mainnet]["deUSD_sdeUSD_ECLP_Gauge"] = 0xA00DB7d9c465e95e4AA814A9340B9A161364470a.toBytes32();
        values[mainnet]["deUSD_sdeUSD_ECLP_id"] = 0x41fdbea2e52790c0a1dc374f07b628741f2e062d0002000000000000000006be;
        values[mainnet]["aura_deUSD_sdeUSD_ECLP"] = 0x7405Bf405185391525Ab06fABcdFf51fdc656A46.toBytes32();

        values[mainnet]["rETH_weETH_id"] = 0x05ff47afada98a98982113758878f9a8b9fdda0a000000000000000000000645;
        values[mainnet]["rETH_weETH"] = 0x05ff47AFADa98a98982113758878F9A8B9FddA0a.toBytes32();
        values[mainnet]["rETH_weETH_gauge"] = 0xC859BF9d7B8C557bBd229565124c2C09269F3aEF.toBytes32();
        values[mainnet]["aura_reth_weeth"] = 0x07A319A023859BbD49CC9C38ee891c3EA9283Cc5.toBytes32();

        values[mainnet]["ezETH_wETH"] = 0x596192bB6e41802428Ac943D2f1476C1Af25CC0E.toBytes32();
        values[mainnet]["ezETH_wETH_gauge"] = 0xa8B309a75f0D64ED632d45A003c68A30e59A1D8b.toBytes32();
        values[mainnet]["aura_ezETH_wETH"] = 0x95eC73Baa0eCF8159b4EE897D973E41f51978E50.toBytes32();

        values[mainnet]["rsETH_ETHx"] = 0x7761b6E0Daa04E70637D81f1Da7d186C205C2aDE.toBytes32();
        values[mainnet]["rsETH_ETHx_gauge"] = 0x0BcDb6d9b27Bd62d3De605393902C7d1a2c71Aab.toBytes32();
        values[mainnet]["aura_rsETH_ETHx"] = 0xf618102462Ff3cf7edbA4c067316F1C3AbdbA193.toBytes32();

        values[mainnet]["rETH_wETH_id"] = 0x1e19cf2d73a72ef1332c882f20534b6519be0276000200000000000000000112;
        values[mainnet]["rETH_wETH"] = 0x1E19CF2D73a72Ef1332C882F20534B6519Be0276.toBytes32();
        values[mainnet]["rETH_wETH_gauge"] = 0x79eF6103A513951a3b25743DB509E267685726B7.toBytes32();
        values[mainnet]["aura_reth_weth"] = 0xDd1fE5AD401D4777cE89959b7fa587e569Bf125D.toBytes32();

        values[mainnet]["rsETH_wETH_id"] = 0x58aadfb1afac0ad7fca1148f3cde6aedf5236b6d00000000000000000000067f;
        values[mainnet]["rsETH_wETH"] = 0x58AAdFB1Afac0ad7fca1148f3cdE6aEDF5236B6D.toBytes32();
        values[mainnet]["rsETH_wETH_gauge"] = 0xdf04E3a7ab9857a16FB97174e0f1001aa44380AF.toBytes32();
        values[mainnet]["aura_rsETH_wETH"] = 0xB5FdB4f75C26798A62302ee4959E4281667557E0.toBytes32();

        values[mainnet]["ezETH_weETH_rswETH"] = 0x848a5564158d84b8A8fb68ab5D004Fae11619A54.toBytes32();
        values[mainnet]["ezETH_weETH_rswETH_gauge"] = 0x253ED65fff980AEE7E94a0dC57BE304426048b35.toBytes32();
        values[mainnet]["aura_ezETH_weETH_rswETH"] = 0xce98eb8b2Fb98049b3F2dB0A212Ba7ca3Efd63b0.toBytes32();

        values[mainnet]["BAL_wETH"] = 0x5c6Ee304399DBdB9C8Ef030aB642B10820DB8F56.toBytes32();
        values[mainnet]["PENDLE_wETH"] = 0xFD1Cf6FD41F229Ca86ada0584c63C49C3d66BbC9.toBytes32();
        values[mainnet]["wETH_AURA"] = 0xCfCA23cA9CA720B6E98E3Eb9B6aa0fFC4a5C08B9.toBytes32();

        // values[mainnet]["ezETH_wETH"] = 0x596192bB6e41802428Ac943D2f1476C1Af25CC0E.toBytes32();
        // values[mainnet]["ezETH_wETH_gauge"] = 0xa8B309a75f0D64ED632d45A003c68A30e59A1D8b.toBytes32();
        // values[mainnet]["aura_ezETH_wETH"] = 0x95eC73Baa0eCF8159b4EE897D973E41f51978E50.toBytes32();

        // Linear Pools.
        values[mainnet]["bb_a_dai"] = 0x6667c6fa9f2b3Fc1Cc8D85320b62703d938E4385.toBytes32();
        values[mainnet]["bb_a_usdt"] = 0xA1697F9Af0875B63DdC472d6EeBADa8C1fAB8568.toBytes32();
        values[mainnet]["bb_a_usdc"] = 0xcbFA4532D8B2ade2C261D3DD5ef2A2284f792692.toBytes32();

        values[mainnet]["BB_A_USD_GAUGE"] = 0x0052688295413b32626D226a205b95cDB337DE86.toBytes32(); // query subgraph for gauges wrt to poolId: https://docs.balancer.fi/reference/vebal-and-gauges/gauges.html#query-gauge-by-l2-sidechain-pool:~:text=%23-,Query%20Pending%20Tokens%20for%20a%20Given%20Pool,-The%20process%20differs
        values[mainnet]["BB_A_USD_GAUGE_ADDRESS"] = 0x0052688295413b32626D226a205b95cDB337DE86.toBytes32();
        values[mainnet]["wstETH_bbaWETH_GAUGE_ADDRESS"] = 0x5f838591A5A8048F0E4C4c7fCca8fD9A25BF0590.toBytes32();

        // Mainnet Balancer Specific Addresses
        values[mainnet]["vault"] = 0xBA12222222228d8Ba445958a75a0704d566BF2C8.toBytes32();
        values[mainnet]["balancerVault"] = 0xBA12222222228d8Ba445958a75a0704d566BF2C8.toBytes32();
        values[mainnet]["relayer"] = 0xfeA793Aa415061C483D2390414275AD314B3F621.toBytes32();
        values[mainnet]["minter"] = 0x239e55F427D44C3cc793f49bFB507ebe76638a2b.toBytes32();
        values[mainnet]["USDC_DAI_USDT_BPT"] = 0x79c58f70905F734641735BC61e45c19dD9Ad60bC.toBytes32();
        values[mainnet]["rETH_wETH_BPT"] = 0x1E19CF2D73a72Ef1332C882F20534B6519Be0276.toBytes32();
        values[mainnet]["wstETH_wETH_BPT"] = 0x32296969Ef14EB0c6d29669C550D4a0449130230.toBytes32();
        values[mainnet]["wstETH_cbETH_BPT"] = 0x9c6d47Ff73e0F5E51BE5FD53236e3F595C5793F2.toBytes32();
        values[mainnet]["bb_a_USD_BPT"] = 0xfeBb0bbf162E64fb9D0dfe186E517d84C395f016.toBytes32();
        values[mainnet]["bb_a_USDC_BPT"] = 0xcbFA4532D8B2ade2C261D3DD5ef2A2284f792692.toBytes32();
        values[mainnet]["bb_a_DAI_BPT"] = 0x6667c6fa9f2b3Fc1Cc8D85320b62703d938E4385.toBytes32();
        values[mainnet]["bb_a_USDT_BPT"] = 0xA1697F9Af0875B63DdC472d6EeBADa8C1fAB8568.toBytes32();
        values[mainnet]["aura_rETH_wETH_BPT"] = 0xDd1fE5AD401D4777cE89959b7fa587e569Bf125D.toBytes32();
        values[mainnet]["GHO_bb_a_USD_BPT"] = 0xc2B021133D1b0cF07dba696fd5DD89338428225B.toBytes32();

        values[mainnet]["wstETH_wETH_BPT"] = 0x93d199263632a4EF4Bb438F1feB99e57b4b5f0BD.toBytes32();
        values[mainnet]["wstETH_wETH_Id"] = 0x93d199263632a4ef4bb438f1feb99e57b4b5f0bd0000000000000000000005c2;
        values[mainnet]["wstETH_wETH_Gauge"] = 0x5C0F23A5c1be65Fa710d385814a7Fd1Bda480b1C.toBytes32();
        values[mainnet]["aura_wstETH_wETH"] = 0x2a14dB8D09dB0542f6A371c0cB308A768227D67D.toBytes32();

        // Rate Providers
        values[mainnet]["cbethRateProvider"] = 0x7311E4BB8a72e7B300c5B8BDE4de6CdaA822a5b1.toBytes32();
        values[mainnet]["rethRateProvider"] = 0x1a8F81c256aee9C640e14bB0453ce247ea0DFE6F.toBytes32();
        values[mainnet]["sDaiRateProvider"] = 0xc7177B6E18c1Abd725F5b75792e5F7A3bA5DBC2c.toBytes32();
        values[mainnet]["rsETHRateProvider"] = 0x746df66bc1Bb361b9E8E2a794C299c3427976e6C.toBytes32();

        // Compound V2
        // Cvalues[mainnet]["cDAI"] = C0x5d3a536E4D6DbD6114cc1Ead35777bAB948E3643.toBytes32();
        // Cvalues[mainnet]["cUSDC"] = C0x39AA39c021dfbaE8faC545936693aC917d5E7563.toBytes32();
        // Cvalues[mainnet]["cTUSD"] = C0x12392F67bdf24faE0AF363c24aC620a2f67DAd86.toBytes32();

        // Chainlink Automation Registry
        values[mainnet]["automationRegistry"] = 0x02777053d6764996e594c3E88AF1D58D5363a2e6.toBytes32();
        values[mainnet]["automationRegistryV2"] = 0x6593c7De001fC8542bB1703532EE1E5aA0D458fD.toBytes32();
        values[mainnet]["automationRegistrarV2"] = 0x6B0B234fB2f380309D47A7E9391E29E9a179395a.toBytes32();

        // FraxLend Pairs
        values[mainnet]["FXS_FRAX_PAIR"] = 0xDbe88DBAc39263c47629ebbA02b3eF4cf0752A72.toBytes32();
        values[mainnet]["FPI_FRAX_PAIR"] = 0x74F82Bd9D0390A4180DaaEc92D64cf0708751759.toBytes32();
        values[mainnet]["SFRXETH_FRAX_PAIR"] = 0x78bB3aEC3d855431bd9289fD98dA13F9ebB7ef15.toBytes32();
        values[mainnet]["CRV_FRAX_PAIR"] = 0x3835a58CA93Cdb5f912519ad366826aC9a752510.toBytes32(); // FraxlendV1
        values[mainnet]["WBTC_FRAX_PAIR"] = 0x32467a5fc2d72D21E8DCe990906547A2b012f382.toBytes32(); // FraxlendV1
        values[mainnet]["WETH_FRAX_PAIR"] = 0x794F6B13FBd7EB7ef10d1ED205c9a416910207Ff.toBytes32(); // FraxlendV1
        values[mainnet]["CVX_FRAX_PAIR"] = 0xa1D100a5bf6BFd2736837c97248853D989a9ED84.toBytes32(); // FraxlendV1
        values[mainnet]["MKR_FRAX_PAIR"] = 0x82Ec28636B77661a95f021090F6bE0C8d379DD5D.toBytes32(); // FraxlendV2
        values[mainnet]["APE_FRAX_PAIR"] = 0x3a25B9aB8c07FfEFEe614531C75905E810d8A239.toBytes32(); // FraxlendV2
        values[mainnet]["UNI_FRAX_PAIR"] = 0xc6CadA314389430d396C7b0C70c6281e99ca7fe8.toBytes32(); // FraxlendV2

        /// From Crispy's curve tests

        // Curve Pools and Tokens
        values[mainnet]["TriCryptoPool"] = 0xD51a44d3FaE010294C616388b506AcdA1bfAAE46.toBytes32();
        values[mainnet]["CRV_3_CRYPTO"] = 0xc4AD29ba4B3c580e6D59105FFf484999997675Ff.toBytes32();
        values[mainnet]["daiUsdcUsdtPool"] = 0xbEbc44782C7dB0a1A60Cb6fe97d0b483032FF1C7.toBytes32();
        values[mainnet]["CRV_DAI_USDC_USDT"] = 0x6c3F90f043a72FA612cbac8115EE7e52BDe6E490.toBytes32();
        values[mainnet]["frax3CrvPool"] = 0xd632f22692FaC7611d2AA1C0D552930D43CAEd3B.toBytes32();
        values[mainnet]["CRV_FRAX_3CRV"] = 0xd632f22692FaC7611d2AA1C0D552930D43CAEd3B.toBytes32();
        values[mainnet]["wethCrvPool"] = 0x8301AE4fc9c624d1D396cbDAa1ed877821D7C511.toBytes32();
        values[mainnet]["CRV_WETH_CRV"] = 0xEd4064f376cB8d68F770FB1Ff088a3d0F3FF5c4d.toBytes32();
        values[mainnet]["aave3Pool"] = 0xDeBF20617708857ebe4F679508E7b7863a8A8EeE.toBytes32();
        values[mainnet]["CRV_AAVE_3CRV"] = 0xFd2a8fA60Abd58Efe3EeE34dd494cD491dC14900.toBytes32();
        values[mainnet]["stETHWethNg"] = 0x21E27a5E5513D6e65C4f830167390997aA84843a.toBytes32();
        values[mainnet]["EthFrxEthCurvePool"] = 0xa1F8A6807c402E4A15ef4EBa36528A3FED24E577.toBytes32();
        values[mainnet]["triCrypto2"] = 0xD51a44d3FaE010294C616388b506AcdA1bfAAE46.toBytes32();
        values[mainnet]["weETH_wETH_ng"] = 0xDB74dfDD3BB46bE8Ce6C33dC9D82777BCFc3dEd5.toBytes32();
        values[mainnet]["weETH_wETH_ng_gauge"] = 0x053df3e4D0CeD9a3Bf0494F97E83CE1f13BdC0E2.toBytes32();
        values[mainnet]["USD0_USD0++_CurvePool"] = 0x1d08E7adC263CfC70b1BaBe6dC5Bb339c16Eec52.toBytes32();
        values[mainnet]["USD0_USD0++_CurveGauge"] = 0x5C00817B67b40f3b347bD4275B4BBA4840c8127a.toBytes32();

        values[mainnet]["UsdcCrvUsdPool"] = 0x4DEcE678ceceb27446b35C672dC7d61F30bAD69E.toBytes32();
        values[mainnet]["UsdcCrvUsdToken"] = 0x4DEcE678ceceb27446b35C672dC7d61F30bAD69E.toBytes32();
        values[mainnet]["UsdcCrvUsdGauge"] = 0x95f00391cB5EebCd190EB58728B4CE23DbFa6ac1.toBytes32();
        values[mainnet]["WethRethPool"] = 0x0f3159811670c117c372428D4E69AC32325e4D0F.toBytes32();
        values[mainnet]["WethRethToken"] = 0x6c38cE8984a890F5e46e6dF6117C26b3F1EcfC9C.toBytes32();
        values[mainnet]["WethRethGauge"] = 0x9d4D981d8a9066f5db8532A5816543dE8819d4A8.toBytes32();
        values[mainnet]["UsdtCrvUsdPool"] = 0x390f3595bCa2Df7d23783dFd126427CCeb997BF4.toBytes32();
        values[mainnet]["UsdtCrvUsdToken"] = 0x390f3595bCa2Df7d23783dFd126427CCeb997BF4.toBytes32();
        values[mainnet]["UsdtCrvUsdGauge"] = 0x4e6bB6B7447B7B2Aa268C16AB87F4Bb48BF57939.toBytes32();
        values[mainnet]["EthStethPool"] = 0xDC24316b9AE028F1497c275EB9192a3Ea0f67022.toBytes32();
        values[mainnet]["EthStethToken"] = 0x06325440D014e39736583c165C2963BA99fAf14E.toBytes32();
        values[mainnet]["EthStethGauge"] = 0x182B723a58739a9c974cFDB385ceaDb237453c28.toBytes32();
        values[mainnet]["FraxUsdcPool"] = 0xDcEF968d416a41Cdac0ED8702fAC8128A64241A2.toBytes32();
        values[mainnet]["FraxUsdcToken"] = 0x3175Df0976dFA876431C2E9eE6Bc45b65d3473CC.toBytes32();
        values[mainnet]["FraxUsdcGauge"] = 0xCFc25170633581Bf896CB6CDeE170e3E3Aa59503.toBytes32();
        values[mainnet]["WethFrxethPool"] = 0x9c3B46C0Ceb5B9e304FCd6D88Fc50f7DD24B31Bc.toBytes32();
        values[mainnet]["WethFrxethToken"] = 0x9c3B46C0Ceb5B9e304FCd6D88Fc50f7DD24B31Bc.toBytes32();
        values[mainnet]["WethFrxethGauge"] = 0x4E21418095d32d15c6e2B96A9910772613A50d50.toBytes32();
        values[mainnet]["EthFrxethPool"] = 0xa1F8A6807c402E4A15ef4EBa36528A3FED24E577.toBytes32();
        values[mainnet]["EthFrxethToken"] = 0xf43211935C781D5ca1a41d2041F397B8A7366C7A.toBytes32();
        values[mainnet]["EthFrxethGauge"] = 0x2932a86df44Fe8D2A706d8e9c5d51c24883423F5.toBytes32();
        values[mainnet]["StethFrxethPool"] = 0x4d9f9D15101EEC665F77210cB999639f760F831E.toBytes32();
        values[mainnet]["StethFrxethToken"] = 0x4d9f9D15101EEC665F77210cB999639f760F831E.toBytes32();
        values[mainnet]["StethFrxethGauge"] = 0x821529Bb07c83803C9CC7763e5974386e9eFEdC7.toBytes32();
        values[mainnet]["WethCvxPool"] = 0xB576491F1E6e5E62f1d8F26062Ee822B40B0E0d4.toBytes32();
        values[mainnet]["WethCvxToken"] = 0x3A283D9c08E8b55966afb64C515f5143cf907611.toBytes32();
        values[mainnet]["WethCvxGauge"] = 0x7E1444BA99dcdFfE8fBdb42C02F0005D14f13BE1.toBytes32();
        values[mainnet]["EthStethNgPool"] = 0x21E27a5E5513D6e65C4f830167390997aA84843a.toBytes32();
        values[mainnet]["EthStethNgToken"] = 0x21E27a5E5513D6e65C4f830167390997aA84843a.toBytes32();
        values[mainnet]["EthStethNgGauge"] = 0x79F21BC30632cd40d2aF8134B469a0EB4C9574AA.toBytes32();
        values[mainnet]["EthOethPool"] = 0x94B17476A93b3262d87B9a326965D1E91f9c13E7.toBytes32();
        values[mainnet]["EthOethToken"] = 0x94B17476A93b3262d87B9a326965D1E91f9c13E7.toBytes32();
        values[mainnet]["EthOethGauge"] = 0xd03BE91b1932715709e18021734fcB91BB431715.toBytes32();
        values[mainnet]["FraxCrvUsdPool"] = 0x0CD6f267b2086bea681E922E19D40512511BE538.toBytes32();
        values[mainnet]["FraxCrvUsdToken"] = 0x0CD6f267b2086bea681E922E19D40512511BE538.toBytes32();
        values[mainnet]["FraxCrvUsdGauge"] = 0x96424E6b5eaafe0c3B36CA82068d574D44BE4e3c.toBytes32();
        values[mainnet]["mkUsdFraxUsdcPool"] = 0x0CFe5C777A7438C9Dd8Add53ed671cEc7A5FAeE5.toBytes32();
        values[mainnet]["mkUsdFraxUsdcToken"] = 0x0CFe5C777A7438C9Dd8Add53ed671cEc7A5FAeE5.toBytes32();
        values[mainnet]["mkUsdFraxUsdcGauge"] = 0xF184d80915Ba7d835D941BA70cDdf93DE36517ee.toBytes32();
        values[mainnet]["WethYethPool"] = 0x69ACcb968B19a53790f43e57558F5E443A91aF22.toBytes32();
        values[mainnet]["WethYethToken"] = 0x69ACcb968B19a53790f43e57558F5E443A91aF22.toBytes32();
        values[mainnet]["WethYethGauge"] = 0x138cC21D15b7A06F929Fc6CFC88d2b830796F4f1.toBytes32();
        values[mainnet]["EthEthxPool"] = 0x59Ab5a5b5d617E478a2479B0cAD80DA7e2831492.toBytes32();
        values[mainnet]["EthEthxToken"] = 0x59Ab5a5b5d617E478a2479B0cAD80DA7e2831492.toBytes32();
        values[mainnet]["EthEthxGauge"] = 0x7671299eA7B4bbE4f3fD305A994e6443b4be680E.toBytes32();
        values[mainnet]["CrvUsdSdaiPool"] = 0x1539c2461d7432cc114b0903f1824079BfCA2C92.toBytes32();
        values[mainnet]["CrvUsdSdaiToken"] = 0x1539c2461d7432cc114b0903f1824079BfCA2C92.toBytes32();
        values[mainnet]["CrvUsdSdaiGauge"] = 0x2B5a5e182768a18C70EDd265240578a72Ca475ae.toBytes32();
        values[mainnet]["CrvUsdSfraxPool"] = 0xfEF79304C80A694dFd9e603D624567D470e1a0e7.toBytes32();
        values[mainnet]["CrvUsdSfraxToken"] = 0xfEF79304C80A694dFd9e603D624567D470e1a0e7.toBytes32();
        values[mainnet]["CrvUsdSfraxGauge"] = 0x62B8DA8f1546a092500c457452fC2d45fa1777c4.toBytes32();
        values[mainnet]["LusdCrvUsdPool"] = 0x9978c6B08d28d3B74437c917c5dD7C026df9d55C.toBytes32();
        values[mainnet]["LusdCrvUsdToken"] = 0x9978c6B08d28d3B74437c917c5dD7C026df9d55C.toBytes32();
        values[mainnet]["LusdCrvUsdGauge"] = 0x66F65323bdE835B109A92045Aa7c655559dbf863.toBytes32();
        values[mainnet]["WstethEthXPool"] = 0x14756A5eD229265F86990e749285bDD39Fe0334F.toBytes32();
        values[mainnet]["WstethEthXToken"] = 0xfffAE954601cFF1195a8E20342db7EE66d56436B.toBytes32();
        values[mainnet]["WstethEthXGauge"] = 0xc1394d6c89cf8F553da8c8256674C778ccFf3E80.toBytes32();
        values[mainnet]["EthEthXPool"] = 0x59Ab5a5b5d617E478a2479B0cAD80DA7e2831492.toBytes32();
        values[mainnet]["EthEthXToken"] = 0x59Ab5a5b5d617E478a2479B0cAD80DA7e2831492.toBytes32();
        values[mainnet]["EthEthXGauge"] = 0x7671299eA7B4bbE4f3fD305A994e6443b4be680E.toBytes32();
        values[mainnet]["weETH_wETH_Curve_LP"] = 0x13947303F63b363876868D070F14dc865C36463b.toBytes32();
        values[mainnet]["weETH_wETH_Curve_Gauge"] = 0x1CAC1a0Ed47E2e0A313c712b2dcF85994021a365.toBytes32();
        values[mainnet]["weETH_wETH_Convex_Reward"] = 0x2D159E01A5cEe7498F84Be68276a5266b3cb3774.toBytes32();

        values[mainnet]["weETH_wETH_Pool"] = 0x13947303F63b363876868D070F14dc865C36463b.toBytes32();
        values[mainnet]["weETH_wETH_NG_Pool"] = 0xDB74dfDD3BB46bE8Ce6C33dC9D82777BCFc3dEd5.toBytes32();
        values[mainnet]["weETH_wETH_NG_Convex_Reward"] = 0x5411CC583f0b51104fA523eEF9FC77A29DF80F58.toBytes32();

        values[mainnet]["pyUsd_Usdc_Curve_Pool"] = 0x383E6b4437b59fff47B619CBA855CA29342A8559.toBytes32();
        values[mainnet]["pyUsd_Usdc_Convex_Id"] = address(270).toBytes32();
        values[mainnet]["frax_Usdc_Curve_Pool"] = 0xDcEF968d416a41Cdac0ED8702fAC8128A64241A2.toBytes32();
        values[mainnet]["frax_Usdc_Convex_Id"] = address(100).toBytes32();
        values[mainnet]["usdc_CrvUsd_Curve_Pool"] = 0x4DEcE678ceceb27446b35C672dC7d61F30bAD69E.toBytes32();
        values[mainnet]["usdc_CrvUsd_Convex_Id"] = address(182).toBytes32();
        values[mainnet]["sDai_sUsde_Curve_Pool"] = 0x167478921b907422F8E88B43C4Af2B8BEa278d3A.toBytes32();
        values[mainnet]["sDai_sUsde_Curve_Gauge"] = 0x330Cfd12e0E97B0aDF46158D2A81E8Bd2985c6cB.toBytes32();

        values[mainnet]["ezETH_wETH_Curve_Pool"] = 0x85dE3ADd465a219EE25E04d22c39aB027cF5C12E.toBytes32();
        values[mainnet]["weETH_rswETH_Curve_Pool"] = 0x278cfB6f06B1EFc09d34fC7127d6060C61d629Db.toBytes32();
        values[mainnet]["rswETH_wETH_Curve_Pool"] = 0xeE04382c4cA6c450213923fE0f0daB19b0ff3939.toBytes32();
        values[mainnet]["USDe_USDC_Curve_Pool"] = 0x02950460E2b9529D0E00284A5fA2d7bDF3fA4d72.toBytes32();
        values[mainnet]["USDe_DAI_Curve_Pool"] = 0xF36a4BA50C603204c3FC6d2dA8b78A7b69CBC67d.toBytes32();
        values[mainnet]["sDAI_sUSDe_Curve_Pool"] = 0x167478921b907422F8E88B43C4Af2B8BEa278d3A.toBytes32();
        values[mainnet]["deUSD_USDC_Curve_Pool"] = 0x5F6c431AC417f0f430B84A666a563FAbe681Da94.toBytes32();
        values[mainnet]["deUSD_USDT_Curve_Pool"] = 0x7C4e143B23D72E6938E06291f705B5ae3D5c7c7C.toBytes32();
        values[mainnet]["deUSD_DAI_Curve_Pool"] = 0xb478Bf40dD622086E0d0889eeBbAdCb63806ADde.toBytes32();
        values[mainnet]["deUSD_FRAX_Curve_Pool"] = 0x88DFb9370fE350aA51ADE31C32549d4d3A24fAf2.toBytes32();
        values[mainnet]["deUSD_FRAX_Curve_Gauge"] = 0x7C634909DDbfd5C6EEd7Ccf3611e8C4f3643635d.toBytes32();
        values[mainnet]["eBTC_LBTC_WBTC_Curve_Pool"] = 0xabaf76590478F2fE0b396996f55F0b61101e9502.toBytes32();
        values[mainnet]["eBTC_LBTC_WBTC_Curve_Gauge"] = 0x8D666daED20B502e5Cf692B101028fc0058a5d4E.toBytes32();

        values[mainnet]["lBTC_wBTC_Curve_Pool"] = 0x2f3bC4c27A4437AeCA13dE0e37cdf1028f3706F0.toBytes32();

        values[mainnet]["WethMkUsdPool"] = 0xc89570207c5BA1B0E3cD372172cCaEFB173DB270.toBytes32();

        // Convex-Curve Platform Specifics
        values[mainnet]["convexCurveMainnetBooster"] = 0xF403C135812408BFbE8713b5A23a04b3D48AAE31.toBytes32();

        values[mainnet]["ethFrxethBaseRewardPool"] = 0xbD5445402B0a287cbC77cb67B2a52e2FC635dce4.toBytes32();
        values[mainnet]["ethStethNgBaseRewardPool"] = 0x6B27D7BC63F1999D14fF9bA900069ee516669ee8.toBytes32();
        values[mainnet]["fraxCrvUsdBaseRewardPool"] = 0x3CfB4B26dc96B124D15A6f360503d028cF2a3c00.toBytes32();
        values[mainnet]["mkUsdFraxUsdcBaseRewardPool"] = 0x35FbE5520E70768DCD6E3215Ed54E14CBccA10D2.toBytes32();
        values[mainnet]["wethYethBaseRewardPool"] = 0xB0867ADE998641Ab1Ff04cF5cA5e5773fA92AaE3.toBytes32();
        values[mainnet]["ethEthxBaseRewardPool"] = 0x399e111c7209a741B06F8F86Ef0Fdd88fC198D20.toBytes32();
        values[mainnet]["crvUsdSFraxBaseRewardPool"] = 0x73eA73C3a191bd05F3266eB2414609dC5Fe777a2.toBytes32();
        values[mainnet]["usdtCrvUsdBaseRewardPool"] = 0xD1DdB0a0815fD28932fBb194C84003683AF8a824.toBytes32();
        values[mainnet]["lusdCrvUsdBaseRewardPool"] = 0x633D3B227696B3FacF628a197f982eF68d26c7b5.toBytes32();
        values[mainnet]["wstethEthxBaseRewardPool"] = 0x85b118e0Fa5706d99b270be43d782FBE429aD409.toBytes32();

        // Uniswap V3
        values[mainnet]["WSTETH_WETH_100"] = 0x109830a1AAaD605BbF02a9dFA7B0B92EC2FB7dAa.toBytes32();
        values[mainnet]["WSTETH_WETH_500"] = 0xD340B57AAcDD10F96FC1CF10e15921936F41E29c.toBytes32();
        values[mainnet]["DAI_USDC_100"] = 0x5777d92f208679DB4b9778590Fa3CAB3aC9e2168.toBytes32();
        values[mainnet]["uniswapV3NonFungiblePositionManager"] = 0xC36442b4a4522E871399CD717aBDD847Ab11FE88.toBytes32();

        // Redstone
        values[mainnet]["swEthAdapter"] = 0x68ba9602B2AeE30847412109D2eE89063bf08Ec2.toBytes32();
        values[mainnet]["swEthDataFeedId"] = 0x5357455448000000000000000000000000000000000000000000000000000000;
        values[mainnet]["swEthEthDataFeedId"] = 0x53574554482f4554480000000000000000000000000000000000000000000000;

        values[mainnet]["ethXEthAdapter"] = 0xc799194cAa24E2874Efa89b4Bf5c92a530B047FF.toBytes32();
        values[mainnet]["ethXEthDataFeedId"] = 0x455448782f455448000000000000000000000000000000000000000000000000;

        values[mainnet]["ethXAdapter"] = 0xF3eB387Ac1317fBc7E2EFD82214eE1E148f0Fe00.toBytes32();
        values[mainnet]["ethXUsdDataFeedId"] = 0x4554487800000000000000000000000000000000000000000000000000000000;

        values[mainnet]["weEthEthAdapter"] = 0x8751F736E94F6CD167e8C5B97E245680FbD9CC36.toBytes32();
        values[mainnet]["weEthDataFeedId"] = 0x77654554482f4554480000000000000000000000000000000000000000000000;
        values[mainnet]["weethAdapter"] = 0xdDb6F90fFb4d3257dd666b69178e5B3c5Bf41136.toBytes32();
        values[mainnet]["weethUsdDataFeedId"] = 0x7765455448000000000000000000000000000000000000000000000000000000;

        values[mainnet]["osEthEthAdapter"] = 0x66ac817f997Efd114EDFcccdce99F3268557B32C.toBytes32();
        values[mainnet]["osEthEthDataFeedId"] = 0x6f734554482f4554480000000000000000000000000000000000000000000000;

        values[mainnet]["rsEthEthAdapter"] = 0xA736eAe8805dDeFFba40cAB8c99bCB309dEaBd9B.toBytes32();
        values[mainnet]["rsEthEthDataFeedId"] = 0x72734554482f4554480000000000000000000000000000000000000000000000;

        values[mainnet]["ezEthEthAdapter"] = 0xF4a3e183F59D2599ee3DF213ff78b1B3b1923696.toBytes32();
        values[mainnet]["ezEthEthDataFeedId"] = 0x657a4554482f4554480000000000000000000000000000000000000000000000;

        // Maker
        values[mainnet]["dsrManager"] = 0x373238337Bfe1146fb49989fc222523f83081dDb.toBytes32();

        // Maker
        values[mainnet]["savingsDaiAddress"] = 0x83F20F44975D03b1b09e64809B757c47f942BEeA.toBytes32();
        values[mainnet]["sDAI"] = 0x83F20F44975D03b1b09e64809B757c47f942BEeA.toBytes32();

        // Frax
        values[mainnet]["sFRAX"] = 0xA663B02CF0a4b149d2aD41910CB81e23e1c41c32.toBytes32();

        // Lido
        values[mainnet]["unstETH"] = 0x889edC2eDab5f40e902b864aD4d7AdE8E412F9B1.toBytes32();

        // Stader
        values[mainnet]["stakePoolManagerAddress"] = 0xcf5EA1b38380f6aF39068375516Daf40Ed70D299.toBytes32();
        values[mainnet]["userWithdrawManagerAddress"] = 0x9F0491B32DBce587c50c4C43AB303b06478193A7.toBytes32();
        values[mainnet]["staderConfig"] = 0x4ABEF2263d5A5ED582FC9A9789a41D85b68d69DB.toBytes32();

        // Etherfi
        values[mainnet]["EETH_LIQUIDITY_POOL"] = 0x308861A430be4cce5502d0A12724771Fc6DaF216.toBytes32();
        values[mainnet]["withdrawalRequestNft"] = 0x7d5706f6ef3F89B3951E23e557CDFBC3239D4E2c.toBytes32();

        // Renzo
        values[mainnet]["restakeManager"] = 0x74a09653A083691711cF8215a6ab074BB4e99ef5.toBytes32();

        // Kelp DAO
        values[mainnet]["lrtDepositPool"] = 0x036676389e48133B63a802f8635AD39E752D375D.toBytes32();
        // Compound V3
        values[mainnet]["cUSDCV3"] = 0xc3d688B66703497DAA19211EEdff47f25384cdc3.toBytes32();
        values[mainnet]["cUSDTV3"] = 0x3Afdc9BCA9213A35503b077a6072F3D0d5AB0840.toBytes32();
        values[mainnet]["cWETHV3"] = 0xA17581A9E3356d9A858b789D68B4d866e593aE94.toBytes32();
        values[mainnet]["cometRewards"] = 0x1B0e765F6224C21223AeA2af16c1C46E38885a40.toBytes32();
        // Morpho Blue
        values[mainnet]["morphoBlue"] = 0xBBBBBbbBBb9cC5e90e3b3Af64bdAF62C37EEFFCb.toBytes32();
        values[mainnet]["ezEthOracle"] = 0x61025e2B0122ac8bE4e37365A4003d87ad888Cc3.toBytes32();
        values[mainnet]["ezEthIrm"] = 0x870aC11D48B15DB9a138Cf899d20F13F79Ba00BC.toBytes32();
        values[mainnet]["weETH_wETH_86_market"] = 0x698fe98247a40c5771537b5786b2f3f9d78eb487b4ce4d75533cd0e94d88a115;
        values[mainnet]["LBTC_WBTC_945"] = 0xf6a056627a51e511ec7f48332421432ea6971fc148d8f3c451e14ea108026549;
        values[mainnet]["sUSDePT03_USDC_915"] = 0x346afa2b6d528222a2f9721ded6e7e2c40ac94877a598f5dae5013c651d2a462;
        values[mainnet]["USD0_plusPT03_USDC_915"] = 0x8411eeb07c8e32de0b3784b6b967346a45593bfd8baeb291cc209dc195c7b3ad;
        values[mainnet]["sUSDePT_03_27_DAI_915"] = 0x5e3e6b1e01c5708055548d82d01db741e37d03b948a7ef9f3d4b962648bcbfa7;

        values[mainnet]["WBTC_USDC_86"] = 0x3a85e619751152991742810df6ec69ce473daef99e28a64ab2340d7b7ccfee49;
        values[mainnet]["WBTC_USDT_86"] = 0xa921ef34e2fc7a27ccc50ae7e4b154e16c9799d3387076c421423ef52ac4df99;
        values[mainnet]["Corn_eBTC_PT03_LBTC_915"] = 0x17af0be1f59e3eb8e3de2ed7655ed544c9465d089f21b89c465874a6447f2590;
        values[mainnet]["LBTC_PT03_LBTC_915"] = 0x3170feb9e3c0172beb9901f6035e4e005f42177c5c14e8c0538c27078864654e;
        values[mainnet]["LBTC_PT03_WBTC_915"] = 0xa39263bf7275f772863c464ef4e9e972aaa0f1a6a1bf2a47f92bf57a542d2458;
        values[mainnet]["LBTC_PT03_WBTC_86"] = 0x198132864e7974fb451dfebeb098b3b7e7e65566667fb1cf1116db4fb2ad23f9;
        values[mainnet]["EBTC_USDC_86"] = 0xb6f4eebd60871f99bf464ae0b67045a26797cf7ef57c458d57e08c205f84feac;
        values[mainnet]["wstUSR_PT03_USR_915"] = 0x1e1ae51d4be670307788612599a46a73649ef85e28bab194d3ae00c3cd693ea7;
        values[mainnet]["WBTC_USR_86"] = 0xf84288cdcf652627f66cd7a6d4c43c3ee43ca7146d9a9cfab3a136a861144d6f;

        // MetaMorpho
        values[mainnet]["usualBoostedUSDC"] = 0xd63070114470f685b75B74D60EEc7c1113d33a3D.toBytes32();
        values[mainnet]["gauntletUSDCcore"] = 0x8eB67A509616cd6A7c1B3c8C21D48FF57df3d458.toBytes32();
        values[mainnet]["gauntletUSDCprime"] = 0xdd0f28e19C1780eb6396170735D45153D261490d.toBytes32();
        values[mainnet]["steakhouseUSDC"] = 0xBEEF01735c132Ada46AA9aA4c54623cAA92A64CB.toBytes32();
        values[mainnet]["smokehouseUSDC"] = 0xBEeFFF209270748ddd194831b3fa287a5386f5bC.toBytes32();
        values[mainnet]["steakhouseUSDCRWA"] = 0x6D4e530B8431a52FFDA4516BA4Aadc0951897F8C.toBytes32();
        values[mainnet]["gauntletWBTCcore"] = 0x443df5eEE3196e9b2Dd77CaBd3eA76C3dee8f9b2.toBytes32();
        values[mainnet]["Re7WBTC"] = 0xE0C98605f279e4D7946d25B75869c69802823763.toBytes32();
        values[mainnet]["MCwBTC"] = 0x1c530D6de70c05A81bF1670157b9d928e9699089.toBytes32();
        values[mainnet]["MCUSR"] = 0xD50DA5F859811A91fD1876C9461fD39c23C747Ad.toBytes32();
        values[mainnet]["Re7cbBTC"] = 0xA02F5E93f783baF150Aa1F8b341Ae90fe0a772f7.toBytes32();
        values[mainnet]["gauntletCbBTCcore"] = 0xF587f2e8AfF7D76618d3B6B4626621860FbD54e3.toBytes32();
        values[mainnet]["MCcbBTC"] = 0x98cF0B67Da0F16E1F8f1a1D23ad8Dc64c0c70E0b.toBytes32();
        values[mainnet]["gauntletLBTCcore"] = 0xdC94785959B73F7A168452b3654E44fEc6A750e4.toBytes32();
        values[mainnet]["gauntletWETHPrime"] = 0x2371e134e3455e0593363cBF89d3b6cf53740618.toBytes32();
        values[mainnet]["gauntletWETHCore"] = 0x4881Ef0BF6d2365D3dd6499ccd7532bcdBCE0658.toBytes32();
        values[mainnet]["mevCapitalwWeth"] = 0x9a8bC3B04b7f3D87cfC09ba407dCED575f2d61D8.toBytes32();
        values[mainnet]["Re7WETH"] = 0x78Fc2c2eD1A4cDb5402365934aE5648aDAd094d0.toBytes32();
        values[mainnet]["PendleWBTC"] = 0x2f1aBb81ed86Be95bcf8178bA62C8e72D6834775.toBytes32();

        values[mainnet]["uniswapV3PositionManager"] = 0xC36442b4a4522E871399CD717aBDD847Ab11FE88.toBytes32();

        // 1Inch
        values[mainnet]["aggregationRouterV5"] = 0x1111111254EEB25477B68fb85Ed929f73A960582.toBytes32();
        values[mainnet]["oneInchExecutor"] = 0x5141B82f5fFDa4c6fE1E372978F1C5427640a190.toBytes32();
        values[mainnet]["wETHweETH5bps"] = 0x7A415B19932c0105c82FDB6b720bb01B0CC2CAe3.toBytes32();

        // Gearbox
        values[mainnet]["dWETHV3"] = 0xda0002859B2d05F66a753d8241fCDE8623f26F4f.toBytes32();
        values[mainnet]["sdWETHV3"] = 0x0418fEB7d0B25C411EB77cD654305d29FcbFf685.toBytes32();
        values[mainnet]["dUSDCV3"] = 0xda00000035fef4082F78dEF6A8903bee419FbF8E.toBytes32();
        values[mainnet]["sdUSDCV3"] = 0x9ef444a6d7F4A5adcd68FD5329aA5240C90E14d2.toBytes32();
        values[mainnet]["dDAIV3"] = 0xe7146F53dBcae9D6Fa3555FE502648deb0B2F823.toBytes32();
        values[mainnet]["sdDAIV3"] = 0xC853E4DA38d9Bd1d01675355b8c8f3BBC1451973.toBytes32();
        values[mainnet]["dUSDTV3"] = 0x05A811275fE9b4DE503B3311F51edF6A856D936e.toBytes32();
        values[mainnet]["sdUSDTV3"] = 0x16adAb68bDEcE3089D4f1626Bb5AEDD0d02471aD.toBytes32();
        values[mainnet]["dWBTCV3"] = 0xda00010eDA646913F273E10E7A5d1F659242757d.toBytes32();
        values[mainnet]["sdWBTCV3"] = 0xA8cE662E45E825DAF178DA2c8d5Fae97696A788A.toBytes32();

        // Pendle
        values[mainnet]["pendleMarketFactory"] = 0x1A6fCc85557BC4fB7B534ed835a03EF056552D52.toBytes32();
        values[mainnet]["pendleRouter"] = 0x888888888889758F76e7103c6CbF23ABbF58F946.toBytes32();
        values[mainnet]["pendleOracle"] = 0x66a1096C6366b2529274dF4f5D8247827fe4CEA8.toBytes32();
        values[mainnet]["pendleLimitOrderRouter"] = 0x000000000000c9B3E2C3Ec88B1B4c0cD853f4321.toBytes32();

        values[mainnet]["pendleWeETHMarket"] = 0xF32e58F92e60f4b0A37A69b95d642A471365EAe8.toBytes32();
        values[mainnet]["pendleWeethSy"] = 0xAC0047886a985071476a1186bE89222659970d65.toBytes32();
        values[mainnet]["pendleEethPt"] = 0xc69Ad9baB1dEE23F4605a82b3354F8E40d1E5966.toBytes32();
        values[mainnet]["pendleEethYt"] = 0xfb35Fd0095dD1096b1Ca49AD44d8C5812A201677.toBytes32();

        values[mainnet]["pendleZircuitWeETHMarket"] = 0xe26D7f9409581f606242300fbFE63f56789F2169.toBytes32();
        values[mainnet]["pendleZircuitWeethSy"] = 0xD7DF7E085214743530afF339aFC420c7c720BFa7.toBytes32();
        values[mainnet]["pendleZircuitEethPt"] = 0x4AE5411F3863CdB640309e84CEDf4B08B8b33FfF.toBytes32();
        values[mainnet]["pendleZircuitEethYt"] = 0x7C2D26182adeEf96976035986cF56474feC03bDa.toBytes32();

        values[mainnet]["pendleUSDeMarket"] = 0x19588F29f9402Bb508007FeADd415c875Ee3f19F.toBytes32();
        values[mainnet]["pendleUSDeSy"] = 0x42862F48eAdE25661558AFE0A630b132038553D0.toBytes32();
        values[mainnet]["pendleUSDePt"] = 0xa0021EF8970104c2d008F38D92f115ad56a9B8e1.toBytes32();
        values[mainnet]["pendleUSDeYt"] = 0x1e3d13932C31d7355fCb3FEc680b0cD159dC1A07.toBytes32();

        values[mainnet]["pendleZircuitUSDeMarket"] = 0x90c98ab215498B72Abfec04c651e2e496bA364C0.toBytes32();
        values[mainnet]["pendleZircuitUSDeSy"] = 0x293C6937D8D82e05B01335F7B33FBA0c8e256E30.toBytes32();
        values[mainnet]["pendleZircuitUSDePt"] = 0x3d4F535539A33FEAd4D76D7b3B7A9cB5B21C73f1.toBytes32();
        values[mainnet]["pendleZircuitUSDeYt"] = 0x40357b9f22B4DfF0Bf56A90661b8eC106C259d29.toBytes32();

        values[mainnet]["pendleSUSDeMarketSeptember"] = 0xd1D7D99764f8a52Aff007b7831cc02748b2013b5.toBytes32();
        values[mainnet]["pendleSUSDeMarketJuly"] = 0x107a2e3cD2BB9a32B9eE2E4d51143149F8367eBa.toBytes32();
        values[mainnet]["pendleKarakSUSDeMarket"] = 0xB1f587B354a4a363f5332e88effbbC2E4961250A.toBytes32();
        values[mainnet]["pendleKarakUSDeMarket"] = 0x1BCBDB8c8652345A5ACF04e6E74f70086c68FEfC.toBytes32();

        values[mainnet]["pendleWeETHMarketSeptember"] = 0xC8eDd52D0502Aa8b4D5C77361D4B3D300e8fC81c.toBytes32();
        values[mainnet]["pendleWeethSySeptember"] = 0xAC0047886a985071476a1186bE89222659970d65.toBytes32();
        values[mainnet]["pendleEethPtSeptember"] = 0x1c085195437738d73d75DC64bC5A3E098b7f93b1.toBytes32();
        values[mainnet]["pendleEethYtSeptember"] = 0xA54Df645A042D24121a737dAA89a57EbF8E0b71c.toBytes32();

        values[mainnet]["pendleWeETHMarketDecember"] = 0x7d372819240D14fB477f17b964f95F33BeB4c704.toBytes32();
        values[mainnet]["pendleWeethSyDecember"] = 0xAC0047886a985071476a1186bE89222659970d65.toBytes32();
        values[mainnet]["pendleEethPtDecember"] = 0x6ee2b5E19ECBa773a352E5B21415Dc419A700d1d.toBytes32();
        values[mainnet]["pendleEethYtDecember"] = 0x129e6B5DBC0Ecc12F9e486C5BC9cDF1a6A80bc6A.toBytes32();

        values[mainnet]["pendleUSDeZircuitMarketAugust"] = 0xF148a0B15712f5BfeefAdb4E6eF9739239F88b07.toBytes32();
        values[mainnet]["pendleKarakWeETHMarketSeptember"] = 0x18bAFcaBf2d5898956AE6AC31543d9657a604165.toBytes32();
        values[mainnet]["pendleKarakWeETHMarketDecember"] = 0xFF694CC3f74E080637008B3792a9D7760cB456Ca.toBytes32();

        values[mainnet]["pendleSwethMarket"] = 0x0e1C5509B503358eA1Dac119C1D413e28Cc4b303.toBytes32();

        values[mainnet]["pendleZircuitWeETHMarketAugust"] = 0x6c269DFc142259c52773430b3c78503CC994a93E.toBytes32();
        values[mainnet]["pendleWeETHMarketJuly"] = 0xe1F19CBDa26b6418B0C8E1EE978a533184496066.toBytes32();
        values[mainnet]["pendleWeETHkSeptember"] = 0x905A5a4792A0C27a2AdB2777f98C577D320079EF.toBytes32();
        values[mainnet]["pendleWeETHkDecember"] = 0x792b9eDe7a18C26b814f87Eb5E0c8D26AD189780.toBytes32();

        values[mainnet]["pendle_sUSDe_08_23_24"] = 0xbBf399db59A845066aAFce9AE55e68c505FA97B7.toBytes32();
        values[mainnet]["pendle_sUSDe_12_25_24"] = 0xa0ab94DeBB3cC9A7eA77f3205ba4AB23276feD08.toBytes32();
        values[mainnet]["pendle_USDe_08_23_24"] = 0x3d1E7312dE9b8fC246ddEd971EE7547B0a80592A.toBytes32();
        values[mainnet]["pendle_USDe_12_25_24"] = 0x8a49f2AC2730ba15AB7EA832EdaC7f6BA22289f8.toBytes32();
        values[mainnet]["pendle_sUSDe_03_26_25"] = 0xcDd26Eb5EB2Ce0f203a84553853667aE69Ca29Ce.toBytes32();
        values[mainnet]["pendle_sUSDe_karak_01_29_25"] = 0xDbE4D359D4E48087586Ec04b93809bA647343548.toBytes32();
        values[mainnet]["pendle_USDe_karak_01_29_25"] = 0x6C06bBFa3B63eD344ceb3312Df795eDC8d29BDD5.toBytes32();
        values[mainnet]["pendle_USDe_03_26_25"] = 0xB451A36c8B6b2EAc77AD0737BA732818143A0E25.toBytes32();
        values[mainnet]["pendle_sUSDe_05_28_25"] = 0xB162B764044697cf03617C2EFbcB1f42e31E4766.toBytes32();

        values[mainnet]["pendle_weETHs_market_08_28_24"] = 0xcAa8ABB72A75C623BECe1f4D5c218F425d47A0D0.toBytes32();
        values[mainnet]["pendle_weETHs_sy_08_28_24"] = 0x9e8f10574ACc2c62C6e5d19500CEd39163Da37A9.toBytes32();
        values[mainnet]["pendle_weETHs_pt_08_28_24"] = 0xda6530EfaFD63A42d7b9a0a5a60A03839CDb813A.toBytes32();
        values[mainnet]["pendle_weETHs_yt_08_28_24"] = 0x28cE264D0938C1051687FEbDCeFacc2242BA9E0E.toBytes32();
        values[mainnet]["pendle_weETHs_market_12_25_24"] = 0x40789E8536C668c6A249aF61c81b9dfaC3EB8F32.toBytes32();

        values[mainnet]["pendleUSD0PlusMarketOctober"] = 0x00b321D89A8C36B3929f20B7955080baeD706D1B.toBytes32();
        values[mainnet]["pendle_USD0Plus_market_01_29_2025"] = 0x64506968E80C9ed07bFF60C8D9d57474EFfFF2c9.toBytes32();
        values[mainnet]["pendle_USD0Plus_market_02_26_2025"] = 0x22a72B0C504cBb7f8245208f84D8f035c311aDec.toBytes32();
        values[mainnet]["pendle_USD0Plus_market_03_26_2025"] = 0xaFDC922d0059147486cC1F0f32e3A2354b0d35CC.toBytes32();
        values[mainnet]["pendle_USD0++_market_01_29_25"] = 0x64506968E80C9ed07bFF60C8D9d57474EFfFF2c9.toBytes32();
        values[mainnet]["pendle_USD0++_market_06_25_25"] = 0x048680F64d6DFf1748ba6D9a01F578433787e24B.toBytes32();
        values[mainnet]["pendle_USD0Plus_market_04_23_2025"] = 0x81f3a11dB1DE16f4F9ba8Bf46B71D2B168c64899.toBytes32();
        values[mainnet]["pendle_USD0Plus_market_06_25_2025"] = 0x048680F64d6DFf1748ba6D9a01F578433787e24B.toBytes32();

        values[mainnet]["pendle_eBTC_market_12_26_24"] = 0x36d3ca43ae7939645C306E26603ce16e39A89192.toBytes32();
        values[mainnet]["pendle_LBTC_corn_market_12_26_24"] = 0xCaE62858DB831272A03768f5844cbe1B40bB381f.toBytes32();
        values[mainnet]["pendle_LBTC_market_03_26_25"] = 0x70B70Ac0445C3eF04E314DFdA6caafd825428221.toBytes32();
        values[mainnet]["pendle_LBTC_corn_market_02_26_25"] = 0xC118635bcde024c5B01C6be2B0569a2608A8032C.toBytes32();
        values[mainnet]["pendle_eBTC_corn_market_3_26_25"] = 0x2C71Ead7ac9AE53D05F8664e77031d4F9ebA064B.toBytes32();
        values[mainnet]["pendle_LBTC_concrete_market_04_09_25"] = 0x83916356556f51dcBcB226202c3efeEfc88d5eaA.toBytes32();
        values[mainnet]["pendle_WBTC_concrete_market_04_09_25"] = 0x9471d9c5B57b59d42B739b00389a6d520c33A7a9.toBytes32();
        values[mainnet]["pendle_eBTC_market_6_25_25"] = 0x523f9441853467477b4dDE653c554942f8E17162.toBytes32();

        values[mainnet]["pendle_pumpBTC_market_03_26_25"] = 0x8098B48a1c4e4080b30A43a7eBc0c87b52F17222.toBytes32();
        values[mainnet]["pendle_corn_pumpBTC_market_12_25_24"] = 0xf8208fB52BA80075aF09840A683143C22DC5B4dd.toBytes32();

        values[mainnet]["pendle_uniBTC_market_03_26_25"] = 0x380C751BD0412f47Ca560B6AFeB566d88dc18630.toBytes32();
        values[mainnet]["pendle_corn_uniBTC_market_12_26_24"] = 0x40dEAE18c3CE932Fdd5Df1f44b54D8Cf3902787B.toBytes32();
        values[mainnet]["pendle_sUSDs_market_03_26_25"] = 0x21D85Ff3BEDFF031EF466C7d5295240C8AB2a2b8.toBytes32();

        values[mainnet]["pendle_liquid_bera_eth_04_09_25"] = 0x46E6b4A950Eb1AbBa159517DEA956Afd01ea9497.toBytes32();
        values[mainnet]["pendle_liquidBeraBTC_04_09_25"] = 0xEbf5c58b74A836F1e51d08e9C909c4A4530AFD41.toBytes32();
        values[mainnet]["pendle_wstUSR_market_03_26_25"] = 0x353d0B2EFB5B3a7987fB06D30Ad6160522d08426.toBytes32();

        // Aave V3 Core
        values[mainnet]["v3Pool"] = 0x87870Bca3F3fD6335C3F4ce8392D69350B4fA4E2.toBytes32();
        values[mainnet]["v3RewardsController"] = 0x8164Cc65827dcFe994AB23944CBC90e0aa80bFcb.toBytes32();

        //Aave v3 Prime
        values[mainnet]["v3PrimePool"] = 0x4e033931ad43597d96D6bcc25c280717730B58B1.toBytes32();

        // Aave V3 Lido
        values[mainnet]["v3LidoPool"] = 0x4e033931ad43597d96D6bcc25c280717730B58B1.toBytes32();

        // SparkLend
        values[mainnet]["sparkLendPool"] = 0xC13e21B648A5Ee794902342038FF3aDAB66BE987.toBytes32();

        // Uniswap V3 Pools
        values[mainnet]["wETH_weETH_05"] = 0x7A415B19932c0105c82FDB6b720bb01B0CC2CAe3.toBytes32();
        values[mainnet]["wstETH_wETH_01"] = 0x109830a1AAaD605BbF02a9dFA7B0B92EC2FB7dAa.toBytes32();
        values[mainnet]["rETH_wETH_01"] = 0x553e9C493678d8606d6a5ba284643dB2110Df823.toBytes32();
        values[mainnet]["rETH_wETH_05"] = 0xa4e0faA58465A2D369aa21B3e42d43374c6F9613.toBytes32();
        values[mainnet]["wstETH_rETH_05"] = 0x18319135E02Aa6E02D412C98cCb16af3a0a9CB57.toBytes32();
        values[mainnet]["wETH_rswETH_05"] = 0xC410573Af188f56062Ee744cC3D6F2843f5bC13b.toBytes32();
        values[mainnet]["wETH_rswETH_30"] = 0xE62627326d7794E20bB7261B24985294de1579FE.toBytes32();
        values[mainnet]["ezETH_wETH_01"] = 0xBE80225f09645f172B079394312220637C440A63.toBytes32();
        values[mainnet]["PENDLE_wETH_30"] = 0x57aF956d3E2cCa3B86f3D8C6772C03ddca3eAacB.toBytes32();
        values[mainnet]["USDe_USDT_01"] = 0x435664008F38B0650fBC1C9fc971D0A3Bc2f1e47.toBytes32();
        values[mainnet]["USDe_USDC_01"] = 0xE6D7EbB9f1a9519dc06D557e03C522d53520e76A.toBytes32();
        values[mainnet]["USDe_DAI_01"] = 0x5B3a0f1acBE8594a079FaFeB1c84DEA9372A5Aad.toBytes32();
        values[mainnet]["sUSDe_USDT_05"] = 0x867B321132B18B5BF3775c0D9040D1872979422E.toBytes32();
        values[mainnet]["GEAR_wETH_100"] = 0xaEf52f72583E6c4478B220Da82321a6a023eEE50.toBytes32();
        values[mainnet]["GEAR_USDT_30"] = 0x349eE001D80f896F24571616932f54cBD66B18C9.toBytes32();
        values[mainnet]["DAI_USDC_01"] = 0x5777d92f208679DB4b9778590Fa3CAB3aC9e2168.toBytes32();
        values[mainnet]["DAI_USDC_05"] = 0x6c6Bc977E13Df9b0de53b251522280BB72383700.toBytes32();
        values[mainnet]["USDC_USDT_01"] = 0x3416cF6C708Da44DB2624D63ea0AAef7113527C6.toBytes32();
        values[mainnet]["USDC_USDT_05"] = 0x7858E59e0C01EA06Df3aF3D20aC7B0003275D4Bf.toBytes32();
        values[mainnet]["USDC_wETH_05"] = 0x88e6A0c2dDD26FEEb64F039a2c41296FcB3f5640.toBytes32();
        values[mainnet]["FRAX_USDC_05"] = 0xc63B0708E2F7e69CB8A1df0e1389A98C35A76D52.toBytes32();
        values[mainnet]["FRAX_USDC_01"] = 0x9A834b70C07C81a9fcD6F22E842BF002fBfFbe4D.toBytes32();
        values[mainnet]["DAI_FRAX_05"] = 0x97e7d56A0408570bA1a7852De36350f7713906ec.toBytes32();
        values[mainnet]["FRAX_USDT_05"] = 0xc2A856c3afF2110c1171B8f942256d40E980C726.toBytes32();
        values[mainnet]["PYUSD_USDC_01"] = 0x13394005C1012e708fCe1EB974F1130fDc73a5Ce.toBytes32();

        // EigenLayer
        values[mainnet]["strategyManager"] = 0x858646372CC42E1A627fcE94aa7A7033e7CF075A.toBytes32();
        values[mainnet]["delegationManager"] = 0x39053D51B77DC0d36036Fc1fCc8Cb819df8Ef37A.toBytes32();
        values[mainnet]["mETHStrategy"] = 0x298aFB19A105D59E74658C4C334Ff360BadE6dd2.toBytes32();
        values[mainnet]["USDeStrategy"] = 0x298aFB19A105D59E74658C4C334Ff360BadE6dd2.toBytes32();
        values[mainnet]["testOperator"] = 0xDbEd88D83176316fc46797B43aDeE927Dc2ff2F5.toBytes32();
        values[mainnet]["eigenStrategy"] = 0xaCB55C530Acdb2849e6d4f36992Cd8c9D50ED8F7.toBytes32();
        values[mainnet]["eEigenOperator"] = 0xDcAE4FAf7C7d0f4A78abe147244c6e9d60cFD202.toBytes32();
        values[mainnet]["eigenRewards"] = 0x7750d328b314EfFa365A0402CcfD489B80B0adda.toBytes32();

        // Swell
        values[mainnet]["swellSimpleStaking"] = 0x38D43a6Cb8DA0E855A42fB6b0733A0498531d774.toBytes32();
        values[mainnet]["swEXIT"] = 0x48C11b86807627AF70a34662D4865cF854251663.toBytes32();
        values[mainnet]["accessControlManager"] = 0x625087d72c762254a72CB22cC2ECa40da6b95EAC.toBytes32();
        values[mainnet]["depositManager"] = 0xb3D9cf8E163bbc840195a97E81F8A34E295B8f39.toBytes32();

        // Frax
        values[mainnet]["frxETHMinter"] = 0xbAFA44EFE7901E04E39Dad13167D089C559c1138.toBytes32();
        values[mainnet]["frxETHRedemptionTicket"] = 0x82bA8da44Cd5261762e629dd5c605b17715727bd.toBytes32();

        // Zircuit
        values[mainnet]["zircuitSimpleStaking"] = 0xF047ab4c75cebf0eB9ed34Ae2c186f3611aEAfa6.toBytes32();

        // Mantle
        values[mainnet]["mantleLspStaking"] = 0xe3cBd06D7dadB3F4e6557bAb7EdD924CD1489E8f.toBytes32();

        // Fluid
        values[mainnet]["fUSDT"] = 0x5C20B550819128074FD538Edf79791733ccEdd18.toBytes32();
        values[mainnet]["fUSDTStakingRewards"] = 0x490681095ed277B45377d28cA15Ac41d64583048.toBytes32();
        values[mainnet]["fUSDC"] = 0x9Fb7b4477576Fe5B32be4C1843aFB1e55F251B33.toBytes32();
        values[mainnet]["fWETH"] = 0x90551c1795392094FE6D29B758EcCD233cFAa260.toBytes32();
        values[mainnet]["fWSTETH"] = 0x2411802D8BEA09be0aF8fD8D08314a63e706b29C.toBytes32();
        values[mainnet]["fGHO"] = 0x6A29A46E21C730DcA1d8b23d637c101cec605C5B.toBytes32();

        // Fluid Dex
        values[mainnet]["WeETHDexUSDC-USDT"] = 0x01F0D07fdE184614216e76782c6b7dF663F5375e.toBytes32();
        values[mainnet]["wBTC-cbBTCDex-USDT"] = 0xf7FA55D14C71241e3c970E30C509Ff58b5f5D557.toBytes32();
        values[mainnet]["weETH_ETHDex_wstETH"] = 0xb4a15526d427f4d20b0dAdaF3baB4177C85A699A.toBytes32();

        // Symbiotic
        values[mainnet]["wstETHDefaultCollateral"] = 0xC329400492c6ff2438472D4651Ad17389fCb843a.toBytes32();
        values[mainnet]["cbETHDefaultCollateral"] = 0xB26ff591F44b04E78de18f43B46f8b70C6676984.toBytes32();
        values[mainnet]["wBETHDefaultCollateral"] = 0x422F5acCC812C396600010f224b320a743695f85.toBytes32();
        values[mainnet]["rETHDefaultCollateral"] = 0x03Bf48b8A1B37FBeAd1EcAbcF15B98B924ffA5AC.toBytes32();
        values[mainnet]["mETHDefaultCollateral"] = 0x475D3Eb031d250070B63Fa145F0fCFC5D97c304a.toBytes32();
        values[mainnet]["swETHDefaultCollateral"] = 0x38B86004842D3FA4596f0b7A0b53DE90745Ab654.toBytes32();
        values[mainnet]["sfrxETHDefaultCollateral"] = 0x5198CB44D7B2E993ebDDa9cAd3b9a0eAa32769D2.toBytes32();
        values[mainnet]["ETHxDefaultCollateral"] = 0xBdea8e677F9f7C294A4556005c640Ee505bE6925.toBytes32();
        values[mainnet]["uniETHDefaultCollateral"] = 0x1C57ea879dd3e8C9fefa8224fdD1fa20dd54211E.toBytes32();
        values[mainnet]["sUSDeDefaultCollateral"] = 0x19d0D8e6294B7a04a2733FE433444704B791939A.toBytes32();
        values[mainnet]["wBTCDefaultCollateral"] = 0x971e5b5D4baa5607863f3748FeBf287C7bf82618.toBytes32();
        values[mainnet]["tBTCDefaultCollateral"] = 0x0C969ceC0729487d264716e55F232B404299032c.toBytes32();
        values[mainnet]["ethfiDefaultCollateral"] = 0x21DbBA985eEA6ba7F27534a72CCB292eBA1D2c7c.toBytes32();
        values[mainnet]["LBTCDefaultCollateral"] = 0x9C0823D3A1172F9DdF672d438dec79c39a64f448.toBytes32();

        values[mainnet]["wstETHSymbioticVault"] = 0xBecfad885d8A89A0d2f0E099f66297b0C296Ea21.toBytes32();
        values[mainnet]["wstETHSymbioticVaultRewards"] = 0xe34DcEA5aB7c4f3c4AD2F5f144Fc7fc3D5b0137C.toBytes32();
        values[mainnet]["EtherFi_LBTCSymbioticVault"] = 0xd4E20ECA1f996Dab35883dC0AD5E3428AF888D45.toBytes32();
        values[mainnet]["EtherFi_wstETHSymbioticVault"] = 0x450a90fdEa8B87a6448Ca1C87c88Ff65676aC45b.toBytes32();

        // Karak
        values[mainnet]["vaultSupervisor"] = 0x54e44DbB92dBA848ACe27F44c0CB4268981eF1CC.toBytes32();
        values[mainnet]["delegationSupervisor"] = 0xAfa904152E04aBFf56701223118Be2832A4449E0.toBytes32();

        values[mainnet]["kmETH"] = 0x7C22725d1E0871f0043397c9761AD99A86ffD498.toBytes32();
        values[mainnet]["kweETH"] = 0x2DABcea55a12d73191AeCe59F508b191Fb68AdaC.toBytes32();
        values[mainnet]["kwstETH"] = 0xa3726beDFD1a8AA696b9B4581277240028c4314b.toBytes32();
        values[mainnet]["krETH"] = 0x8E475A4F7820A4b6c0FF229f74fB4762f0813C47.toBytes32();
        values[mainnet]["kcbETH"] = 0xbD32b8aA6ff34BEDc447e503195Fb2524c72658f.toBytes32();
        values[mainnet]["kwBETH"] = 0x04BB50329A1B7D943E7fD2368288b674c8180d5E.toBytes32();
        values[mainnet]["kswETH"] = 0xc585DF3a8C9ca0c614D023A812624bE36161502B.toBytes32();
        values[mainnet]["kETHx"] = 0x989Ab830C6e2BdF3f28214fF54C9B7415C349a3F.toBytes32();
        values[mainnet]["ksfrxETH"] = 0x1751e1e4d2c9Fa99479C0c5574136F0dbD8f3EB8.toBytes32();
        values[mainnet]["krswETH"] = 0x1B4d88f5f38988BEA334C79f48aa69BEEeFE2e1e.toBytes32();
        values[mainnet]["krsETH"] = 0x9a23e79a8E6D77F940F2C30eb3d9282Af2E4036c.toBytes32();
        values[mainnet]["kETHFI"] = 0xB26bD8D1FD5415eED4C99f9fB6A278A42E7d1BA8.toBytes32();
        values[mainnet]["ksUSDe"] = 0xDe5Bff0755F192C333B126A449FF944Ee2B69681.toBytes32();
        values[mainnet]["kUSDe"] = 0xBE3cA34D0E877A1Fc889BD5231D65477779AFf4e.toBytes32();
        values[mainnet]["kWBTC"] = 0x126d4dBf752AaF61f3eAaDa24Ab0dB84FEcf6891.toBytes32();
        values[mainnet]["kFBTC"] = 0x40328669Bc9e3780dFa0141dBC87450a4af6EA11.toBytes32();
        values[mainnet]["kLBTC"] = 0x468c34703F6c648CCf39DBaB11305D17C70ba011.toBytes32();

        // CCIP token transfers.
        values[mainnet]["ccipRouter"] = 0x80226fc0Ee2b096224EeAc085Bb9a8cba1146f7D.toBytes32();

        // PancakeSwap V3
        values[mainnet]["pancakeSwapV3NonFungiblePositionManager"] =
            0x46A15B0b27311cedF172AB29E4f4766fbE7F4364.toBytes32();
        values[mainnet]["pancakeSwapV3MasterChefV3"] = 0x556B9306565093C855AEA9AE92A594704c2Cd59e.toBytes32();
        values[mainnet]["pancakeSwapV3Router"] = 0x13f4EA83D0bd40E75C8222255bc855a974568Dd4.toBytes32();
        // Arbitrum Bridge
        values[mainnet]["arbitrumDelayedInbox"] = 0x4Dbd4fc535Ac27206064B68FfCf827b0A60BAB3f.toBytes32();
        values[mainnet]["arbitrumOutbox"] = 0x0B9857ae2D4A3DBe74ffE1d7DF045bb7F96E4840.toBytes32();
        values[mainnet]["arbitrumL1GatewayRouter"] = 0x72Ce9c846789fdB6fC1f34aC4AD25Dd9ef7031ef.toBytes32();
        values[mainnet]["arbitrumL1ERC20Gateway"] = 0xa3A7B6F88361F48403514059F1F16C8E78d60EeC.toBytes32();
        values[mainnet]["arbitrumWethGateway"] = 0xd92023E9d9911199a6711321D1277285e6d4e2db.toBytes32();

        // Base Standard Bridge.
        values[mainnet]["baseStandardBridge"] = 0x3154Cf16ccdb4C6d922629664174b904d80F2C35.toBytes32();
        values[mainnet]["basePortal"] = 0x49048044D57e1C92A77f79988d21Fa8fAF74E97e.toBytes32();
        values[mainnet]["baseResolvedDelegate"] = 0x866E82a600A1414e583f7F13623F1aC5d58b0Afa.toBytes32();

        // Optimism Standard Bridge.
        values[mainnet]["optimismStandardBridge"] = 0x99C9fc46f92E8a1c0deC1b1747d010903E884bE1.toBytes32();
        values[mainnet]["optimismPortal"] = 0xbEb5Fc579115071764c7423A4f12eDde41f106Ed.toBytes32();
        values[mainnet]["optimismResolvedDelegate"] = 0x25ace71c97B33Cc4729CF772ae268934F7ab5fA1.toBytes32();

        // Mantle Standard Bridge.
        values[mainnet]["mantleStandardBridge"] = 0x95fC37A27a2f68e3A647CDc081F0A89bb47c3012.toBytes32();
        values[mainnet]["mantlePortal"] = 0xc54cb22944F2bE476E02dECfCD7e3E7d3e15A8Fb.toBytes32();
        values[mainnet]["mantleResolvedDelegate"] = 0x676A795fe6E43C17c668de16730c3F690FEB7120.toBytes32(); // TODO update this.

        // Zircuit Standard Bridge.
        values[mainnet]["zircuitStandardBridge"] = 0x386B76D9cA5F5Fb150B6BFB35CF5379B22B26dd8.toBytes32();
        values[mainnet]["zircuitPortal"] = 0x17bfAfA932d2e23Bd9B909Fd5B4D2e2a27043fb1.toBytes32();
        values[mainnet]["zircuitResolvedDelegate"] = 0x2a721cBE81a128be0F01040e3353c3805A5EA091.toBytes32();

        // Fraxtal Standard Bridge.
        values[mainnet]["fraxtalStandardBridge"] = 0x34C0bD5877A5Ee7099D0f5688D65F4bB9158BDE2.toBytes32();
        values[mainnet]["fraxtalPortal"] = 0x36cb65c1967A0Fb0EEE11569C51C2f2aA1Ca6f6D.toBytes32();
        values[mainnet]["fraxtalResolvedDelegate"] = 0x2a721cBE81a128be0F01040e3353c3805A5EA091.toBytes32(); // TODO update this

        // Lido Base Standard Bridge.
        values[mainnet]["lidoBaseStandardBridge"] = 0x9de443AdC5A411E83F1878Ef24C3F52C61571e72.toBytes32();
        values[mainnet]["lidoBasePortal"] = 0x49048044D57e1C92A77f79988d21Fa8fAF74E97e.toBytes32();
        values[mainnet]["lidoBaseResolvedDelegate"] = 0x866E82a600A1414e583f7F13623F1aC5d58b0Afa.toBytes32();

        // Layer Zero.
        values[mainnet]["LayerZeroEndPoint"] = 0x1a44076050125825900e736c501f859c50fE728c.toBytes32();
        values[mainnet]["EtherFiOFTAdapter"] = 0xcd2eb13D6831d4602D80E5db9230A57596CDCA63.toBytes32();

        // Merkl
        values[mainnet]["merklDistributor"] = 0x3Ef3D8bA38EBe18DB133cEc108f4D14CE00Dd9Ae.toBytes32();

        // Pump Staking
        values[mainnet]["pumpStaking"] = 0x1fCca65fb6Ae3b2758b9b2B394CB227eAE404e1E.toBytes32();

        // Linea Bridging
        values[mainnet]["tokenBridge"] = 0x051F1D88f0aF5763fB888eC4378b4D8B29ea3319.toBytes32(); // approve, bridge token
        values[mainnet]["lineaMessageService"] = 0xd19d4B5d358258f05D7B411E21A1460D11B0876F.toBytes32(); // claim message, sendMessage

        // Scroll Bridging
        values[mainnet]["scrollGatewayRouter"] = 0xF8B1378579659D8F7EE5f3C929c2f3E332E41Fd6.toBytes32(); // approve, depositERC20
        values[mainnet]["scrollMessenger"] = 0x6774Bcbd5ceCeF1336b5300fb5186a12DDD8b367.toBytes32(); // sendMessage
        values[mainnet]["scrollCustomERC20Gateway"] = 0x67260A8B73C5B77B55c1805218A42A7A6F98F515.toBytes32(); // sendMessage

        // Syrup
        values[mainnet]["syrupRouter"] = 0x134cCaaA4F1e4552eC8aEcb9E4A2360dDcF8df76.toBytes32();

        // Satlayer
        values[mainnet]["satlayerPool"] = 0x42a856dbEBB97AbC1269EAB32f3bb40C15102819.toBytes32();

        // corn
        values[mainnet]["cornSilo"] = 0x8bc93498b861fd98277c3b51d240e7E56E48F23c.toBytes32();

        // Treehouse
        values[mainnet]["TreehouseRedemption"] = 0x0618DBdb3Be798346e6D9C08c3c84658f94aD09F.toBytes32();
        values[mainnet]["TreehouseRouter"] = 0xeFA3fa8e85D2b3CfdB250CdeA156c2c6C90628F5.toBytes32();
        values[mainnet]["tETH"] = 0xD11c452fc99cF405034ee446803b6F6c1F6d5ED8.toBytes32();
        values[mainnet]["tETH_wstETH_curve_pool"] = 0xA10d15538E09479186b4D3278BA5c979110dDdB1.toBytes32();

        // Term Finance
        values[mainnet]["termAuctionOfferLocker"] = 0xa557a6099d1a85d7569EA4B6d8ad59a94a8162CC.toBytes32();
        values[mainnet]["termRepoLocker"] = 0xFD9033C9A97Bc3Ec8a44439Cb6512516c5053076.toBytes32();
        values[mainnet]["termRepoServicer"] = 0xaD2401Dd7518Fac6C868c86442922E2236797e32.toBytes32();
        values[mainnet]["termRepoToken"] = 0x3A1427da14F8A57CEe76a5E85fB465ed72De8EC7.toBytes32();

        // Hyperlane
        values[mainnet]["hyperlaneUsdcRouter"] = 0xe1De9910fe71cC216490AC7FCF019e13a34481D7.toBytes32();
        values[mainnet]["hyperlaneTestRecipient"] = 0xfb53392bf4a0590a317ca716c28c29ace7c448bc132d7f8188ca234f595aa121;

        // Euler
        values[mainnet]["ethereumVaultConnector"] = 0x0C9a3dd6b8F28529d72d7f9cE918D493519EE383.toBytes32();
        values[mainnet]["evkWEETH"] = 0xe846ca062aB869b66aE8DcD811973f628BA82eAf.toBytes32();
        values[mainnet]["eulerPrimeWETH"] = 0xD8b27CF359b7D15710a5BE299AF6e7Bf904984C2.toBytes32();
        values[mainnet]["evkUSDC"] = 0x797DD80692c3b2dAdabCe8e30C07fDE5307D48a9.toBytes32();
        values[mainnet]["evkLBTC"] = 0xbC35161043EE2D74816d421EfD6a45fDa73B050A.toBytes32(); //Euler Prime
        values[mainnet]["evkDAI"] = 0x83C266bdf990574a05EE62831a266a3891817B5B.toBytes32();
        values[mainnet]["evkDAIDebt"] = 0x1796526a7705cBBe76dEdd4b13959A48c674A6cD.toBytes32();

        // Royco
        values[mainnet]["vaultMarketHub"] = 0xa97eCc6Bfda40baf2fdd096dD33e88bd8e769280.toBytes32();
        values[mainnet]["recipeMarketHub"] = 0x783251f103555068c1E9D755f69458f39eD937c0.toBytes32();
        values[mainnet]["supplyUSDCAaveWrappedVault"] = 0x2120ADcdCF8e0ed9D6dd3Df683F076402B79E3bd.toBytes32();

        // Usual
        values[mainnet]["usualSwapperEngine"] = 0xB969B0d14F7682bAF37ba7c364b351B830a812B2.toBytes32();

        // Sky
        values[mainnet]["daiConverter"] = 0x3225737a9Bbb6473CB4a45b7244ACa2BeFdB276A.toBytes32(); //converts dai to USDS
        values[mainnet]["usdsLitePsmUsdc"] = 0xA188EEC8F81263234dA3622A406892F3D630f98c.toBytes32();
        values[mainnet]["daiLitePsmUsdc"] = 0xf6e72Db5454dd049d0788e411b06CfAF16853042.toBytes32();

        //Sonic Gateway
        values[mainnet]["sonicGateway"] = 0xa1E2481a9CD0Cb0447EeB1cbc26F1b3fff3bec20.toBytes32();

        // Incentives Distributors
        values[mainnet]["beraUsual_incentives_distributor"] = 0x4a610757352d63D45B0a1680e95158887955582C.toBytes32();

        // Morpho Rewards
        values[mainnet]["morphoRewardsWrapper"] = 0x9D03bb2092270648d7480049d0E58d2FcF0E5123.toBytes32();
        values[mainnet]["legacyMorpho"] = 0x9994E35Db50125E0DF82e4c2dde62496CE330999.toBytes32();
        values[mainnet]["newMorpho"] = 0x58D97B57BB95320F9a05dC918Aef65434969c2B2.toBytes32();
    }

    function _addBaseValues() private {
        // Liquid Ecosystem
        values[base]["deployerAddress"] = 0x5F2F11ad8656439d5C14d9B351f8b09cDaC2A02d.toBytes32();
        values[base]["dev0Address"] = 0x0463E60C7cE10e57911AB7bD1667eaa21de3e79b.toBytes32();
        values[base]["dev1Address"] = 0xf8553c8552f906C19286F21711721E206EE4909E.toBytes32();
        values[base]["liquidPayoutAddress"] = 0xA9962a5BfBea6918E958DeE0647E99fD7863b95A.toBytes32();

        // DeFi Ecosystem
        values[base]["ETH"] = 0xEeeeeEeeeEeEeeEeEeEeeEEEeeeeEeeeeeeeEEeE.toBytes32();
        values[base]["uniswapV3NonFungiblePositionManager"] = 0x03a520b32C04BF3bEEf7BEb72E919cf822Ed34f1.toBytes32();

        values[base]["USDC"] = 0x833589fCD6eDb6E08f4c7C32D4f71b54bdA02913.toBytes32();
        values[base]["WETH"] = 0x4200000000000000000000000000000000000006.toBytes32();
        values[base]["WEETH"] = 0x04C0599Ae5A44757c0af6F9eC3b93da8976c150A.toBytes32();
        values[base]["WSTETH"] = 0xc1CBa3fCea344f92D9239c08C0568f6F2F0ee452.toBytes32();
        values[base]["AERO"] = 0x940181a94A35A4569E4529A3CDfB74e38FD98631.toBytes32();
        values[base]["CBETH"] = 0x2Ae3F1Ec7F1F5012CFEab0185bfc7aa3cf0DEc22.toBytes32();
        values[base]["AURA"] = 0x1509706a6c66CA549ff0cB464de88231DDBe213B.toBytes32();
        values[base]["BAL"] = 0x4158734D47Fc9692176B5085E0F52ee0Da5d47F1.toBytes32();
        values[base]["CRV"] = 0x8Ee73c484A26e0A5df2Ee2a4960B789967dd0415.toBytes32();
        values[base]["LINK"] = 0x88Fb150BDc53A65fe94Dea0c9BA0a6dAf8C6e196.toBytes32();
        values[base]["UNI"] = 0xc3De830EA07524a0761646a6a4e4be0e114a3C83.toBytes32();
        values[base]["RETH"] = 0xB6fe221Fe9EeF5aBa221c348bA20A1Bf5e73624c.toBytes32();
        values[base]["BSDETH"] = 0xCb327b99fF831bF8223cCEd12B1338FF3aA322Ff.toBytes32();
        values[base]["SFRXETH"] = 0x1f55a02A049033E3419a8E2975cF3F572F4e6E9A.toBytes32();
        values[base]["cbBTC"] = 0xcbB7C0000aB88B473b1f5aFd9ef808440eed33Bf.toBytes32();
        values[base]["tBTC"] = 0x236aa50979D5f3De3Bd1Eeb40E81137F22ab794b.toBytes32();
        values[base]["dlcBTC"] = 0x12418783e860997eb99e8aCf682DF952F721cF62.toBytes32();

        // Balancer vault
        values[base]["vault"] = 0xBA12222222228d8Ba445958a75a0704d566BF2C8.toBytes32();
        values[base]["balancerVault"] = 0xBA12222222228d8Ba445958a75a0704d566BF2C8.toBytes32();

        // Standard Bridge.
        values[base]["standardBridge"] = 0x4200000000000000000000000000000000000010.toBytes32();
        values[base]["crossDomainMessenger"] = 0x4200000000000000000000000000000000000007.toBytes32();

        // Lido Standard Bridge.
        values[base]["l2ERC20TokenBridge"] = 0xac9D11cD4D7eF6e54F14643a393F68Ca014287AB.toBytes32();

        values[base]["weETH_ETH_ExchangeRate"] = 0x35e9D7001819Ea3B39Da906aE6b06A62cfe2c181.toBytes32();

        // Aave V3
        values[base]["v3Pool"] = 0xA238Dd80C259a72e81d7e4664a9801593F98d1c5.toBytes32();

        // Merkl
        values[base]["merklDistributor"] = 0x3Ef3D8bA38EBe18DB133cEc108f4D14CE00Dd9Ae.toBytes32();

        // Aerodrome
        values[base]["aerodromeRouter"] = 0xcF77a3Ba9A5CA399B7c97c74d54e5b1Beb874E43.toBytes32();
        values[base]["aerodromeNonFungiblePositionManager"] = 0x827922686190790b37229fd06084350E74485b72.toBytes32();
        values[base]["aerodrome_Weth_Wsteth_v3_1_gauge"] = 0x2A1f7bf46bd975b5004b61c6040597E1B6117040.toBytes32();
        values[base]["aerodrome_Weth_Bsdeth_v3_1_gauge"] = 0x0b537aC41400433F09d97Cd370C1ea9CE78D8a74.toBytes32();
        values[base]["aerodrome_Cbeth_Weth_v3_1_gauge"] = 0xF5550F8F0331B8CAA165046667f4E6628E9E3Aac.toBytes32();
        values[base]["aerodrome_Weth_Wsteth_v2_30_gauge"] = 0xDf7c8F17Ab7D47702A4a4b6D951d2A4c90F99bf4.toBytes32();
        values[base]["aerodrome_Weth_Weeth_v2_30_gauge"] = 0xf8d47b641eD9DF1c924C0F7A6deEEA2803b9CfeF.toBytes32();
        values[base]["aerodrome_Weth_Reth_v2_05_gauge"] = 0xAa3D51d36BfE7C5C63299AF71bc19988BdBa0A06.toBytes32();
        values[base]["aerodrome_Sfrxeth_Wsteth_v2_30_gauge"] = 0xCe7Cb6260fCBf17485cd2439B89FdDf8B0Eb39cC.toBytes32();

        // MorphoBlue
        values[base]["morphoBlue"] = 0xBBBBBbbBBb9cC5e90e3b3Af64bdAF62C37EEFFCb.toBytes32();
        values[base]["weETH_wETH_915"] = 0x78d11c03944e0dc298398f0545dc8195ad201a18b0388cb8058b1bcb89440971;
        values[base]["wstETH_wETH_945"] = 0x3a4048c64ba1b375330d376b1ce40e4047d03b47ab4d48af484edec9fec801ba;
        values[base]["cbETH_wETH_965"] = 0x6600aae6c56d242fa6ba68bd527aff1a146e77813074413186828fd3f1cdca91;
        values[base]["cbETH_wETH_945"] = 0x84662b4f95b85d6b082b68d32cf71bb565b3f22f216a65509cc2ede7dccdfe8c;

        values[base]["uniV3Router"] = 0x2626664c2603336E57B271c5C0b26F421741e481.toBytes32();

        values[base]["aggregationRouterV5"] = 0x1111111254EEB25477B68fb85Ed929f73A960582.toBytes32();
        values[base]["oneInchExecutor"] = 0xE37e799D5077682FA0a244D46E5649F71457BD09.toBytes32();

        // Compound V3
        values[base]["cWETHV3"] = 0x46e6b214b524310239732D51387075E0e70970bf.toBytes32();
        values[base]["cometRewards"] = 0x123964802e6ABabBE1Bc9547D72Ef1B69B00A6b1.toBytes32();

        // Instadapp Fluid
        values[base]["fWETH"] = 0x9272D6153133175175Bc276512B2336BE3931CE9.toBytes32();
        values[base]["fWSTETH"] = 0x896E39f0E9af61ECA9dD2938E14543506ef2c2b5.toBytes32();
    }

    function _addArbitrumValues() private {
        // Liquid Ecosystem
        values[arbitrum]["deployerAddress"] = 0x5F2F11ad8656439d5C14d9B351f8b09cDaC2A02d.toBytes32();
        values[arbitrum]["dev0Address"] = 0x0463E60C7cE10e57911AB7bD1667eaa21de3e79b.toBytes32();
        values[arbitrum]["dev1Address"] = 0xf8553c8552f906C19286F21711721E206EE4909E.toBytes32();
        values[arbitrum]["liquidPayoutAddress"] = 0xA9962a5BfBea6918E958DeE0647E99fD7863b95A.toBytes32();
        values[arbitrum]["txBundlerAddress"] = 0x87D51666Da1b56332b216D456D1C2ba3Aed6089c.toBytes32();

        // DeFi Ecosystem
        values[arbitrum]["ETH"] = 0xEeeeeEeeeEeEeeEeEeEeeEEEeeeeEeeeeeeeEEeE.toBytes32();
        values[arbitrum]["uniV3Router"] = 0xE592427A0AEce92De3Edee1F18E0157C05861564.toBytes32();
        values[arbitrum]["uniV2Router"] = 0x7a250d5630B4cF539739dF2C5dAcb4c659F2488D.toBytes32();
        values[arbitrum]["uniswapV3NonFungiblePositionManager"] = 0xC36442b4a4522E871399CD717aBDD847Ab11FE88.toBytes32();
        values[arbitrum]["ccipRouter"] = 0x141fa059441E0ca23ce184B6A78bafD2A517DdE8.toBytes32();
        values[arbitrum]["vault"] = 0xBA12222222228d8Ba445958a75a0704d566BF2C8.toBytes32();

        values[arbitrum]["USDC"] = 0xaf88d065e77c8cC2239327C5EDb3A432268e5831.toBytes32();
        values[arbitrum]["USDCe"] = 0xFF970A61A04b1cA14834A43f5dE4533eBDDB5CC8.toBytes32();
        values[arbitrum]["WETH"] = 0x82aF49447D8a07e3bd95BD0d56f35241523fBab1.toBytes32();
        values[arbitrum]["WBTC"] = 0x2f2a2543B76A4166549F7aaB2e75Bef0aefC5B0f.toBytes32();
        values[arbitrum]["USDT"] = 0xFd086bC7CD5C481DCC9C85ebE478A1C0b69FCbb9.toBytes32();
        values[arbitrum]["DAI"] = 0xDA10009cBd5D07dd0CeCc66161FC93D7c9000da1.toBytes32();
        values[arbitrum]["WSTETH"] = 0x5979D7b546E38E414F7E9822514be443A4800529.toBytes32();
        values[arbitrum]["FRAX"] = 0x17FC002b466eEc40DaE837Fc4bE5c67993ddBd6F.toBytes32();
        values[arbitrum]["BAL"] = 0x040d1EdC9569d4Bab2D15287Dc5A4F10F56a56B8.toBytes32();
        values[arbitrum]["COMP"] = 0x354A6dA3fcde098F8389cad84b0182725c6C91dE.toBytes32();
        values[arbitrum]["LINK"] = 0xf97f4df75117a78c1A5a0DBb814Af92458539FB4.toBytes32();
        values[arbitrum]["rETH"] = 0xEC70Dcb4A1EFa46b8F2D97C310C9c4790ba5ffA8.toBytes32();
        values[arbitrum]["RETH"] = 0xEC70Dcb4A1EFa46b8F2D97C310C9c4790ba5ffA8.toBytes32();
        values[arbitrum]["cbETH"] = 0x1DEBd73E752bEaF79865Fd6446b0c970EaE7732f.toBytes32();
        values[arbitrum]["LUSD"] = 0x93b346b6BC2548dA6A1E7d98E9a421B42541425b.toBytes32();
        values[arbitrum]["UNI"] = 0xFa7F8980b0f1E64A2062791cc3b0871572f1F7f0.toBytes32();
        values[arbitrum]["CRV"] = 0x11cDb42B0EB46D95f990BeDD4695A6e3fA034978.toBytes32();
        values[arbitrum]["FRXETH"] = 0x178412e79c25968a32e89b11f63B33F733770c2A.toBytes32();
        values[arbitrum]["SFRXETH"] = 0x95aB45875cFFdba1E5f451B950bC2E42c0053f39.toBytes32();
        values[arbitrum]["ARB"] = 0x912CE59144191C1204E64559FE8253a0e49E6548.toBytes32();
        values[arbitrum]["WEETH"] = 0x35751007a407ca6FEFfE80b3cB397736D2cf4dbe.toBytes32();
        values[arbitrum]["USDE"] = 0x5d3a1Ff2b6BAb83b63cd9AD0787074081a52ef34.toBytes32();
        values[arbitrum]["AURA"] = 0x1509706a6c66CA549ff0cB464de88231DDBe213B.toBytes32();
        values[arbitrum]["PENDLE"] = 0x0c880f6761F1af8d9Aa9C466984b80DAb9a8c9e8.toBytes32();
        values[arbitrum]["RSR"] = 0xCa5Ca9083702c56b481D1eec86F1776FDbd2e594.toBytes32();
        values[arbitrum]["CBETH"] = 0x1DEBd73E752bEaF79865Fd6446b0c970EaE7732f.toBytes32();
        values[arbitrum]["OSETH"] = 0xf7d4e7273E5015C96728A6b02f31C505eE184603.toBytes32();
        values[arbitrum]["RSETH"] = 0x4186BFC76E2E237523CBC30FD220FE055156b41F.toBytes32();
        values[arbitrum]["GRAIL"] = 0x3d9907F9a368ad0a51Be60f7Da3b97cf940982D8.toBytes32();
        values[arbitrum]["cbBTC"] = 0xcbB7C0000aB88B473b1f5aFd9ef808440eed33Bf.toBytes32();

        // Aave V3
        values[arbitrum]["v3Pool"] = 0x794a61358D6845594F94dc1DB02A252b5b4814aD.toBytes32();

        // 1Inch
        values[arbitrum]["aggregationRouterV5"] = 0x1111111254EEB25477B68fb85Ed929f73A960582.toBytes32();
        values[arbitrum]["oneInchExecutor"] = 0xE37e799D5077682FA0a244D46E5649F71457BD09.toBytes32();

        values[arbitrum]["balancerVault"] = 0xBA12222222228d8Ba445958a75a0704d566BF2C8.toBytes32();
        // TODO This Balancer on L2s use a different minting logic so minter is not used
        // but the merkle tree should be refactored for L2s
        values[arbitrum]["minter"] = address(1).toBytes32();

        // Arbitrum native bridging.
        values[arbitrum]["arbitrumL2GatewayRouter"] = 0x5288c571Fd7aD117beA99bF60FE0846C4E84F933.toBytes32();
        values[arbitrum]["arbitrumSys"] = 0x0000000000000000000000000000000000000064.toBytes32();
        values[arbitrum]["arbitrumRetryableTx"] = 0x000000000000000000000000000000000000006E.toBytes32();
        values[arbitrum]["arbitrumL2Sender"] = 0x09e9222E96E7B4AE2a407B98d48e330053351EEe.toBytes32();

        // Pendle
        values[arbitrum]["pendleMarketFactory"] = 0x2FCb47B58350cD377f94d3821e7373Df60bD9Ced.toBytes32();
        values[arbitrum]["pendleRouter"] = 0x888888888889758F76e7103c6CbF23ABbF58F946.toBytes32();
        values[arbitrum]["pendleLimitOrderRouter"] = 0x000000000000c9B3E2C3Ec88B1B4c0cD853f4321.toBytes32();
        values[arbitrum]["pendleWeETHMarketSeptember"] = 0xf9F9779d8fF604732EBA9AD345E6A27EF5c2a9d6.toBytes32();
        values[arbitrum]["pendle_weETH_market_12_25_24"] = 0x6b92feB89ED16AA971B096e247Fe234dB4Aaa262.toBytes32();

        // Gearbox
        values[arbitrum]["dWETHV3"] = 0x04419d3509f13054f60d253E0c79491d9E683399.toBytes32();
        values[arbitrum]["sdWETHV3"] = 0xf3b7994e4dA53E04155057Fd61dc501599d57877.toBytes32();
        values[arbitrum]["dUSDCV3"] = 0x890A69EF363C9c7BdD5E36eb95Ceb569F63ACbF6.toBytes32();
        values[arbitrum]["sdUSDCV3"] = 0xD0181a36B0566a8645B7eECFf2148adE7Ecf2BE9.toBytes32();
        values[arbitrum]["dUSDCeV3"] = 0xa76c604145D7394DEc36C49Af494C144Ff327861.toBytes32();
        values[arbitrum]["sdUSDCeV3"] = 0x608F9e2E8933Ce6b39A8CddBc34a1e3E8D21cE75.toBytes32();

        // Uniswap V3 pools
        values[arbitrum]["wstETH_wETH_01"] = 0x35218a1cbaC5Bbc3E57fd9Bd38219D37571b3537.toBytes32();
        values[arbitrum]["wstETH_wETH_05"] = 0xb93F8a075509e71325c1c2fc8FA6a75f2d536A13.toBytes32();
        values[arbitrum]["PENDLE_wETH_30"] = 0xdbaeB7f0DFe3a0AAFD798CCECB5b22E708f7852c.toBytes32();
        values[arbitrum]["wETH_weETH_30"] = 0xA169d1aB5c948555954D38700a6cDAA7A4E0c3A0.toBytes32();
        values[arbitrum]["wETH_weETH_05"] = 0xd90660A0b8Ad757e7C1d660CE633776a0862b087.toBytes32();
        values[arbitrum]["wETH_weETH_01"] = 0x14353445c8329Df76e6f15e9EAD18fA2D45A8BB6.toBytes32();

        // Chainlink feeds
        values[arbitrum]["weETH_ETH_ExchangeRate"] = 0x20bAe7e1De9c596f5F7615aeaa1342Ba99294e12.toBytes32();

        // Fluid fTokens
        values[arbitrum]["fUSDC"] = 0x1A996cb54bb95462040408C06122D45D6Cdb6096.toBytes32();
        values[arbitrum]["fUSDT"] = 0x4A03F37e7d3fC243e3f99341d36f4b829BEe5E03.toBytes32();
        values[arbitrum]["fWETH"] = 0x45Df0656F8aDf017590009d2f1898eeca4F0a205.toBytes32();
        values[arbitrum]["fWSTETH"] = 0x66C25Cd75EBdAA7E04816F643d8E46cecd3183c9.toBytes32();

        // Merkl
        values[arbitrum]["merklDistributor"] = 0x3Ef3D8bA38EBe18DB133cEc108f4D14CE00Dd9Ae.toBytes32();

        // Vault Craft
        values[arbitrum]["compoundV3Weth"] = 0xC4bBbbAF12B1bE472E6E7B1A76d2756d5C763F95.toBytes32();
        values[arbitrum]["compoundV3WethGauge"] = 0x5E6A9859Dc1b393a82a5874F9cBA22E92d9fbBd2.toBytes32();

        // Camelot
        values[arbitrum]["camelotRouterV2"] = 0xc873fEcbd354f5A56E00E710B90EF4201db2448d.toBytes32();
        values[arbitrum]["camelotRouterV3"] = 0x1F721E2E82F6676FCE4eA07A5958cF098D339e18.toBytes32();
        values[arbitrum]["camelotNonFungiblePositionManager"] = 0x00c7f3082833e796A5b3e4Bd59f6642FF44DCD15.toBytes32();

        // Compound V3
        values[arbitrum]["cWETHV3"] = 0x6f7D514bbD4aFf3BcD1140B7344b32f063dEe486.toBytes32();
        values[arbitrum]["cometRewards"] = 0x88730d254A2f7e6AC8388c3198aFd694bA9f7fae.toBytes32();

        // Balancer
        values[arbitrum]["rsETH_wETH_BPT"] = 0x90e6CB5249f5e1572afBF8A96D8A1ca6aCFFd739.toBytes32();
        values[arbitrum]["rsETH_wETH_Id"] = 0x90e6cb5249f5e1572afbf8a96d8a1ca6acffd73900000000000000000000055c;
        values[arbitrum]["rsETH_wETH_Gauge"] = 0x59907f88C360D576Aa38dba84F26578367F96b6C.toBytes32();
        values[arbitrum]["aura_rsETH_wETH"] = 0x90cedFDb5284a274720f1dB339eEe9798f4fa29d.toBytes32();
        values[arbitrum]["wstETH_sfrxETH_BPT"] = 0xc2598280bFeA1Fe18dFcaBD21C7165c40c6859d3.toBytes32();
        values[arbitrum]["wstETH_sfrxETH_Id"] = 0xc2598280bfea1fe18dfcabd21c7165c40c6859d30000000000000000000004f3;
        values[arbitrum]["wstETH_sfrxETH_Gauge"] = 0x06eaf7bAabEac962301eE21296e711B3052F2c0d.toBytes32();
        values[arbitrum]["aura_wstETH_sfrxETH"] = 0x83D37cbA332ffd53A4336Ee06f3c301B8929E684.toBytes32();
        values[arbitrum]["wstETH_wETH_Gyro_BPT"] = 0x7967FA58B9501600D96bD843173b9334983EE6E6.toBytes32();
        values[arbitrum]["wstETH_wETH_Gyro_Id"] = 0x7967fa58b9501600d96bd843173b9334983ee6e600020000000000000000056e;
        values[arbitrum]["wstETH_wETH_Gyro_Gauge"] = 0x96d7C70c80518Ee189CB6ba672FbD22E4fDD9c19.toBytes32();
        values[arbitrum]["aura_wstETH_wETH_Gyro"] = 0x93e567b423ED470562911078b4d7A902d4E0BEea.toBytes32();
        values[arbitrum]["weETH_wstETH_Gyro_BPT"] = 0xCDCef9765D369954a4A936064535710f7235110A.toBytes32();
        values[arbitrum]["weETH_wstETH_Gyro_Id"] = 0xcdcef9765d369954a4a936064535710f7235110a000200000000000000000558;
        values[arbitrum]["weETH_wstETH_Gyro_Gauge"] = 0xdB66fFFf713B1FA758E348e69E2f2e24595111cF.toBytes32();
        values[arbitrum]["aura_weETH_wstETH_Gyro"] = 0x40bF10900a55c69c9dADdc3dC52465e01AcEF4A4.toBytes32();
        values[arbitrum]["osETH_wETH_BPT"] = 0x42f7Cfc38DD1583fFdA2E4f047F4F6FA06CEFc7c.toBytes32();
        values[arbitrum]["osETH_wETH_Id"] = 0x42f7cfc38dd1583ffda2e4f047f4f6fa06cefc7c000000000000000000000553;
        values[arbitrum]["osETH_wETH_Gauge"] = 0x5DA32F4724373c91Fdc657E0AD7B1836c70A4E52.toBytes32();

        // Karak
        values[arbitrum]["vaultSupervisor"] = 0x399f22ae52a18382a67542b3De9BeD52b7B9A4ad.toBytes32();
        values[arbitrum]["kETHFI"] = 0xc9A908402C7f0e343691cFB8c8Fc637449333ce0.toBytes32();

        // Dolomite
        values[arbitrum]["dolomiteMargin"] = 0x6Bd780E7fDf01D77e4d475c821f1e7AE05409072.toBytes32();
        values[arbitrum]["dolomiteDepositWithdrawRouter"] = 0xAdB9D68c613df4AA363B42161E1282117C7B9594.toBytes32();
        values[arbitrum]["dolomiteBorrowProxy"] = 0x38E49A617305101216eC6306e3a18065D14Bf3a7.toBytes32(); //V2
    }

    function _addOptimismValues() private {
        values[optimism]["deployerAddress"] = 0x5F2F11ad8656439d5C14d9B351f8b09cDaC2A02d.toBytes32();
        values[optimism]["dev0Address"] = 0x0463E60C7cE10e57911AB7bD1667eaa21de3e79b.toBytes32();
        values[optimism]["dev1Address"] = 0xf8553c8552f906C19286F21711721E206EE4909E.toBytes32();
        values[optimism]["liquidPayoutAddress"] = 0xA9962a5BfBea6918E958DeE0647E99fD7863b95A.toBytes32();
        values[optimism]["uniV3Router"] = 0xE592427A0AEce92De3Edee1F18E0157C05861564.toBytes32();
        values[optimism]["aggregationRouterV5"] = 0x1111111254EEB25477B68fb85Ed929f73A960582.toBytes32();
        values[optimism]["oneInchExecutor"] = 0xE37e799D5077682FA0a244D46E5649F71457BD09.toBytes32();

        values[optimism]["WETH"] = 0x4200000000000000000000000000000000000006.toBytes32();
        values[optimism]["WEETH"] = 0x346e03F8Cce9fE01dCB3d0Da3e9D00dC2c0E08f0.toBytes32();
        values[optimism]["WSTETH"] = 0x1F32b1c2345538c0c6f582fCB022739c4A194Ebb.toBytes32();
        values[optimism]["RETH"] = 0x9Bcef72be871e61ED4fBbc7630889beE758eb81D.toBytes32();
        values[optimism]["WEETH_OFT"] = 0x5A7fACB970D094B6C7FF1df0eA68D99E6e73CBFF.toBytes32();
        values[optimism]["OP"] = 0x4200000000000000000000000000000000000042.toBytes32();
        values[optimism]["CRV"] = 0x0994206dfE8De6Ec6920FF4D779B0d950605Fb53.toBytes32();
        values[optimism]["AURA"] = 0x1509706a6c66CA549ff0cB464de88231DDBe213B.toBytes32();
        values[optimism]["BAL"] = 0xFE8B128bA8C78aabC59d4c64cEE7fF28e9379921.toBytes32();
        values[optimism]["UNI"] = 0x6fd9d7AD17242c41f7131d257212c54A0e816691.toBytes32();
        values[optimism]["CBETH"] = 0xadDb6A0412DE1BA0F936DCaeb8Aaa24578dcF3B2.toBytes32();

        values[optimism]["vault"] = 0xBA12222222228d8Ba445958a75a0704d566BF2C8.toBytes32();
        values[optimism]["balancerVault"] = 0xBA12222222228d8Ba445958a75a0704d566BF2C8.toBytes32();
        values[optimism]["minter"] = 0x239e55F427D44C3cc793f49bFB507ebe76638a2b.toBytes32();

        values[optimism]["uniswapV3NonFungiblePositionManager"] = 0xC36442b4a4522E871399CD717aBDD847Ab11FE88.toBytes32();
        values[optimism]["ccipRouter"] = 0x3206695CaE29952f4b0c22a169725a865bc8Ce0f.toBytes32();
        values[optimism]["weETH_ETH_ExchangeRate"] = 0x72EC6bF88effEd88290C66DCF1bE2321d80502f5.toBytes32();

        // Gearbox
        values[optimism]["dWETHV3"] = 0x42dB77B3103c71059F4b997d6441cFB299FD0d94.toBytes32();
        values[optimism]["sdWETHV3"] = 0x704c4C9F0d29257E5b0E526b20b48EfFC8f758b2.toBytes32();

        // Standard Bridge
        values[optimism]["standardBridge"] = 0x4200000000000000000000000000000000000010.toBytes32();
        values[optimism]["crossDomainMessenger"] = 0x4200000000000000000000000000000000000007.toBytes32();

        // Aave V3
        values[optimism]["v3Pool"] = 0x794a61358D6845594F94dc1DB02A252b5b4814aD.toBytes32();

        // Merkl
        values[optimism]["merklDistributor"] = 0x3Ef3D8bA38EBe18DB133cEc108f4D14CE00Dd9Ae.toBytes32();

        // Beethoven
        values[optimism]["wstETH_weETH_BPT"] = 0x2Bb4712247D5F451063b5E4f6948abDfb925d93D.toBytes32();
        values[optimism]["wstETH_weETH_Id"] = 0x2bb4712247d5f451063b5e4f6948abdfb925d93d000000000000000000000136;
        values[optimism]["wstETH_weETH_Gauge"] = 0xF3B314B1D2bd7d9afa8eC637716A9Bb81dBc79e5.toBytes32();
        values[optimism]["aura_wstETH_weETH"] = 0xe351a69EB84a22E113E92A4C683391C95448d7d4.toBytes32();

        // Velodrome
        values[optimism]["velodromeRouter"] = 0xa062aE8A9c5e11aaA026fc2670B0D65cCc8B2858.toBytes32();
        values[optimism]["velodromeNonFungiblePositionManager"] = 0x416b433906b1B72FA758e166e239c43d68dC6F29.toBytes32();
        values[optimism]["velodrome_Weth_Wsteth_v3_1_gauge"] = 0xb2218A2cFeF38Ca30AE8C88B41f2E2BdD9347E3e.toBytes32();

        // Compound V3
        values[optimism]["cWETHV3"] = 0xE36A30D249f7761327fd973001A32010b521b6Fd.toBytes32();
        values[optimism]["cometRewards"] = 0x443EA0340cb75a160F31A440722dec7b5bc3C2E9.toBytes32();
    }

    function _addHoleskyValues() private {
        // ERC20
        values[holesky]["WSTETH"] = 0x8d09a4502Cc8Cf1547aD300E066060D043f6982D.toBytes32();

        // Symbiotic
        values[holesky]["wstETHSymbioticVault"] = 0xd88dDf98fE4d161a66FB836bee4Ca469eb0E4a75.toBytes32();
    }

    function _addMantleValues() private {
        values[mantle]["deployerAddress"] = 0x5F2F11ad8656439d5C14d9B351f8b09cDaC2A02d.toBytes32();
        values[mantle]["dev0Address"] = 0x0463E60C7cE10e57911AB7bD1667eaa21de3e79b.toBytes32();
        values[mantle]["dev1Address"] = 0xf8553c8552f906C19286F21711721E206EE4909E.toBytes32();
        values[mantle]["liquidPayoutAddress"] = 0xA9962a5BfBea6918E958DeE0647E99fD7863b95A.toBytes32();
        values[mantle]["balancerVault"] = address(1).toBytes32();

        // ERC20
        values[mantle]["WETH"] = 0xdEAddEaDdeadDEadDEADDEAddEADDEAddead1111.toBytes32();
        values[mantle]["USDC"] = 0x09Bc4E0D864854c6aFB6eB9A9cdF58aC190D0dF9.toBytes32();
        values[mantle]["METH"] = 0xcDA86A272531e8640cD7F1a92c01839911B90bb0.toBytes32();

        // Standard Bridge.
        values[mantle]["standardBridge"] = 0x4200000000000000000000000000000000000010.toBytes32();
        values[mantle]["crossDomainMessenger"] = 0x4200000000000000000000000000000000000007.toBytes32();
    }

    function _addZircuitValues() private {
        values[zircuit]["deployerAddress"] = 0xFD65ADF7d2f9ea09287543520a703522E0a360C9.toBytes32();
        values[zircuit]["dev0Address"] = 0x0463E60C7cE10e57911AB7bD1667eaa21de3e79b.toBytes32();
        values[zircuit]["dev1Address"] = 0xf8553c8552f906C19286F21711721E206EE4909E.toBytes32();
        values[zircuit]["liquidPayoutAddress"] = 0xA9962a5BfBea6918E958DeE0647E99fD7863b95A.toBytes32();
        values[zircuit]["balancerVault"] = address(1).toBytes32();

        values[zircuit]["WETH"] = 0x4200000000000000000000000000000000000006.toBytes32();
        values[zircuit]["METH"] = 0x91a0F6EBdCa0B4945FbF63ED4a95189d2b57163D.toBytes32();

        // Standard Bridge.
        values[zircuit]["standardBridge"] = 0x4200000000000000000000000000000000000010.toBytes32();
        values[zircuit]["crossDomainMessenger"] = 0x4200000000000000000000000000000000000007.toBytes32();
    }

    function _addLineaValues() private {
        values[linea]["deployerAddress"] = 0x5F2F11ad8656439d5C14d9B351f8b09cDaC2A02d.toBytes32();
        values[linea]["dev0Address"] = 0x0463E60C7cE10e57911AB7bD1667eaa21de3e79b.toBytes32();
        values[linea]["dev1Address"] = 0xf8553c8552f906C19286F21711721E206EE4909E.toBytes32();
        values[linea]["liquidPayoutAddress"] = 0xA9962a5BfBea6918E958DeE0647E99fD7863b95A.toBytes32();
        values[linea]["balancerVault"] = address(1).toBytes32();
        // ERC20
        values[linea]["DAI"] = 0x4AF15ec2A0BD43Db75dd04E62FAA3B8EF36b00d5.toBytes32();
        values[linea]["WETH"] = 0xe5D7C2a44FfDDf6b295A15c148167daaAf5Cf34f.toBytes32();
        values[linea]["WEETH"] = 0x1Bf74C010E6320bab11e2e5A532b5AC15e0b8aA6.toBytes32();

        // Linea Bridge.
        values[linea]["tokenBridge"] = 0x353012dc4a9A6cF55c941bADC267f82004A8ceB9.toBytes32(); //approve, also bridge token
        values[linea]["lineaMessageService"] = 0x508Ca82Df566dCD1B0DE8296e70a96332cD644ec.toBytes32(); // claim message, sendMessage
    }

    function _addScrollValues() private {
        values[scroll]["deployerAddress"] = 0x5F2F11ad8656439d5C14d9B351f8b09cDaC2A02d.toBytes32();
        values[scroll]["txBundlerAddress"] = 0x534b64608E601B581AB0cbF0b03ec9f4c65f3360.toBytes32();
        values[scroll]["dev0Address"] = 0x0463E60C7cE10e57911AB7bD1667eaa21de3e79b.toBytes32();
        values[scroll]["dev1Address"] = 0xf8553c8552f906C19286F21711721E206EE4909E.toBytes32();
        values[scroll]["liquidPayoutAddress"] = 0xA9962a5BfBea6918E958DeE0647E99fD7863b95A.toBytes32();
        values[scroll]["balancerVault"] = address(1).toBytes32();
        // ERC20
        values[scroll]["DAI"] = 0xcA77eB3fEFe3725Dc33bccB54eDEFc3D9f764f97.toBytes32();
        values[scroll]["WETH"] = 0x5300000000000000000000000000000000000004.toBytes32();
        values[scroll]["WEETH"] = 0x01f0a31698C4d065659b9bdC21B3610292a1c506.toBytes32();
        values[scroll]["WBTC"] = 0x3C1BCa5a656e69edCD0D4E36BEbb3FcDAcA60Cf1.toBytes32();
        values[scroll]["ZRO"] = address(1).toBytes32();

        // Layer Zero
        values[scroll]["LayerZeroEndPoint"] = 0x1a44076050125825900e736c501f859c50fE728c.toBytes32();

        // Scroll Bridge.
        values[scroll]["scrollGatewayRouter"] = 0x4C0926FF5252A435FD19e10ED15e5a249Ba19d79.toBytes32(); // withdrawERC20
        values[scroll]["scrollMessenger"] = 0x781e90f1c8Fc4611c9b7497C3B47F99Ef6969CbC.toBytes32(); // sendMessage
        values[scroll]["scrollCustomERC20Gateway"] = 0xaC78dff3A87b5b534e366A93E785a0ce8fA6Cc62.toBytes32(); // sendMessage
    }

    function _addFraxtalValues() private {
        values[fraxtal]["deployerAddress"] = 0x5F2F11ad8656439d5C14d9B351f8b09cDaC2A02d.toBytes32();
        values[fraxtal]["dev0Address"] = 0x0463E60C7cE10e57911AB7bD1667eaa21de3e79b.toBytes32();
        values[fraxtal]["dev1Address"] = 0xf8553c8552f906C19286F21711721E206EE4909E.toBytes32();
        values[fraxtal]["liquidPayoutAddress"] = 0xA9962a5BfBea6918E958DeE0647E99fD7863b95A.toBytes32();
        values[fraxtal]["balancerVault"] = address(1).toBytes32();
        // ERC20
        values[fraxtal]["wfrxETH"] = 0xFC00000000000000000000000000000000000006.toBytes32();

        // Standard Bridge.
        // values[fraxtal]["standardBridge"] = 0x4200000000000000000000000000000000000010.toBytes32();
        // values[fraxtal]["crossDomainMessenger"] = 0x4200000000000000000000000000000000000007.toBytes32();
    }

    function _addBscValues() private {
        values[bsc]["deployerAddress"] = 0x5F2F11ad8656439d5C14d9B351f8b09cDaC2A02d.toBytes32();
        values[bsc]["dev0Address"] = 0x0463E60C7cE10e57911AB7bD1667eaa21de3e79b.toBytes32();
        values[bsc]["dev1Address"] = 0xf8553c8552f906C19286F21711721E206EE4909E.toBytes32();

        values[bsc]["LBTC"] = 0xecAc9C5F704e954931349Da37F60E39f515c11c1.toBytes32();
        values[bsc]["WBTC"] = 0x0555E30da8f98308EdB960aa94C0Db47230d2B9c.toBytes32();
        values[bsc]["WBNB"] = 0xbb4CdB9CBd36B01bD1cBaEBF2De08d9173bc095c.toBytes32();
        values[bsc]["BTCB"] = 0x7130d2A12B9BCbFAe4f2634d864A1Ee1Ce3Ead9c.toBytes32();

        // 1Inch
        values[bsc]["aggregationRouterV5"] = 0x1111111254EEB25477B68fb85Ed929f73A960582.toBytes32();
        values[bsc]["oneInchExecutor"] = 0xde9e4FE32B049f821c7f3e9802381aa470FFCA73.toBytes32();

        // PancakeSwapV3
        values[bsc]["pancakeSwapV3NonFungiblePositionManager"] = 0x46A15B0b27311cedF172AB29E4f4766fbE7F4364.toBytes32();
        values[bsc]["pancakeSwapV3MasterChefV3"] = 0x556B9306565093C855AEA9AE92A594704c2Cd59e.toBytes32();
        values[bsc]["pancakeSwapV3Router"] = 0x13f4EA83D0bd40E75C8222255bc855a974568Dd4.toBytes32();
    }

    function _addCornValues() private {
        values[corn]["deployerAddress"] = 0x5F2F11ad8656439d5C14d9B351f8b09cDaC2A02d.toBytes32();
        values[corn]["txBundlerAddress"] = 0x5F2F11ad8656439d5C14d9B351f8b09cDaC2A02d.toBytes32();
        values[corn]["dev0Address"] = 0x0463E60C7cE10e57911AB7bD1667eaa21de3e79b.toBytes32();
        values[corn]["dev1Address"] = 0xf8553c8552f906C19286F21711721E206EE4909E.toBytes32();

        // Tokens
        values[corn]["WBTCN"] = 0xda5dDd7270381A7C2717aD10D1c0ecB19e3CDFb2.toBytes32();
        values[corn]["LBTC"] = 0xecAc9C5F704e954931349Da37F60E39f515c11c1.toBytes32();

        values[corn]["balancerVault"] = address(1).toBytes32();

        values[corn]["ZRO"] = address(69).toBytes32();
        values[corn]["LBTC"] = 0xecAc9C5F704e954931349Da37F60E39f515c11c1.toBytes32();

        // Layer Zero
        values[corn]["LayerZeroEndPoint"] = 0xcb566e3B6934Fa77258d68ea18E931fa75e1aaAa.toBytes32();
        values[corn]["WBTCN_OFT"] = 0x386E7A3a0c0919c9d53c3b04FF67E73Ff9e45Fb6.toBytes32();
        values[corn]["LBTC_OFT"] = 0xfc7B20D9B59A8A466f4fC3d34aA69a7D98e71d7A.toBytes32();

        // Curve
        values[corn]["curve_pool_LBTC_WBTCN"] = 0xAB3291b73a1087265E126E330cEDe0cFd4B8A693.toBytes32();
        values[corn]["curve_gauge_LBTC_WBTCN"] = 0xaE8f74c9eD7F72CA3Ea16955369f13D3d4b78Cd6.toBytes32();
    }

    function _addSonicMainnetValues() private {
        values[sonicMainnet]["dev0Address"] = 0x0463E60C7cE10e57911AB7bD1667eaa21de3e79b.toBytes32();
        values[sonicMainnet]["dev1Address"] = 0xf8553c8552f906C19286F21711721E206EE4909E.toBytes32();
        values[sonicMainnet]["deployerAddress"] = 0x5F2F11ad8656439d5C14d9B351f8b09cDaC2A02d.toBytes32();
        values[sonicMainnet]["txBundlerAddress"] = 0x5F2F11ad8656439d5C14d9B351f8b09cDaC2A02d.toBytes32();

        // ERC20
        values[sonicMainnet]["WETH"] = 0x50c42dEAcD8Fc9773493ED674b675bE577f2634b.toBytes32();
        values[sonicMainnet]["USDC"] = 0x29219dd400f2Bf60E5a23d13Be72B486D4038894.toBytes32();
        values[sonicMainnet]["wS"] = 0x039e2fB66102314Ce7b64Ce5Ce3E5183bc94aD38.toBytes32();
        values[sonicMainnet]["stS"] = 0xE5DA20F15420aD15DE0fa650600aFc998bbE3955.toBytes32();
        values[sonicMainnet]["scUSD"] = 0xd3DCe716f3eF535C5Ff8d041c1A41C3bd89b97aE.toBytes32();
        values[sonicMainnet]["scETH"] = 0x3bcE5CB273F0F148010BbEa2470e7b5df84C7812.toBytes32();
        values[sonicMainnet]["stkscUSD"] = 0x4D85bA8c3918359c78Ed09581E5bc7578ba932ba.toBytes32();
        values[sonicMainnet]["eBTC"] = 0x657e8C867D8B37dCC18fA4Caead9C45EB088C642.toBytes32();
        values[sonicMainnet]["LBTC"] = 0xecAc9C5F704e954931349Da37F60E39f515c11c1.toBytes32();
        values[sonicMainnet]["ZRO"] = address(1).toBytes32();

        values[sonicMainnet]["balancerVault"] = address(1).toBytes32();
        values[sonicMainnet]["vault"] = address(1).toBytes32();

        // Beets/Balancer
        values[sonicMainnet]["balancerVault"] = 0xBA12222222228d8Ba445958a75a0704d566BF2C8.toBytes32();

        values[sonicMainnet]["scUSD_USDC_gauge"] = 0x33B29bcf17e866A35941e07CbAd54f1807B337f5.toBytes32();
        values[sonicMainnet]["scETH_WETH_gauge"] = address(0).toBytes32();

        values[sonicMainnet]["scUSD_USDC_PoolId"] = 0xcd4d2b142235d5650ffa6a38787ed0b7d7a51c0c000000000000000000000037;
        values[sonicMainnet]["scETH_WETH_PoolId"] = 0xe54dd58a6d4e04687f2034dd4ddab49da55f8aff00000000000000000000007c;

        // Tellers
        values[sonicMainnet]["scUSDTeller"] = 0x358CFACf00d0B4634849821BB3d1965b472c776a.toBytes32();
        values[sonicMainnet]["scETHTeller"] = 0x31A5A9F60Dc3d62fa5168352CaF0Ee05aA18f5B8.toBytes32();
        values[sonicMainnet]["stkscUSDTeller"] = 0x5e39021Ae7D3f6267dc7995BB5Dd15669060DAe0.toBytes32();
        values[sonicMainnet]["stkscETHTeller"] = 0x49AcEbF8f0f79e1Ecb0fd47D684DAdec81cc6562.toBytes32();

        // Accountant
        values[sonicMainnet]["stkscUSDAccountant"] = 0x13cCc810DfaA6B71957F2b87060aFE17e6EB8034.toBytes32();
        values[sonicMainnet]["stkscETHAccountant"] = 0x61bE1eC20dfE0197c27B80bA0f7fcdb1a6B236E2.toBytes32();

        // Layer Zero
        values[sonicMainnet]["LayerZeroEndPoint"] = 0x6F475642a6e85809B1c36Fa62763669b1b48DD5B.toBytes32();

        // Sonic Gateway
        values[sonicMainnet]["sonicGateway"] = 0x9Ef7629F9B930168b76283AdD7120777b3c895b3.toBytes32();
        values[sonicMainnet]["circleTokenAdapter"] = 0xe6DCD54B4CDe2e9E935C22F57EBBBaaF5cc3BC8a.toBytes32();

        // Silo
        values[sonicMainnet]["siloRouter"] = 0x22AacdEc57b13911dE9f188CF69633cC537BdB76.toBytes32();
        values[sonicMainnet]["silo_stS_wS_config"] = 0x78C246f67c8A6cE03a1d894d4Cf68004Bd55Deea.toBytes32();
    }

    function _addSepoliaValues() private {
        values[sepolia]["dev0Address"] = 0x0463E60C7cE10e57911AB7bD1667eaa21de3e79b.toBytes32();
        values[sepolia]["dev1Address"] = 0xf8553c8552f906C19286F21711721E206EE4909E.toBytes32();
        values[sepolia]["deployerAddress"] = 0x5F2F11ad8656439d5C14d9B351f8b09cDaC2A02d.toBytes32();
        values[sepolia]["txBundlerAddress"] = 0x5F2F11ad8656439d5C14d9B351f8b09cDaC2A02d.toBytes32();

        values[sepolia]["WETH"] = 0xb16F35c0Ae2912430DAc15764477E179D9B9EbEa.toBytes32();
        values[sepolia]["CrispyUSD"] = 0x867F14Da2EcD4B582812d76D94c4B10cB00b507C.toBytes32();
        values[sepolia]["USDC"] = 0x2F6F07CDcf3588944Bf4C42aC74ff24bF56e7590.toBytes32();
        values[sepolia]["ZRO"] = address(1).toBytes32();
        values[sepolia]["CrispyCoin"] = 0x0c959E3AA0A74E972d1A8F759c198e660CcCebcB.toBytes32();

        values[sepolia]["balancerVault"] = address(1).toBytes32();

        values[sepolia]["LayerZeroEndPoint"] = 0x6EDCE65403992e310A62460808c4b910D972f10f.toBytes32();
    }

    function _addSonicTestnetValues() private {
        values[sonicTestnet]["dev0Address"] = 0x0463E60C7cE10e57911AB7bD1667eaa21de3e79b.toBytes32();
        values[sonicTestnet]["dev1Address"] = 0xf8553c8552f906C19286F21711721E206EE4909E.toBytes32();
        values[sonicTestnet]["deployerAddress"] = 0x5F2F11ad8656439d5C14d9B351f8b09cDaC2A02d.toBytes32();
        values[sonicTestnet]["txBundlerAddress"] = 0x5F2F11ad8656439d5C14d9B351f8b09cDaC2A02d.toBytes32();

        values[sonicTestnet]["WETH"] = address(1).toBytes32();
        values[sonicTestnet]["CrispyUSD"] = 0x867F14Da2EcD4B582812d76D94c4B10cB00b507C.toBytes32();
        values[sonicTestnet]["ZRO"] = address(1).toBytes32();

        values[sonicTestnet]["balancerVault"] = address(1).toBytes32();

        values[sonicTestnet]["LayerZeroEndPoint"] = 0x6C7Ab2202C98C4227C5c46f1417D81144DA716Ff.toBytes32();
    }

    function _addSonicBlazeValues() private {
        values[sonicBlaze]["dev0Address"] = 0x0463E60C7cE10e57911AB7bD1667eaa21de3e79b.toBytes32();
        values[sonicBlaze]["dev1Address"] = 0xf8553c8552f906C19286F21711721E206EE4909E.toBytes32();
        values[sonicBlaze]["deployerAddress"] = 0x5F2F11ad8656439d5C14d9B351f8b09cDaC2A02d.toBytes32();
        values[sonicBlaze]["txBundlerAddress"] = 0x5F2F11ad8656439d5C14d9B351f8b09cDaC2A02d.toBytes32();

        values[sonicBlaze]["WETH"] = address(1).toBytes32();
        values[sonicBlaze]["CrispyUSD"] = 0x867F14Da2EcD4B582812d76D94c4B10cB00b507C.toBytes32();
        values[sonicBlaze]["ZRO"] = address(1).toBytes32();

        values[sonicBlaze]["balancerVault"] = address(1).toBytes32();

        values[sonicBlaze]["LayerZeroEndPoint"] = 0x6C7Ab2202C98C4227C5c46f1417D81144DA716Ff.toBytes32();
    }

    function _addBartioValues() private {
        values[bartio]["dev0Address"] = 0x0463E60C7cE10e57911AB7bD1667eaa21de3e79b.toBytes32();
        values[bartio]["dev1Address"] = 0xf8553c8552f906C19286F21711721E206EE4909E.toBytes32();
        values[bartio]["deployerAddress"] = 0x5F2F11ad8656439d5C14d9B351f8b09cDaC2A02d.toBytes32();
        values[bartio]["txBundlerAddress"] = 0x5F2F11ad8656439d5C14d9B351f8b09cDaC2A02d.toBytes32();

        values[bartio]["balancerVault"] = address(1).toBytes32();
        values[bartio]["vault"] = address(1).toBytes32();

        // ERC20s
        values[bartio]["WBERA"] = 0x7507c1dc16935B82698e4C63f2746A2fCf994dF8.toBytes32();
        values[bartio]["YEET"] = 0x8c245484890a61Eb2d1F81114b1a7216dCe2752b.toBytes32();
        values[bartio]["USDC"] = 0xd6D83aF58a19Cd14eF3CF6fe848C9A4d21e5727c.toBytes32();
        values[bartio]["USDT"] = 0x05D0dD5135E3eF3aDE32a9eF9Cb06e8D37A6795D.toBytes32();
        values[bartio]["DAI"] = 0x806Ef538b228844c73E8E692ADCFa8Eb2fCF729c.toBytes32();
        values[bartio]["iBGT"] = 0x46eFC86F0D7455F135CC9df501673739d513E982.toBytes32();
        values[bartio]["WEETH"] = 0x7Cc43d94818005499D2740975D2aEFD3893E940E.toBytes32();

        // Kodiak
        values[bartio]["kodiakIslandRouterOld"] = 0x5E51894694297524581353bc1813073C512852bf.toBytes32(); //old
        values[bartio]["kodiakIslandRouterNew"] = 0x35c98A9bA533218155f9324585914e916066A153.toBytes32(); //new

        values[bartio]["kodiak_v1_WBERA_YEET"] = 0xE5A2ab5D2fb268E5fF43A5564e44c3309609aFF9.toBytes32(); //old island
        values[bartio]["kodiak_island_WBERA_YEET_1%"] = 0x0001513F4a1f86da0f02e647609E9E2c630B3a14.toBytes32(); //new island

        // Honey
        values[bartio]["honeyFactory"] = 0xAd1782b2a7020631249031618fB1Bd09CD926b31.toBytes32();

        // Infrared
        values[bartio]["infrared_kodiak_WBERA_YEET_vault"] = 0x89DAFF790313d0Cc5cC9971472f0C73A19D9C167.toBytes32();

        // Goldilocks
        values[bartio]["goldivault_weeth"] = 0xEE4A91F5BFA0Bf54124CF00cc7e144427cCE1162.toBytes32();
        values[bartio]["weethOT"] = 0x6218379852D5609870e91f168B81cbB4532f0346.toBytes32();
        values[bartio]["weethYT"] = 0x401CBe777E8BE57a426A5B5F13Ca4d73200BD95B.toBytes32();
    }

    function _addSwellValues() private {
        values[swell]["deployerAddress"] = 0x5F2F11ad8656439d5C14d9B351f8b09cDaC2A02d.toBytes32();
        values[swell]["txBundlerAddress"] = 0x5F2F11ad8656439d5C14d9B351f8b09cDaC2A02d.toBytes32();
        values[swell]["dev0Address"] = 0x0463E60C7cE10e57911AB7bD1667eaa21de3e79b.toBytes32();
        values[swell]["dev1Address"] = 0xf8553c8552f906C19286F21711721E206EE4909E.toBytes32();

        values[swell]["WETH"] = 0x4200000000000000000000000000000000000006.toBytes32();
        values[swell]["balancerVault"] = address(1).toBytes32();

        // ERC20s
        values[swell]["WEETH"] = 0xA6cB988942610f6731e664379D15fFcfBf282b44.toBytes32(); //also OFT

        // Standard Bridge
        values[swell]["standardBridge"] = 0x4200000000000000000000000000000000000010.toBytes32();

        // Euler
        values[swell]["ethereumVaultConnector"] = 0x08739CBede6E28E387685ba20e6409bD16969Cde.toBytes32();
        values[swell]["eulerWETH"] = 0x49C077B74292aA8F589d39034Bf9C1Ed1825a608.toBytes32();
        values[swell]["eulerWEETH"] = 0x10D0D11A8B693F4E3e33d09BBab7D4aFc3C03ef3.toBytes32();
    }

    function _addBerachainTestnetValues() private {
        values[berachainTestnet]["deployerAddress"] = 0x5F2F11ad8656439d5C14d9B351f8b09cDaC2A02d.toBytes32();
        values[berachainTestnet]["txBundlerAddress"] = 0x5F2F11ad8656439d5C14d9B351f8b09cDaC2A02d.toBytes32();
        values[berachainTestnet]["dev0Address"] = 0x0463E60C7cE10e57911AB7bD1667eaa21de3e79b.toBytes32();
        values[berachainTestnet]["dev1Address"] = 0xf8553c8552f906C19286F21711721E206EE4909E.toBytes32();

        values[berachainTestnet]["WETH"] = 0x4200000000000000000000000000000000000006.toBytes32();
        values[berachainTestnet]["balancerVault"] = address(1).toBytes32();
        values[berachainTestnet]["USDC"] = 0x015fd589F4f1A33ce4487E12714e1B15129c9329.toBytes32();
        values[berachainTestnet]["ZRO"] = address(1).toBytes32();

        // ERC20s
        values[berachainTestnet]["WEETH"] = 0xA6cB988942610f6731e664379D15fFcfBf282b44.toBytes32(); //also OFT

        values[berachainTestnet]["LayerZeroEndPoint"] = 0x6C7Ab2202C98C4227C5c46f1417D81144DA716Ff.toBytes32();
    }

    function _addBerachainValues() private {
        values[berachain]["deployerAddress"] = 0x5F2F11ad8656439d5C14d9B351f8b09cDaC2A02d.toBytes32();
        values[berachain]["txBundlerAddress"] = 0x5F2F11ad8656439d5C14d9B351f8b09cDaC2A02d.toBytes32();
        values[berachain]["dev0Address"] = 0x0463E60C7cE10e57911AB7bD1667eaa21de3e79b.toBytes32();
        values[berachain]["dev1Address"] = 0xf8553c8552f906C19286F21711721E206EE4909E.toBytes32();

        // ERC20s
        values[berachain]["WBERA"] = 0x6969696969696969696969696969696969696969.toBytes32();
        values[berachain]["WETH"] = 0x2F6F07CDcf3588944Bf4C42aC74ff24bF56e7590.toBytes32();
        values[berachain]["LBTC"] = 0xecAc9C5F704e954931349Da37F60E39f515c11c1.toBytes32();
        values[berachain]["WBTC"] = 0x0555E30da8f98308EdB960aa94C0Db47230d2B9c.toBytes32();
        values[berachain]["rberaETH"] = 0x3B0145f3CFA64BC66F5742F512f871665309075d.toBytes32(); //LST
        values[berachain]["beraETH"] = 0x6fc6545d5cDE268D5C7f1e476D444F39c995120d.toBytes32(); //wrapped LST

        values[berachain]["balancerVault"] = address(1).toBytes32();
        values[berachain]["vault"] = address(1).toBytes32();
    }
}<|MERGE_RESOLUTION|>--- conflicted
+++ resolved
@@ -217,13 +217,9 @@
         values[mainnet]["sUSDs"] = 0xa3931d71877C0E7a3148CB7Eb4463524FEc27fbD.toBytes32();
         values[mainnet]["USUAL"] = 0xC4441c2BE5d8fA8126822B9929CA0b81Ea0DE38E.toBytes32();
         values[mainnet]["MORPHO"] = 0x58D97B57BB95320F9a05dC918Aef65434969c2B2.toBytes32();
-<<<<<<< HEAD
         values[mainnet]["ETHFI"] = 0xFe0c30065B384F05761f15d0CC899D4F9F9Cc0eB.toBytes32(); 
         values[mainnet]["USR"] = 0x66a1E37c9b0eAddca17d3662D6c05F4DECf3e110.toBytes32(); 
         values[mainnet]["beraSTONE"] = 0x97Ad75064b20fb2B2447feD4fa953bF7F007a706.toBytes32(); 
-=======
-        values[mainnet]["ETHFI"] = 0xFe0c30065B384F05761f15d0CC899D4F9F9Cc0eB.toBytes32();
->>>>>>> 4301514e
 
         // Rate providers
         values[mainnet]["WEETH_RATE_PROVIDER"] = 0xCd5fE23C85820F7B72D0926FC9b05b43E359b7ee.toBytes32();
