--- conflicted
+++ resolved
@@ -1322,27 +1322,22 @@
         
         // Beets/Balancer
         values[sonicMainnet]["balancerVault"] = 0xBA12222222228d8Ba445958a75a0704d566BF2C8.toBytes32();
+        values[sonicMainnet]["vault"] = address(1).toBytes32();
         
         values[sonicMainnet]["scUSD_USDC_gauge"] = 0x33B29bcf17e866A35941e07CbAd54f1807B337f5.toBytes32();  
 
-<<<<<<< HEAD
         values[sonicMainnet]["scUSD_USDC_PoolId"] = 0xcd4d2b142235d5650ffa6a38787ed0b7d7a51c0c000000000000000000000037; 
-=======
-        values[sonicMainnet]["balancerVault"] = address(1).toBytes32();
-        values[sonicMainnet]["vault"] = address(1).toBytes32();
->>>>>>> c74f305a
 
         // Layer Zero
         values[sonicMainnet]["LayerZeroEndPoint"] = 0x6F475642a6e85809B1c36Fa62763669b1b48DD5B.toBytes32();
 
-<<<<<<< HEAD
         // Tellers
         values[sonicMainnet]["scUSDTeller"] = 0x358CFACf00d0B4634849821BB3d1965b472c776a.toBytes32();  
-=======
+
         // Sonic Gateway
         values[sonicMainnet]["sonicGateway"] = 0x9Ef7629F9B930168b76283AdD7120777b3c895b3.toBytes32();
         values[sonicMainnet]["circleTokenAdapter"] = 0xe6DCD54B4CDe2e9E935C22F57EBBBaaF5cc3BC8a.toBytes32();
->>>>>>> c74f305a
+
     }
 
     function _addSepoliaValues() private {
