// SPDX-License-Identifier: UNLICENSED
pragma solidity 0.8.21;

import {ERC20} from "@solmate/tokens/ERC20.sol";
import {AddressToBytes32Lib} from "src/helper/AddressToBytes32Lib.sol";

contract ChainValues {
    using AddressToBytes32Lib for address;
    using AddressToBytes32Lib for bytes32;

    string public constant mainnet = "mainnet";
    string public constant polygon = "polygon";
    string public constant bsc = "bsc";
    string public constant avalanche = "avalanche";
    string public constant arbitrum = "arbitrum";
    string public constant optimism = "optimism";
    string public constant base = "base";
    string public constant zircuit = "zircuit";
    string public constant mantle = "mantle";
    string public constant linea = "linea";
    string public constant scroll = "scroll";
    string public constant fraxtal = "fraxtal";
    string public constant corn = "corn";
    string public constant swell = "swell";
    string public constant sonicMainnet = "sonicMainnet";
    string public constant holesky = "holesky";
    string public constant sepolia = "sepolia";
    string public constant sonicTestnet = "sonicTestnet";
    string public constant sonicBlaze = "sonicBlaze";

    // Bridging constants.
    uint64 public constant ccipArbitrumChainSelector = 4949039107694359620;
    uint64 public constant ccipMainnetChainSelector = 5009297550715157269;
    uint32 public constant layerZeroBaseEndpointId = 30184;
    uint32 public constant layerZeroMainnetEndpointId = 30101;
    uint32 public constant layerZeroOptimismEndpointId = 30111;
    uint32 public constant layerZeroArbitrumEndpointId = 30110;
    uint32 public constant layerZeroLineaEndpointId = 30183;
    uint32 public constant layerZeroScrollEndpointId = 30214;
    uint32 public constant layerZeroCornEndpointId = 30331;
    uint32 public constant layerZeroSwellEndpointId = 30335;
    uint32 public constant layerZeroSonicMainnetEndpointId = 30332;
    uint32 public constant layerZeroSepoliaEndpointId = 40161;
    uint32 public constant layerZeroSonicBlazeEndpointId = 40349;
    uint32 public constant hyperlaneMainnetEndpointId = 1;
    uint32 public constant hyperlaneEclipseEndpointId = 1408864445;

    error ChainValues__ZeroAddress(string chainName, string valueName);
    error ChainValues__ZeroBytes32(string chainName, string valueName);
    error ChainValues__ValueAlreadySet(string chainName, string valueName);

    mapping(string => mapping(string => bytes32)) public values;

    function getAddress(string memory chainName, string memory valueName) public view returns (address a) {
        a = values[chainName][valueName].toAddress();
        if (a == address(0)) {
            revert ChainValues__ZeroAddress(chainName, valueName);
        }
    }

    function getERC20(string memory chainName, string memory valueName) public view returns (ERC20 erc20) {
        address a = getAddress(chainName, valueName);
        erc20 = ERC20(a);
    }

    function getBytes32(string memory chainName, string memory valueName) public view returns (bytes32 b) {
        b = values[chainName][valueName];
        if (b == bytes32(0)) {
            revert ChainValues__ZeroBytes32(chainName, valueName);
        }
    }

    function setValue(bool overrideOk, string memory chainName, string memory valueName, bytes32 value) public {
        if (!overrideOk && values[chainName][valueName] != bytes32(0)) {
            revert ChainValues__ValueAlreadySet(chainName, valueName);
        }
        values[chainName][valueName] = value;
    }

    function setAddress(bool overrideOk, string memory chainName, string memory valueName, address value) public {
        setValue(overrideOk, chainName, valueName, value.toBytes32());
    }

    constructor() {
        // Add mainnet values
        _addMainnetValues();
        _addBaseValues();
        _addArbitrumValues();
        _addOptimismValues();
        _addMantleValues();
        _addZircuitValues();
        _addLineaValues();
        _addScrollValues();
        _addFraxtalValues();
        _addBscValues();
        _addCornValues();
        _addSwellValues();
        _addSonicMainnetValues();
        // Add testnet values
        _addHoleskyValues();
        _addSepoliaValues();
        _addSonicTestnetValues();
        _addSonicBlazeValues();
    }

    function _addMainnetValues() private {
        values[mainnet]["boringDeployerContract"] = 0xFD65ADF7d2f9ea09287543520a703522E0a360C9.toBytes32();
        // Liquid Ecosystem
        values[mainnet]["deployerAddress"] = 0x5F2F11ad8656439d5C14d9B351f8b09cDaC2A02d.toBytes32();
        values[mainnet]["dev0Address"] = 0x0463E60C7cE10e57911AB7bD1667eaa21de3e79b.toBytes32();
        values[mainnet]["dev1Address"] = 0xf8553c8552f906C19286F21711721E206EE4909E.toBytes32();
        values[mainnet]["liquidV1PriceRouter"] = 0x693799805B502264f9365440B93C113D86a4fFF5.toBytes32();
        values[mainnet]["liquidPayoutAddress"] = 0xA9962a5BfBea6918E958DeE0647E99fD7863b95A.toBytes32();
        values[mainnet]["liquidMultisig"] = 0xCEA8039076E35a825854c5C2f85659430b06ec96.toBytes32();
        values[mainnet]["liquidEth"] = 0xf0bb20865277aBd641a307eCe5Ee04E79073416C.toBytes32();
        values[mainnet]["liquidEthStrategist"] = 0x41DFc53B13932a2690C9790527C1967d8579a6ae.toBytes32();
        values[mainnet]["liquidEthManager"] = 0x227975088C28DBBb4b421c6d96781a53578f19a8.toBytes32();
        values[mainnet]["superSymbiotic"] = 0x917ceE801a67f933F2e6b33fC0cD1ED2d5909D88.toBytes32();
        values[mainnet]["superSymbioticTeller"] = 0x99dE9e5a3eC2750a6983C8732E6e795A35e7B861.toBytes32();
        values[mainnet]["weETHs"] = 0x917ceE801a67f933F2e6b33fC0cD1ED2d5909D88.toBytes32();
        values[mainnet]["txBundlerAddress"] = 0x47Cec90FACc9364D7C21A8ab5e2aD9F1f75D740C.toBytes32();

        // Tellers
        values[mainnet]["eBTCTeller"] = 0x6Ee3aaCcf9f2321E49063C4F8da775DdBd407268.toBytes32();
        values[mainnet]["liquidBeraBTCTeller"] = 0x07951756b68427e7554AB4c9091344cB8De1Ad5a.toBytes32();

        // DeFi Ecosystem
        values[mainnet]["ETH"] = 0xEeeeeEeeeEeEeeEeEeEeeEEEeeeeEeeeeeeeEEeE.toBytes32();
        values[mainnet]["uniV3Router"] = 0xE592427A0AEce92De3Edee1F18E0157C05861564.toBytes32();
        values[mainnet]["uniV2Router"] = 0x7a250d5630B4cF539739dF2C5dAcb4c659F2488D.toBytes32();

        // ERC20s
        values[mainnet]["USDC"] = 0xA0b86991c6218b36c1d19D4a2e9Eb0cE3606eB48.toBytes32();
        values[mainnet]["WETH"] = 0xC02aaA39b223FE8D0A0e5C4F27eAD9083C756Cc2.toBytes32();
        values[mainnet]["WBTC"] = 0x2260FAC5E5542a773Aa44fBCfeDf7C193bc2C599.toBytes32();
        values[mainnet]["USDT"] = 0xdAC17F958D2ee523a2206206994597C13D831ec7.toBytes32();
        values[mainnet]["TUSD"] = 0x0000000000085d4780B73119b644AE5ecd22b376.toBytes32();
        values[mainnet]["DAI"] = 0x6B175474E89094C44Da98b954EedeAC495271d0F.toBytes32();
        values[mainnet]["WSTETH"] = 0x7f39C581F595B53c5cb19bD0b3f8dA6c935E2Ca0.toBytes32();
        values[mainnet]["STETH"] = 0xae7ab96520DE3A18E5e111B5EaAb095312D7fE84.toBytes32();
        values[mainnet]["FRAX"] = 0x853d955aCEf822Db058eb8505911ED77F175b99e.toBytes32();
        values[mainnet]["BAL"] = 0xba100000625a3754423978a60c9317c58a424e3D.toBytes32();
        values[mainnet]["COMP"] = 0xc00e94Cb662C3520282E6f5717214004A7f26888.toBytes32();
        values[mainnet]["LINK"] = 0x514910771AF9Ca656af840dff83E8264EcF986CA.toBytes32();
        values[mainnet]["rETH"] = 0xae78736Cd615f374D3085123A210448E74Fc6393.toBytes32();
        values[mainnet]["RETH"] = 0xae78736Cd615f374D3085123A210448E74Fc6393.toBytes32();
        values[mainnet]["cbETH"] = 0xBe9895146f7AF43049ca1c1AE358B0541Ea49704.toBytes32();
        values[mainnet]["RPL"] = 0xD33526068D116cE69F19A9ee46F0bd304F21A51f.toBytes32();
        values[mainnet]["BOND"] = 0x0391D2021f89DC339F60Fff84546EA23E337750f.toBytes32();
        values[mainnet]["SWETH"] = 0xf951E335afb289353dc249e82926178EaC7DEd78.toBytes32();
        values[mainnet]["AURA"] = 0xC0c293ce456fF0ED870ADd98a0828Dd4d2903DBF.toBytes32();
        values[mainnet]["GHO"] = 0x40D16FC0246aD3160Ccc09B8D0D3A2cD28aE6C2f.toBytes32();
        values[mainnet]["LUSD"] = 0x5f98805A4E8be255a32880FDeC7F6728C6568bA0.toBytes32();
        values[mainnet]["OHM"] = 0x64aa3364F17a4D01c6f1751Fd97C2BD3D7e7f1D5.toBytes32();
        values[mainnet]["MKR"] = 0x9f8F72aA9304c8B593d555F12eF6589cC3A579A2.toBytes32();
        values[mainnet]["APE"] = 0x4d224452801ACEd8B2F0aebE155379bb5D594381.toBytes32();
        values[mainnet]["UNI"] = 0x1f9840a85d5aF5bf1D1762F925BDADdC4201F984.toBytes32();
        values[mainnet]["CRV"] = 0xD533a949740bb3306d119CC777fa900bA034cd52.toBytes32();
        values[mainnet]["CVX"] = 0x4e3FBD56CD56c3e72c1403e103b45Db9da5B9D2B.toBytes32();
        values[mainnet]["FRXETH"] = 0x5E8422345238F34275888049021821E8E08CAa1f.toBytes32();
        values[mainnet]["CRVUSD"] = 0xf939E0A03FB07F59A73314E73794Be0E57ac1b4E.toBytes32();
        values[mainnet]["OETH"] = 0x856c4Efb76C1D1AE02e20CEB03A2A6a08b0b8dC3.toBytes32();
        values[mainnet]["MKUSD"] = 0x4591DBfF62656E7859Afe5e45f6f47D3669fBB28.toBytes32();
        values[mainnet]["YETH"] = 0x1BED97CBC3c24A4fb5C069C6E311a967386131f7.toBytes32();
        values[mainnet]["ETHX"] = 0xA35b1B31Ce002FBF2058D22F30f95D405200A15b.toBytes32();
        values[mainnet]["weETH"] = 0xCd5fE23C85820F7B72D0926FC9b05b43E359b7ee.toBytes32();
        values[mainnet]["WEETH"] = 0xCd5fE23C85820F7B72D0926FC9b05b43E359b7ee.toBytes32();
        values[mainnet]["EETH"] = 0x35fA164735182de50811E8e2E824cFb9B6118ac2.toBytes32();
        values[mainnet]["EZETH"] = 0xbf5495Efe5DB9ce00f80364C8B423567e58d2110.toBytes32();
        values[mainnet]["RSETH"] = 0xA1290d69c65A6Fe4DF752f95823fae25cB99e5A7.toBytes32();
        values[mainnet]["OSETH"] = 0xf1C9acDc66974dFB6dEcB12aA385b9cD01190E38.toBytes32();
        values[mainnet]["RSWETH"] = 0xFAe103DC9cf190eD75350761e95403b7b8aFa6c0.toBytes32();
        values[mainnet]["PENDLE"] = 0x808507121B80c02388fAd14726482e061B8da827.toBytes32();
        values[mainnet]["SUSDE"] = 0x9D39A5DE30e57443BfF2A8307A4256c8797A3497.toBytes32();
        values[mainnet]["USDE"] = 0x4c9EDD5852cd905f086C759E8383e09bff1E68B3.toBytes32();
        values[mainnet]["GEAR"] = 0xBa3335588D9403515223F109EdC4eB7269a9Ab5D.toBytes32();
        values[mainnet]["SDAI"] = 0x83F20F44975D03b1b09e64809B757c47f942BEeA.toBytes32();
        values[mainnet]["PYUSD"] = 0x6c3ea9036406852006290770BEdFcAbA0e23A0e8.toBytes32();
        values[mainnet]["METH"] = 0xd5F7838F5C461fefF7FE49ea5ebaF7728bB0ADfa.toBytes32();
        values[mainnet]["TBTC"] = 0x18084fbA666a33d37592fA2633fD49a74DD93a88.toBytes32();
        values[mainnet]["INST"] = 0x6f40d4A6237C257fff2dB00FA0510DeEECd303eb.toBytes32();
        values[mainnet]["LBTC"] = 0x8236a87084f8B84306f72007F36F2618A5634494.toBytes32();
        values[mainnet]["RSR"] = 0x320623b8E4fF03373931769A31Fc52A4E78B5d70.toBytes32();
        values[mainnet]["SFRXETH"] = 0xac3E018457B222d93114458476f3E3416Abbe38F.toBytes32();
        values[mainnet]["WBETH"] = 0xa2E3356610840701BDf5611a53974510Ae27E2e1.toBytes32();
        values[mainnet]["UNIETH"] = 0xF1376bceF0f78459C0Ed0ba5ddce976F1ddF51F4.toBytes32();
        values[mainnet]["CBETH"] = 0xBe9895146f7AF43049ca1c1AE358B0541Ea49704.toBytes32();
        values[mainnet]["USD0"] = 0x73A15FeD60Bf67631dC6cd7Bc5B6e8da8190aCF5.toBytes32();
        values[mainnet]["USD0_plus"] = 0x35D8949372D46B7a3D5A56006AE77B215fc69bC0.toBytes32();
        values[mainnet]["deUSD"] = 0x15700B564Ca08D9439C58cA5053166E8317aa138.toBytes32();
        values[mainnet]["sdeUSD"] = 0x5C5b196aBE0d54485975D1Ec29617D42D9198326.toBytes32();
        values[mainnet]["pumpBTC"] = 0xF469fBD2abcd6B9de8E169d128226C0Fc90a012e.toBytes32();
        values[mainnet]["CAKE"] = 0x152649eA73beAb28c5b49B26eb48f7EAD6d4c898.toBytes32();
        values[mainnet]["cbBTC"] = 0xcbB7C0000aB88B473b1f5aFd9ef808440eed33Bf.toBytes32();
        values[mainnet]["fBTC"] = 0xC96dE26018A54D51c097160568752c4E3BD6C364.toBytes32();
        values[mainnet]["EIGEN"] = 0xec53bF9167f50cDEB3Ae105f56099aaaB9061F83.toBytes32();
        values[mainnet]["wcUSDCv3"] = 0x27F2f159Fe990Ba83D57f39Fd69661764BEbf37a.toBytes32();
        values[mainnet]["ZRO"] = 0x6985884C4392D348587B19cb9eAAf157F13271cd.toBytes32();
        values[mainnet]["eBTC"] = 0x657e8C867D8B37dCC18fA4Caead9C45EB088C642.toBytes32();
        values[mainnet]["USDS"] = 0xdC035D45d973E3EC169d2276DDab16f1e407384F.toBytes32();
        values[mainnet]["uniBTC"] = 0x004E9C3EF86bc1ca1f0bB5C7662861Ee93350568.toBytes32();
        values[mainnet]["BTCN"] = 0x386E7A3a0c0919c9d53c3b04FF67E73Ff9e45Fb6.toBytes32();
        values[mainnet]["sUSDs"] = 0xa3931d71877C0E7a3148CB7Eb4463524FEc27fbD.toBytes32();
<<<<<<< HEAD
        values[mainnet]["USUAL"] = 0xC4441c2BE5d8fA8126822B9929CA0b81Ea0DE38E.toBytes32();
        values[mainnet]["MORPHO"] = 0x58D97B57BB95320F9a05dC918Aef65434969c2B2.toBytes32();
=======
        values[mainnet]["MORPHO"] = 0x58D97B57BB95320F9a05dC918Aef65434969c2B2.toBytes32();
        values[mainnet]["USUAL"] = 0xC4441c2BE5d8fA8126822B9929CA0b81Ea0DE38E.toBytes32();
>>>>>>> c3eb8409

        // Rate providers
        values[mainnet]["WEETH_RATE_PROVIDER"] = 0xCd5fE23C85820F7B72D0926FC9b05b43E359b7ee.toBytes32();
        values[mainnet]["ETHX_RATE_PROVIDER"] = 0xAAE054B9b822554dd1D9d1F48f892B4585D3bbf0.toBytes32();
        values[mainnet]["UNIETH_RATE_PROVIDER"] = 0x2c3b8c5e98A6e89AAAF21Deebf5FF9d08c4A9FF7.toBytes32();

        // Chainlink Datafeeds
        values[mainnet]["WETH_USD_FEED"] = 0x5f4eC3Df9cbd43714FE2740f5E3616155c5b8419.toBytes32();
        values[mainnet]["USDC_USD_FEED"] = 0x8fFfFfd4AfB6115b954Bd326cbe7B4BA576818f6.toBytes32();
        values[mainnet]["WBTC_USD_FEED"] = 0xF4030086522a5bEEa4988F8cA5B36dbC97BeE88c.toBytes32();
        values[mainnet]["TUSD_USD_FEED"] = 0xec746eCF986E2927Abd291a2A1716c940100f8Ba.toBytes32();
        values[mainnet]["STETH_USD_FEED"] = 0xCfE54B5cD566aB89272946F602D76Ea879CAb4a8.toBytes32();
        values[mainnet]["DAI_USD_FEED"] = 0xAed0c38402a5d19df6E4c03F4E2DceD6e29c1ee9.toBytes32();
        values[mainnet]["USDT_USD_FEED"] = 0x3E7d1eAB13ad0104d2750B8863b489D65364e32D.toBytes32();
        values[mainnet]["COMP_USD_FEED"] = 0xdbd020CAeF83eFd542f4De03e3cF0C28A4428bd5.toBytes32();
        values[mainnet]["fastGasFeed"] = 0x169E633A2D1E6c10dD91238Ba11c4A708dfEF37C.toBytes32();
        values[mainnet]["FRAX_USD_FEED"] = 0xB9E1E3A9feFf48998E45Fa90847ed4D467E8BcfD.toBytes32();
        values[mainnet]["RETH_ETH_FEED"] = 0x536218f9E9Eb48863970252233c8F271f554C2d0.toBytes32();
        values[mainnet]["BOND_ETH_FEED"] = 0xdd22A54e05410D8d1007c38b5c7A3eD74b855281.toBytes32();
        values[mainnet]["CBETH_ETH_FEED"] = 0xF017fcB346A1885194689bA23Eff2fE6fA5C483b.toBytes32();
        values[mainnet]["STETH_ETH_FEED"] = 0x86392dC19c0b719886221c78AB11eb8Cf5c52812.toBytes32();
        values[mainnet]["BAL_USD_FEED"] = 0xdF2917806E30300537aEB49A7663062F4d1F2b5F.toBytes32();
        values[mainnet]["GHO_USD_FEED"] = 0x3f12643D3f6f874d39C2a4c9f2Cd6f2DbAC877FC.toBytes32();
        values[mainnet]["LUSD_USD_FEED"] = 0x3D7aE7E594f2f2091Ad8798313450130d0Aba3a0.toBytes32();
        values[mainnet]["OHM_ETH_FEED"] = 0x9a72298ae3886221820B1c878d12D872087D3a23.toBytes32();
        values[mainnet]["MKR_USD_FEED"] = 0xec1D1B3b0443256cc3860e24a46F108e699484Aa.toBytes32();
        values[mainnet]["UNI_ETH_FEED"] = 0xD6aA3D25116d8dA79Ea0246c4826EB951872e02e.toBytes32();
        values[mainnet]["APE_USD_FEED"] = 0xD10aBbC76679a20055E167BB80A24ac851b37056.toBytes32();
        values[mainnet]["CRV_USD_FEED"] = 0xCd627aA160A6fA45Eb793D19Ef54f5062F20f33f.toBytes32();
        values[mainnet]["CVX_USD_FEED"] = 0xd962fC30A72A84cE50161031391756Bf2876Af5D.toBytes32();
        values[mainnet]["CVX_ETH_FEED"] = 0xC9CbF687f43176B302F03f5e58470b77D07c61c6.toBytes32();
        values[mainnet]["CRVUSD_USD_FEED"] = 0xEEf0C605546958c1f899b6fB336C20671f9cD49F.toBytes32();
        values[mainnet]["LINK_USD_FEED"] = 0x2c1d072e956AFFC0D435Cb7AC38EF18d24d9127c.toBytes32();

        // Aave V2 Tokens
        values[mainnet]["aV2WETH"] = 0x030bA81f1c18d280636F32af80b9AAd02Cf0854e.toBytes32();
        values[mainnet]["aV2USDC"] = 0xBcca60bB61934080951369a648Fb03DF4F96263C.toBytes32();
        values[mainnet]["dV2USDC"] = 0x619beb58998eD2278e08620f97007e1116D5D25b.toBytes32();
        values[mainnet]["dV2WETH"] = 0xF63B34710400CAd3e044cFfDcAb00a0f32E33eCf.toBytes32();
        values[mainnet]["aV2WBTC"] = 0x9ff58f4fFB29fA2266Ab25e75e2A8b3503311656.toBytes32();
        values[mainnet]["aV2TUSD"] = 0x101cc05f4A51C0319f570d5E146a8C625198e636.toBytes32();
        values[mainnet]["aV2STETH"] = 0x1982b2F5814301d4e9a8b0201555376e62F82428.toBytes32();
        values[mainnet]["aV2DAI"] = 0x028171bCA77440897B824Ca71D1c56caC55b68A3.toBytes32();
        values[mainnet]["dV2DAI"] = 0x6C3c78838c761c6Ac7bE9F59fe808ea2A6E4379d.toBytes32();
        values[mainnet]["aV2USDT"] = 0x3Ed3B47Dd13EC9a98b44e6204A523E766B225811.toBytes32();
        values[mainnet]["dV2USDT"] = 0x531842cEbbdD378f8ee36D171d6cC9C4fcf475Ec.toBytes32();

        // Aave V3 Tokens
        values[mainnet]["aV3WETH"] = 0x4d5F47FA6A74757f35C14fD3a6Ef8E3C9BC514E8.toBytes32();
        values[mainnet]["aV3USDC"] = 0x98C23E9d8f34FEFb1B7BD6a91B7FF122F4e16F5c.toBytes32();
        values[mainnet]["dV3USDC"] = 0x72E95b8931767C79bA4EeE721354d6E99a61D004.toBytes32();
        values[mainnet]["aV3DAI"] = 0x018008bfb33d285247A21d44E50697654f754e63.toBytes32();
        values[mainnet]["dV3DAI"] = 0xcF8d0c70c850859266f5C338b38F9D663181C314.toBytes32();
        values[mainnet]["dV3WETH"] = 0xeA51d7853EEFb32b6ee06b1C12E6dcCA88Be0fFE.toBytes32();
        values[mainnet]["aV3WBTC"] = 0x5Ee5bf7ae06D1Be5997A1A72006FE6C607eC6DE8.toBytes32();
        values[mainnet]["aV3USDT"] = 0x23878914EFE38d27C4D67Ab83ed1b93A74D4086a.toBytes32();
        values[mainnet]["dV3USDT"] = 0x6df1C1E379bC5a00a7b4C6e67A203333772f45A8.toBytes32();
        values[mainnet]["aV3sDAI"] = 0x4C612E3B15b96Ff9A6faED838F8d07d479a8dD4c.toBytes32();
        values[mainnet]["aV3CrvUsd"] = 0xb82fa9f31612989525992FCfBB09AB22Eff5c85A.toBytes32();
        values[mainnet]["dV3CrvUsd"] = 0x028f7886F3e937f8479efaD64f31B3fE1119857a.toBytes32();
        values[mainnet]["aV3WeETH"] = 0xBdfa7b7893081B35Fb54027489e2Bc7A38275129.toBytes32();

        // Balancer V2 Addresses
        values[mainnet]["BB_A_USD"] = 0xfeBb0bbf162E64fb9D0dfe186E517d84C395f016.toBytes32();
        values[mainnet]["BB_A_USD_V3"] = 0xc443C15033FCB6Cf72cC24f1BDA0Db070DdD9786.toBytes32();
        values[mainnet]["vanillaUsdcDaiUsdt"] = 0x79c58f70905F734641735BC61e45c19dD9Ad60bC.toBytes32();
        values[mainnet]["BB_A_WETH"] = 0x60D604890feaa0b5460B28A424407c24fe89374a.toBytes32();
        values[mainnet]["wstETH_bbaWETH"] = 0xE0fCBf4d98F0aD982DB260f86cf28b49845403C5.toBytes32();
        values[mainnet]["new_wstETH_bbaWETH"] = 0x41503C9D499ddbd1dCdf818a1b05e9774203Bf46.toBytes32();
        values[mainnet]["GHO_LUSD_BPT"] = 0x3FA8C89704e5d07565444009e5d9e624B40Be813.toBytes32();
        values[mainnet]["swETH_bbaWETH"] = 0xaE8535c23afeDdA9304B03c68a3563B75fc8f92b.toBytes32();
        values[mainnet]["swETH_wETH"] = 0x02D928E68D8F10C0358566152677Db51E1e2Dc8C.toBytes32();
        values[mainnet]["deUSD_sdeUSD_ECLP"] = 0x41FDbea2E52790c0a1Dc374F07b628741f2E062D.toBytes32();
        values[mainnet]["deUSD_sdeUSD_ECLP_Gauge"] = 0xA00DB7d9c465e95e4AA814A9340B9A161364470a.toBytes32();
        values[mainnet]["deUSD_sdeUSD_ECLP_id"] = 0x41fdbea2e52790c0a1dc374f07b628741f2e062d0002000000000000000006be;
        values[mainnet]["aura_deUSD_sdeUSD_ECLP"] = 0x7405Bf405185391525Ab06fABcdFf51fdc656A46.toBytes32();

        values[mainnet]["rETH_weETH_id"] = 0x05ff47afada98a98982113758878f9a8b9fdda0a000000000000000000000645;
        values[mainnet]["rETH_weETH"] = 0x05ff47AFADa98a98982113758878F9A8B9FddA0a.toBytes32();
        values[mainnet]["rETH_weETH_gauge"] = 0xC859BF9d7B8C557bBd229565124c2C09269F3aEF.toBytes32();
        values[mainnet]["aura_reth_weeth"] = 0x07A319A023859BbD49CC9C38ee891c3EA9283Cc5.toBytes32();

        values[mainnet]["ezETH_wETH"] = 0x596192bB6e41802428Ac943D2f1476C1Af25CC0E.toBytes32();
        values[mainnet]["ezETH_wETH_gauge"] = 0xa8B309a75f0D64ED632d45A003c68A30e59A1D8b.toBytes32();
        values[mainnet]["aura_ezETH_wETH"] = 0x95eC73Baa0eCF8159b4EE897D973E41f51978E50.toBytes32();

        values[mainnet]["rsETH_ETHx"] = 0x7761b6E0Daa04E70637D81f1Da7d186C205C2aDE.toBytes32();
        values[mainnet]["rsETH_ETHx_gauge"] = 0x0BcDb6d9b27Bd62d3De605393902C7d1a2c71Aab.toBytes32();
        values[mainnet]["aura_rsETH_ETHx"] = 0xf618102462Ff3cf7edbA4c067316F1C3AbdbA193.toBytes32();

        values[mainnet]["rETH_wETH_id"] = 0x1e19cf2d73a72ef1332c882f20534b6519be0276000200000000000000000112;
        values[mainnet]["rETH_wETH"] = 0x1E19CF2D73a72Ef1332C882F20534B6519Be0276.toBytes32();
        values[mainnet]["rETH_wETH_gauge"] = 0x79eF6103A513951a3b25743DB509E267685726B7.toBytes32();
        values[mainnet]["aura_reth_weth"] = 0xDd1fE5AD401D4777cE89959b7fa587e569Bf125D.toBytes32();

        values[mainnet]["rsETH_wETH_id"] = 0x58aadfb1afac0ad7fca1148f3cde6aedf5236b6d00000000000000000000067f;
        values[mainnet]["rsETH_wETH"] = 0x58AAdFB1Afac0ad7fca1148f3cdE6aEDF5236B6D.toBytes32();
        values[mainnet]["rsETH_wETH_gauge"] = 0xdf04E3a7ab9857a16FB97174e0f1001aa44380AF.toBytes32();
        values[mainnet]["aura_rsETH_wETH"] = 0xB5FdB4f75C26798A62302ee4959E4281667557E0.toBytes32();

        values[mainnet]["ezETH_weETH_rswETH"] = 0x848a5564158d84b8A8fb68ab5D004Fae11619A54.toBytes32();
        values[mainnet]["ezETH_weETH_rswETH_gauge"] = 0x253ED65fff980AEE7E94a0dC57BE304426048b35.toBytes32();
        values[mainnet]["aura_ezETH_weETH_rswETH"] = 0xce98eb8b2Fb98049b3F2dB0A212Ba7ca3Efd63b0.toBytes32();

        values[mainnet]["BAL_wETH"] = 0x5c6Ee304399DBdB9C8Ef030aB642B10820DB8F56.toBytes32();
        values[mainnet]["PENDLE_wETH"] = 0xFD1Cf6FD41F229Ca86ada0584c63C49C3d66BbC9.toBytes32();
        values[mainnet]["wETH_AURA"] = 0xCfCA23cA9CA720B6E98E3Eb9B6aa0fFC4a5C08B9.toBytes32();

        // values[mainnet]["ezETH_wETH"] = 0x596192bB6e41802428Ac943D2f1476C1Af25CC0E.toBytes32();
        // values[mainnet]["ezETH_wETH_gauge"] = 0xa8B309a75f0D64ED632d45A003c68A30e59A1D8b.toBytes32();
        // values[mainnet]["aura_ezETH_wETH"] = 0x95eC73Baa0eCF8159b4EE897D973E41f51978E50.toBytes32();

        // Linear Pools.
        values[mainnet]["bb_a_dai"] = 0x6667c6fa9f2b3Fc1Cc8D85320b62703d938E4385.toBytes32();
        values[mainnet]["bb_a_usdt"] = 0xA1697F9Af0875B63DdC472d6EeBADa8C1fAB8568.toBytes32();
        values[mainnet]["bb_a_usdc"] = 0xcbFA4532D8B2ade2C261D3DD5ef2A2284f792692.toBytes32();

        values[mainnet]["BB_A_USD_GAUGE"] = 0x0052688295413b32626D226a205b95cDB337DE86.toBytes32(); // query subgraph for gauges wrt to poolId: https://docs.balancer.fi/reference/vebal-and-gauges/gauges.html#query-gauge-by-l2-sidechain-pool:~:text=%23-,Query%20Pending%20Tokens%20for%20a%20Given%20Pool,-The%20process%20differs
        values[mainnet]["BB_A_USD_GAUGE_ADDRESS"] = 0x0052688295413b32626D226a205b95cDB337DE86.toBytes32();
        values[mainnet]["wstETH_bbaWETH_GAUGE_ADDRESS"] = 0x5f838591A5A8048F0E4C4c7fCca8fD9A25BF0590.toBytes32();

        // Mainnet Balancer Specific Addresses
        values[mainnet]["vault"] = 0xBA12222222228d8Ba445958a75a0704d566BF2C8.toBytes32();
        values[mainnet]["balancerVault"] = 0xBA12222222228d8Ba445958a75a0704d566BF2C8.toBytes32();
        values[mainnet]["relayer"] = 0xfeA793Aa415061C483D2390414275AD314B3F621.toBytes32();
        values[mainnet]["minter"] = 0x239e55F427D44C3cc793f49bFB507ebe76638a2b.toBytes32();
        values[mainnet]["USDC_DAI_USDT_BPT"] = 0x79c58f70905F734641735BC61e45c19dD9Ad60bC.toBytes32();
        values[mainnet]["rETH_wETH_BPT"] = 0x1E19CF2D73a72Ef1332C882F20534B6519Be0276.toBytes32();
        values[mainnet]["wstETH_wETH_BPT"] = 0x32296969Ef14EB0c6d29669C550D4a0449130230.toBytes32();
        values[mainnet]["wstETH_cbETH_BPT"] = 0x9c6d47Ff73e0F5E51BE5FD53236e3F595C5793F2.toBytes32();
        values[mainnet]["bb_a_USD_BPT"] = 0xfeBb0bbf162E64fb9D0dfe186E517d84C395f016.toBytes32();
        values[mainnet]["bb_a_USDC_BPT"] = 0xcbFA4532D8B2ade2C261D3DD5ef2A2284f792692.toBytes32();
        values[mainnet]["bb_a_DAI_BPT"] = 0x6667c6fa9f2b3Fc1Cc8D85320b62703d938E4385.toBytes32();
        values[mainnet]["bb_a_USDT_BPT"] = 0xA1697F9Af0875B63DdC472d6EeBADa8C1fAB8568.toBytes32();
        values[mainnet]["aura_rETH_wETH_BPT"] = 0xDd1fE5AD401D4777cE89959b7fa587e569Bf125D.toBytes32();
        values[mainnet]["GHO_bb_a_USD_BPT"] = 0xc2B021133D1b0cF07dba696fd5DD89338428225B.toBytes32();

        values[mainnet]["wstETH_wETH_BPT"] = 0x93d199263632a4EF4Bb438F1feB99e57b4b5f0BD.toBytes32();
        values[mainnet]["wstETH_wETH_Id"] = 0x93d199263632a4ef4bb438f1feb99e57b4b5f0bd0000000000000000000005c2;
        values[mainnet]["wstETH_wETH_Gauge"] = 0x5C0F23A5c1be65Fa710d385814a7Fd1Bda480b1C.toBytes32();
        values[mainnet]["aura_wstETH_wETH"] = 0x2a14dB8D09dB0542f6A371c0cB308A768227D67D.toBytes32();

        // Rate Providers
        values[mainnet]["cbethRateProvider"] = 0x7311E4BB8a72e7B300c5B8BDE4de6CdaA822a5b1.toBytes32();
        values[mainnet]["rethRateProvider"] = 0x1a8F81c256aee9C640e14bB0453ce247ea0DFE6F.toBytes32();
        values[mainnet]["sDaiRateProvider"] = 0xc7177B6E18c1Abd725F5b75792e5F7A3bA5DBC2c.toBytes32();
        values[mainnet]["rsETHRateProvider"] = 0x746df66bc1Bb361b9E8E2a794C299c3427976e6C.toBytes32();

        // Compound V2
        // Cvalues[mainnet]["cDAI"] = C0x5d3a536E4D6DbD6114cc1Ead35777bAB948E3643.toBytes32();
        // Cvalues[mainnet]["cUSDC"] = C0x39AA39c021dfbaE8faC545936693aC917d5E7563.toBytes32();
        // Cvalues[mainnet]["cTUSD"] = C0x12392F67bdf24faE0AF363c24aC620a2f67DAd86.toBytes32();

        // Chainlink Automation Registry
        values[mainnet]["automationRegistry"] = 0x02777053d6764996e594c3E88AF1D58D5363a2e6.toBytes32();
        values[mainnet]["automationRegistryV2"] = 0x6593c7De001fC8542bB1703532EE1E5aA0D458fD.toBytes32();
        values[mainnet]["automationRegistrarV2"] = 0x6B0B234fB2f380309D47A7E9391E29E9a179395a.toBytes32();

        // FraxLend Pairs
        values[mainnet]["FXS_FRAX_PAIR"] = 0xDbe88DBAc39263c47629ebbA02b3eF4cf0752A72.toBytes32();
        values[mainnet]["FPI_FRAX_PAIR"] = 0x74F82Bd9D0390A4180DaaEc92D64cf0708751759.toBytes32();
        values[mainnet]["SFRXETH_FRAX_PAIR"] = 0x78bB3aEC3d855431bd9289fD98dA13F9ebB7ef15.toBytes32();
        values[mainnet]["CRV_FRAX_PAIR"] = 0x3835a58CA93Cdb5f912519ad366826aC9a752510.toBytes32(); // FraxlendV1
        values[mainnet]["WBTC_FRAX_PAIR"] = 0x32467a5fc2d72D21E8DCe990906547A2b012f382.toBytes32(); // FraxlendV1
        values[mainnet]["WETH_FRAX_PAIR"] = 0x794F6B13FBd7EB7ef10d1ED205c9a416910207Ff.toBytes32(); // FraxlendV1
        values[mainnet]["CVX_FRAX_PAIR"] = 0xa1D100a5bf6BFd2736837c97248853D989a9ED84.toBytes32(); // FraxlendV1
        values[mainnet]["MKR_FRAX_PAIR"] = 0x82Ec28636B77661a95f021090F6bE0C8d379DD5D.toBytes32(); // FraxlendV2
        values[mainnet]["APE_FRAX_PAIR"] = 0x3a25B9aB8c07FfEFEe614531C75905E810d8A239.toBytes32(); // FraxlendV2
        values[mainnet]["UNI_FRAX_PAIR"] = 0xc6CadA314389430d396C7b0C70c6281e99ca7fe8.toBytes32(); // FraxlendV2

        /// From Crispy's curve tests

        // Curve Pools and Tokens
        values[mainnet]["TriCryptoPool"] = 0xD51a44d3FaE010294C616388b506AcdA1bfAAE46.toBytes32();
        values[mainnet]["CRV_3_CRYPTO"] = 0xc4AD29ba4B3c580e6D59105FFf484999997675Ff.toBytes32();
        values[mainnet]["daiUsdcUsdtPool"] = 0xbEbc44782C7dB0a1A60Cb6fe97d0b483032FF1C7.toBytes32();
        values[mainnet]["CRV_DAI_USDC_USDT"] = 0x6c3F90f043a72FA612cbac8115EE7e52BDe6E490.toBytes32();
        values[mainnet]["frax3CrvPool"] = 0xd632f22692FaC7611d2AA1C0D552930D43CAEd3B.toBytes32();
        values[mainnet]["CRV_FRAX_3CRV"] = 0xd632f22692FaC7611d2AA1C0D552930D43CAEd3B.toBytes32();
        values[mainnet]["wethCrvPool"] = 0x8301AE4fc9c624d1D396cbDAa1ed877821D7C511.toBytes32();
        values[mainnet]["CRV_WETH_CRV"] = 0xEd4064f376cB8d68F770FB1Ff088a3d0F3FF5c4d.toBytes32();
        values[mainnet]["aave3Pool"] = 0xDeBF20617708857ebe4F679508E7b7863a8A8EeE.toBytes32();
        values[mainnet]["CRV_AAVE_3CRV"] = 0xFd2a8fA60Abd58Efe3EeE34dd494cD491dC14900.toBytes32();
        values[mainnet]["stETHWethNg"] = 0x21E27a5E5513D6e65C4f830167390997aA84843a.toBytes32();
        values[mainnet]["EthFrxEthCurvePool"] = 0xa1F8A6807c402E4A15ef4EBa36528A3FED24E577.toBytes32();
        values[mainnet]["triCrypto2"] = 0xD51a44d3FaE010294C616388b506AcdA1bfAAE46.toBytes32();
        values[mainnet]["weETH_wETH_ng"] = 0xDB74dfDD3BB46bE8Ce6C33dC9D82777BCFc3dEd5.toBytes32();
        values[mainnet]["weETH_wETH_ng_gauge"] = 0x053df3e4D0CeD9a3Bf0494F97E83CE1f13BdC0E2.toBytes32();
        values[mainnet]["USD0_USD0++_CurvePool"] = 0x1d08E7adC263CfC70b1BaBe6dC5Bb339c16Eec52.toBytes32();
        values[mainnet]["USD0_USD0++_CurveGauge"] = 0x5C00817B67b40f3b347bD4275B4BBA4840c8127a.toBytes32();

        values[mainnet]["UsdcCrvUsdPool"] = 0x4DEcE678ceceb27446b35C672dC7d61F30bAD69E.toBytes32();
        values[mainnet]["UsdcCrvUsdToken"] = 0x4DEcE678ceceb27446b35C672dC7d61F30bAD69E.toBytes32();
        values[mainnet]["UsdcCrvUsdGauge"] = 0x95f00391cB5EebCd190EB58728B4CE23DbFa6ac1.toBytes32();
        values[mainnet]["WethRethPool"] = 0x0f3159811670c117c372428D4E69AC32325e4D0F.toBytes32();
        values[mainnet]["WethRethToken"] = 0x6c38cE8984a890F5e46e6dF6117C26b3F1EcfC9C.toBytes32();
        values[mainnet]["WethRethGauge"] = 0x9d4D981d8a9066f5db8532A5816543dE8819d4A8.toBytes32();
        values[mainnet]["UsdtCrvUsdPool"] = 0x390f3595bCa2Df7d23783dFd126427CCeb997BF4.toBytes32();
        values[mainnet]["UsdtCrvUsdToken"] = 0x390f3595bCa2Df7d23783dFd126427CCeb997BF4.toBytes32();
        values[mainnet]["UsdtCrvUsdGauge"] = 0x4e6bB6B7447B7B2Aa268C16AB87F4Bb48BF57939.toBytes32();
        values[mainnet]["EthStethPool"] = 0xDC24316b9AE028F1497c275EB9192a3Ea0f67022.toBytes32();
        values[mainnet]["EthStethToken"] = 0x06325440D014e39736583c165C2963BA99fAf14E.toBytes32();
        values[mainnet]["EthStethGauge"] = 0x182B723a58739a9c974cFDB385ceaDb237453c28.toBytes32();
        values[mainnet]["FraxUsdcPool"] = 0xDcEF968d416a41Cdac0ED8702fAC8128A64241A2.toBytes32();
        values[mainnet]["FraxUsdcToken"] = 0x3175Df0976dFA876431C2E9eE6Bc45b65d3473CC.toBytes32();
        values[mainnet]["FraxUsdcGauge"] = 0xCFc25170633581Bf896CB6CDeE170e3E3Aa59503.toBytes32();
        values[mainnet]["WethFrxethPool"] = 0x9c3B46C0Ceb5B9e304FCd6D88Fc50f7DD24B31Bc.toBytes32();
        values[mainnet]["WethFrxethToken"] = 0x9c3B46C0Ceb5B9e304FCd6D88Fc50f7DD24B31Bc.toBytes32();
        values[mainnet]["WethFrxethGauge"] = 0x4E21418095d32d15c6e2B96A9910772613A50d50.toBytes32();
        values[mainnet]["EthFrxethPool"] = 0xa1F8A6807c402E4A15ef4EBa36528A3FED24E577.toBytes32();
        values[mainnet]["EthFrxethToken"] = 0xf43211935C781D5ca1a41d2041F397B8A7366C7A.toBytes32();
        values[mainnet]["EthFrxethGauge"] = 0x2932a86df44Fe8D2A706d8e9c5d51c24883423F5.toBytes32();
        values[mainnet]["StethFrxethPool"] = 0x4d9f9D15101EEC665F77210cB999639f760F831E.toBytes32();
        values[mainnet]["StethFrxethToken"] = 0x4d9f9D15101EEC665F77210cB999639f760F831E.toBytes32();
        values[mainnet]["StethFrxethGauge"] = 0x821529Bb07c83803C9CC7763e5974386e9eFEdC7.toBytes32();
        values[mainnet]["WethCvxPool"] = 0xB576491F1E6e5E62f1d8F26062Ee822B40B0E0d4.toBytes32();
        values[mainnet]["WethCvxToken"] = 0x3A283D9c08E8b55966afb64C515f5143cf907611.toBytes32();
        values[mainnet]["WethCvxGauge"] = 0x7E1444BA99dcdFfE8fBdb42C02F0005D14f13BE1.toBytes32();
        values[mainnet]["EthStethNgPool"] = 0x21E27a5E5513D6e65C4f830167390997aA84843a.toBytes32();
        values[mainnet]["EthStethNgToken"] = 0x21E27a5E5513D6e65C4f830167390997aA84843a.toBytes32();
        values[mainnet]["EthStethNgGauge"] = 0x79F21BC30632cd40d2aF8134B469a0EB4C9574AA.toBytes32();
        values[mainnet]["EthOethPool"] = 0x94B17476A93b3262d87B9a326965D1E91f9c13E7.toBytes32();
        values[mainnet]["EthOethToken"] = 0x94B17476A93b3262d87B9a326965D1E91f9c13E7.toBytes32();
        values[mainnet]["EthOethGauge"] = 0xd03BE91b1932715709e18021734fcB91BB431715.toBytes32();
        values[mainnet]["FraxCrvUsdPool"] = 0x0CD6f267b2086bea681E922E19D40512511BE538.toBytes32();
        values[mainnet]["FraxCrvUsdToken"] = 0x0CD6f267b2086bea681E922E19D40512511BE538.toBytes32();
        values[mainnet]["FraxCrvUsdGauge"] = 0x96424E6b5eaafe0c3B36CA82068d574D44BE4e3c.toBytes32();
        values[mainnet]["mkUsdFraxUsdcPool"] = 0x0CFe5C777A7438C9Dd8Add53ed671cEc7A5FAeE5.toBytes32();
        values[mainnet]["mkUsdFraxUsdcToken"] = 0x0CFe5C777A7438C9Dd8Add53ed671cEc7A5FAeE5.toBytes32();
        values[mainnet]["mkUsdFraxUsdcGauge"] = 0xF184d80915Ba7d835D941BA70cDdf93DE36517ee.toBytes32();
        values[mainnet]["WethYethPool"] = 0x69ACcb968B19a53790f43e57558F5E443A91aF22.toBytes32();
        values[mainnet]["WethYethToken"] = 0x69ACcb968B19a53790f43e57558F5E443A91aF22.toBytes32();
        values[mainnet]["WethYethGauge"] = 0x138cC21D15b7A06F929Fc6CFC88d2b830796F4f1.toBytes32();
        values[mainnet]["EthEthxPool"] = 0x59Ab5a5b5d617E478a2479B0cAD80DA7e2831492.toBytes32();
        values[mainnet]["EthEthxToken"] = 0x59Ab5a5b5d617E478a2479B0cAD80DA7e2831492.toBytes32();
        values[mainnet]["EthEthxGauge"] = 0x7671299eA7B4bbE4f3fD305A994e6443b4be680E.toBytes32();
        values[mainnet]["CrvUsdSdaiPool"] = 0x1539c2461d7432cc114b0903f1824079BfCA2C92.toBytes32();
        values[mainnet]["CrvUsdSdaiToken"] = 0x1539c2461d7432cc114b0903f1824079BfCA2C92.toBytes32();
        values[mainnet]["CrvUsdSdaiGauge"] = 0x2B5a5e182768a18C70EDd265240578a72Ca475ae.toBytes32();
        values[mainnet]["CrvUsdSfraxPool"] = 0xfEF79304C80A694dFd9e603D624567D470e1a0e7.toBytes32();
        values[mainnet]["CrvUsdSfraxToken"] = 0xfEF79304C80A694dFd9e603D624567D470e1a0e7.toBytes32();
        values[mainnet]["CrvUsdSfraxGauge"] = 0x62B8DA8f1546a092500c457452fC2d45fa1777c4.toBytes32();
        values[mainnet]["LusdCrvUsdPool"] = 0x9978c6B08d28d3B74437c917c5dD7C026df9d55C.toBytes32();
        values[mainnet]["LusdCrvUsdToken"] = 0x9978c6B08d28d3B74437c917c5dD7C026df9d55C.toBytes32();
        values[mainnet]["LusdCrvUsdGauge"] = 0x66F65323bdE835B109A92045Aa7c655559dbf863.toBytes32();
        values[mainnet]["WstethEthXPool"] = 0x14756A5eD229265F86990e749285bDD39Fe0334F.toBytes32();
        values[mainnet]["WstethEthXToken"] = 0xfffAE954601cFF1195a8E20342db7EE66d56436B.toBytes32();
        values[mainnet]["WstethEthXGauge"] = 0xc1394d6c89cf8F553da8c8256674C778ccFf3E80.toBytes32();
        values[mainnet]["EthEthXPool"] = 0x59Ab5a5b5d617E478a2479B0cAD80DA7e2831492.toBytes32();
        values[mainnet]["EthEthXToken"] = 0x59Ab5a5b5d617E478a2479B0cAD80DA7e2831492.toBytes32();
        values[mainnet]["EthEthXGauge"] = 0x7671299eA7B4bbE4f3fD305A994e6443b4be680E.toBytes32();
        values[mainnet]["weETH_wETH_Curve_LP"] = 0x13947303F63b363876868D070F14dc865C36463b.toBytes32();
        values[mainnet]["weETH_wETH_Curve_Gauge"] = 0x1CAC1a0Ed47E2e0A313c712b2dcF85994021a365.toBytes32();
        values[mainnet]["weETH_wETH_Convex_Reward"] = 0x2D159E01A5cEe7498F84Be68276a5266b3cb3774.toBytes32();

        values[mainnet]["weETH_wETH_Pool"] = 0x13947303F63b363876868D070F14dc865C36463b.toBytes32();
        values[mainnet]["weETH_wETH_NG_Pool"] = 0xDB74dfDD3BB46bE8Ce6C33dC9D82777BCFc3dEd5.toBytes32();
        values[mainnet]["weETH_wETH_NG_Convex_Reward"] = 0x5411CC583f0b51104fA523eEF9FC77A29DF80F58.toBytes32();

        values[mainnet]["pyUsd_Usdc_Curve_Pool"] = 0x383E6b4437b59fff47B619CBA855CA29342A8559.toBytes32();
        values[mainnet]["pyUsd_Usdc_Convex_Id"] = address(270).toBytes32();
        values[mainnet]["frax_Usdc_Curve_Pool"] = 0xDcEF968d416a41Cdac0ED8702fAC8128A64241A2.toBytes32();
        values[mainnet]["frax_Usdc_Convex_Id"] = address(100).toBytes32();
        values[mainnet]["usdc_CrvUsd_Curve_Pool"] = 0x4DEcE678ceceb27446b35C672dC7d61F30bAD69E.toBytes32();
        values[mainnet]["usdc_CrvUsd_Convex_Id"] = address(182).toBytes32();
        values[mainnet]["sDai_sUsde_Curve_Pool"] = 0x167478921b907422F8E88B43C4Af2B8BEa278d3A.toBytes32();
        values[mainnet]["sDai_sUsde_Curve_Gauge"] = 0x330Cfd12e0E97B0aDF46158D2A81E8Bd2985c6cB.toBytes32();

        values[mainnet]["ezETH_wETH_Curve_Pool"] = 0x85dE3ADd465a219EE25E04d22c39aB027cF5C12E.toBytes32();
        values[mainnet]["weETH_rswETH_Curve_Pool"] = 0x278cfB6f06B1EFc09d34fC7127d6060C61d629Db.toBytes32();
        values[mainnet]["rswETH_wETH_Curve_Pool"] = 0xeE04382c4cA6c450213923fE0f0daB19b0ff3939.toBytes32();
        values[mainnet]["USDe_USDC_Curve_Pool"] = 0x02950460E2b9529D0E00284A5fA2d7bDF3fA4d72.toBytes32();
        values[mainnet]["USDe_DAI_Curve_Pool"] = 0xF36a4BA50C603204c3FC6d2dA8b78A7b69CBC67d.toBytes32();
        values[mainnet]["sDAI_sUSDe_Curve_Pool"] = 0x167478921b907422F8E88B43C4Af2B8BEa278d3A.toBytes32();
        values[mainnet]["deUSD_USDC_Curve_Pool"] = 0x5F6c431AC417f0f430B84A666a563FAbe681Da94.toBytes32();
        values[mainnet]["deUSD_USDT_Curve_Pool"] = 0x7C4e143B23D72E6938E06291f705B5ae3D5c7c7C.toBytes32();
        values[mainnet]["deUSD_DAI_Curve_Pool"] = 0xb478Bf40dD622086E0d0889eeBbAdCb63806ADde.toBytes32();
        values[mainnet]["deUSD_FRAX_Curve_Pool"] = 0x88DFb9370fE350aA51ADE31C32549d4d3A24fAf2.toBytes32();
        values[mainnet]["deUSD_FRAX_Curve_Gauge"] = 0x7C634909DDbfd5C6EEd7Ccf3611e8C4f3643635d.toBytes32();
        values[mainnet]["eBTC_LBTC_WBTC_Curve_Pool"] = 0xabaf76590478F2fE0b396996f55F0b61101e9502.toBytes32();
        values[mainnet]["eBTC_LBTC_WBTC_Curve_Gauge"] = 0x8D666daED20B502e5Cf692B101028fc0058a5d4E.toBytes32();

        values[mainnet]["lBTC_wBTC_Curve_Pool"] = 0x2f3bC4c27A4437AeCA13dE0e37cdf1028f3706F0.toBytes32();

        values[mainnet]["WethMkUsdPool"] = 0xc89570207c5BA1B0E3cD372172cCaEFB173DB270.toBytes32();

        // Convex-Curve Platform Specifics
        values[mainnet]["convexCurveMainnetBooster"] = 0xF403C135812408BFbE8713b5A23a04b3D48AAE31.toBytes32();

        values[mainnet]["ethFrxethBaseRewardPool"] = 0xbD5445402B0a287cbC77cb67B2a52e2FC635dce4.toBytes32();
        values[mainnet]["ethStethNgBaseRewardPool"] = 0x6B27D7BC63F1999D14fF9bA900069ee516669ee8.toBytes32();
        values[mainnet]["fraxCrvUsdBaseRewardPool"] = 0x3CfB4B26dc96B124D15A6f360503d028cF2a3c00.toBytes32();
        values[mainnet]["mkUsdFraxUsdcBaseRewardPool"] = 0x35FbE5520E70768DCD6E3215Ed54E14CBccA10D2.toBytes32();
        values[mainnet]["wethYethBaseRewardPool"] = 0xB0867ADE998641Ab1Ff04cF5cA5e5773fA92AaE3.toBytes32();
        values[mainnet]["ethEthxBaseRewardPool"] = 0x399e111c7209a741B06F8F86Ef0Fdd88fC198D20.toBytes32();
        values[mainnet]["crvUsdSFraxBaseRewardPool"] = 0x73eA73C3a191bd05F3266eB2414609dC5Fe777a2.toBytes32();
        values[mainnet]["usdtCrvUsdBaseRewardPool"] = 0xD1DdB0a0815fD28932fBb194C84003683AF8a824.toBytes32();
        values[mainnet]["lusdCrvUsdBaseRewardPool"] = 0x633D3B227696B3FacF628a197f982eF68d26c7b5.toBytes32();
        values[mainnet]["wstethEthxBaseRewardPool"] = 0x85b118e0Fa5706d99b270be43d782FBE429aD409.toBytes32();

        // Uniswap V3
        values[mainnet]["WSTETH_WETH_100"] = 0x109830a1AAaD605BbF02a9dFA7B0B92EC2FB7dAa.toBytes32();
        values[mainnet]["WSTETH_WETH_500"] = 0xD340B57AAcDD10F96FC1CF10e15921936F41E29c.toBytes32();
        values[mainnet]["DAI_USDC_100"] = 0x5777d92f208679DB4b9778590Fa3CAB3aC9e2168.toBytes32();
        values[mainnet]["uniswapV3NonFungiblePositionManager"] = 0xC36442b4a4522E871399CD717aBDD847Ab11FE88.toBytes32();

        // Redstone
        values[mainnet]["swEthAdapter"] = 0x68ba9602B2AeE30847412109D2eE89063bf08Ec2.toBytes32();
        values[mainnet]["swEthDataFeedId"] = 0x5357455448000000000000000000000000000000000000000000000000000000;
        values[mainnet]["swEthEthDataFeedId"] = 0x53574554482f4554480000000000000000000000000000000000000000000000;

        values[mainnet]["ethXEthAdapter"] = 0xc799194cAa24E2874Efa89b4Bf5c92a530B047FF.toBytes32();
        values[mainnet]["ethXEthDataFeedId"] = 0x455448782f455448000000000000000000000000000000000000000000000000;

        values[mainnet]["ethXAdapter"] = 0xF3eB387Ac1317fBc7E2EFD82214eE1E148f0Fe00.toBytes32();
        values[mainnet]["ethXUsdDataFeedId"] = 0x4554487800000000000000000000000000000000000000000000000000000000;

        values[mainnet]["weEthEthAdapter"] = 0x8751F736E94F6CD167e8C5B97E245680FbD9CC36.toBytes32();
        values[mainnet]["weEthDataFeedId"] = 0x77654554482f4554480000000000000000000000000000000000000000000000;
        values[mainnet]["weethAdapter"] = 0xdDb6F90fFb4d3257dd666b69178e5B3c5Bf41136.toBytes32();
        values[mainnet]["weethUsdDataFeedId"] = 0x7765455448000000000000000000000000000000000000000000000000000000;

        values[mainnet]["osEthEthAdapter"] = 0x66ac817f997Efd114EDFcccdce99F3268557B32C.toBytes32();
        values[mainnet]["osEthEthDataFeedId"] = 0x6f734554482f4554480000000000000000000000000000000000000000000000;

        values[mainnet]["rsEthEthAdapter"] = 0xA736eAe8805dDeFFba40cAB8c99bCB309dEaBd9B.toBytes32();
        values[mainnet]["rsEthEthDataFeedId"] = 0x72734554482f4554480000000000000000000000000000000000000000000000;

        values[mainnet]["ezEthEthAdapter"] = 0xF4a3e183F59D2599ee3DF213ff78b1B3b1923696.toBytes32();
        values[mainnet]["ezEthEthDataFeedId"] = 0x657a4554482f4554480000000000000000000000000000000000000000000000;

        // Maker
        values[mainnet]["dsrManager"] = 0x373238337Bfe1146fb49989fc222523f83081dDb.toBytes32();

        // Maker
        values[mainnet]["savingsDaiAddress"] = 0x83F20F44975D03b1b09e64809B757c47f942BEeA.toBytes32();
        values[mainnet]["sDAI"] = 0x83F20F44975D03b1b09e64809B757c47f942BEeA.toBytes32();

        // Frax
        values[mainnet]["sFRAX"] = 0xA663B02CF0a4b149d2aD41910CB81e23e1c41c32.toBytes32();

        // Lido
        values[mainnet]["unstETH"] = 0x889edC2eDab5f40e902b864aD4d7AdE8E412F9B1.toBytes32();

        // Stader
        values[mainnet]["stakePoolManagerAddress"] = 0xcf5EA1b38380f6aF39068375516Daf40Ed70D299.toBytes32();
        values[mainnet]["userWithdrawManagerAddress"] = 0x9F0491B32DBce587c50c4C43AB303b06478193A7.toBytes32();
        values[mainnet]["staderConfig"] = 0x4ABEF2263d5A5ED582FC9A9789a41D85b68d69DB.toBytes32();

        // Etherfi
        values[mainnet]["EETH_LIQUIDITY_POOL"] = 0x308861A430be4cce5502d0A12724771Fc6DaF216.toBytes32();
        values[mainnet]["withdrawalRequestNft"] = 0x7d5706f6ef3F89B3951E23e557CDFBC3239D4E2c.toBytes32();

        // Renzo
        values[mainnet]["restakeManager"] = 0x74a09653A083691711cF8215a6ab074BB4e99ef5.toBytes32();

        // Kelp DAO
        values[mainnet]["lrtDepositPool"] = 0x036676389e48133B63a802f8635AD39E752D375D.toBytes32();
        // Compound V3
        values[mainnet]["cUSDCV3"] = 0xc3d688B66703497DAA19211EEdff47f25384cdc3.toBytes32();
        values[mainnet]["cUSDTV3"] = 0x3Afdc9BCA9213A35503b077a6072F3D0d5AB0840.toBytes32();
        values[mainnet]["cWETHV3"] = 0xA17581A9E3356d9A858b789D68B4d866e593aE94.toBytes32();
        values[mainnet]["cometRewards"] = 0x1B0e765F6224C21223AeA2af16c1C46E38885a40.toBytes32();
        // Morpho Blue
        values[mainnet]["morphoBlue"] = 0xBBBBBbbBBb9cC5e90e3b3Af64bdAF62C37EEFFCb.toBytes32();
        values[mainnet]["ezEthOracle"] = 0x61025e2B0122ac8bE4e37365A4003d87ad888Cc3.toBytes32();
        values[mainnet]["ezEthIrm"] = 0x870aC11D48B15DB9a138Cf899d20F13F79Ba00BC.toBytes32();
        values[mainnet]["weETH_wETH_86_market"] = 0x698fe98247a40c5771537b5786b2f3f9d78eb487b4ce4d75533cd0e94d88a115;
        values[mainnet]["LBTC_WBTC_945"] = 0xf6a056627a51e511ec7f48332421432ea6971fc148d8f3c451e14ea108026549;
        values[mainnet]["sUSDePT03_USDC_915"] = 0x346afa2b6d528222a2f9721ded6e7e2c40ac94877a598f5dae5013c651d2a462;
        values[mainnet]["USD0_plusPT03_USDC_915"] = 0x8411eeb07c8e32de0b3784b6b967346a45593bfd8baeb291cc209dc195c7b3ad;
        values[mainnet]["WBTC_USDC_86"] = 0x3a85e619751152991742810df6ec69ce473daef99e28a64ab2340d7b7ccfee49;
        values[mainnet]["WBTC_USDT_86"] = 0xa921ef34e2fc7a27ccc50ae7e4b154e16c9799d3387076c421423ef52ac4df99;
        values[mainnet]["Corn_eBTC_PT03_LBTC_915"] = 0x17af0be1f59e3eb8e3de2ed7655ed544c9465d089f21b89c465874a6447f2590;
        values[mainnet]["LBTC_PT03_LBTC_915"] = 0x3170feb9e3c0172beb9901f6035e4e005f42177c5c14e8c0538c27078864654e;
        values[mainnet]["LBTC_PT03_WBTC_915"] = 0xa39263bf7275f772863c464ef4e9e972aaa0f1a6a1bf2a47f92bf57a542d2458;
        values[mainnet]["LBTC_PT03_WBTC_86"] = 0x198132864e7974fb451dfebeb098b3b7e7e65566667fb1cf1116db4fb2ad23f9;

        // MetaMorpho
        values[mainnet]["usualBoostedUSDC"] = 0xd63070114470f685b75B74D60EEc7c1113d33a3D.toBytes32();
        values[mainnet]["gauntletUSDCcore"] = 0x8eB67A509616cd6A7c1B3c8C21D48FF57df3d458.toBytes32();
        values[mainnet]["gauntletUSDCprime"] = 0xdd0f28e19C1780eb6396170735D45153D261490d.toBytes32();
        values[mainnet]["steakhouseUSDC"] = 0xBEEF01735c132Ada46AA9aA4c54623cAA92A64CB.toBytes32();
        values[mainnet]["smokehouseUSDC"] = 0xBEeFFF209270748ddd194831b3fa287a5386f5bC.toBytes32();
        values[mainnet]["steakhouseUSDCRWA"] = 0x6D4e530B8431a52FFDA4516BA4Aadc0951897F8C.toBytes32(); 
        values[mainnet]["gauntletWBTCcore"] = 0x443df5eEE3196e9b2Dd77CaBd3eA76C3dee8f9b2.toBytes32();
        values[mainnet]["Re7WBTC"] = 0xE0C98605f279e4D7946d25B75869c69802823763.toBytes32();
        values[mainnet]["MCwBTC"] = 0x1c530D6de70c05A81bF1670157b9d928e9699089.toBytes32();
        values[mainnet]["Re7cbBTC"] = 0xA02F5E93f783baF150Aa1F8b341Ae90fe0a772f7.toBytes32();
        values[mainnet]["gauntletCbBTCcore"] = 0xF587f2e8AfF7D76618d3B6B4626621860FbD54e3.toBytes32();
        values[mainnet]["MCcbBTC"] = 0x98cF0B67Da0F16E1F8f1a1D23ad8Dc64c0c70E0b.toBytes32();
        values[mainnet]["gauntletLBTCcore"] = 0xdC94785959B73F7A168452b3654E44fEc6A750e4.toBytes32();
        values[mainnet]["gauntletWETHPrime"] = 0x2371e134e3455e0593363cBF89d3b6cf53740618.toBytes32();
        values[mainnet]["gauntletWETHCore"] = 0x4881Ef0BF6d2365D3dd6499ccd7532bcdBCE0658.toBytes32();
        values[mainnet]["mevCapitalwWeth"] = 0x9a8bC3B04b7f3D87cfC09ba407dCED575f2d61D8.toBytes32();
        values[mainnet]["Re7WETH"] = 0x78Fc2c2eD1A4cDb5402365934aE5648aDAd094d0.toBytes32();
        values[mainnet]["PendleWBTC"] = 0x2f1aBb81ed86Be95bcf8178bA62C8e72D6834775.toBytes32();

        values[mainnet]["uniswapV3PositionManager"] = 0xC36442b4a4522E871399CD717aBDD847Ab11FE88.toBytes32();

        // 1Inch
        values[mainnet]["aggregationRouterV5"] = 0x1111111254EEB25477B68fb85Ed929f73A960582.toBytes32();
        values[mainnet]["oneInchExecutor"] = 0x5141B82f5fFDa4c6fE1E372978F1C5427640a190.toBytes32();
        values[mainnet]["wETHweETH5bps"] = 0x7A415B19932c0105c82FDB6b720bb01B0CC2CAe3.toBytes32();

        // Gearbox
        values[mainnet]["dWETHV3"] = 0xda0002859B2d05F66a753d8241fCDE8623f26F4f.toBytes32();
        values[mainnet]["sdWETHV3"] = 0x0418fEB7d0B25C411EB77cD654305d29FcbFf685.toBytes32();
        values[mainnet]["dUSDCV3"] = 0xda00000035fef4082F78dEF6A8903bee419FbF8E.toBytes32();
        values[mainnet]["sdUSDCV3"] = 0x9ef444a6d7F4A5adcd68FD5329aA5240C90E14d2.toBytes32();
        values[mainnet]["dDAIV3"] = 0xe7146F53dBcae9D6Fa3555FE502648deb0B2F823.toBytes32();
        values[mainnet]["sdDAIV3"] = 0xC853E4DA38d9Bd1d01675355b8c8f3BBC1451973.toBytes32();
        values[mainnet]["dUSDTV3"] = 0x05A811275fE9b4DE503B3311F51edF6A856D936e.toBytes32();
        values[mainnet]["sdUSDTV3"] = 0x16adAb68bDEcE3089D4f1626Bb5AEDD0d02471aD.toBytes32();
        values[mainnet]["dWBTCV3"] = 0xda00010eDA646913F273E10E7A5d1F659242757d.toBytes32();
        values[mainnet]["sdWBTCV3"] = 0xA8cE662E45E825DAF178DA2c8d5Fae97696A788A.toBytes32();

        // Pendle
        values[mainnet]["pendleMarketFactory"] = 0x1A6fCc85557BC4fB7B534ed835a03EF056552D52.toBytes32();
        values[mainnet]["pendleRouter"] = 0x888888888889758F76e7103c6CbF23ABbF58F946.toBytes32();
        values[mainnet]["pendleOracle"] = 0x66a1096C6366b2529274dF4f5D8247827fe4CEA8.toBytes32();
        values[mainnet]["pendleLimitOrderRouter"] = 0x000000000000c9B3E2C3Ec88B1B4c0cD853f4321.toBytes32();

        values[mainnet]["pendleWeETHMarket"] = 0xF32e58F92e60f4b0A37A69b95d642A471365EAe8.toBytes32();
        values[mainnet]["pendleWeethSy"] = 0xAC0047886a985071476a1186bE89222659970d65.toBytes32();
        values[mainnet]["pendleEethPt"] = 0xc69Ad9baB1dEE23F4605a82b3354F8E40d1E5966.toBytes32();
        values[mainnet]["pendleEethYt"] = 0xfb35Fd0095dD1096b1Ca49AD44d8C5812A201677.toBytes32();

        values[mainnet]["pendleZircuitWeETHMarket"] = 0xe26D7f9409581f606242300fbFE63f56789F2169.toBytes32();
        values[mainnet]["pendleZircuitWeethSy"] = 0xD7DF7E085214743530afF339aFC420c7c720BFa7.toBytes32();
        values[mainnet]["pendleZircuitEethPt"] = 0x4AE5411F3863CdB640309e84CEDf4B08B8b33FfF.toBytes32();
        values[mainnet]["pendleZircuitEethYt"] = 0x7C2D26182adeEf96976035986cF56474feC03bDa.toBytes32();

        values[mainnet]["pendleUSDeMarket"] = 0x19588F29f9402Bb508007FeADd415c875Ee3f19F.toBytes32();
        values[mainnet]["pendleUSDeSy"] = 0x42862F48eAdE25661558AFE0A630b132038553D0.toBytes32();
        values[mainnet]["pendleUSDePt"] = 0xa0021EF8970104c2d008F38D92f115ad56a9B8e1.toBytes32();
        values[mainnet]["pendleUSDeYt"] = 0x1e3d13932C31d7355fCb3FEc680b0cD159dC1A07.toBytes32();

        values[mainnet]["pendleZircuitUSDeMarket"] = 0x90c98ab215498B72Abfec04c651e2e496bA364C0.toBytes32();
        values[mainnet]["pendleZircuitUSDeSy"] = 0x293C6937D8D82e05B01335F7B33FBA0c8e256E30.toBytes32();
        values[mainnet]["pendleZircuitUSDePt"] = 0x3d4F535539A33FEAd4D76D7b3B7A9cB5B21C73f1.toBytes32();
        values[mainnet]["pendleZircuitUSDeYt"] = 0x40357b9f22B4DfF0Bf56A90661b8eC106C259d29.toBytes32();

        values[mainnet]["pendleSUSDeMarketSeptember"] = 0xd1D7D99764f8a52Aff007b7831cc02748b2013b5.toBytes32();
        values[mainnet]["pendleSUSDeMarketJuly"] = 0x107a2e3cD2BB9a32B9eE2E4d51143149F8367eBa.toBytes32();
        values[mainnet]["pendleKarakSUSDeMarket"] = 0xB1f587B354a4a363f5332e88effbbC2E4961250A.toBytes32();
        values[mainnet]["pendleKarakUSDeMarket"] = 0x1BCBDB8c8652345A5ACF04e6E74f70086c68FEfC.toBytes32();

        values[mainnet]["pendleWeETHMarketSeptember"] = 0xC8eDd52D0502Aa8b4D5C77361D4B3D300e8fC81c.toBytes32();
        values[mainnet]["pendleWeethSySeptember"] = 0xAC0047886a985071476a1186bE89222659970d65.toBytes32();
        values[mainnet]["pendleEethPtSeptember"] = 0x1c085195437738d73d75DC64bC5A3E098b7f93b1.toBytes32();
        values[mainnet]["pendleEethYtSeptember"] = 0xA54Df645A042D24121a737dAA89a57EbF8E0b71c.toBytes32();

        values[mainnet]["pendleWeETHMarketDecember"] = 0x7d372819240D14fB477f17b964f95F33BeB4c704.toBytes32();
        values[mainnet]["pendleWeethSyDecember"] = 0xAC0047886a985071476a1186bE89222659970d65.toBytes32();
        values[mainnet]["pendleEethPtDecember"] = 0x6ee2b5E19ECBa773a352E5B21415Dc419A700d1d.toBytes32();
        values[mainnet]["pendleEethYtDecember"] = 0x129e6B5DBC0Ecc12F9e486C5BC9cDF1a6A80bc6A.toBytes32();

        values[mainnet]["pendleUSDeZircuitMarketAugust"] = 0xF148a0B15712f5BfeefAdb4E6eF9739239F88b07.toBytes32();
        values[mainnet]["pendleKarakWeETHMarketSeptember"] = 0x18bAFcaBf2d5898956AE6AC31543d9657a604165.toBytes32();
        values[mainnet]["pendleKarakWeETHMarketDecember"] = 0xFF694CC3f74E080637008B3792a9D7760cB456Ca.toBytes32();

        values[mainnet]["pendleSwethMarket"] = 0x0e1C5509B503358eA1Dac119C1D413e28Cc4b303.toBytes32();

        values[mainnet]["pendleZircuitWeETHMarketAugust"] = 0x6c269DFc142259c52773430b3c78503CC994a93E.toBytes32();
        values[mainnet]["pendleWeETHMarketJuly"] = 0xe1F19CBDa26b6418B0C8E1EE978a533184496066.toBytes32();
        values[mainnet]["pendleWeETHkSeptember"] = 0x905A5a4792A0C27a2AdB2777f98C577D320079EF.toBytes32();
        values[mainnet]["pendleWeETHkDecember"] = 0x792b9eDe7a18C26b814f87Eb5E0c8D26AD189780.toBytes32();

        values[mainnet]["pendle_sUSDe_08_23_24"] = 0xbBf399db59A845066aAFce9AE55e68c505FA97B7.toBytes32();
        values[mainnet]["pendle_sUSDe_12_25_24"] = 0xa0ab94DeBB3cC9A7eA77f3205ba4AB23276feD08.toBytes32();
        values[mainnet]["pendle_USDe_08_23_24"] = 0x3d1E7312dE9b8fC246ddEd971EE7547B0a80592A.toBytes32();
        values[mainnet]["pendle_USDe_12_25_24"] = 0x8a49f2AC2730ba15AB7EA832EdaC7f6BA22289f8.toBytes32();
        values[mainnet]["pendle_sUSDe_03_26_25"] = 0xcDd26Eb5EB2Ce0f203a84553853667aE69Ca29Ce.toBytes32();
        values[mainnet]["pendle_sUSDe_karak_01_29_25"] = 0xDbE4D359D4E48087586Ec04b93809bA647343548.toBytes32();
        values[mainnet]["pendle_USDe_karak_01_29_25"] = 0x6C06bBFa3B63eD344ceb3312Df795eDC8d29BDD5.toBytes32();
        values[mainnet]["pendle_USDe_03_26_25"] = 0xB451A36c8B6b2EAc77AD0737BA732818143A0E25.toBytes32();
        values[mainnet]["pendle_sUSDe_05_28_25"] = 0xB162B764044697cf03617C2EFbcB1f42e31E4766.toBytes32();

        values[mainnet]["pendle_weETHs_market_08_28_24"] = 0xcAa8ABB72A75C623BECe1f4D5c218F425d47A0D0.toBytes32();
        values[mainnet]["pendle_weETHs_sy_08_28_24"] = 0x9e8f10574ACc2c62C6e5d19500CEd39163Da37A9.toBytes32();
        values[mainnet]["pendle_weETHs_pt_08_28_24"] = 0xda6530EfaFD63A42d7b9a0a5a60A03839CDb813A.toBytes32();
        values[mainnet]["pendle_weETHs_yt_08_28_24"] = 0x28cE264D0938C1051687FEbDCeFacc2242BA9E0E.toBytes32();

        values[mainnet]["pendle_weETHs_market_12_25_24"] = 0x40789E8536C668c6A249aF61c81b9dfaC3EB8F32.toBytes32();
        values[mainnet]["pendleUSD0PlusMarketOctober"] = 0x00b321D89A8C36B3929f20B7955080baeD706D1B.toBytes32();
        values[mainnet]["pendle_USD0Plus_market_01_29_2025"] = 0x64506968E80C9ed07bFF60C8D9d57474EFfFF2c9.toBytes32();
        values[mainnet]["pendle_USD0Plus_market_02_26_2025"] = 0x22a72B0C504cBb7f8245208f84D8f035c311aDec.toBytes32();
        values[mainnet]["pendle_USD0Plus_market_03_26_2025"] = 0xaFDC922d0059147486cC1F0f32e3A2354b0d35CC.toBytes32();
        values[mainnet]["pendle_USD0++_market_01_29_25"] = 0x64506968E80C9ed07bFF60C8D9d57474EFfFF2c9.toBytes32();
        values[mainnet]["pendle_USD0++_market_06_25_25"] = 0x048680F64d6DFf1748ba6D9a01F578433787e24B.toBytes32();
        values[mainnet]["pendle_USD0Plus_market_04_23_2025"] = 0x81f3a11dB1DE16f4F9ba8Bf46B71D2B168c64899.toBytes32();
        values[mainnet]["pendle_USD0Plus_market_06_25_2025"] = 0x048680F64d6DFf1748ba6D9a01F578433787e24B.toBytes32();

        values[mainnet]["pendle_eBTC_market_12_26_24"] = 0x36d3ca43ae7939645C306E26603ce16e39A89192.toBytes32();
        values[mainnet]["pendle_LBTC_corn_market_12_26_24"] = 0xCaE62858DB831272A03768f5844cbe1B40bB381f.toBytes32();
        values[mainnet]["pendle_LBTC_market_03_26_25"] = 0x70B70Ac0445C3eF04E314DFdA6caafd825428221.toBytes32();
        values[mainnet]["pendle_LBTC_corn_market_02_26_25"] = 0xC118635bcde024c5B01C6be2B0569a2608A8032C.toBytes32();
        values[mainnet]["pendle_eBTC_corn_market_3_26_25"] = 0x2C71Ead7ac9AE53D05F8664e77031d4F9ebA064B.toBytes32();
        values[mainnet]["pendle_eBTC_market_6_25_25"] = 0x523f9441853467477b4dDE653c554942f8E17162.toBytes32();

        values[mainnet]["pendle_pumpBTC_market_03_26_25"] = 0x8098B48a1c4e4080b30A43a7eBc0c87b52F17222.toBytes32();
        values[mainnet]["pendle_corn_pumpBTC_market_12_25_24"] = 0xf8208fB52BA80075aF09840A683143C22DC5B4dd.toBytes32();

        values[mainnet]["pendle_uniBTC_market_03_26_25"] = 0x380C751BD0412f47Ca560B6AFeB566d88dc18630.toBytes32();
        values[mainnet]["pendle_corn_uniBTC_market_12_26_24"] = 0x40dEAE18c3CE932Fdd5Df1f44b54D8Cf3902787B.toBytes32();
        values[mainnet]["pendle_sUSDs_market_03_26_25"] = 0x21D85Ff3BEDFF031EF466C7d5295240C8AB2a2b8.toBytes32();

        values[mainnet]["pendle_liquidBeraBTC_04_09_25"] = 0xEbf5c58b74A836F1e51d08e9C909c4A4530AFD41.toBytes32();

        // Aave V3 Core
        values[mainnet]["v3Pool"] = 0x87870Bca3F3fD6335C3F4ce8392D69350B4fA4E2.toBytes32();
        values[mainnet]["v3RewardsController"] = 0x8164Cc65827dcFe994AB23944CBC90e0aa80bFcb.toBytes32();

        //Aave v3 Prime
        values[mainnet]["v3PrimePool"] = 0x4e033931ad43597d96D6bcc25c280717730B58B1.toBytes32();

        // Aave V3 Lido
        values[mainnet]["v3LidoPool"] = 0x4e033931ad43597d96D6bcc25c280717730B58B1.toBytes32();

        // SparkLend
        values[mainnet]["sparkLendPool"] = 0xC13e21B648A5Ee794902342038FF3aDAB66BE987.toBytes32();

        // Uniswap V3 Pools
        values[mainnet]["wETH_weETH_05"] = 0x7A415B19932c0105c82FDB6b720bb01B0CC2CAe3.toBytes32();
        values[mainnet]["wstETH_wETH_01"] = 0x109830a1AAaD605BbF02a9dFA7B0B92EC2FB7dAa.toBytes32();
        values[mainnet]["rETH_wETH_01"] = 0x553e9C493678d8606d6a5ba284643dB2110Df823.toBytes32();
        values[mainnet]["rETH_wETH_05"] = 0xa4e0faA58465A2D369aa21B3e42d43374c6F9613.toBytes32();
        values[mainnet]["wstETH_rETH_05"] = 0x18319135E02Aa6E02D412C98cCb16af3a0a9CB57.toBytes32();
        values[mainnet]["wETH_rswETH_05"] = 0xC410573Af188f56062Ee744cC3D6F2843f5bC13b.toBytes32();
        values[mainnet]["wETH_rswETH_30"] = 0xE62627326d7794E20bB7261B24985294de1579FE.toBytes32();
        values[mainnet]["ezETH_wETH_01"] = 0xBE80225f09645f172B079394312220637C440A63.toBytes32();
        values[mainnet]["PENDLE_wETH_30"] = 0x57aF956d3E2cCa3B86f3D8C6772C03ddca3eAacB.toBytes32();
        values[mainnet]["USDe_USDT_01"] = 0x435664008F38B0650fBC1C9fc971D0A3Bc2f1e47.toBytes32();
        values[mainnet]["USDe_USDC_01"] = 0xE6D7EbB9f1a9519dc06D557e03C522d53520e76A.toBytes32();
        values[mainnet]["USDe_DAI_01"] = 0x5B3a0f1acBE8594a079FaFeB1c84DEA9372A5Aad.toBytes32();
        values[mainnet]["sUSDe_USDT_05"] = 0x867B321132B18B5BF3775c0D9040D1872979422E.toBytes32();
        values[mainnet]["GEAR_wETH_100"] = 0xaEf52f72583E6c4478B220Da82321a6a023eEE50.toBytes32();
        values[mainnet]["GEAR_USDT_30"] = 0x349eE001D80f896F24571616932f54cBD66B18C9.toBytes32();
        values[mainnet]["DAI_USDC_01"] = 0x5777d92f208679DB4b9778590Fa3CAB3aC9e2168.toBytes32();
        values[mainnet]["DAI_USDC_05"] = 0x6c6Bc977E13Df9b0de53b251522280BB72383700.toBytes32();
        values[mainnet]["USDC_USDT_01"] = 0x3416cF6C708Da44DB2624D63ea0AAef7113527C6.toBytes32();
        values[mainnet]["USDC_USDT_05"] = 0x7858E59e0C01EA06Df3aF3D20aC7B0003275D4Bf.toBytes32();
        values[mainnet]["USDC_wETH_05"] = 0x88e6A0c2dDD26FEEb64F039a2c41296FcB3f5640.toBytes32();
        values[mainnet]["FRAX_USDC_05"] = 0xc63B0708E2F7e69CB8A1df0e1389A98C35A76D52.toBytes32();
        values[mainnet]["FRAX_USDC_01"] = 0x9A834b70C07C81a9fcD6F22E842BF002fBfFbe4D.toBytes32();
        values[mainnet]["DAI_FRAX_05"] = 0x97e7d56A0408570bA1a7852De36350f7713906ec.toBytes32();
        values[mainnet]["FRAX_USDT_05"] = 0xc2A856c3afF2110c1171B8f942256d40E980C726.toBytes32();
        values[mainnet]["PYUSD_USDC_01"] = 0x13394005C1012e708fCe1EB974F1130fDc73a5Ce.toBytes32();

        // EigenLayer
        values[mainnet]["strategyManager"] = 0x858646372CC42E1A627fcE94aa7A7033e7CF075A.toBytes32();
        values[mainnet]["delegationManager"] = 0x39053D51B77DC0d36036Fc1fCc8Cb819df8Ef37A.toBytes32();
        values[mainnet]["mETHStrategy"] = 0x298aFB19A105D59E74658C4C334Ff360BadE6dd2.toBytes32();
        values[mainnet]["USDeStrategy"] = 0x298aFB19A105D59E74658C4C334Ff360BadE6dd2.toBytes32();
        values[mainnet]["testOperator"] = 0xDbEd88D83176316fc46797B43aDeE927Dc2ff2F5.toBytes32();
        values[mainnet]["eigenStrategy"] = 0xaCB55C530Acdb2849e6d4f36992Cd8c9D50ED8F7.toBytes32();
        values[mainnet]["eEigenOperator"] = 0xDcAE4FAf7C7d0f4A78abe147244c6e9d60cFD202.toBytes32();
        values[mainnet]["eigenRewards"] = 0x7750d328b314EfFa365A0402CcfD489B80B0adda.toBytes32();

        // Swell
        values[mainnet]["swellSimpleStaking"] = 0x38D43a6Cb8DA0E855A42fB6b0733A0498531d774.toBytes32();
        values[mainnet]["swEXIT"] = 0x48C11b86807627AF70a34662D4865cF854251663.toBytes32();
        values[mainnet]["accessControlManager"] = 0x625087d72c762254a72CB22cC2ECa40da6b95EAC.toBytes32();
        values[mainnet]["depositManager"] = 0xb3D9cf8E163bbc840195a97E81F8A34E295B8f39.toBytes32();

        // Frax
        values[mainnet]["frxETHMinter"] = 0xbAFA44EFE7901E04E39Dad13167D089C559c1138.toBytes32();
        values[mainnet]["frxETHRedemptionTicket"] = 0x82bA8da44Cd5261762e629dd5c605b17715727bd.toBytes32();

        // Zircuit
        values[mainnet]["zircuitSimpleStaking"] = 0xF047ab4c75cebf0eB9ed34Ae2c186f3611aEAfa6.toBytes32();

        // Mantle
        values[mainnet]["mantleLspStaking"] = 0xe3cBd06D7dadB3F4e6557bAb7EdD924CD1489E8f.toBytes32();

        // Fluid
        values[mainnet]["fUSDT"] = 0x5C20B550819128074FD538Edf79791733ccEdd18.toBytes32();
        values[mainnet]["fUSDTStakingRewards"] = 0x490681095ed277B45377d28cA15Ac41d64583048.toBytes32();
        values[mainnet]["fUSDC"] = 0x9Fb7b4477576Fe5B32be4C1843aFB1e55F251B33.toBytes32();
        values[mainnet]["fWETH"] = 0x90551c1795392094FE6D29B758EcCD233cFAa260.toBytes32();
        values[mainnet]["fWSTETH"] = 0x2411802D8BEA09be0aF8fD8D08314a63e706b29C.toBytes32();
        values[mainnet]["fGHO"] = 0x6A29A46E21C730DcA1d8b23d637c101cec605C5B.toBytes32();

        // Fluid Dex
        values[mainnet]["WeETHDexUSDC-USDT"] = 0x01F0D07fdE184614216e76782c6b7dF663F5375e.toBytes32();
        values[mainnet]["wBTC-cbBTCDex-USDT"] = 0xf7FA55D14C71241e3c970E30C509Ff58b5f5D557.toBytes32();

        // Symbiotic
        values[mainnet]["wstETHDefaultCollateral"] = 0xC329400492c6ff2438472D4651Ad17389fCb843a.toBytes32();
        values[mainnet]["cbETHDefaultCollateral"] = 0xB26ff591F44b04E78de18f43B46f8b70C6676984.toBytes32();
        values[mainnet]["wBETHDefaultCollateral"] = 0x422F5acCC812C396600010f224b320a743695f85.toBytes32();
        values[mainnet]["rETHDefaultCollateral"] = 0x03Bf48b8A1B37FBeAd1EcAbcF15B98B924ffA5AC.toBytes32();
        values[mainnet]["mETHDefaultCollateral"] = 0x475D3Eb031d250070B63Fa145F0fCFC5D97c304a.toBytes32();
        values[mainnet]["swETHDefaultCollateral"] = 0x38B86004842D3FA4596f0b7A0b53DE90745Ab654.toBytes32();
        values[mainnet]["sfrxETHDefaultCollateral"] = 0x5198CB44D7B2E993ebDDa9cAd3b9a0eAa32769D2.toBytes32();
        values[mainnet]["ETHxDefaultCollateral"] = 0xBdea8e677F9f7C294A4556005c640Ee505bE6925.toBytes32();
        values[mainnet]["uniETHDefaultCollateral"] = 0x1C57ea879dd3e8C9fefa8224fdD1fa20dd54211E.toBytes32();
        values[mainnet]["sUSDeDefaultCollateral"] = 0x19d0D8e6294B7a04a2733FE433444704B791939A.toBytes32();
        values[mainnet]["wBTCDefaultCollateral"] = 0x971e5b5D4baa5607863f3748FeBf287C7bf82618.toBytes32();
        values[mainnet]["tBTCDefaultCollateral"] = 0x0C969ceC0729487d264716e55F232B404299032c.toBytes32();
        values[mainnet]["ethfiDefaultCollateral"] = 0x21DbBA985eEA6ba7F27534a72CCB292eBA1D2c7c.toBytes32();
        values[mainnet]["LBTCDefaultCollateral"] = 0x9C0823D3A1172F9DdF672d438dec79c39a64f448.toBytes32();

        // Karak
        values[mainnet]["vaultSupervisor"] = 0x54e44DbB92dBA848ACe27F44c0CB4268981eF1CC.toBytes32();
        values[mainnet]["delegationSupervisor"] = 0xAfa904152E04aBFf56701223118Be2832A4449E0.toBytes32();

        values[mainnet]["kmETH"] = 0x7C22725d1E0871f0043397c9761AD99A86ffD498.toBytes32();
        values[mainnet]["kweETH"] = 0x2DABcea55a12d73191AeCe59F508b191Fb68AdaC.toBytes32();
        values[mainnet]["kwstETH"] = 0xa3726beDFD1a8AA696b9B4581277240028c4314b.toBytes32();
        values[mainnet]["krETH"] = 0x8E475A4F7820A4b6c0FF229f74fB4762f0813C47.toBytes32();
        values[mainnet]["kcbETH"] = 0xbD32b8aA6ff34BEDc447e503195Fb2524c72658f.toBytes32();
        values[mainnet]["kwBETH"] = 0x04BB50329A1B7D943E7fD2368288b674c8180d5E.toBytes32();
        values[mainnet]["kswETH"] = 0xc585DF3a8C9ca0c614D023A812624bE36161502B.toBytes32();
        values[mainnet]["kETHx"] = 0x989Ab830C6e2BdF3f28214fF54C9B7415C349a3F.toBytes32();
        values[mainnet]["ksfrxETH"] = 0x1751e1e4d2c9Fa99479C0c5574136F0dbD8f3EB8.toBytes32();
        values[mainnet]["krswETH"] = 0x1B4d88f5f38988BEA334C79f48aa69BEEeFE2e1e.toBytes32();
        values[mainnet]["krsETH"] = 0x9a23e79a8E6D77F940F2C30eb3d9282Af2E4036c.toBytes32();
        values[mainnet]["kETHFI"] = 0xB26bD8D1FD5415eED4C99f9fB6A278A42E7d1BA8.toBytes32();
        values[mainnet]["ksUSDe"] = 0xDe5Bff0755F192C333B126A449FF944Ee2B69681.toBytes32();
        values[mainnet]["kUSDe"] = 0xBE3cA34D0E877A1Fc889BD5231D65477779AFf4e.toBytes32();
        values[mainnet]["kWBTC"] = 0x126d4dBf752AaF61f3eAaDa24Ab0dB84FEcf6891.toBytes32();
        values[mainnet]["kFBTC"] = 0x40328669Bc9e3780dFa0141dBC87450a4af6EA11.toBytes32();
        values[mainnet]["kLBTC"] = 0x468c34703F6c648CCf39DBaB11305D17C70ba011.toBytes32();

        // CCIP token transfers.
        values[mainnet]["ccipRouter"] = 0x80226fc0Ee2b096224EeAc085Bb9a8cba1146f7D.toBytes32();

        // PancakeSwap V3
        values[mainnet]["pancakeSwapV3NonFungiblePositionManager"] =
            0x46A15B0b27311cedF172AB29E4f4766fbE7F4364.toBytes32();
        values[mainnet]["pancakeSwapV3MasterChefV3"] = 0x556B9306565093C855AEA9AE92A594704c2Cd59e.toBytes32();
        values[mainnet]["pancakeSwapV3Router"] = 0x13f4EA83D0bd40E75C8222255bc855a974568Dd4.toBytes32();
        // Arbitrum Bridge
        values[mainnet]["arbitrumDelayedInbox"] = 0x4Dbd4fc535Ac27206064B68FfCf827b0A60BAB3f.toBytes32();
        values[mainnet]["arbitrumOutbox"] = 0x0B9857ae2D4A3DBe74ffE1d7DF045bb7F96E4840.toBytes32();
        values[mainnet]["arbitrumL1GatewayRouter"] = 0x72Ce9c846789fdB6fC1f34aC4AD25Dd9ef7031ef.toBytes32();
        values[mainnet]["arbitrumL1ERC20Gateway"] = 0xa3A7B6F88361F48403514059F1F16C8E78d60EeC.toBytes32();
        values[mainnet]["arbitrumWethGateway"] = 0xd92023E9d9911199a6711321D1277285e6d4e2db.toBytes32();

        // Base Standard Bridge.
        values[mainnet]["baseStandardBridge"] = 0x3154Cf16ccdb4C6d922629664174b904d80F2C35.toBytes32();
        values[mainnet]["basePortal"] = 0x49048044D57e1C92A77f79988d21Fa8fAF74E97e.toBytes32();
        values[mainnet]["baseResolvedDelegate"] = 0x866E82a600A1414e583f7F13623F1aC5d58b0Afa.toBytes32();

        // Optimism Standard Bridge.
        values[mainnet]["optimismStandardBridge"] = 0x99C9fc46f92E8a1c0deC1b1747d010903E884bE1.toBytes32();
        values[mainnet]["optimismPortal"] = 0xbEb5Fc579115071764c7423A4f12eDde41f106Ed.toBytes32();
        values[mainnet]["optimismResolvedDelegate"] = 0x25ace71c97B33Cc4729CF772ae268934F7ab5fA1.toBytes32();

        // Mantle Standard Bridge.
        values[mainnet]["mantleStandardBridge"] = 0x95fC37A27a2f68e3A647CDc081F0A89bb47c3012.toBytes32();
        values[mainnet]["mantlePortal"] = 0xc54cb22944F2bE476E02dECfCD7e3E7d3e15A8Fb.toBytes32();
        values[mainnet]["mantleResolvedDelegate"] = 0x676A795fe6E43C17c668de16730c3F690FEB7120.toBytes32(); // TODO update this.

        // Zircuit Standard Bridge.
        values[mainnet]["zircuitStandardBridge"] = 0x386B76D9cA5F5Fb150B6BFB35CF5379B22B26dd8.toBytes32();
        values[mainnet]["zircuitPortal"] = 0x17bfAfA932d2e23Bd9B909Fd5B4D2e2a27043fb1.toBytes32();
        values[mainnet]["zircuitResolvedDelegate"] = 0x2a721cBE81a128be0F01040e3353c3805A5EA091.toBytes32();

        // Fraxtal Standard Bridge.
        values[mainnet]["fraxtalStandardBridge"] = 0x34C0bD5877A5Ee7099D0f5688D65F4bB9158BDE2.toBytes32();
        values[mainnet]["fraxtalPortal"] = 0x36cb65c1967A0Fb0EEE11569C51C2f2aA1Ca6f6D.toBytes32();
        values[mainnet]["fraxtalResolvedDelegate"] = 0x2a721cBE81a128be0F01040e3353c3805A5EA091.toBytes32(); // TODO update this

        // Lido Base Standard Bridge.
        values[mainnet]["lidoBaseStandardBridge"] = 0x9de443AdC5A411E83F1878Ef24C3F52C61571e72.toBytes32();
        values[mainnet]["lidoBasePortal"] = 0x49048044D57e1C92A77f79988d21Fa8fAF74E97e.toBytes32();
        values[mainnet]["lidoBaseResolvedDelegate"] = 0x866E82a600A1414e583f7F13623F1aC5d58b0Afa.toBytes32();

        // Layer Zero.
        values[mainnet]["LayerZeroEndPoint"] = 0x1a44076050125825900e736c501f859c50fE728c.toBytes32();
        values[mainnet]["EtherFiOFTAdapter"] = 0xcd2eb13D6831d4602D80E5db9230A57596CDCA63.toBytes32();

        // Merkl
        values[mainnet]["merklDistributor"] = 0x3Ef3D8bA38EBe18DB133cEc108f4D14CE00Dd9Ae.toBytes32();

        // Pump Staking
        values[mainnet]["pumpStaking"] = 0x1fCca65fb6Ae3b2758b9b2B394CB227eAE404e1E.toBytes32();

        // Linea Bridging
        values[mainnet]["tokenBridge"] = 0x051F1D88f0aF5763fB888eC4378b4D8B29ea3319.toBytes32(); // approve, bridge token
        values[mainnet]["lineaMessageService"] = 0xd19d4B5d358258f05D7B411E21A1460D11B0876F.toBytes32(); // claim message, sendMessage

        // Scroll Bridging
        values[mainnet]["scrollGatewayRouter"] = 0xF8B1378579659D8F7EE5f3C929c2f3E332E41Fd6.toBytes32(); // approve, depositERC20
        values[mainnet]["scrollMessenger"] = 0x6774Bcbd5ceCeF1336b5300fb5186a12DDD8b367.toBytes32(); // sendMessage
        values[mainnet]["scrollCustomERC20Gateway"] = 0x67260A8B73C5B77B55c1805218A42A7A6F98F515.toBytes32(); // sendMessage

        // Syrup
        values[mainnet]["syrupRouter"] = 0x134cCaaA4F1e4552eC8aEcb9E4A2360dDcF8df76.toBytes32();

        // Satlayer
        values[mainnet]["satlayerPool"] = 0x42a856dbEBB97AbC1269EAB32f3bb40C15102819.toBytes32();

        // corn
        values[mainnet]["cornSilo"] = 0x8bc93498b861fd98277c3b51d240e7E56E48F23c.toBytes32();

        // Treehouse
        values[mainnet]["TreehouseRedemption"] = 0x0618DBdb3Be798346e6D9C08c3c84658f94aD09F.toBytes32();
        values[mainnet]["TreehouseRouter"] = 0xeFA3fa8e85D2b3CfdB250CdeA156c2c6C90628F5.toBytes32();
        values[mainnet]["tETH"] = 0xD11c452fc99cF405034ee446803b6F6c1F6d5ED8.toBytes32();
        values[mainnet]["tETH_wstETH_curve_pool"] = 0xA10d15538E09479186b4D3278BA5c979110dDdB1.toBytes32();
        // Term Finance
        values[mainnet]["termAuctionOfferLocker"] = 0xa557a6099d1a85d7569EA4B6d8ad59a94a8162CC.toBytes32();
        values[mainnet]["termRepoLocker"] = 0xFD9033C9A97Bc3Ec8a44439Cb6512516c5053076.toBytes32();
        values[mainnet]["termRepoServicer"] = 0xaD2401Dd7518Fac6C868c86442922E2236797e32.toBytes32();
        values[mainnet]["termRepoToken"] = 0x3A1427da14F8A57CEe76a5E85fB465ed72De8EC7.toBytes32();

        // Hyperlane
        values[mainnet]["hyperlaneUsdcRouter"] = 0xe1De9910fe71cC216490AC7FCF019e13a34481D7.toBytes32();
        values[mainnet]["hyperlaneTestRecipient"] = 0xfb53392bf4a0590a317ca716c28c29ace7c448bc132d7f8188ca234f595aa121;

        // Euler
        values[mainnet]["ethereumVaultConnector"] = 0x0C9a3dd6b8F28529d72d7f9cE918D493519EE383.toBytes32();
        values[mainnet]["evkWEETH"] = 0xe846ca062aB869b66aE8DcD811973f628BA82eAf.toBytes32();
        values[mainnet]["evkWETH"] = 0xD8b27CF359b7D15710a5BE299AF6e7Bf904984C2.toBytes32();
        values[mainnet]["evkUSDC"] = 0x797DD80692c3b2dAdabCe8e30C07fDE5307D48a9.toBytes32();
    
        // Royco
        values[mainnet]["vaultMarketHub"] = 0xa97eCc6Bfda40baf2fdd096dD33e88bd8e769280.toBytes32(); 
        values[mainnet]["recipeMarketHub"] = 0x783251f103555068c1E9D755f69458f39eD937c0.toBytes32(); 
        values[mainnet]["supplyUSDCAaveWrappedVault"] = 0x2120ADcdCF8e0ed9D6dd3Df683F076402B79E3bd.toBytes32(); 

        // Usual
        values[mainnet]["usualSwapperEngine"] = 0xB969B0d14F7682bAF37ba7c364b351B830a812B2.toBytes32();

        // Sky
        values[mainnet]["daiConverter"] = 0x3225737a9Bbb6473CB4a45b7244ACa2BeFdB276A.toBytes32(); //converts dai to USDS
        values[mainnet]["usdsLitePsmUsdc"] = 0xA188EEC8F81263234dA3622A406892F3D630f98c.toBytes32(); 
        values[mainnet]["daiLitePsmUsdc"] = 0xf6e72Db5454dd049d0788e411b06CfAF16853042.toBytes32(); 

        //Sonic Gateway
        values[mainnet]["sonicGateway"] = 0xa1E2481a9CD0Cb0447EeB1cbc26F1b3fff3bec20.toBytes32();

        // Morpho Rewards
        values[mainnet]["morphoRewardsWrapper"] = 0x9D03bb2092270648d7480049d0E58d2FcF0E5123.toBytes32();
        values[mainnet]["legacyMorpho"] = 0x9994E35Db50125E0DF82e4c2dde62496CE330999.toBytes32();
        values[mainnet]["newMorpho"] = 0x58D97B57BB95320F9a05dC918Aef65434969c2B2.toBytes32();
    }

    function _addBaseValues() private {
        // Liquid Ecosystem
        values[base]["deployerAddress"] = 0x5F2F11ad8656439d5C14d9B351f8b09cDaC2A02d.toBytes32();
        values[base]["dev0Address"] = 0x0463E60C7cE10e57911AB7bD1667eaa21de3e79b.toBytes32();
        values[base]["dev1Address"] = 0xf8553c8552f906C19286F21711721E206EE4909E.toBytes32();
        values[base]["liquidPayoutAddress"] = 0xA9962a5BfBea6918E958DeE0647E99fD7863b95A.toBytes32();

        // DeFi Ecosystem
        values[base]["ETH"] = 0xEeeeeEeeeEeEeeEeEeEeeEEEeeeeEeeeeeeeEEeE.toBytes32();
        values[base]["uniswapV3NonFungiblePositionManager"] = 0x03a520b32C04BF3bEEf7BEb72E919cf822Ed34f1.toBytes32();

        values[base]["USDC"] = 0x833589fCD6eDb6E08f4c7C32D4f71b54bdA02913.toBytes32();
        values[base]["WETH"] = 0x4200000000000000000000000000000000000006.toBytes32();
        values[base]["WEETH"] = 0x04C0599Ae5A44757c0af6F9eC3b93da8976c150A.toBytes32();
        values[base]["WSTETH"] = 0xc1CBa3fCea344f92D9239c08C0568f6F2F0ee452.toBytes32();
        values[base]["AERO"] = 0x940181a94A35A4569E4529A3CDfB74e38FD98631.toBytes32();
        values[base]["CBETH"] = 0x2Ae3F1Ec7F1F5012CFEab0185bfc7aa3cf0DEc22.toBytes32();
        values[base]["AURA"] = 0x1509706a6c66CA549ff0cB464de88231DDBe213B.toBytes32();
        values[base]["BAL"] = 0x4158734D47Fc9692176B5085E0F52ee0Da5d47F1.toBytes32();
        values[base]["CRV"] = 0x8Ee73c484A26e0A5df2Ee2a4960B789967dd0415.toBytes32();
        values[base]["LINK"] = 0x88Fb150BDc53A65fe94Dea0c9BA0a6dAf8C6e196.toBytes32();
        values[base]["UNI"] = 0xc3De830EA07524a0761646a6a4e4be0e114a3C83.toBytes32();
        values[base]["RETH"] = 0xB6fe221Fe9EeF5aBa221c348bA20A1Bf5e73624c.toBytes32();
        values[base]["BSDETH"] = 0xCb327b99fF831bF8223cCEd12B1338FF3aA322Ff.toBytes32();
        values[base]["SFRXETH"] = 0x1f55a02A049033E3419a8E2975cF3F572F4e6E9A.toBytes32();
        values[base]["cbBTC"] = 0xcbB7C0000aB88B473b1f5aFd9ef808440eed33Bf.toBytes32();
        values[base]["tBTC"] = 0x236aa50979D5f3De3Bd1Eeb40E81137F22ab794b.toBytes32();
        values[base]["dlcBTC"] = 0x12418783e860997eb99e8aCf682DF952F721cF62.toBytes32();

        // Balancer vault
        values[base]["vault"] = 0xBA12222222228d8Ba445958a75a0704d566BF2C8.toBytes32();
        values[base]["balancerVault"] = 0xBA12222222228d8Ba445958a75a0704d566BF2C8.toBytes32();

        // Standard Bridge.
        values[base]["standardBridge"] = 0x4200000000000000000000000000000000000010.toBytes32();
        values[base]["crossDomainMessenger"] = 0x4200000000000000000000000000000000000007.toBytes32();

        // Lido Standard Bridge.
        values[base]["l2ERC20TokenBridge"] = 0xac9D11cD4D7eF6e54F14643a393F68Ca014287AB.toBytes32();

        values[base]["weETH_ETH_ExchangeRate"] = 0x35e9D7001819Ea3B39Da906aE6b06A62cfe2c181.toBytes32();

        // Aave V3
        values[base]["v3Pool"] = 0xA238Dd80C259a72e81d7e4664a9801593F98d1c5.toBytes32();

        // Merkl
        values[base]["merklDistributor"] = 0x3Ef3D8bA38EBe18DB133cEc108f4D14CE00Dd9Ae.toBytes32();

        // Aerodrome
        values[base]["aerodromeRouter"] = 0xcF77a3Ba9A5CA399B7c97c74d54e5b1Beb874E43.toBytes32();
        values[base]["aerodromeNonFungiblePositionManager"] = 0x827922686190790b37229fd06084350E74485b72.toBytes32();
        values[base]["aerodrome_Weth_Wsteth_v3_1_gauge"] = 0x2A1f7bf46bd975b5004b61c6040597E1B6117040.toBytes32();
        values[base]["aerodrome_Weth_Bsdeth_v3_1_gauge"] = 0x0b537aC41400433F09d97Cd370C1ea9CE78D8a74.toBytes32();
        values[base]["aerodrome_Cbeth_Weth_v3_1_gauge"] = 0xF5550F8F0331B8CAA165046667f4E6628E9E3Aac.toBytes32();
        values[base]["aerodrome_Weth_Wsteth_v2_30_gauge"] = 0xDf7c8F17Ab7D47702A4a4b6D951d2A4c90F99bf4.toBytes32();
        values[base]["aerodrome_Weth_Weeth_v2_30_gauge"] = 0xf8d47b641eD9DF1c924C0F7A6deEEA2803b9CfeF.toBytes32();
        values[base]["aerodrome_Weth_Reth_v2_05_gauge"] = 0xAa3D51d36BfE7C5C63299AF71bc19988BdBa0A06.toBytes32();
        values[base]["aerodrome_Sfrxeth_Wsteth_v2_30_gauge"] = 0xCe7Cb6260fCBf17485cd2439B89FdDf8B0Eb39cC.toBytes32();

        // MorphoBlue
        values[base]["morphoBlue"] = 0xBBBBBbbBBb9cC5e90e3b3Af64bdAF62C37EEFFCb.toBytes32();
        values[base]["weETH_wETH_915"] = 0x78d11c03944e0dc298398f0545dc8195ad201a18b0388cb8058b1bcb89440971;
        values[base]["wstETH_wETH_945"] = 0x3a4048c64ba1b375330d376b1ce40e4047d03b47ab4d48af484edec9fec801ba;
        values[base]["cbETH_wETH_965"] = 0x6600aae6c56d242fa6ba68bd527aff1a146e77813074413186828fd3f1cdca91;
        values[base]["cbETH_wETH_945"] = 0x84662b4f95b85d6b082b68d32cf71bb565b3f22f216a65509cc2ede7dccdfe8c;

        values[base]["uniV3Router"] = 0x2626664c2603336E57B271c5C0b26F421741e481.toBytes32();

        values[base]["aggregationRouterV5"] = 0x1111111254EEB25477B68fb85Ed929f73A960582.toBytes32();
        values[base]["oneInchExecutor"] = 0xE37e799D5077682FA0a244D46E5649F71457BD09.toBytes32();

        // Compound V3
        values[base]["cWETHV3"] = 0x46e6b214b524310239732D51387075E0e70970bf.toBytes32();
        values[base]["cometRewards"] = 0x123964802e6ABabBE1Bc9547D72Ef1B69B00A6b1.toBytes32();

        // Instadapp Fluid
        values[base]["fWETH"] = 0x9272D6153133175175Bc276512B2336BE3931CE9.toBytes32();
        values[base]["fWSTETH"] = 0x896E39f0E9af61ECA9dD2938E14543506ef2c2b5.toBytes32();
    }

    function _addArbitrumValues() private {
        // Liquid Ecosystem
        values[arbitrum]["deployerAddress"] = 0x5F2F11ad8656439d5C14d9B351f8b09cDaC2A02d.toBytes32();
        values[arbitrum]["dev0Address"] = 0x0463E60C7cE10e57911AB7bD1667eaa21de3e79b.toBytes32();
        values[arbitrum]["dev1Address"] = 0xf8553c8552f906C19286F21711721E206EE4909E.toBytes32();
        values[arbitrum]["liquidPayoutAddress"] = 0xA9962a5BfBea6918E958DeE0647E99fD7863b95A.toBytes32();
        values[arbitrum]["txBundlerAddress"] = 0x87D51666Da1b56332b216D456D1C2ba3Aed6089c.toBytes32();

        // DeFi Ecosystem
        values[arbitrum]["ETH"] = 0xEeeeeEeeeEeEeeEeEeEeeEEEeeeeEeeeeeeeEEeE.toBytes32();
        values[arbitrum]["uniV3Router"] = 0xE592427A0AEce92De3Edee1F18E0157C05861564.toBytes32();
        values[arbitrum]["uniV2Router"] = 0x7a250d5630B4cF539739dF2C5dAcb4c659F2488D.toBytes32();
        values[arbitrum]["uniswapV3NonFungiblePositionManager"] = 0xC36442b4a4522E871399CD717aBDD847Ab11FE88.toBytes32();
        values[arbitrum]["ccipRouter"] = 0x141fa059441E0ca23ce184B6A78bafD2A517DdE8.toBytes32();
        values[arbitrum]["vault"] = 0xBA12222222228d8Ba445958a75a0704d566BF2C8.toBytes32();

        values[arbitrum]["USDC"] = 0xaf88d065e77c8cC2239327C5EDb3A432268e5831.toBytes32();
        values[arbitrum]["USDCe"] = 0xFF970A61A04b1cA14834A43f5dE4533eBDDB5CC8.toBytes32();
        values[arbitrum]["WETH"] = 0x82aF49447D8a07e3bd95BD0d56f35241523fBab1.toBytes32();
        values[arbitrum]["WBTC"] = 0x2f2a2543B76A4166549F7aaB2e75Bef0aefC5B0f.toBytes32();
        values[arbitrum]["USDT"] = 0xFd086bC7CD5C481DCC9C85ebE478A1C0b69FCbb9.toBytes32();
        values[arbitrum]["DAI"] = 0xDA10009cBd5D07dd0CeCc66161FC93D7c9000da1.toBytes32();
        values[arbitrum]["WSTETH"] = 0x5979D7b546E38E414F7E9822514be443A4800529.toBytes32();
        values[arbitrum]["FRAX"] = 0x17FC002b466eEc40DaE837Fc4bE5c67993ddBd6F.toBytes32();
        values[arbitrum]["BAL"] = 0x040d1EdC9569d4Bab2D15287Dc5A4F10F56a56B8.toBytes32();
        values[arbitrum]["COMP"] = 0x354A6dA3fcde098F8389cad84b0182725c6C91dE.toBytes32();
        values[arbitrum]["LINK"] = 0xf97f4df75117a78c1A5a0DBb814Af92458539FB4.toBytes32();
        values[arbitrum]["rETH"] = 0xEC70Dcb4A1EFa46b8F2D97C310C9c4790ba5ffA8.toBytes32();
        values[arbitrum]["RETH"] = 0xEC70Dcb4A1EFa46b8F2D97C310C9c4790ba5ffA8.toBytes32();
        values[arbitrum]["cbETH"] = 0x1DEBd73E752bEaF79865Fd6446b0c970EaE7732f.toBytes32();
        values[arbitrum]["LUSD"] = 0x93b346b6BC2548dA6A1E7d98E9a421B42541425b.toBytes32();
        values[arbitrum]["UNI"] = 0xFa7F8980b0f1E64A2062791cc3b0871572f1F7f0.toBytes32();
        values[arbitrum]["CRV"] = 0x11cDb42B0EB46D95f990BeDD4695A6e3fA034978.toBytes32();
        values[arbitrum]["FRXETH"] = 0x178412e79c25968a32e89b11f63B33F733770c2A.toBytes32();
        values[arbitrum]["SFRXETH"] = 0x95aB45875cFFdba1E5f451B950bC2E42c0053f39.toBytes32();
        values[arbitrum]["ARB"] = 0x912CE59144191C1204E64559FE8253a0e49E6548.toBytes32();
        values[arbitrum]["WEETH"] = 0x35751007a407ca6FEFfE80b3cB397736D2cf4dbe.toBytes32();
        values[arbitrum]["USDE"] = 0x5d3a1Ff2b6BAb83b63cd9AD0787074081a52ef34.toBytes32();
        values[arbitrum]["AURA"] = 0x1509706a6c66CA549ff0cB464de88231DDBe213B.toBytes32();
        values[arbitrum]["PENDLE"] = 0x0c880f6761F1af8d9Aa9C466984b80DAb9a8c9e8.toBytes32();
        values[arbitrum]["RSR"] = 0xCa5Ca9083702c56b481D1eec86F1776FDbd2e594.toBytes32();
        values[arbitrum]["CBETH"] = 0x1DEBd73E752bEaF79865Fd6446b0c970EaE7732f.toBytes32();
        values[arbitrum]["OSETH"] = 0xf7d4e7273E5015C96728A6b02f31C505eE184603.toBytes32();
        values[arbitrum]["RSETH"] = 0x4186BFC76E2E237523CBC30FD220FE055156b41F.toBytes32();
        values[arbitrum]["GRAIL"] = 0x3d9907F9a368ad0a51Be60f7Da3b97cf940982D8.toBytes32();
        values[arbitrum]["cbBTC"] = 0xcbB7C0000aB88B473b1f5aFd9ef808440eed33Bf.toBytes32();

        // Aave V3
        values[arbitrum]["v3Pool"] = 0x794a61358D6845594F94dc1DB02A252b5b4814aD.toBytes32();

        // 1Inch
        values[arbitrum]["aggregationRouterV5"] = 0x1111111254EEB25477B68fb85Ed929f73A960582.toBytes32();
        values[arbitrum]["oneInchExecutor"] = 0xE37e799D5077682FA0a244D46E5649F71457BD09.toBytes32();

        values[arbitrum]["balancerVault"] = 0xBA12222222228d8Ba445958a75a0704d566BF2C8.toBytes32();
        // TODO This Balancer on L2s use a different minting logic so minter is not used
        // but the merkle tree should be refactored for L2s
        values[arbitrum]["minter"] = address(1).toBytes32();

        // Arbitrum native bridging.
        values[arbitrum]["arbitrumL2GatewayRouter"] = 0x5288c571Fd7aD117beA99bF60FE0846C4E84F933.toBytes32();
        values[arbitrum]["arbitrumSys"] = 0x0000000000000000000000000000000000000064.toBytes32();
        values[arbitrum]["arbitrumRetryableTx"] = 0x000000000000000000000000000000000000006E.toBytes32();
        values[arbitrum]["arbitrumL2Sender"] = 0x09e9222E96E7B4AE2a407B98d48e330053351EEe.toBytes32();

        // Pendle
        values[arbitrum]["pendleMarketFactory"] = 0x2FCb47B58350cD377f94d3821e7373Df60bD9Ced.toBytes32();
        values[arbitrum]["pendleRouter"] = 0x888888888889758F76e7103c6CbF23ABbF58F946.toBytes32();
        values[arbitrum]["pendleLimitOrderRouter"] = 0x000000000000c9B3E2C3Ec88B1B4c0cD853f4321.toBytes32();
        values[arbitrum]["pendleWeETHMarketSeptember"] = 0xf9F9779d8fF604732EBA9AD345E6A27EF5c2a9d6.toBytes32();
        values[arbitrum]["pendle_weETH_market_12_25_24"] = 0x6b92feB89ED16AA971B096e247Fe234dB4Aaa262.toBytes32();

        // Gearbox
        values[arbitrum]["dWETHV3"] = 0x04419d3509f13054f60d253E0c79491d9E683399.toBytes32();
        values[arbitrum]["sdWETHV3"] = 0xf3b7994e4dA53E04155057Fd61dc501599d57877.toBytes32();
        values[arbitrum]["dUSDCV3"] = 0x890A69EF363C9c7BdD5E36eb95Ceb569F63ACbF6.toBytes32();
        values[arbitrum]["sdUSDCV3"] = 0xD0181a36B0566a8645B7eECFf2148adE7Ecf2BE9.toBytes32();
        values[arbitrum]["dUSDCeV3"] = 0xa76c604145D7394DEc36C49Af494C144Ff327861.toBytes32();
        values[arbitrum]["sdUSDCeV3"] = 0x608F9e2E8933Ce6b39A8CddBc34a1e3E8D21cE75.toBytes32();

        // Uniswap V3 pools
        values[arbitrum]["wstETH_wETH_01"] = 0x35218a1cbaC5Bbc3E57fd9Bd38219D37571b3537.toBytes32();
        values[arbitrum]["wstETH_wETH_05"] = 0xb93F8a075509e71325c1c2fc8FA6a75f2d536A13.toBytes32();
        values[arbitrum]["PENDLE_wETH_30"] = 0xdbaeB7f0DFe3a0AAFD798CCECB5b22E708f7852c.toBytes32();
        values[arbitrum]["wETH_weETH_30"] = 0xA169d1aB5c948555954D38700a6cDAA7A4E0c3A0.toBytes32();
        values[arbitrum]["wETH_weETH_05"] = 0xd90660A0b8Ad757e7C1d660CE633776a0862b087.toBytes32();
        values[arbitrum]["wETH_weETH_01"] = 0x14353445c8329Df76e6f15e9EAD18fA2D45A8BB6.toBytes32();

        // Chainlink feeds
        values[arbitrum]["weETH_ETH_ExchangeRate"] = 0x20bAe7e1De9c596f5F7615aeaa1342Ba99294e12.toBytes32();

        // Fluid fTokens
        values[arbitrum]["fUSDC"] = 0x1A996cb54bb95462040408C06122D45D6Cdb6096.toBytes32();
        values[arbitrum]["fUSDT"] = 0x4A03F37e7d3fC243e3f99341d36f4b829BEe5E03.toBytes32();
        values[arbitrum]["fWETH"] = 0x45Df0656F8aDf017590009d2f1898eeca4F0a205.toBytes32();
        values[arbitrum]["fWSTETH"] = 0x66C25Cd75EBdAA7E04816F643d8E46cecd3183c9.toBytes32();

        // Merkl
        values[arbitrum]["merklDistributor"] = 0x3Ef3D8bA38EBe18DB133cEc108f4D14CE00Dd9Ae.toBytes32();

        // Vault Craft
        values[arbitrum]["compoundV3Weth"] = 0xC4bBbbAF12B1bE472E6E7B1A76d2756d5C763F95.toBytes32();
        values[arbitrum]["compoundV3WethGauge"] = 0x5E6A9859Dc1b393a82a5874F9cBA22E92d9fbBd2.toBytes32();

        // Camelot
        values[arbitrum]["camelotRouterV2"] = 0xc873fEcbd354f5A56E00E710B90EF4201db2448d.toBytes32();
        values[arbitrum]["camelotRouterV3"] = 0x1F721E2E82F6676FCE4eA07A5958cF098D339e18.toBytes32();
        values[arbitrum]["camelotNonFungiblePositionManager"] = 0x00c7f3082833e796A5b3e4Bd59f6642FF44DCD15.toBytes32();

        // Compound V3
        values[arbitrum]["cWETHV3"] = 0x6f7D514bbD4aFf3BcD1140B7344b32f063dEe486.toBytes32();
        values[arbitrum]["cometRewards"] = 0x88730d254A2f7e6AC8388c3198aFd694bA9f7fae.toBytes32();

        // Balancer
        values[arbitrum]["rsETH_wETH_BPT"] = 0x90e6CB5249f5e1572afBF8A96D8A1ca6aCFFd739.toBytes32();
        values[arbitrum]["rsETH_wETH_Id"] = 0x90e6cb5249f5e1572afbf8a96d8a1ca6acffd73900000000000000000000055c;
        values[arbitrum]["rsETH_wETH_Gauge"] = 0x59907f88C360D576Aa38dba84F26578367F96b6C.toBytes32();
        values[arbitrum]["aura_rsETH_wETH"] = 0x90cedFDb5284a274720f1dB339eEe9798f4fa29d.toBytes32();
        values[arbitrum]["wstETH_sfrxETH_BPT"] = 0xc2598280bFeA1Fe18dFcaBD21C7165c40c6859d3.toBytes32();
        values[arbitrum]["wstETH_sfrxETH_Id"] = 0xc2598280bfea1fe18dfcabd21c7165c40c6859d30000000000000000000004f3;
        values[arbitrum]["wstETH_sfrxETH_Gauge"] = 0x06eaf7bAabEac962301eE21296e711B3052F2c0d.toBytes32();
        values[arbitrum]["aura_wstETH_sfrxETH"] = 0x83D37cbA332ffd53A4336Ee06f3c301B8929E684.toBytes32();
        values[arbitrum]["wstETH_wETH_Gyro_BPT"] = 0x7967FA58B9501600D96bD843173b9334983EE6E6.toBytes32();
        values[arbitrum]["wstETH_wETH_Gyro_Id"] = 0x7967fa58b9501600d96bd843173b9334983ee6e600020000000000000000056e;
        values[arbitrum]["wstETH_wETH_Gyro_Gauge"] = 0x96d7C70c80518Ee189CB6ba672FbD22E4fDD9c19.toBytes32();
        values[arbitrum]["aura_wstETH_wETH_Gyro"] = 0x93e567b423ED470562911078b4d7A902d4E0BEea.toBytes32();
        values[arbitrum]["weETH_wstETH_Gyro_BPT"] = 0xCDCef9765D369954a4A936064535710f7235110A.toBytes32();
        values[arbitrum]["weETH_wstETH_Gyro_Id"] = 0xcdcef9765d369954a4a936064535710f7235110a000200000000000000000558;
        values[arbitrum]["weETH_wstETH_Gyro_Gauge"] = 0xdB66fFFf713B1FA758E348e69E2f2e24595111cF.toBytes32();
        values[arbitrum]["aura_weETH_wstETH_Gyro"] = 0x40bF10900a55c69c9dADdc3dC52465e01AcEF4A4.toBytes32();
        values[arbitrum]["osETH_wETH_BPT"] = 0x42f7Cfc38DD1583fFdA2E4f047F4F6FA06CEFc7c.toBytes32();
        values[arbitrum]["osETH_wETH_Id"] = 0x42f7cfc38dd1583ffda2e4f047f4f6fa06cefc7c000000000000000000000553;
        values[arbitrum]["osETH_wETH_Gauge"] = 0x5DA32F4724373c91Fdc657E0AD7B1836c70A4E52.toBytes32();

        // Karak
        values[arbitrum]["vaultSupervisor"] = 0x399f22ae52a18382a67542b3De9BeD52b7B9A4ad.toBytes32();
        values[arbitrum]["kETHFI"] = 0xc9A908402C7f0e343691cFB8c8Fc637449333ce0.toBytes32();
    }

    function _addOptimismValues() private {
        values[optimism]["deployerAddress"] = 0x5F2F11ad8656439d5C14d9B351f8b09cDaC2A02d.toBytes32();
        values[optimism]["dev0Address"] = 0x0463E60C7cE10e57911AB7bD1667eaa21de3e79b.toBytes32();
        values[optimism]["dev1Address"] = 0xf8553c8552f906C19286F21711721E206EE4909E.toBytes32();
        values[optimism]["liquidPayoutAddress"] = 0xA9962a5BfBea6918E958DeE0647E99fD7863b95A.toBytes32();
        values[optimism]["uniV3Router"] = 0xE592427A0AEce92De3Edee1F18E0157C05861564.toBytes32();
        values[optimism]["aggregationRouterV5"] = 0x1111111254EEB25477B68fb85Ed929f73A960582.toBytes32();
        values[optimism]["oneInchExecutor"] = 0xE37e799D5077682FA0a244D46E5649F71457BD09.toBytes32();

        values[optimism]["WETH"] = 0x4200000000000000000000000000000000000006.toBytes32();
        values[optimism]["WEETH"] = 0x346e03F8Cce9fE01dCB3d0Da3e9D00dC2c0E08f0.toBytes32();
        values[optimism]["WSTETH"] = 0x1F32b1c2345538c0c6f582fCB022739c4A194Ebb.toBytes32();
        values[optimism]["RETH"] = 0x9Bcef72be871e61ED4fBbc7630889beE758eb81D.toBytes32();
        values[optimism]["WEETH_OFT"] = 0x5A7fACB970D094B6C7FF1df0eA68D99E6e73CBFF.toBytes32();
        values[optimism]["OP"] = 0x4200000000000000000000000000000000000042.toBytes32();
        values[optimism]["CRV"] = 0x0994206dfE8De6Ec6920FF4D779B0d950605Fb53.toBytes32();
        values[optimism]["AURA"] = 0x1509706a6c66CA549ff0cB464de88231DDBe213B.toBytes32();
        values[optimism]["BAL"] = 0xFE8B128bA8C78aabC59d4c64cEE7fF28e9379921.toBytes32();
        values[optimism]["UNI"] = 0x6fd9d7AD17242c41f7131d257212c54A0e816691.toBytes32();
        values[optimism]["CBETH"] = 0xadDb6A0412DE1BA0F936DCaeb8Aaa24578dcF3B2.toBytes32();

        values[optimism]["vault"] = 0xBA12222222228d8Ba445958a75a0704d566BF2C8.toBytes32();
        values[optimism]["balancerVault"] = 0xBA12222222228d8Ba445958a75a0704d566BF2C8.toBytes32();
        values[optimism]["minter"] = 0x239e55F427D44C3cc793f49bFB507ebe76638a2b.toBytes32();

        values[optimism]["uniswapV3NonFungiblePositionManager"] = 0xC36442b4a4522E871399CD717aBDD847Ab11FE88.toBytes32();
        values[optimism]["ccipRouter"] = 0x3206695CaE29952f4b0c22a169725a865bc8Ce0f.toBytes32();
        values[optimism]["weETH_ETH_ExchangeRate"] = 0x72EC6bF88effEd88290C66DCF1bE2321d80502f5.toBytes32();

        // Gearbox
        values[optimism]["dWETHV3"] = 0x42dB77B3103c71059F4b997d6441cFB299FD0d94.toBytes32();
        values[optimism]["sdWETHV3"] = 0x704c4C9F0d29257E5b0E526b20b48EfFC8f758b2.toBytes32();

        // Standard Bridge
        values[optimism]["standardBridge"] = 0x4200000000000000000000000000000000000010.toBytes32();
        values[optimism]["crossDomainMessenger"] = 0x4200000000000000000000000000000000000007.toBytes32();

        // Aave V3
        values[optimism]["v3Pool"] = 0x794a61358D6845594F94dc1DB02A252b5b4814aD.toBytes32();

        // Merkl
        values[optimism]["merklDistributor"] = 0x3Ef3D8bA38EBe18DB133cEc108f4D14CE00Dd9Ae.toBytes32();

        // Beethoven
        values[optimism]["wstETH_weETH_BPT"] = 0x2Bb4712247D5F451063b5E4f6948abDfb925d93D.toBytes32();
        values[optimism]["wstETH_weETH_Id"] = 0x2bb4712247d5f451063b5e4f6948abdfb925d93d000000000000000000000136;
        values[optimism]["wstETH_weETH_Gauge"] = 0xF3B314B1D2bd7d9afa8eC637716A9Bb81dBc79e5.toBytes32();
        values[optimism]["aura_wstETH_weETH"] = 0xe351a69EB84a22E113E92A4C683391C95448d7d4.toBytes32();

        // Velodrome
        values[optimism]["velodromeRouter"] = 0xa062aE8A9c5e11aaA026fc2670B0D65cCc8B2858.toBytes32();
        values[optimism]["velodromeNonFungiblePositionManager"] = 0x416b433906b1B72FA758e166e239c43d68dC6F29.toBytes32();
        values[optimism]["velodrome_Weth_Wsteth_v3_1_gauge"] = 0xb2218A2cFeF38Ca30AE8C88B41f2E2BdD9347E3e.toBytes32();

        // Compound V3
        values[optimism]["cWETHV3"] = 0xE36A30D249f7761327fd973001A32010b521b6Fd.toBytes32();
        values[optimism]["cometRewards"] = 0x443EA0340cb75a160F31A440722dec7b5bc3C2E9.toBytes32();
    }

    function _addHoleskyValues() private {
        // ERC20
        values[holesky]["WSTETH"] = 0x8d09a4502Cc8Cf1547aD300E066060D043f6982D.toBytes32();

        // Symbiotic
        values[holesky]["wstETHSymbioticVault"] = 0x89D62D1d89d8636367fc94998b3bE095a3d9c2f9.toBytes32();
    }

    function _addMantleValues() private {
        values[mantle]["deployerAddress"] = 0x5F2F11ad8656439d5C14d9B351f8b09cDaC2A02d.toBytes32();
        values[mantle]["dev0Address"] = 0x0463E60C7cE10e57911AB7bD1667eaa21de3e79b.toBytes32();
        values[mantle]["dev1Address"] = 0xf8553c8552f906C19286F21711721E206EE4909E.toBytes32();
        values[mantle]["liquidPayoutAddress"] = 0xA9962a5BfBea6918E958DeE0647E99fD7863b95A.toBytes32();
        values[mantle]["balancerVault"] = address(1).toBytes32();

        // ERC20
        values[mantle]["WETH"] = 0xdEAddEaDdeadDEadDEADDEAddEADDEAddead1111.toBytes32();
        values[mantle]["USDC"] = 0x09Bc4E0D864854c6aFB6eB9A9cdF58aC190D0dF9.toBytes32();
        values[mantle]["METH"] = 0xcDA86A272531e8640cD7F1a92c01839911B90bb0.toBytes32();

        // Standard Bridge.
        values[mantle]["standardBridge"] = 0x4200000000000000000000000000000000000010.toBytes32();
        values[mantle]["crossDomainMessenger"] = 0x4200000000000000000000000000000000000007.toBytes32();
    }

    function _addZircuitValues() private {
        values[zircuit]["deployerAddress"] = 0xFD65ADF7d2f9ea09287543520a703522E0a360C9.toBytes32();
        values[zircuit]["dev0Address"] = 0x0463E60C7cE10e57911AB7bD1667eaa21de3e79b.toBytes32();
        values[zircuit]["dev1Address"] = 0xf8553c8552f906C19286F21711721E206EE4909E.toBytes32();
        values[zircuit]["liquidPayoutAddress"] = 0xA9962a5BfBea6918E958DeE0647E99fD7863b95A.toBytes32();
        values[zircuit]["balancerVault"] = address(1).toBytes32();

        values[zircuit]["WETH"] = 0x4200000000000000000000000000000000000006.toBytes32();
        values[zircuit]["METH"] = 0x91a0F6EBdCa0B4945FbF63ED4a95189d2b57163D.toBytes32();

        // Standard Bridge.
        values[zircuit]["standardBridge"] = 0x4200000000000000000000000000000000000010.toBytes32();
        values[zircuit]["crossDomainMessenger"] = 0x4200000000000000000000000000000000000007.toBytes32();
    }

    function _addLineaValues() private {
        values[linea]["deployerAddress"] = 0x5F2F11ad8656439d5C14d9B351f8b09cDaC2A02d.toBytes32();
        values[linea]["dev0Address"] = 0x0463E60C7cE10e57911AB7bD1667eaa21de3e79b.toBytes32();
        values[linea]["dev1Address"] = 0xf8553c8552f906C19286F21711721E206EE4909E.toBytes32();
        values[linea]["liquidPayoutAddress"] = 0xA9962a5BfBea6918E958DeE0647E99fD7863b95A.toBytes32();
        values[linea]["balancerVault"] = address(1).toBytes32();
        // ERC20
        values[linea]["DAI"] = 0x4AF15ec2A0BD43Db75dd04E62FAA3B8EF36b00d5.toBytes32();
        values[linea]["WETH"] = 0xe5D7C2a44FfDDf6b295A15c148167daaAf5Cf34f.toBytes32();
        values[linea]["WEETH"] = 0x1Bf74C010E6320bab11e2e5A532b5AC15e0b8aA6.toBytes32();

        // Linea Bridge.
        values[linea]["tokenBridge"] = 0x353012dc4a9A6cF55c941bADC267f82004A8ceB9.toBytes32(); //approve, also bridge token
        values[linea]["lineaMessageService"] = 0x508Ca82Df566dCD1B0DE8296e70a96332cD644ec.toBytes32(); // claim message, sendMessage
    }

    function _addScrollValues() private {
        values[scroll]["deployerAddress"] = 0x5F2F11ad8656439d5C14d9B351f8b09cDaC2A02d.toBytes32();
        values[scroll]["txBundlerAddress"] = 0x534b64608E601B581AB0cbF0b03ec9f4c65f3360.toBytes32();
        values[scroll]["dev0Address"] = 0x0463E60C7cE10e57911AB7bD1667eaa21de3e79b.toBytes32();
        values[scroll]["dev1Address"] = 0xf8553c8552f906C19286F21711721E206EE4909E.toBytes32();
        values[scroll]["liquidPayoutAddress"] = 0xA9962a5BfBea6918E958DeE0647E99fD7863b95A.toBytes32();
        values[scroll]["balancerVault"] = address(1).toBytes32();
        // ERC20
        values[scroll]["DAI"] = 0xcA77eB3fEFe3725Dc33bccB54eDEFc3D9f764f97.toBytes32();
        values[scroll]["WETH"] = 0x5300000000000000000000000000000000000004.toBytes32();
        values[scroll]["WEETH"] = 0x01f0a31698C4d065659b9bdC21B3610292a1c506.toBytes32();
        values[scroll]["WBTC"] = 0x3C1BCa5a656e69edCD0D4E36BEbb3FcDAcA60Cf1.toBytes32();
        values[scroll]["ZRO"] = address(1).toBytes32();

        // Layer Zero
        values[scroll]["LayerZeroEndPoint"] = 0x1a44076050125825900e736c501f859c50fE728c.toBytes32();

        // Scroll Bridge.
        values[scroll]["scrollGatewayRouter"] = 0x4C0926FF5252A435FD19e10ED15e5a249Ba19d79.toBytes32(); // withdrawERC20
        values[scroll]["scrollMessenger"] = 0x781e90f1c8Fc4611c9b7497C3B47F99Ef6969CbC.toBytes32(); // sendMessage
        values[scroll]["scrollCustomERC20Gateway"] = 0xaC78dff3A87b5b534e366A93E785a0ce8fA6Cc62.toBytes32(); // sendMessage
    }

    function _addFraxtalValues() private {
        values[fraxtal]["deployerAddress"] = 0x5F2F11ad8656439d5C14d9B351f8b09cDaC2A02d.toBytes32();
        values[fraxtal]["dev0Address"] = 0x0463E60C7cE10e57911AB7bD1667eaa21de3e79b.toBytes32();
        values[fraxtal]["dev1Address"] = 0xf8553c8552f906C19286F21711721E206EE4909E.toBytes32();
        values[fraxtal]["liquidPayoutAddress"] = 0xA9962a5BfBea6918E958DeE0647E99fD7863b95A.toBytes32();
        values[fraxtal]["balancerVault"] = address(1).toBytes32();
        // ERC20
        values[fraxtal]["wfrxETH"] = 0xFC00000000000000000000000000000000000006.toBytes32();

        // Standard Bridge.
        // values[fraxtal]["standardBridge"] = 0x4200000000000000000000000000000000000010.toBytes32();
        // values[fraxtal]["crossDomainMessenger"] = 0x4200000000000000000000000000000000000007.toBytes32();
    }

    function _addBscValues() private {
        values[bsc]["deployerAddress"] = 0x5F2F11ad8656439d5C14d9B351f8b09cDaC2A02d.toBytes32();
        values[bsc]["dev0Address"] = 0x0463E60C7cE10e57911AB7bD1667eaa21de3e79b.toBytes32();
        values[bsc]["dev1Address"] = 0xf8553c8552f906C19286F21711721E206EE4909E.toBytes32();

        values[bsc]["LBTC"] = 0xecAc9C5F704e954931349Da37F60E39f515c11c1.toBytes32();
        values[bsc]["WBTC"] = 0x0555E30da8f98308EdB960aa94C0Db47230d2B9c.toBytes32();
        values[bsc]["WBNB"] = 0xbb4CdB9CBd36B01bD1cBaEBF2De08d9173bc095c.toBytes32();
    }

    function _addCornValues() private {
        values[corn]["deployerAddress"] = 0x5F2F11ad8656439d5C14d9B351f8b09cDaC2A02d.toBytes32();
        values[corn]["txBundlerAddress"] = 0x5F2F11ad8656439d5C14d9B351f8b09cDaC2A02d.toBytes32();
        values[corn]["dev0Address"] = 0x0463E60C7cE10e57911AB7bD1667eaa21de3e79b.toBytes32();
        values[corn]["dev1Address"] = 0xf8553c8552f906C19286F21711721E206EE4909E.toBytes32();

        // Tokens
        values[corn]["WBTCN"] = 0xda5dDd7270381A7C2717aD10D1c0ecB19e3CDFb2.toBytes32();
        values[corn]["LBTC"] = 0xecAc9C5F704e954931349Da37F60E39f515c11c1.toBytes32();

        values[corn]["balancerVault"] = address(1).toBytes32();

        values[corn]["ZRO"] = address(69).toBytes32();
        values[corn]["LBTC"] = 0xecAc9C5F704e954931349Da37F60E39f515c11c1.toBytes32();

        // Layer Zero
        values[corn]["LayerZeroEndPoint"] = 0xcb566e3B6934Fa77258d68ea18E931fa75e1aaAa.toBytes32();
        values[corn]["WBTCN_OFT"] = 0x386E7A3a0c0919c9d53c3b04FF67E73Ff9e45Fb6.toBytes32();
        values[corn]["LBTC_OFT"] = 0xfc7B20D9B59A8A466f4fC3d34aA69a7D98e71d7A.toBytes32();

        // Curve
        values[corn]["curve_pool_LBTC_WBTCN"] = 0xAB3291b73a1087265E126E330cEDe0cFd4B8A693.toBytes32();
        values[corn]["curve_gauge_LBTC_WBTCN"] = 0xaE8f74c9eD7F72CA3Ea16955369f13D3d4b78Cd6.toBytes32();
    }

    function _addSonicMainnetValues() private {
        values[sonicMainnet]["dev0Address"] = 0x0463E60C7cE10e57911AB7bD1667eaa21de3e79b.toBytes32();
        values[sonicMainnet]["dev1Address"] = 0xf8553c8552f906C19286F21711721E206EE4909E.toBytes32();
        values[sonicMainnet]["deployerAddress"] = 0x5F2F11ad8656439d5C14d9B351f8b09cDaC2A02d.toBytes32();
        values[sonicMainnet]["txBundlerAddress"] = 0x5F2F11ad8656439d5C14d9B351f8b09cDaC2A02d.toBytes32();

        // ERC20
        values[sonicMainnet]["WETH"] = 0x50c42dEAcD8Fc9773493ED674b675bE577f2634b.toBytes32();
        values[sonicMainnet]["USDC"] = 0x29219dd400f2Bf60E5a23d13Be72B486D4038894.toBytes32();
        values[sonicMainnet]["wS"] = 0x039e2fB66102314Ce7b64Ce5Ce3E5183bc94aD38.toBytes32();
        values[sonicMainnet]["scUSD"] = 0xd3DCe716f3eF535C5Ff8d041c1A41C3bd89b97aE.toBytes32();
        values[sonicMainnet]["scETH"] = 0x3bcE5CB273F0F148010BbEa2470e7b5df84C7812.toBytes32();
        values[sonicMainnet]["stkscUSD"] = 0x4D85bA8c3918359c78Ed09581E5bc7578ba932ba.toBytes32(); 
        values[sonicMainnet]["ZRO"] = address(1).toBytes32();

        values[sonicMainnet]["balancerVault"] = address(1).toBytes32();
        values[sonicMainnet]["vault"] = address(1).toBytes32();

        // Beets/Balancer
        values[sonicMainnet]["balancerVault"] = 0xBA12222222228d8Ba445958a75a0704d566BF2C8.toBytes32();

        values[sonicMainnet]["scUSD_USDC_gauge"] = 0x33B29bcf17e866A35941e07CbAd54f1807B337f5.toBytes32();
        values[sonicMainnet]["scETH_WETH_gauge"] = address(0).toBytes32();

        values[sonicMainnet]["scUSD_USDC_PoolId"] = 0xcd4d2b142235d5650ffa6a38787ed0b7d7a51c0c000000000000000000000037;
        values[sonicMainnet]["scETH_WETH_PoolId"] = 0xe54dd58a6d4e04687f2034dd4ddab49da55f8aff00000000000000000000007c;

        // Tellers
        values[sonicMainnet]["scUSDTeller"] = 0x358CFACf00d0B4634849821BB3d1965b472c776a.toBytes32();
        values[sonicMainnet]["scETHTeller"] = 0x31A5A9F60Dc3d62fa5168352CaF0Ee05aA18f5B8.toBytes32();
        values[sonicMainnet]["stkscUSDTeller"] = 0x5e39021Ae7D3f6267dc7995BB5Dd15669060DAe0.toBytes32(); 
        values[sonicMainnet]["stkscETHTeller"] = 0x49AcEbF8f0f79e1Ecb0fd47D684DAdec81cc6562.toBytes32(); 

        // Accountant
        values[sonicMainnet]["stkscUSDAccountant"] = 0x13cCc810DfaA6B71957F2b87060aFE17e6EB8034.toBytes32(); 
        values[sonicMainnet]["stkscETHAccountant"] = 0x61bE1eC20dfE0197c27B80bA0f7fcdb1a6B236E2.toBytes32(); 

        // Layer Zero
        values[sonicMainnet]["LayerZeroEndPoint"] = 0x6F475642a6e85809B1c36Fa62763669b1b48DD5B.toBytes32();

        // Sonic Gateway
        values[sonicMainnet]["sonicGateway"] = 0x9Ef7629F9B930168b76283AdD7120777b3c895b3.toBytes32();
        values[sonicMainnet]["circleTokenAdapter"] = 0xe6DCD54B4CDe2e9E935C22F57EBBBaaF5cc3BC8a.toBytes32();

    }

    function _addSepoliaValues() private {
        values[sepolia]["dev0Address"] = 0x0463E60C7cE10e57911AB7bD1667eaa21de3e79b.toBytes32();
        values[sepolia]["dev1Address"] = 0xf8553c8552f906C19286F21711721E206EE4909E.toBytes32();
        values[sepolia]["deployerAddress"] = 0x5F2F11ad8656439d5C14d9B351f8b09cDaC2A02d.toBytes32();
        values[sepolia]["txBundlerAddress"] = 0x5F2F11ad8656439d5C14d9B351f8b09cDaC2A02d.toBytes32();

        values[sepolia]["WETH"] = 0xb16F35c0Ae2912430DAc15764477E179D9B9EbEa.toBytes32();
        values[sepolia]["CrispyUSD"] = 0x867F14Da2EcD4B582812d76D94c4B10cB00b507C.toBytes32();
        values[sepolia]["ZRO"] = address(1).toBytes32();

        values[sepolia]["balancerVault"] = address(1).toBytes32();

        values[sepolia]["LayerZeroEndPoint"] = 0x6EDCE65403992e310A62460808c4b910D972f10f.toBytes32();
    }

    function _addSonicTestnetValues() private {
        values[sonicTestnet]["dev0Address"] = 0x0463E60C7cE10e57911AB7bD1667eaa21de3e79b.toBytes32();
        values[sonicTestnet]["dev1Address"] = 0xf8553c8552f906C19286F21711721E206EE4909E.toBytes32();
        values[sonicTestnet]["deployerAddress"] = 0x5F2F11ad8656439d5C14d9B351f8b09cDaC2A02d.toBytes32();
        values[sonicTestnet]["txBundlerAddress"] = 0x5F2F11ad8656439d5C14d9B351f8b09cDaC2A02d.toBytes32();

        values[sonicTestnet]["WETH"] = address(1).toBytes32();
        values[sonicTestnet]["CrispyUSD"] = 0x867F14Da2EcD4B582812d76D94c4B10cB00b507C.toBytes32();
        values[sonicTestnet]["ZRO"] = address(1).toBytes32();

        values[sonicTestnet]["balancerVault"] = address(1).toBytes32();

        values[sonicTestnet]["LayerZeroEndPoint"] = 0x6C7Ab2202C98C4227C5c46f1417D81144DA716Ff.toBytes32();
    }

    function _addSonicBlazeValues() private {
        values[sonicBlaze]["dev0Address"] = 0x0463E60C7cE10e57911AB7bD1667eaa21de3e79b.toBytes32();
        values[sonicBlaze]["dev1Address"] = 0xf8553c8552f906C19286F21711721E206EE4909E.toBytes32();
        values[sonicBlaze]["deployerAddress"] = 0x5F2F11ad8656439d5C14d9B351f8b09cDaC2A02d.toBytes32();
        values[sonicBlaze]["txBundlerAddress"] = 0x5F2F11ad8656439d5C14d9B351f8b09cDaC2A02d.toBytes32();

        values[sonicBlaze]["WETH"] = address(1).toBytes32();
        values[sonicBlaze]["CrispyUSD"] = 0x867F14Da2EcD4B582812d76D94c4B10cB00b507C.toBytes32();
        values[sonicBlaze]["ZRO"] = address(1).toBytes32();

        values[sonicBlaze]["balancerVault"] = address(1).toBytes32();

        values[sonicBlaze]["LayerZeroEndPoint"] = 0x6C7Ab2202C98C4227C5c46f1417D81144DA716Ff.toBytes32();
    }

    function _addSwellValues() private {
        values[swell]["deployerAddress"] = 0x5F2F11ad8656439d5C14d9B351f8b09cDaC2A02d.toBytes32();
        values[swell]["txBundlerAddress"] = 0x5F2F11ad8656439d5C14d9B351f8b09cDaC2A02d.toBytes32();
        values[swell]["dev0Address"] = 0x0463E60C7cE10e57911AB7bD1667eaa21de3e79b.toBytes32();
        values[swell]["dev1Address"] = 0xf8553c8552f906C19286F21711721E206EE4909E.toBytes32();

        values[swell]["WETH"] = 0x4200000000000000000000000000000000000006.toBytes32();
        values[swell]["balancerVault"] = address(1).toBytes32();

        // ERC20s
        values[swell]["WEETH"] = 0xA6cB988942610f6731e664379D15fFcfBf282b44.toBytes32(); //also OFT
    }
}<|MERGE_RESOLUTION|>--- conflicted
+++ resolved
@@ -201,13 +201,8 @@
         values[mainnet]["uniBTC"] = 0x004E9C3EF86bc1ca1f0bB5C7662861Ee93350568.toBytes32();
         values[mainnet]["BTCN"] = 0x386E7A3a0c0919c9d53c3b04FF67E73Ff9e45Fb6.toBytes32();
         values[mainnet]["sUSDs"] = 0xa3931d71877C0E7a3148CB7Eb4463524FEc27fbD.toBytes32();
-<<<<<<< HEAD
         values[mainnet]["USUAL"] = 0xC4441c2BE5d8fA8126822B9929CA0b81Ea0DE38E.toBytes32();
         values[mainnet]["MORPHO"] = 0x58D97B57BB95320F9a05dC918Aef65434969c2B2.toBytes32();
-=======
-        values[mainnet]["MORPHO"] = 0x58D97B57BB95320F9a05dC918Aef65434969c2B2.toBytes32();
-        values[mainnet]["USUAL"] = 0xC4441c2BE5d8fA8126822B9929CA0b81Ea0DE38E.toBytes32();
->>>>>>> c3eb8409
 
         // Rate providers
         values[mainnet]["WEETH_RATE_PROVIDER"] = 0xCd5fE23C85820F7B72D0926FC9b05b43E359b7ee.toBytes32();
