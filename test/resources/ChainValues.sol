--- conflicted
+++ resolved
@@ -1655,10 +1655,7 @@
         values[sonicMainnet]["EUL"] = 0x8e15C8D399e86d4FD7B427D42f06c60cDD9397e7.toBytes32(); 
         values[sonicMainnet]["ZRO"] = address(1).toBytes32();
         values[sonicMainnet]["OS"] = 0xb1e25689D55734FD3ffFc939c4C3Eb52DFf8A794.toBytes32();
-<<<<<<< HEAD
         values[sonicMainnet]["SILO"] = 0x53f753E4B17F4075D6fa2c6909033d224b81e698.toBytes32(); 
-=======
->>>>>>> af5eaf53
 
         values[sonicMainnet]["balancerVault"] = address(1).toBytes32();
         values[sonicMainnet]["vault"] = address(1).toBytes32();
