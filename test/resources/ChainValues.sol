// SPDX-License-Identifier: UNLICENSED
pragma solidity 0.8.21;

import {ERC20} from "@solmate/tokens/ERC20.sol";
import {AddressToBytes32Lib} from "src/helper/AddressToBytes32Lib.sol";

contract ChainValues {
    using AddressToBytes32Lib for address;
    using AddressToBytes32Lib for bytes32;

    string public constant mainnet = "mainnet";
    string public constant polygon = "polygon";
    string public constant bsc = "bsc";
    string public constant avalanche = "avalanche";
    string public constant arbitrum = "arbitrum";
    string public constant optimism = "optimism";
    string public constant base = "base";
    string public constant zircuit = "zircuit";
    string public constant mantle = "mantle";
    string public constant linea = "linea";
    string public constant scroll = "scroll";
    string public constant fraxtal = "fraxtal";
    string public constant corn = "corn";
    string public constant swell = "swell";
    string public constant sonicMainnet = "sonicMainnet";
    string public constant berachain = "berachain";
    string public constant bob = "bob";
    string public constant holesky = "holesky";
    string public constant sepolia = "sepolia";
    string public constant sonicTestnet = "sonicTestnet";
    string public constant sonicBlaze = "sonicBlaze";
    string public constant berachainTestnet = "berachainTestnet";
    string public constant bartio = "bartio";

    // Bridging constants.
    uint64 public constant ccipArbitrumChainSelector = 4949039107694359620;
    uint64 public constant ccipMainnetChainSelector = 5009297550715157269;
    uint64 public constant ccipBaseChainSelector = 15971525489660198786;
    uint64 public constant ccipBscChainSelector = 11344663589394136015;
    uint32 public constant layerZeroBaseEndpointId = 30184;
    uint32 public constant layerZeroMainnetEndpointId = 30101;
    uint32 public constant layerZeroOptimismEndpointId = 30111;
    uint32 public constant layerZeroArbitrumEndpointId = 30110;
    uint32 public constant layerZeroLineaEndpointId = 30183;
    uint32 public constant layerZeroScrollEndpointId = 30214;
    uint32 public constant layerZeroCornEndpointId = 30331;
    uint32 public constant layerZeroSwellEndpointId = 30335;
    uint32 public constant layerZeroSonicMainnetEndpointId = 30332;
    uint32 public constant layerZeroSepoliaEndpointId = 40161;
    uint32 public constant layerZeroSonicBlazeEndpointId = 40349;
    uint32 public constant hyperlaneMainnetEndpointId = 1;
    uint32 public constant hyperlaneEclipseEndpointId = 1408864445;

    error ChainValues__ZeroAddress(string chainName, string valueName);
    error ChainValues__ZeroBytes32(string chainName, string valueName);
    error ChainValues__ValueAlreadySet(string chainName, string valueName);

    mapping(string => mapping(string => bytes32)) public values;

    function getAddress(string memory chainName, string memory valueName) public view returns (address a) {
        a = values[chainName][valueName].toAddress();
        if (a == address(0)) {
            revert ChainValues__ZeroAddress(chainName, valueName);
        }
    }

    function getERC20(string memory chainName, string memory valueName) public view returns (ERC20 erc20) {
        address a = getAddress(chainName, valueName);
        erc20 = ERC20(a);
    }

    function getBytes32(string memory chainName, string memory valueName) public view returns (bytes32 b) {
        b = values[chainName][valueName];
        if (b == bytes32(0)) {
            revert ChainValues__ZeroBytes32(chainName, valueName);
        }
    }

    function setValue(bool overrideOk, string memory chainName, string memory valueName, bytes32 value) public {
        if (!overrideOk && values[chainName][valueName] != bytes32(0)) {
            revert ChainValues__ValueAlreadySet(chainName, valueName);
        }
        values[chainName][valueName] = value;
    }

    function setAddress(bool overrideOk, string memory chainName, string memory valueName, address value) public {
        setValue(overrideOk, chainName, valueName, value.toBytes32());
    }

    constructor() {
        // Add mainnet values
        _addMainnetValues();
        _addBaseValues();
        _addArbitrumValues();
        _addOptimismValues();
        _addMantleValues();
        _addZircuitValues();
        _addLineaValues();
        _addScrollValues();
        _addFraxtalValues();
        _addBscValues();
        _addCornValues();
        _addSwellValues();
        _addSonicMainnetValues();
        _addBerachainValues();
        _addBobValues();
        // Add testnet values
        _addHoleskyValues();
        _addSepoliaValues();
        _addSonicTestnetValues();
        _addSonicBlazeValues();
        _addBerachainTestnetValues();
        _addBartioValues();
    }

    function _addMainnetValues() private {
        values[mainnet]["boringDeployerContract"] = 0xFD65ADF7d2f9ea09287543520a703522E0a360C9.toBytes32();
        // Liquid Ecosystem
        values[mainnet]["deployerAddress"] = 0x5F2F11ad8656439d5C14d9B351f8b09cDaC2A02d.toBytes32();
        values[mainnet]["deployerAddress2"] = 0xF3d0672a91Fd56C9ef04C79ec67d60c34c6148a0.toBytes32();
        values[mainnet]["dev0Address"] = 0x0463E60C7cE10e57911AB7bD1667eaa21de3e79b.toBytes32();
        values[mainnet]["dev1Address"] = 0xf8553c8552f906C19286F21711721E206EE4909E.toBytes32();
        values[mainnet]["dev3Address"] = 0xBBc5569B0b32403037F37255f4ff50B8Bb825b2A.toBytes32();
        values[mainnet]["liquidV1PriceRouter"] = 0x693799805B502264f9365440B93C113D86a4fFF5.toBytes32();
        values[mainnet]["liquidPayoutAddress"] = 0xA9962a5BfBea6918E958DeE0647E99fD7863b95A.toBytes32();
        values[mainnet]["liquidMultisig"] = 0xCEA8039076E35a825854c5C2f85659430b06ec96.toBytes32();
        values[mainnet]["liquidEth"] = 0xf0bb20865277aBd641a307eCe5Ee04E79073416C.toBytes32();
        values[mainnet]["liquidEthStrategist"] = 0x41DFc53B13932a2690C9790527C1967d8579a6ae.toBytes32();
        values[mainnet]["liquidEthManager"] = 0x227975088C28DBBb4b421c6d96781a53578f19a8.toBytes32();
        values[mainnet]["liquidEthDelayedWithdraw"] = 0xA1177Bc62E42eF2f9225a6cBF1CfE5CbC360C33A.toBytes32();
        values[mainnet]["superSymbiotic"] = 0x917ceE801a67f933F2e6b33fC0cD1ED2d5909D88.toBytes32();
        values[mainnet]["superSymbioticTeller"] = 0x99dE9e5a3eC2750a6983C8732E6e795A35e7B861.toBytes32();
        values[mainnet]["weETHs"] = 0x917ceE801a67f933F2e6b33fC0cD1ED2d5909D88.toBytes32();
        values[mainnet]["txBundlerAddress"] = 0x47Cec90FACc9364D7C21A8ab5e2aD9F1f75D740C.toBytes32();
        values[mainnet]["eBTCVault"] = 0x657e8C867D8B37dCC18fA4Caead9C45EB088C642.toBytes32();
        values[mainnet]["eBTCDelayedWithdraw"] = 0x75E3f26Ceff44258CE8cB451D7d2cC8966Ef3554.toBytes32();
        values[mainnet]["eBTCOnChainQueue"] = 0x74EC75fb641ec17B04007733d9efBE2D1dA5CA2C.toBytes32();
        values[mainnet]["eBTCTeller"] = 0x6Ee3aaCcf9f2321E49063C4F8da775DdBd407268.toBytes32();

        // Tellers
        values[mainnet]["eBTCTeller"] = 0x6Ee3aaCcf9f2321E49063C4F8da775DdBd407268.toBytes32();
        values[mainnet]["liquidBeraBTCTeller"] = 0x07951756b68427e7554AB4c9091344cB8De1Ad5a.toBytes32();

        // DeFi Ecosystem
        values[mainnet]["ETH"] = 0xEeeeeEeeeEeEeeEeEeEeeEEEeeeeEeeeeeeeEEeE.toBytes32();
        values[mainnet]["uniV3Router"] = 0xE592427A0AEce92De3Edee1F18E0157C05861564.toBytes32();
        values[mainnet]["uniV2Router"] = 0x7a250d5630B4cF539739dF2C5dAcb4c659F2488D.toBytes32();
        values[mainnet]["uniV2Factory"] = 0x5C69bEe701ef814a2B6a3EDD4B1652CB9cc5aA6f.toBytes32();

        // ERC20s
        values[mainnet]["USDC"] = 0xA0b86991c6218b36c1d19D4a2e9Eb0cE3606eB48.toBytes32();
        values[mainnet]["WETH"] = 0xC02aaA39b223FE8D0A0e5C4F27eAD9083C756Cc2.toBytes32();
        values[mainnet]["WBTC"] = 0x2260FAC5E5542a773Aa44fBCfeDf7C193bc2C599.toBytes32();
        values[mainnet]["USDT"] = 0xdAC17F958D2ee523a2206206994597C13D831ec7.toBytes32();
        values[mainnet]["TUSD"] = 0x0000000000085d4780B73119b644AE5ecd22b376.toBytes32();
        values[mainnet]["DAI"] = 0x6B175474E89094C44Da98b954EedeAC495271d0F.toBytes32();
        values[mainnet]["WSTETH"] = 0x7f39C581F595B53c5cb19bD0b3f8dA6c935E2Ca0.toBytes32();
        values[mainnet]["STETH"] = 0xae7ab96520DE3A18E5e111B5EaAb095312D7fE84.toBytes32();
        values[mainnet]["FRAX"] = 0x853d955aCEf822Db058eb8505911ED77F175b99e.toBytes32();
        values[mainnet]["BAL"] = 0xba100000625a3754423978a60c9317c58a424e3D.toBytes32();
        values[mainnet]["COMP"] = 0xc00e94Cb662C3520282E6f5717214004A7f26888.toBytes32();
        values[mainnet]["LINK"] = 0x514910771AF9Ca656af840dff83E8264EcF986CA.toBytes32();
        values[mainnet]["rETH"] = 0xae78736Cd615f374D3085123A210448E74Fc6393.toBytes32();
        values[mainnet]["RETH"] = 0xae78736Cd615f374D3085123A210448E74Fc6393.toBytes32();
        values[mainnet]["cbETH"] = 0xBe9895146f7AF43049ca1c1AE358B0541Ea49704.toBytes32();
        values[mainnet]["RPL"] = 0xD33526068D116cE69F19A9ee46F0bd304F21A51f.toBytes32();
        values[mainnet]["BOND"] = 0x0391D2021f89DC339F60Fff84546EA23E337750f.toBytes32();
        values[mainnet]["SWETH"] = 0xf951E335afb289353dc249e82926178EaC7DEd78.toBytes32();
        values[mainnet]["AURA"] = 0xC0c293ce456fF0ED870ADd98a0828Dd4d2903DBF.toBytes32();
        values[mainnet]["GHO"] = 0x40D16FC0246aD3160Ccc09B8D0D3A2cD28aE6C2f.toBytes32();
        values[mainnet]["LUSD"] = 0x5f98805A4E8be255a32880FDeC7F6728C6568bA0.toBytes32();
        values[mainnet]["OHM"] = 0x64aa3364F17a4D01c6f1751Fd97C2BD3D7e7f1D5.toBytes32();
        values[mainnet]["MKR"] = 0x9f8F72aA9304c8B593d555F12eF6589cC3A579A2.toBytes32();
        values[mainnet]["APE"] = 0x4d224452801ACEd8B2F0aebE155379bb5D594381.toBytes32();
        values[mainnet]["UNI"] = 0x1f9840a85d5aF5bf1D1762F925BDADdC4201F984.toBytes32();
        values[mainnet]["CRV"] = 0xD533a949740bb3306d119CC777fa900bA034cd52.toBytes32();
        values[mainnet]["CVX"] = 0x4e3FBD56CD56c3e72c1403e103b45Db9da5B9D2B.toBytes32();
        values[mainnet]["FRXETH"] = 0x5E8422345238F34275888049021821E8E08CAa1f.toBytes32();
        values[mainnet]["CRVUSD"] = 0xf939E0A03FB07F59A73314E73794Be0E57ac1b4E.toBytes32();
        values[mainnet]["OETH"] = 0x856c4Efb76C1D1AE02e20CEB03A2A6a08b0b8dC3.toBytes32();
        values[mainnet]["MKUSD"] = 0x4591DBfF62656E7859Afe5e45f6f47D3669fBB28.toBytes32();
        values[mainnet]["YETH"] = 0x1BED97CBC3c24A4fb5C069C6E311a967386131f7.toBytes32();
        values[mainnet]["ETHX"] = 0xA35b1B31Ce002FBF2058D22F30f95D405200A15b.toBytes32();
        values[mainnet]["weETH"] = 0xCd5fE23C85820F7B72D0926FC9b05b43E359b7ee.toBytes32();
        values[mainnet]["WEETH"] = 0xCd5fE23C85820F7B72D0926FC9b05b43E359b7ee.toBytes32();
        values[mainnet]["EETH"] = 0x35fA164735182de50811E8e2E824cFb9B6118ac2.toBytes32();
        values[mainnet]["EZETH"] = 0xbf5495Efe5DB9ce00f80364C8B423567e58d2110.toBytes32();
        values[mainnet]["RSETH"] = 0xA1290d69c65A6Fe4DF752f95823fae25cB99e5A7.toBytes32();
        values[mainnet]["OSETH"] = 0xf1C9acDc66974dFB6dEcB12aA385b9cD01190E38.toBytes32();
        values[mainnet]["RSWETH"] = 0xFAe103DC9cf190eD75350761e95403b7b8aFa6c0.toBytes32();
        values[mainnet]["PENDLE"] = 0x808507121B80c02388fAd14726482e061B8da827.toBytes32();
        values[mainnet]["SUSDE"] = 0x9D39A5DE30e57443BfF2A8307A4256c8797A3497.toBytes32();
        values[mainnet]["USDE"] = 0x4c9EDD5852cd905f086C759E8383e09bff1E68B3.toBytes32();
        values[mainnet]["GEAR"] = 0xBa3335588D9403515223F109EdC4eB7269a9Ab5D.toBytes32();
        values[mainnet]["SDAI"] = 0x83F20F44975D03b1b09e64809B757c47f942BEeA.toBytes32();
        values[mainnet]["PYUSD"] = 0x6c3ea9036406852006290770BEdFcAbA0e23A0e8.toBytes32();
        values[mainnet]["METH"] = 0xd5F7838F5C461fefF7FE49ea5ebaF7728bB0ADfa.toBytes32();
        values[mainnet]["TBTC"] = 0x18084fbA666a33d37592fA2633fD49a74DD93a88.toBytes32();
        values[mainnet]["INST"] = 0x6f40d4A6237C257fff2dB00FA0510DeEECd303eb.toBytes32();
        values[mainnet]["LBTC"] = 0x8236a87084f8B84306f72007F36F2618A5634494.toBytes32();
        values[mainnet]["EBTC"] = 0x657e8C867D8B37dCC18fA4Caead9C45EB088C642.toBytes32();
        values[mainnet]["RSR"] = 0x320623b8E4fF03373931769A31Fc52A4E78B5d70.toBytes32();
        values[mainnet]["SFRXETH"] = 0xac3E018457B222d93114458476f3E3416Abbe38F.toBytes32();
        values[mainnet]["WBETH"] = 0xa2E3356610840701BDf5611a53974510Ae27E2e1.toBytes32();
        values[mainnet]["UNIETH"] = 0xF1376bceF0f78459C0Ed0ba5ddce976F1ddF51F4.toBytes32();
        values[mainnet]["CBETH"] = 0xBe9895146f7AF43049ca1c1AE358B0541Ea49704.toBytes32();
        values[mainnet]["USD0"] = 0x73A15FeD60Bf67631dC6cd7Bc5B6e8da8190aCF5.toBytes32();
        values[mainnet]["USD0_plus"] = 0x35D8949372D46B7a3D5A56006AE77B215fc69bC0.toBytes32();
        values[mainnet]["deUSD"] = 0x15700B564Ca08D9439C58cA5053166E8317aa138.toBytes32();
        values[mainnet]["sdeUSD"] = 0x5C5b196aBE0d54485975D1Ec29617D42D9198326.toBytes32();
        values[mainnet]["pumpBTC"] = 0xF469fBD2abcd6B9de8E169d128226C0Fc90a012e.toBytes32();
        values[mainnet]["CAKE"] = 0x152649eA73beAb28c5b49B26eb48f7EAD6d4c898.toBytes32();
        values[mainnet]["cbBTC"] = 0xcbB7C0000aB88B473b1f5aFd9ef808440eed33Bf.toBytes32();
        values[mainnet]["fBTC"] = 0xC96dE26018A54D51c097160568752c4E3BD6C364.toBytes32();
        values[mainnet]["EIGEN"] = 0xec53bF9167f50cDEB3Ae105f56099aaaB9061F83.toBytes32();
        values[mainnet]["wcUSDCv3"] = 0x27F2f159Fe990Ba83D57f39Fd69661764BEbf37a.toBytes32();
        values[mainnet]["ZRO"] = 0x6985884C4392D348587B19cb9eAAf157F13271cd.toBytes32();
        values[mainnet]["eBTC"] = 0x657e8C867D8B37dCC18fA4Caead9C45EB088C642.toBytes32();
        values[mainnet]["USDS"] = 0xdC035D45d973E3EC169d2276DDab16f1e407384F.toBytes32();
        values[mainnet]["uniBTC"] = 0x004E9C3EF86bc1ca1f0bB5C7662861Ee93350568.toBytes32();
        values[mainnet]["BTCN"] = 0x386E7A3a0c0919c9d53c3b04FF67E73Ff9e45Fb6.toBytes32();
        values[mainnet]["sUSDs"] = 0xa3931d71877C0E7a3148CB7Eb4463524FEc27fbD.toBytes32();
        values[mainnet]["USR"] = 0x66a1E37c9b0eAddca17d3662D6c05F4DECf3e110.toBytes32();
        values[mainnet]["WSTUSR"] = 0x1202F5C7b4B9E47a1A484E8B270be34dbbC75055.toBytes32();
        values[mainnet]["USUAL"] = 0xC4441c2BE5d8fA8126822B9929CA0b81Ea0DE38E.toBytes32();
        values[mainnet]["MORPHO"] = 0x58D97B57BB95320F9a05dC918Aef65434969c2B2.toBytes32();
        values[mainnet]["ETHFI"] = 0xFe0c30065B384F05761f15d0CC899D4F9F9Cc0eB.toBytes32(); 
        values[mainnet]["USR"] = 0x66a1E37c9b0eAddca17d3662D6c05F4DECf3e110.toBytes32(); 
        values[mainnet]["scBTC"] = 0xBb30e76d9Bb2CC9631F7fC5Eb8e87B5Aff32bFbd.toBytes32();
        values[mainnet]["beraSTONE"] = 0x97Ad75064b20fb2B2447feD4fa953bF7F007a706.toBytes32(); 
        values[mainnet]["solvBTC"] = 0x7A56E1C57C7475CCf742a1832B028F0456652F97.toBytes32(); 
        values[mainnet]["solvBTC.BBN"] = 0xd9D920AA40f578ab794426F5C90F6C731D159DEf.toBytes32(); 
        values[mainnet]["STONE"] = 0x7122985656e38BDC0302Db86685bb972b145bD3C.toBytes32(); 
        values[mainnet]["SWBTC"] = 0x8DB2350D78aBc13f5673A411D4700BCF87864dDE.toBytes32(); 
        values[mainnet]["enzoBTC"] = 0x6A9A65B84843F5fD4aC9a0471C4fc11AFfFBce4a.toBytes32(); 
        values[mainnet]["SBTC"] = 0x094c0e36210634c3CfA25DC11B96b562E0b07624.toBytes32(); 
        values[mainnet]["USR"] = 0x66a1E37c9b0eAddca17d3662D6c05F4DECf3e110.toBytes32();
        values[mainnet]["stUSR"] = 0x6c8984bc7DBBeDAf4F6b2FD766f16eBB7d10AAb4.toBytes32();
        values[mainnet]["wstUSR"] = 0x1202F5C7b4B9E47a1A484E8B270be34dbbC75055.toBytes32();
        values[mainnet]["stkGHO"] = 0x1a88Df1cFe15Af22B3c4c783D4e6F7F9e0C1885d.toBytes32();
        values[mainnet]["lvlUSD"] = 0x7C1156E515aA1A2E851674120074968C905aAF37.toBytes32();
        values[mainnet]["slvlUSD"] = 0x4737D9b4592B40d51e110b94c9C043c6654067Ae.toBytes32();
        values[mainnet]["PXETH"] = 0x04C154b66CB340F3Ae24111CC767e0184Ed00Cc6.toBytes32(); 
        values[mainnet]["FXUSD"] = 0x085780639CC2cACd35E474e71f4d000e2405d8f6.toBytes32(); 

        // Rate providers
        values[mainnet]["WEETH_RATE_PROVIDER"] = 0xCd5fE23C85820F7B72D0926FC9b05b43E359b7ee.toBytes32();
        values[mainnet]["ETHX_RATE_PROVIDER"] = 0xAAE054B9b822554dd1D9d1F48f892B4585D3bbf0.toBytes32();
        values[mainnet]["UNIETH_RATE_PROVIDER"] = 0x2c3b8c5e98A6e89AAAF21Deebf5FF9d08c4A9FF7.toBytes32();
        values[mainnet]["WSTETH_RATE_PROVIDER"] = 0x06FF289EdCE4b9021d7eCbF9FE01198cfc4E1282.toBytes32();
        values[mainnet]["RSETH_RATE_PROVIDER"] = 0xf1b71B1Ce00e0f91ac92bD5a0d24eB75F0cA69Ad.toBytes32();

        // Chainlink Datafeeds
        values[mainnet]["WETH_USD_FEED"] = 0x5f4eC3Df9cbd43714FE2740f5E3616155c5b8419.toBytes32();
        values[mainnet]["USDC_USD_FEED"] = 0x8fFfFfd4AfB6115b954Bd326cbe7B4BA576818f6.toBytes32();
        values[mainnet]["WBTC_USD_FEED"] = 0xF4030086522a5bEEa4988F8cA5B36dbC97BeE88c.toBytes32();
        values[mainnet]["TUSD_USD_FEED"] = 0xec746eCF986E2927Abd291a2A1716c940100f8Ba.toBytes32();
        values[mainnet]["STETH_USD_FEED"] = 0xCfE54B5cD566aB89272946F602D76Ea879CAb4a8.toBytes32();
        values[mainnet]["DAI_USD_FEED"] = 0xAed0c38402a5d19df6E4c03F4E2DceD6e29c1ee9.toBytes32();
        values[mainnet]["USDT_USD_FEED"] = 0x3E7d1eAB13ad0104d2750B8863b489D65364e32D.toBytes32();
        values[mainnet]["COMP_USD_FEED"] = 0xdbd020CAeF83eFd542f4De03e3cF0C28A4428bd5.toBytes32();
        values[mainnet]["fastGasFeed"] = 0x169E633A2D1E6c10dD91238Ba11c4A708dfEF37C.toBytes32();
        values[mainnet]["FRAX_USD_FEED"] = 0xB9E1E3A9feFf48998E45Fa90847ed4D467E8BcfD.toBytes32();
        values[mainnet]["RETH_ETH_FEED"] = 0x536218f9E9Eb48863970252233c8F271f554C2d0.toBytes32();
        values[mainnet]["BOND_ETH_FEED"] = 0xdd22A54e05410D8d1007c38b5c7A3eD74b855281.toBytes32();
        values[mainnet]["CBETH_ETH_FEED"] = 0xF017fcB346A1885194689bA23Eff2fE6fA5C483b.toBytes32();
        values[mainnet]["STETH_ETH_FEED"] = 0x86392dC19c0b719886221c78AB11eb8Cf5c52812.toBytes32();
        values[mainnet]["BAL_USD_FEED"] = 0xdF2917806E30300537aEB49A7663062F4d1F2b5F.toBytes32();
        values[mainnet]["GHO_USD_FEED"] = 0x3f12643D3f6f874d39C2a4c9f2Cd6f2DbAC877FC.toBytes32();
        values[mainnet]["LUSD_USD_FEED"] = 0x3D7aE7E594f2f2091Ad8798313450130d0Aba3a0.toBytes32();
        values[mainnet]["OHM_ETH_FEED"] = 0x9a72298ae3886221820B1c878d12D872087D3a23.toBytes32();
        values[mainnet]["MKR_USD_FEED"] = 0xec1D1B3b0443256cc3860e24a46F108e699484Aa.toBytes32();
        values[mainnet]["UNI_ETH_FEED"] = 0xD6aA3D25116d8dA79Ea0246c4826EB951872e02e.toBytes32();
        values[mainnet]["APE_USD_FEED"] = 0xD10aBbC76679a20055E167BB80A24ac851b37056.toBytes32();
        values[mainnet]["CRV_USD_FEED"] = 0xCd627aA160A6fA45Eb793D19Ef54f5062F20f33f.toBytes32();
        values[mainnet]["CVX_USD_FEED"] = 0xd962fC30A72A84cE50161031391756Bf2876Af5D.toBytes32();
        values[mainnet]["CVX_ETH_FEED"] = 0xC9CbF687f43176B302F03f5e58470b77D07c61c6.toBytes32();
        values[mainnet]["CRVUSD_USD_FEED"] = 0xEEf0C605546958c1f899b6fB336C20671f9cD49F.toBytes32();
        values[mainnet]["LINK_USD_FEED"] = 0x2c1d072e956AFFC0D435Cb7AC38EF18d24d9127c.toBytes32();

        // Aave V2 Tokens
        values[mainnet]["aV2WETH"] = 0x030bA81f1c18d280636F32af80b9AAd02Cf0854e.toBytes32();
        values[mainnet]["aV2USDC"] = 0xBcca60bB61934080951369a648Fb03DF4F96263C.toBytes32();
        values[mainnet]["dV2USDC"] = 0x619beb58998eD2278e08620f97007e1116D5D25b.toBytes32();
        values[mainnet]["dV2WETH"] = 0xF63B34710400CAd3e044cFfDcAb00a0f32E33eCf.toBytes32();
        values[mainnet]["aV2WBTC"] = 0x9ff58f4fFB29fA2266Ab25e75e2A8b3503311656.toBytes32();
        values[mainnet]["aV2TUSD"] = 0x101cc05f4A51C0319f570d5E146a8C625198e636.toBytes32();
        values[mainnet]["aV2STETH"] = 0x1982b2F5814301d4e9a8b0201555376e62F82428.toBytes32();
        values[mainnet]["aV2DAI"] = 0x028171bCA77440897B824Ca71D1c56caC55b68A3.toBytes32();
        values[mainnet]["dV2DAI"] = 0x6C3c78838c761c6Ac7bE9F59fe808ea2A6E4379d.toBytes32();
        values[mainnet]["aV2USDT"] = 0x3Ed3B47Dd13EC9a98b44e6204A523E766B225811.toBytes32();
        values[mainnet]["dV2USDT"] = 0x531842cEbbdD378f8ee36D171d6cC9C4fcf475Ec.toBytes32();

        // Aave V3 Tokens
        values[mainnet]["aV3WETH"] = 0x4d5F47FA6A74757f35C14fD3a6Ef8E3C9BC514E8.toBytes32();
        values[mainnet]["aV3USDC"] = 0x98C23E9d8f34FEFb1B7BD6a91B7FF122F4e16F5c.toBytes32();
        values[mainnet]["dV3USDC"] = 0x72E95b8931767C79bA4EeE721354d6E99a61D004.toBytes32();
        values[mainnet]["aV3DAI"] = 0x018008bfb33d285247A21d44E50697654f754e63.toBytes32();
        values[mainnet]["dV3DAI"] = 0xcF8d0c70c850859266f5C338b38F9D663181C314.toBytes32();
        values[mainnet]["dV3WETH"] = 0xeA51d7853EEFb32b6ee06b1C12E6dcCA88Be0fFE.toBytes32();
        values[mainnet]["aV3WBTC"] = 0x5Ee5bf7ae06D1Be5997A1A72006FE6C607eC6DE8.toBytes32();
        values[mainnet]["aV3USDT"] = 0x23878914EFE38d27C4D67Ab83ed1b93A74D4086a.toBytes32();
        values[mainnet]["dV3USDT"] = 0x6df1C1E379bC5a00a7b4C6e67A203333772f45A8.toBytes32();
        values[mainnet]["aV3sDAI"] = 0x4C612E3B15b96Ff9A6faED838F8d07d479a8dD4c.toBytes32();
        values[mainnet]["aV3CrvUsd"] = 0xb82fa9f31612989525992FCfBB09AB22Eff5c85A.toBytes32();
        values[mainnet]["dV3CrvUsd"] = 0x028f7886F3e937f8479efaD64f31B3fE1119857a.toBytes32();
        values[mainnet]["aV3WeETH"] = 0xBdfa7b7893081B35Fb54027489e2Bc7A38275129.toBytes32();

        // Balancer V2 Addresses
        values[mainnet]["BB_A_USD"] = 0xfeBb0bbf162E64fb9D0dfe186E517d84C395f016.toBytes32();
        values[mainnet]["BB_A_USD_V3"] = 0xc443C15033FCB6Cf72cC24f1BDA0Db070DdD9786.toBytes32();
        values[mainnet]["vanillaUsdcDaiUsdt"] = 0x79c58f70905F734641735BC61e45c19dD9Ad60bC.toBytes32();
        values[mainnet]["BB_A_WETH"] = 0x60D604890feaa0b5460B28A424407c24fe89374a.toBytes32();
        values[mainnet]["wstETH_bbaWETH"] = 0xE0fCBf4d98F0aD982DB260f86cf28b49845403C5.toBytes32();
        values[mainnet]["new_wstETH_bbaWETH"] = 0x41503C9D499ddbd1dCdf818a1b05e9774203Bf46.toBytes32();
        values[mainnet]["GHO_LUSD_BPT"] = 0x3FA8C89704e5d07565444009e5d9e624B40Be813.toBytes32();
        values[mainnet]["swETH_bbaWETH"] = 0xaE8535c23afeDdA9304B03c68a3563B75fc8f92b.toBytes32();
        values[mainnet]["swETH_wETH"] = 0x02D928E68D8F10C0358566152677Db51E1e2Dc8C.toBytes32();
        values[mainnet]["deUSD_sdeUSD_ECLP"] = 0x41FDbea2E52790c0a1Dc374F07b628741f2E062D.toBytes32();
        values[mainnet]["deUSD_sdeUSD_ECLP_Gauge"] = 0xA00DB7d9c465e95e4AA814A9340B9A161364470a.toBytes32();
        values[mainnet]["deUSD_sdeUSD_ECLP_id"] = 0x41fdbea2e52790c0a1dc374f07b628741f2e062d0002000000000000000006be;
        values[mainnet]["aura_deUSD_sdeUSD_ECLP"] = 0x7405Bf405185391525Ab06fABcdFf51fdc656A46.toBytes32();

        values[mainnet]["rETH_weETH_id"] = 0x05ff47afada98a98982113758878f9a8b9fdda0a000000000000000000000645;
        values[mainnet]["rETH_weETH"] = 0x05ff47AFADa98a98982113758878F9A8B9FddA0a.toBytes32();
        values[mainnet]["rETH_weETH_gauge"] = 0xC859BF9d7B8C557bBd229565124c2C09269F3aEF.toBytes32();
        values[mainnet]["aura_reth_weeth"] = 0x07A319A023859BbD49CC9C38ee891c3EA9283Cc5.toBytes32();

        values[mainnet]["ezETH_wETH"] = 0x596192bB6e41802428Ac943D2f1476C1Af25CC0E.toBytes32();
        values[mainnet]["ezETH_wETH_gauge"] = 0xa8B309a75f0D64ED632d45A003c68A30e59A1D8b.toBytes32();
        values[mainnet]["aura_ezETH_wETH"] = 0x95eC73Baa0eCF8159b4EE897D973E41f51978E50.toBytes32();

        values[mainnet]["rsETH_ETHx"] = 0x7761b6E0Daa04E70637D81f1Da7d186C205C2aDE.toBytes32();
        values[mainnet]["rsETH_ETHx_gauge"] = 0x0BcDb6d9b27Bd62d3De605393902C7d1a2c71Aab.toBytes32();
        values[mainnet]["aura_rsETH_ETHx"] = 0xf618102462Ff3cf7edbA4c067316F1C3AbdbA193.toBytes32();

        values[mainnet]["rETH_wETH_id"] = 0x1e19cf2d73a72ef1332c882f20534b6519be0276000200000000000000000112;
        values[mainnet]["rETH_wETH"] = 0x1E19CF2D73a72Ef1332C882F20534B6519Be0276.toBytes32();
        values[mainnet]["rETH_wETH_gauge"] = 0x79eF6103A513951a3b25743DB509E267685726B7.toBytes32();
        values[mainnet]["aura_reth_weth"] = 0xDd1fE5AD401D4777cE89959b7fa587e569Bf125D.toBytes32();

        values[mainnet]["rsETH_wETH_id"] = 0x58aadfb1afac0ad7fca1148f3cde6aedf5236b6d00000000000000000000067f;
        values[mainnet]["rsETH_wETH"] = 0x58AAdFB1Afac0ad7fca1148f3cdE6aEDF5236B6D.toBytes32();
        values[mainnet]["rsETH_wETH_gauge"] = 0xdf04E3a7ab9857a16FB97174e0f1001aa44380AF.toBytes32();
        values[mainnet]["aura_rsETH_wETH"] = 0xB5FdB4f75C26798A62302ee4959E4281667557E0.toBytes32();

        values[mainnet]["ezETH_weETH_rswETH"] = 0x848a5564158d84b8A8fb68ab5D004Fae11619A54.toBytes32();
        values[mainnet]["ezETH_weETH_rswETH_gauge"] = 0x253ED65fff980AEE7E94a0dC57BE304426048b35.toBytes32();
        values[mainnet]["aura_ezETH_weETH_rswETH"] = 0xce98eb8b2Fb98049b3F2dB0A212Ba7ca3Efd63b0.toBytes32();

        values[mainnet]["BAL_wETH"] = 0x5c6Ee304399DBdB9C8Ef030aB642B10820DB8F56.toBytes32();
        values[mainnet]["PENDLE_wETH"] = 0xFD1Cf6FD41F229Ca86ada0584c63C49C3d66BbC9.toBytes32();
        values[mainnet]["wETH_AURA"] = 0xCfCA23cA9CA720B6E98E3Eb9B6aa0fFC4a5C08B9.toBytes32();

        // values[mainnet]["ezETH_wETH"] = 0x596192bB6e41802428Ac943D2f1476C1Af25CC0E.toBytes32();
        // values[mainnet]["ezETH_wETH_gauge"] = 0xa8B309a75f0D64ED632d45A003c68A30e59A1D8b.toBytes32();
        // values[mainnet]["aura_ezETH_wETH"] = 0x95eC73Baa0eCF8159b4EE897D973E41f51978E50.toBytes32();

        // Linear Pools.
        values[mainnet]["bb_a_dai"] = 0x6667c6fa9f2b3Fc1Cc8D85320b62703d938E4385.toBytes32();
        values[mainnet]["bb_a_usdt"] = 0xA1697F9Af0875B63DdC472d6EeBADa8C1fAB8568.toBytes32();
        values[mainnet]["bb_a_usdc"] = 0xcbFA4532D8B2ade2C261D3DD5ef2A2284f792692.toBytes32();

        values[mainnet]["BB_A_USD_GAUGE"] = 0x0052688295413b32626D226a205b95cDB337DE86.toBytes32(); // query subgraph for gauges wrt to poolId: https://docs.balancer.fi/reference/vebal-and-gauges/gauges.html#query-gauge-by-l2-sidechain-pool:~:text=%23-,Query%20Pending%20Tokens%20for%20a%20Given%20Pool,-The%20process%20differs
        values[mainnet]["BB_A_USD_GAUGE_ADDRESS"] = 0x0052688295413b32626D226a205b95cDB337DE86.toBytes32();
        values[mainnet]["wstETH_bbaWETH_GAUGE_ADDRESS"] = 0x5f838591A5A8048F0E4C4c7fCca8fD9A25BF0590.toBytes32();

        // Mainnet Balancer Specific Addresses
        values[mainnet]["vault"] = 0xBA12222222228d8Ba445958a75a0704d566BF2C8.toBytes32();
        values[mainnet]["balancerVault"] = 0xBA12222222228d8Ba445958a75a0704d566BF2C8.toBytes32();
        values[mainnet]["relayer"] = 0xfeA793Aa415061C483D2390414275AD314B3F621.toBytes32();
        values[mainnet]["minter"] = 0x239e55F427D44C3cc793f49bFB507ebe76638a2b.toBytes32();
        values[mainnet]["USDC_DAI_USDT_BPT"] = 0x79c58f70905F734641735BC61e45c19dD9Ad60bC.toBytes32();
        values[mainnet]["rETH_wETH_BPT"] = 0x1E19CF2D73a72Ef1332C882F20534B6519Be0276.toBytes32();
        values[mainnet]["wstETH_wETH_BPT"] = 0x32296969Ef14EB0c6d29669C550D4a0449130230.toBytes32();
        values[mainnet]["wstETH_cbETH_BPT"] = 0x9c6d47Ff73e0F5E51BE5FD53236e3F595C5793F2.toBytes32();
        values[mainnet]["bb_a_USD_BPT"] = 0xfeBb0bbf162E64fb9D0dfe186E517d84C395f016.toBytes32();
        values[mainnet]["bb_a_USDC_BPT"] = 0xcbFA4532D8B2ade2C261D3DD5ef2A2284f792692.toBytes32();
        values[mainnet]["bb_a_DAI_BPT"] = 0x6667c6fa9f2b3Fc1Cc8D85320b62703d938E4385.toBytes32();
        values[mainnet]["bb_a_USDT_BPT"] = 0xA1697F9Af0875B63DdC472d6EeBADa8C1fAB8568.toBytes32();
        values[mainnet]["aura_rETH_wETH_BPT"] = 0xDd1fE5AD401D4777cE89959b7fa587e569Bf125D.toBytes32();
        values[mainnet]["GHO_bb_a_USD_BPT"] = 0xc2B021133D1b0cF07dba696fd5DD89338428225B.toBytes32();

        values[mainnet]["wstETH_wETH_BPT"] = 0x93d199263632a4EF4Bb438F1feB99e57b4b5f0BD.toBytes32();
        values[mainnet]["wstETH_wETH_Id"] = 0x93d199263632a4ef4bb438f1feb99e57b4b5f0bd0000000000000000000005c2;
        values[mainnet]["wstETH_wETH_Gauge"] = 0x5C0F23A5c1be65Fa710d385814a7Fd1Bda480b1C.toBytes32();
        values[mainnet]["aura_wstETH_wETH"] = 0x2a14dB8D09dB0542f6A371c0cB308A768227D67D.toBytes32();

        // Rate Providers
        values[mainnet]["cbethRateProvider"] = 0x7311E4BB8a72e7B300c5B8BDE4de6CdaA822a5b1.toBytes32();
        values[mainnet]["rethRateProvider"] = 0x1a8F81c256aee9C640e14bB0453ce247ea0DFE6F.toBytes32();
        values[mainnet]["sDaiRateProvider"] = 0xc7177B6E18c1Abd725F5b75792e5F7A3bA5DBC2c.toBytes32();
        values[mainnet]["rsETHRateProvider"] = 0x746df66bc1Bb361b9E8E2a794C299c3427976e6C.toBytes32();

        // Compound V2
        // Cvalues[mainnet]["cDAI"] = C0x5d3a536E4D6DbD6114cc1Ead35777bAB948E3643.toBytes32();
        // Cvalues[mainnet]["cUSDC"] = C0x39AA39c021dfbaE8faC545936693aC917d5E7563.toBytes32();
        // Cvalues[mainnet]["cTUSD"] = C0x12392F67bdf24faE0AF363c24aC620a2f67DAd86.toBytes32();

        // Chainlink Automation Registry
        values[mainnet]["automationRegistry"] = 0x02777053d6764996e594c3E88AF1D58D5363a2e6.toBytes32();
        values[mainnet]["automationRegistryV2"] = 0x6593c7De001fC8542bB1703532EE1E5aA0D458fD.toBytes32();
        values[mainnet]["automationRegistrarV2"] = 0x6B0B234fB2f380309D47A7E9391E29E9a179395a.toBytes32();

        // FraxLend Pairs
        values[mainnet]["FXS_FRAX_PAIR"] = 0xDbe88DBAc39263c47629ebbA02b3eF4cf0752A72.toBytes32();
        values[mainnet]["FPI_FRAX_PAIR"] = 0x74F82Bd9D0390A4180DaaEc92D64cf0708751759.toBytes32();
        values[mainnet]["SFRXETH_FRAX_PAIR"] = 0x78bB3aEC3d855431bd9289fD98dA13F9ebB7ef15.toBytes32();
        values[mainnet]["CRV_FRAX_PAIR"] = 0x3835a58CA93Cdb5f912519ad366826aC9a752510.toBytes32(); // FraxlendV1
        values[mainnet]["WBTC_FRAX_PAIR"] = 0x32467a5fc2d72D21E8DCe990906547A2b012f382.toBytes32(); // FraxlendV1
        values[mainnet]["WETH_FRAX_PAIR"] = 0x794F6B13FBd7EB7ef10d1ED205c9a416910207Ff.toBytes32(); // FraxlendV1
        values[mainnet]["CVX_FRAX_PAIR"] = 0xa1D100a5bf6BFd2736837c97248853D989a9ED84.toBytes32(); // FraxlendV1
        values[mainnet]["MKR_FRAX_PAIR"] = 0x82Ec28636B77661a95f021090F6bE0C8d379DD5D.toBytes32(); // FraxlendV2
        values[mainnet]["APE_FRAX_PAIR"] = 0x3a25B9aB8c07FfEFEe614531C75905E810d8A239.toBytes32(); // FraxlendV2
        values[mainnet]["UNI_FRAX_PAIR"] = 0xc6CadA314389430d396C7b0C70c6281e99ca7fe8.toBytes32(); // FraxlendV2

        /// From Crispy's curve tests

        // Curve Pools and Tokens
        values[mainnet]["TriCryptoPool"] = 0xD51a44d3FaE010294C616388b506AcdA1bfAAE46.toBytes32();
        values[mainnet]["CRV_3_CRYPTO"] = 0xc4AD29ba4B3c580e6D59105FFf484999997675Ff.toBytes32();
        values[mainnet]["daiUsdcUsdtPool"] = 0xbEbc44782C7dB0a1A60Cb6fe97d0b483032FF1C7.toBytes32();
        values[mainnet]["CRV_DAI_USDC_USDT"] = 0x6c3F90f043a72FA612cbac8115EE7e52BDe6E490.toBytes32();
        values[mainnet]["frax3CrvPool"] = 0xd632f22692FaC7611d2AA1C0D552930D43CAEd3B.toBytes32();
        values[mainnet]["CRV_FRAX_3CRV"] = 0xd632f22692FaC7611d2AA1C0D552930D43CAEd3B.toBytes32();
        values[mainnet]["wethCrvPool"] = 0x8301AE4fc9c624d1D396cbDAa1ed877821D7C511.toBytes32();
        values[mainnet]["CRV_WETH_CRV"] = 0xEd4064f376cB8d68F770FB1Ff088a3d0F3FF5c4d.toBytes32();
        values[mainnet]["aave3Pool"] = 0xDeBF20617708857ebe4F679508E7b7863a8A8EeE.toBytes32();
        values[mainnet]["CRV_AAVE_3CRV"] = 0xFd2a8fA60Abd58Efe3EeE34dd494cD491dC14900.toBytes32();
        values[mainnet]["stETHWethNg"] = 0x21E27a5E5513D6e65C4f830167390997aA84843a.toBytes32();
        values[mainnet]["EthFrxEthCurvePool"] = 0xa1F8A6807c402E4A15ef4EBa36528A3FED24E577.toBytes32();
        values[mainnet]["triCrypto2"] = 0xD51a44d3FaE010294C616388b506AcdA1bfAAE46.toBytes32();
        values[mainnet]["weETH_wETH_ng"] = 0xDB74dfDD3BB46bE8Ce6C33dC9D82777BCFc3dEd5.toBytes32();
        values[mainnet]["weETH_wETH_ng_gauge"] = 0x053df3e4D0CeD9a3Bf0494F97E83CE1f13BdC0E2.toBytes32();
        values[mainnet]["USD0_USD0++_CurvePool"] = 0x1d08E7adC263CfC70b1BaBe6dC5Bb339c16Eec52.toBytes32();
        values[mainnet]["USD0_USD0++_CurveGauge"] = 0x5C00817B67b40f3b347bD4275B4BBA4840c8127a.toBytes32();

        values[mainnet]["UsdcCrvUsdPool"] = 0x4DEcE678ceceb27446b35C672dC7d61F30bAD69E.toBytes32();
        values[mainnet]["UsdcCrvUsdToken"] = 0x4DEcE678ceceb27446b35C672dC7d61F30bAD69E.toBytes32();
        values[mainnet]["UsdcCrvUsdGauge"] = 0x95f00391cB5EebCd190EB58728B4CE23DbFa6ac1.toBytes32();
        values[mainnet]["WethRethPool"] = 0x0f3159811670c117c372428D4E69AC32325e4D0F.toBytes32();
        values[mainnet]["WethRethToken"] = 0x6c38cE8984a890F5e46e6dF6117C26b3F1EcfC9C.toBytes32();
        values[mainnet]["WethRethGauge"] = 0x9d4D981d8a9066f5db8532A5816543dE8819d4A8.toBytes32();
        values[mainnet]["UsdtCrvUsdPool"] = 0x390f3595bCa2Df7d23783dFd126427CCeb997BF4.toBytes32();
        values[mainnet]["UsdtCrvUsdToken"] = 0x390f3595bCa2Df7d23783dFd126427CCeb997BF4.toBytes32();
        values[mainnet]["UsdtCrvUsdGauge"] = 0x4e6bB6B7447B7B2Aa268C16AB87F4Bb48BF57939.toBytes32();
        values[mainnet]["EthStethPool"] = 0xDC24316b9AE028F1497c275EB9192a3Ea0f67022.toBytes32();
        values[mainnet]["EthStethToken"] = 0x06325440D014e39736583c165C2963BA99fAf14E.toBytes32();
        values[mainnet]["EthStethGauge"] = 0x182B723a58739a9c974cFDB385ceaDb237453c28.toBytes32();
        values[mainnet]["FraxUsdcPool"] = 0xDcEF968d416a41Cdac0ED8702fAC8128A64241A2.toBytes32();
        values[mainnet]["FraxUsdcToken"] = 0x3175Df0976dFA876431C2E9eE6Bc45b65d3473CC.toBytes32();
        values[mainnet]["FraxUsdcGauge"] = 0xCFc25170633581Bf896CB6CDeE170e3E3Aa59503.toBytes32();
        values[mainnet]["WethFrxethPool"] = 0x9c3B46C0Ceb5B9e304FCd6D88Fc50f7DD24B31Bc.toBytes32();
        values[mainnet]["WethFrxethToken"] = 0x9c3B46C0Ceb5B9e304FCd6D88Fc50f7DD24B31Bc.toBytes32();
        values[mainnet]["WethFrxethGauge"] = 0x4E21418095d32d15c6e2B96A9910772613A50d50.toBytes32();
        values[mainnet]["EthFrxethPool"] = 0xa1F8A6807c402E4A15ef4EBa36528A3FED24E577.toBytes32();
        values[mainnet]["EthFrxethToken"] = 0xf43211935C781D5ca1a41d2041F397B8A7366C7A.toBytes32();
        values[mainnet]["EthFrxethGauge"] = 0x2932a86df44Fe8D2A706d8e9c5d51c24883423F5.toBytes32();
        values[mainnet]["StethFrxethPool"] = 0x4d9f9D15101EEC665F77210cB999639f760F831E.toBytes32();
        values[mainnet]["StethFrxethToken"] = 0x4d9f9D15101EEC665F77210cB999639f760F831E.toBytes32();
        values[mainnet]["StethFrxethGauge"] = 0x821529Bb07c83803C9CC7763e5974386e9eFEdC7.toBytes32();
        values[mainnet]["WethCvxPool"] = 0xB576491F1E6e5E62f1d8F26062Ee822B40B0E0d4.toBytes32();
        values[mainnet]["WethCvxToken"] = 0x3A283D9c08E8b55966afb64C515f5143cf907611.toBytes32();
        values[mainnet]["WethCvxGauge"] = 0x7E1444BA99dcdFfE8fBdb42C02F0005D14f13BE1.toBytes32();
        values[mainnet]["EthStethNgPool"] = 0x21E27a5E5513D6e65C4f830167390997aA84843a.toBytes32();
        values[mainnet]["EthStethNgToken"] = 0x21E27a5E5513D6e65C4f830167390997aA84843a.toBytes32();
        values[mainnet]["EthStethNgGauge"] = 0x79F21BC30632cd40d2aF8134B469a0EB4C9574AA.toBytes32();
        values[mainnet]["EthOethPool"] = 0x94B17476A93b3262d87B9a326965D1E91f9c13E7.toBytes32();
        values[mainnet]["EthOethToken"] = 0x94B17476A93b3262d87B9a326965D1E91f9c13E7.toBytes32();
        values[mainnet]["EthOethGauge"] = 0xd03BE91b1932715709e18021734fcB91BB431715.toBytes32();
        values[mainnet]["FraxCrvUsdPool"] = 0x0CD6f267b2086bea681E922E19D40512511BE538.toBytes32();
        values[mainnet]["FraxCrvUsdToken"] = 0x0CD6f267b2086bea681E922E19D40512511BE538.toBytes32();
        values[mainnet]["FraxCrvUsdGauge"] = 0x96424E6b5eaafe0c3B36CA82068d574D44BE4e3c.toBytes32();
        values[mainnet]["mkUsdFraxUsdcPool"] = 0x0CFe5C777A7438C9Dd8Add53ed671cEc7A5FAeE5.toBytes32();
        values[mainnet]["mkUsdFraxUsdcToken"] = 0x0CFe5C777A7438C9Dd8Add53ed671cEc7A5FAeE5.toBytes32();
        values[mainnet]["mkUsdFraxUsdcGauge"] = 0xF184d80915Ba7d835D941BA70cDdf93DE36517ee.toBytes32();
        values[mainnet]["WethYethPool"] = 0x69ACcb968B19a53790f43e57558F5E443A91aF22.toBytes32();
        values[mainnet]["WethYethToken"] = 0x69ACcb968B19a53790f43e57558F5E443A91aF22.toBytes32();
        values[mainnet]["WethYethGauge"] = 0x138cC21D15b7A06F929Fc6CFC88d2b830796F4f1.toBytes32();
        values[mainnet]["EthEthxPool"] = 0x59Ab5a5b5d617E478a2479B0cAD80DA7e2831492.toBytes32();
        values[mainnet]["EthEthxToken"] = 0x59Ab5a5b5d617E478a2479B0cAD80DA7e2831492.toBytes32();
        values[mainnet]["EthEthxGauge"] = 0x7671299eA7B4bbE4f3fD305A994e6443b4be680E.toBytes32();
        values[mainnet]["CrvUsdSdaiPool"] = 0x1539c2461d7432cc114b0903f1824079BfCA2C92.toBytes32();
        values[mainnet]["CrvUsdSdaiToken"] = 0x1539c2461d7432cc114b0903f1824079BfCA2C92.toBytes32();
        values[mainnet]["CrvUsdSdaiGauge"] = 0x2B5a5e182768a18C70EDd265240578a72Ca475ae.toBytes32();
        values[mainnet]["CrvUsdSfraxPool"] = 0xfEF79304C80A694dFd9e603D624567D470e1a0e7.toBytes32();
        values[mainnet]["CrvUsdSfraxToken"] = 0xfEF79304C80A694dFd9e603D624567D470e1a0e7.toBytes32();
        values[mainnet]["CrvUsdSfraxGauge"] = 0x62B8DA8f1546a092500c457452fC2d45fa1777c4.toBytes32();
        values[mainnet]["LusdCrvUsdPool"] = 0x9978c6B08d28d3B74437c917c5dD7C026df9d55C.toBytes32();
        values[mainnet]["LusdCrvUsdToken"] = 0x9978c6B08d28d3B74437c917c5dD7C026df9d55C.toBytes32();
        values[mainnet]["LusdCrvUsdGauge"] = 0x66F65323bdE835B109A92045Aa7c655559dbf863.toBytes32();
        values[mainnet]["WstethEthXPool"] = 0x14756A5eD229265F86990e749285bDD39Fe0334F.toBytes32();
        values[mainnet]["WstethEthXToken"] = 0xfffAE954601cFF1195a8E20342db7EE66d56436B.toBytes32();
        values[mainnet]["WstethEthXGauge"] = 0xc1394d6c89cf8F553da8c8256674C778ccFf3E80.toBytes32();
        values[mainnet]["EthEthXPool"] = 0x59Ab5a5b5d617E478a2479B0cAD80DA7e2831492.toBytes32();
        values[mainnet]["EthEthXToken"] = 0x59Ab5a5b5d617E478a2479B0cAD80DA7e2831492.toBytes32();
        values[mainnet]["EthEthXGauge"] = 0x7671299eA7B4bbE4f3fD305A994e6443b4be680E.toBytes32();
        values[mainnet]["weETH_wETH_Curve_LP"] = 0x13947303F63b363876868D070F14dc865C36463b.toBytes32();
        values[mainnet]["weETH_wETH_Curve_Gauge"] = 0x1CAC1a0Ed47E2e0A313c712b2dcF85994021a365.toBytes32();
        values[mainnet]["weETH_wETH_Convex_Reward"] = 0x2D159E01A5cEe7498F84Be68276a5266b3cb3774.toBytes32();

        values[mainnet]["weETH_wETH_Pool"] = 0x13947303F63b363876868D070F14dc865C36463b.toBytes32();
        values[mainnet]["weETH_wETH_NG_Pool"] = 0xDB74dfDD3BB46bE8Ce6C33dC9D82777BCFc3dEd5.toBytes32();
        values[mainnet]["weETH_wETH_NG_Convex_Reward"] = 0x5411CC583f0b51104fA523eEF9FC77A29DF80F58.toBytes32();

        values[mainnet]["pyUsd_Usdc_Curve_Pool"] = 0x383E6b4437b59fff47B619CBA855CA29342A8559.toBytes32();
        values[mainnet]["pyUsd_Usdc_Convex_Id"] = address(270).toBytes32();
        values[mainnet]["frax_Usdc_Curve_Pool"] = 0xDcEF968d416a41Cdac0ED8702fAC8128A64241A2.toBytes32();
        values[mainnet]["frax_Usdc_Convex_Id"] = address(100).toBytes32();
        values[mainnet]["usdc_CrvUsd_Curve_Pool"] = 0x4DEcE678ceceb27446b35C672dC7d61F30bAD69E.toBytes32();
        values[mainnet]["usdc_CrvUsd_Convex_Id"] = address(182).toBytes32();
        values[mainnet]["sDai_sUsde_Curve_Pool"] = 0x167478921b907422F8E88B43C4Af2B8BEa278d3A.toBytes32();
        values[mainnet]["sDai_sUsde_Curve_Gauge"] = 0x330Cfd12e0E97B0aDF46158D2A81E8Bd2985c6cB.toBytes32();
        
        //FXUSD
        values[mainnet]["fxUSD_USDC_Curve_Pool"] = 0x5018BE882DccE5E3F2f3B0913AE2096B9b3fB61f.toBytes32();
        values[mainnet]["fxUSD_USDC_Curve_Gauge"] = 0xD7f9111D529ed8859A0d5A1DC1BA7a021b61f22A.toBytes32();
        
        //WETH_PXETH
        values[mainnet]["WETH_PXETH_Curve_Pool"] = 0xC8Eb2Cf2f792F77AF0Cd9e203305a585E588179D.toBytes32();
        values[mainnet]["WETH_PXETH_Curve_Gauge"] = 0xABaD903647511a0EC755a118849f733f7d2Ba002.toBytes32();
        values[mainnet]["WETH_PXETH_Convex_Rewards"] = 0x3B793E505A3C7dbCb718Fe871De8eBEf7854e74b.toBytes32();
        
        //STETH_PXETH
        values[mainnet]["STETH_PXETH_Curve_Pool"] = 0x6951bDC4734b9f7F3E1B74afeBC670c736A0EDB6.toBytes32();
        values[mainnet]["STETH_PXETH_Curve_Gauge"] = 0x58215F083882A5eb7056Ac34a0fdDA9D3b5665d2.toBytes32();
        values[mainnet]["STETH_PXETH_Convex_Rewards"] = 0x633556C8413FCFd45D83656290fF8d64EE41A7c1.toBytes32();


        values[mainnet]["ezETH_wETH_Curve_Pool"] = 0x85dE3ADd465a219EE25E04d22c39aB027cF5C12E.toBytes32();
        values[mainnet]["weETH_rswETH_Curve_Pool"] = 0x278cfB6f06B1EFc09d34fC7127d6060C61d629Db.toBytes32();
        values[mainnet]["rswETH_wETH_Curve_Pool"] = 0xeE04382c4cA6c450213923fE0f0daB19b0ff3939.toBytes32();
        values[mainnet]["USDe_USDC_Curve_Pool"] = 0x02950460E2b9529D0E00284A5fA2d7bDF3fA4d72.toBytes32();
        values[mainnet]["USDe_DAI_Curve_Pool"] = 0xF36a4BA50C603204c3FC6d2dA8b78A7b69CBC67d.toBytes32();
        values[mainnet]["sDAI_sUSDe_Curve_Pool"] = 0x167478921b907422F8E88B43C4Af2B8BEa278d3A.toBytes32();
        values[mainnet]["deUSD_USDC_Curve_Pool"] = 0x5F6c431AC417f0f430B84A666a563FAbe681Da94.toBytes32();
        values[mainnet]["deUSD_USDT_Curve_Pool"] = 0x7C4e143B23D72E6938E06291f705B5ae3D5c7c7C.toBytes32();
        values[mainnet]["deUSD_DAI_Curve_Pool"] = 0xb478Bf40dD622086E0d0889eeBbAdCb63806ADde.toBytes32();
        values[mainnet]["deUSD_FRAX_Curve_Pool"] = 0x88DFb9370fE350aA51ADE31C32549d4d3A24fAf2.toBytes32();
        values[mainnet]["deUSD_FRAX_Curve_Gauge"] = 0x7C634909DDbfd5C6EEd7Ccf3611e8C4f3643635d.toBytes32();
        values[mainnet]["eBTC_LBTC_WBTC_Curve_Pool"] = 0xabaf76590478F2fE0b396996f55F0b61101e9502.toBytes32();
        values[mainnet]["eBTC_LBTC_WBTC_Curve_Gauge"] = 0x8D666daED20B502e5Cf692B101028fc0058a5d4E.toBytes32();

        values[mainnet]["lBTC_wBTC_Curve_Pool"] = 0x2f3bC4c27A4437AeCA13dE0e37cdf1028f3706F0.toBytes32();

        values[mainnet]["WethMkUsdPool"] = 0xc89570207c5BA1B0E3cD372172cCaEFB173DB270.toBytes32();

        // Convex-Curve Platform Specifics
        values[mainnet]["convexCurveMainnetBooster"] = 0xF403C135812408BFbE8713b5A23a04b3D48AAE31.toBytes32();
        values[mainnet]["convexCurveMainnetRewardsContract"] = 0xF403C135812408BFbE8713b5A23a04b3D48AAE31.toBytes32();
        values[mainnet]["convexFXPoolRegistry"] = 0xdB95d646012bB87aC2E6CD63eAb2C42323c1F5AF.toBytes32(); 
        values[mainnet]["convexFXBooster"] = 0xAffe966B27ba3E4Ebb8A0eC124C7b7019CC762f8.toBytes32(); 

        values[mainnet]["convexFX_gauge_USDC_fxUSD"] = 0xf1E141C804BA39b4a031fDF46e8c08dBa7a0df60.toBytes32(); 
        values[mainnet]["convexFX_lp_USDC_fxUSD"] = 0x5018BE882DccE5E3F2f3B0913AE2096B9b3fB61f.toBytes32(); 

        values[mainnet]["ethFrxethBaseRewardPool"] = 0xbD5445402B0a287cbC77cb67B2a52e2FC635dce4.toBytes32();
        values[mainnet]["ethStethNgBaseRewardPool"] = 0x6B27D7BC63F1999D14fF9bA900069ee516669ee8.toBytes32();
        values[mainnet]["fraxCrvUsdBaseRewardPool"] = 0x3CfB4B26dc96B124D15A6f360503d028cF2a3c00.toBytes32();
        values[mainnet]["mkUsdFraxUsdcBaseRewardPool"] = 0x35FbE5520E70768DCD6E3215Ed54E14CBccA10D2.toBytes32();
        values[mainnet]["wethYethBaseRewardPool"] = 0xB0867ADE998641Ab1Ff04cF5cA5e5773fA92AaE3.toBytes32();
        values[mainnet]["ethEthxBaseRewardPool"] = 0x399e111c7209a741B06F8F86Ef0Fdd88fC198D20.toBytes32();
        values[mainnet]["crvUsdSFraxBaseRewardPool"] = 0x73eA73C3a191bd05F3266eB2414609dC5Fe777a2.toBytes32();
        values[mainnet]["usdtCrvUsdBaseRewardPool"] = 0xD1DdB0a0815fD28932fBb194C84003683AF8a824.toBytes32();
        values[mainnet]["lusdCrvUsdBaseRewardPool"] = 0x633D3B227696B3FacF628a197f982eF68d26c7b5.toBytes32();
        values[mainnet]["wstethEthxBaseRewardPool"] = 0x85b118e0Fa5706d99b270be43d782FBE429aD409.toBytes32();

        // Uniswap V3
        values[mainnet]["WSTETH_WETH_100"] = 0x109830a1AAaD605BbF02a9dFA7B0B92EC2FB7dAa.toBytes32();
        values[mainnet]["WSTETH_WETH_500"] = 0xD340B57AAcDD10F96FC1CF10e15921936F41E29c.toBytes32();
        values[mainnet]["DAI_USDC_100"] = 0x5777d92f208679DB4b9778590Fa3CAB3aC9e2168.toBytes32();
        values[mainnet]["uniswapV3NonFungiblePositionManager"] = 0xC36442b4a4522E871399CD717aBDD847Ab11FE88.toBytes32();

        // Redstone
        values[mainnet]["swEthAdapter"] = 0x68ba9602B2AeE30847412109D2eE89063bf08Ec2.toBytes32();
        values[mainnet]["swEthDataFeedId"] = 0x5357455448000000000000000000000000000000000000000000000000000000;
        values[mainnet]["swEthEthDataFeedId"] = 0x53574554482f4554480000000000000000000000000000000000000000000000;

        values[mainnet]["ethXEthAdapter"] = 0xc799194cAa24E2874Efa89b4Bf5c92a530B047FF.toBytes32();
        values[mainnet]["ethXEthDataFeedId"] = 0x455448782f455448000000000000000000000000000000000000000000000000;

        values[mainnet]["ethXAdapter"] = 0xF3eB387Ac1317fBc7E2EFD82214eE1E148f0Fe00.toBytes32();
        values[mainnet]["ethXUsdDataFeedId"] = 0x4554487800000000000000000000000000000000000000000000000000000000;

        values[mainnet]["weEthEthAdapter"] = 0x8751F736E94F6CD167e8C5B97E245680FbD9CC36.toBytes32();
        values[mainnet]["weEthDataFeedId"] = 0x77654554482f4554480000000000000000000000000000000000000000000000;
        values[mainnet]["weethAdapter"] = 0xdDb6F90fFb4d3257dd666b69178e5B3c5Bf41136.toBytes32();
        values[mainnet]["weethUsdDataFeedId"] = 0x7765455448000000000000000000000000000000000000000000000000000000;

        values[mainnet]["osEthEthAdapter"] = 0x66ac817f997Efd114EDFcccdce99F3268557B32C.toBytes32();
        values[mainnet]["osEthEthDataFeedId"] = 0x6f734554482f4554480000000000000000000000000000000000000000000000;

        values[mainnet]["rsEthEthAdapter"] = 0xA736eAe8805dDeFFba40cAB8c99bCB309dEaBd9B.toBytes32();
        values[mainnet]["rsEthEthDataFeedId"] = 0x72734554482f4554480000000000000000000000000000000000000000000000;

        values[mainnet]["ezEthEthAdapter"] = 0xF4a3e183F59D2599ee3DF213ff78b1B3b1923696.toBytes32();
        values[mainnet]["ezEthEthDataFeedId"] = 0x657a4554482f4554480000000000000000000000000000000000000000000000;

        // Maker
        values[mainnet]["dsrManager"] = 0x373238337Bfe1146fb49989fc222523f83081dDb.toBytes32();

        // Maker
        values[mainnet]["savingsDaiAddress"] = 0x83F20F44975D03b1b09e64809B757c47f942BEeA.toBytes32();
        values[mainnet]["sDAI"] = 0x83F20F44975D03b1b09e64809B757c47f942BEeA.toBytes32();

        // Frax
        values[mainnet]["sFRAX"] = 0xA663B02CF0a4b149d2aD41910CB81e23e1c41c32.toBytes32();

        // Lido
        values[mainnet]["unstETH"] = 0x889edC2eDab5f40e902b864aD4d7AdE8E412F9B1.toBytes32();

        // Stader
        values[mainnet]["stakePoolManagerAddress"] = 0xcf5EA1b38380f6aF39068375516Daf40Ed70D299.toBytes32();
        values[mainnet]["userWithdrawManagerAddress"] = 0x9F0491B32DBce587c50c4C43AB303b06478193A7.toBytes32();
        values[mainnet]["staderConfig"] = 0x4ABEF2263d5A5ED582FC9A9789a41D85b68d69DB.toBytes32();

        // Etherfi
        values[mainnet]["EETH_LIQUIDITY_POOL"] = 0x308861A430be4cce5502d0A12724771Fc6DaF216.toBytes32();
        values[mainnet]["withdrawalRequestNft"] = 0x7d5706f6ef3F89B3951E23e557CDFBC3239D4E2c.toBytes32();

        // Renzo
        values[mainnet]["restakeManager"] = 0x74a09653A083691711cF8215a6ab074BB4e99ef5.toBytes32();

        // Kelp DAO
        values[mainnet]["lrtDepositPool"] = 0x036676389e48133B63a802f8635AD39E752D375D.toBytes32();
        // Compound V3
        values[mainnet]["cUSDCV3"] = 0xc3d688B66703497DAA19211EEdff47f25384cdc3.toBytes32();
        values[mainnet]["cUSDTV3"] = 0x3Afdc9BCA9213A35503b077a6072F3D0d5AB0840.toBytes32();
        values[mainnet]["cWETHV3"] = 0xA17581A9E3356d9A858b789D68B4d866e593aE94.toBytes32();
        values[mainnet]["cometRewards"] = 0x1B0e765F6224C21223AeA2af16c1C46E38885a40.toBytes32();
        // Morpho Blue
        values[mainnet]["morphoBlue"] = 0xBBBBBbbBBb9cC5e90e3b3Af64bdAF62C37EEFFCb.toBytes32();
        values[mainnet]["ezEthOracle"] = 0x61025e2B0122ac8bE4e37365A4003d87ad888Cc3.toBytes32();
        values[mainnet]["ezEthIrm"] = 0x870aC11D48B15DB9a138Cf899d20F13F79Ba00BC.toBytes32();
        values[mainnet]["weETH_wETH_86_market"] = 0x698fe98247a40c5771537b5786b2f3f9d78eb487b4ce4d75533cd0e94d88a115;
        values[mainnet]["LBTC_WBTC_945"] = 0xf6a056627a51e511ec7f48332421432ea6971fc148d8f3c451e14ea108026549;
        values[mainnet]["sUSDePT03_USDC_915"] = 0x346afa2b6d528222a2f9721ded6e7e2c40ac94877a598f5dae5013c651d2a462;
        values[mainnet]["USD0_plusPT03_USDC_915"] = 0x8411eeb07c8e32de0b3784b6b967346a45593bfd8baeb291cc209dc195c7b3ad;
        values[mainnet]["sUSDePT_03_27_DAI_915"] = 0x5e3e6b1e01c5708055548d82d01db741e37d03b948a7ef9f3d4b962648bcbfa7;

        values[mainnet]["WBTC_USDC_86"] = 0x3a85e619751152991742810df6ec69ce473daef99e28a64ab2340d7b7ccfee49;
        values[mainnet]["WBTC_USDT_86"] = 0xa921ef34e2fc7a27ccc50ae7e4b154e16c9799d3387076c421423ef52ac4df99;
        values[mainnet]["Corn_eBTC_PT03_LBTC_915"] = 0x17af0be1f59e3eb8e3de2ed7655ed544c9465d089f21b89c465874a6447f2590;
        values[mainnet]["LBTC_PT03_LBTC_915"] = 0x3170feb9e3c0172beb9901f6035e4e005f42177c5c14e8c0538c27078864654e;
        values[mainnet]["LBTC_PT03_WBTC_915"] = 0xa39263bf7275f772863c464ef4e9e972aaa0f1a6a1bf2a47f92bf57a542d2458;
        values[mainnet]["LBTC_PT03_WBTC_86"] = 0x198132864e7974fb451dfebeb098b3b7e7e65566667fb1cf1116db4fb2ad23f9;
        values[mainnet]["EBTC_USDC_86"] = 0xb6f4eebd60871f99bf464ae0b67045a26797cf7ef57c458d57e08c205f84feac;
        values[mainnet]["wstUSR_PT03_USR_915"] = 0x1e1ae51d4be670307788612599a46a73649ef85e28bab194d3ae00c3cd693ea7;
        values[mainnet]["WBTC_USR_86"] = 0xf84288cdcf652627f66cd7a6d4c43c3ee43ca7146d9a9cfab3a136a861144d6f;
        values[mainnet]["EBTC_USR_86"] = 0xa4577bf93e8c70d9f91b6e000ae084ae0a7a29d4ebe28cbfea24975c28dccfb5;
        values[mainnet]["Corn_eBTC_PT03_2025_WETH_915"] = 0x4758ddbbcb96c8d0c10f46ca260d505e32399c2dd995380a832578ee84ef2d54;
        values[mainnet]["Corn_eBTC_PT03_2025_WBTC_915"] = 0x9dd533d05afa8dfce6a2ed82219e1c1dcebb16fe7722fb5912b989ef69df487f;

        // MetaMorpho
        values[mainnet]["usualBoostedUSDC"] = 0xd63070114470f685b75B74D60EEc7c1113d33a3D.toBytes32();
        values[mainnet]["gauntletUSDCcore"] = 0x8eB67A509616cd6A7c1B3c8C21D48FF57df3d458.toBytes32();
        values[mainnet]["gauntletUSDCprime"] = 0xdd0f28e19C1780eb6396170735D45153D261490d.toBytes32();
        values[mainnet]["steakhouseUSDC"] = 0xBEEF01735c132Ada46AA9aA4c54623cAA92A64CB.toBytes32();
        values[mainnet]["smokehouseUSDC"] = 0xBEeFFF209270748ddd194831b3fa287a5386f5bC.toBytes32();
        values[mainnet]["steakhouseUSDCRWA"] = 0x6D4e530B8431a52FFDA4516BA4Aadc0951897F8C.toBytes32();
        values[mainnet]["gauntletWBTCcore"] = 0x443df5eEE3196e9b2Dd77CaBd3eA76C3dee8f9b2.toBytes32();
        values[mainnet]["Re7WBTC"] = 0xE0C98605f279e4D7946d25B75869c69802823763.toBytes32();
        values[mainnet]["MCwBTC"] = 0x1c530D6de70c05A81bF1670157b9d928e9699089.toBytes32();
        values[mainnet]["MCUSR"] = 0xD50DA5F859811A91fD1876C9461fD39c23C747Ad.toBytes32();
        values[mainnet]["Re7cbBTC"] = 0xA02F5E93f783baF150Aa1F8b341Ae90fe0a772f7.toBytes32();
        values[mainnet]["gauntletCbBTCcore"] = 0xF587f2e8AfF7D76618d3B6B4626621860FbD54e3.toBytes32();
        values[mainnet]["MCcbBTC"] = 0x98cF0B67Da0F16E1F8f1a1D23ad8Dc64c0c70E0b.toBytes32();
        values[mainnet]["gauntletLBTCcore"] = 0xdC94785959B73F7A168452b3654E44fEc6A750e4.toBytes32();
        values[mainnet]["gauntletWETHPrime"] = 0x2371e134e3455e0593363cBF89d3b6cf53740618.toBytes32();
        values[mainnet]["gauntletWETHCore"] = 0x4881Ef0BF6d2365D3dd6499ccd7532bcdBCE0658.toBytes32();
        values[mainnet]["mevCapitalwWeth"] = 0x9a8bC3B04b7f3D87cfC09ba407dCED575f2d61D8.toBytes32();
        values[mainnet]["Re7WETH"] = 0x78Fc2c2eD1A4cDb5402365934aE5648aDAd094d0.toBytes32();
        values[mainnet]["PendleWBTC"] = 0x2f1aBb81ed86Be95bcf8178bA62C8e72D6834775.toBytes32();

        values[mainnet]["uniswapV3PositionManager"] = 0xC36442b4a4522E871399CD717aBDD847Ab11FE88.toBytes32();

        // 1Inch
        values[mainnet]["aggregationRouterV5"] = 0x1111111254EEB25477B68fb85Ed929f73A960582.toBytes32();
        values[mainnet]["oneInchExecutor"] = 0x5141B82f5fFDa4c6fE1E372978F1C5427640a190.toBytes32();
        values[mainnet]["wETHweETH5bps"] = 0x7A415B19932c0105c82FDB6b720bb01B0CC2CAe3.toBytes32();

        // Gearbox
        values[mainnet]["dWETHV3"] = 0xda0002859B2d05F66a753d8241fCDE8623f26F4f.toBytes32();
        values[mainnet]["sdWETHV3"] = 0x0418fEB7d0B25C411EB77cD654305d29FcbFf685.toBytes32();
        values[mainnet]["dUSDCV3"] = 0xda00000035fef4082F78dEF6A8903bee419FbF8E.toBytes32();
        values[mainnet]["sdUSDCV3"] = 0x9ef444a6d7F4A5adcd68FD5329aA5240C90E14d2.toBytes32();
        values[mainnet]["dDAIV3"] = 0xe7146F53dBcae9D6Fa3555FE502648deb0B2F823.toBytes32();
        values[mainnet]["sdDAIV3"] = 0xC853E4DA38d9Bd1d01675355b8c8f3BBC1451973.toBytes32();
        values[mainnet]["dUSDTV3"] = 0x05A811275fE9b4DE503B3311F51edF6A856D936e.toBytes32();
        values[mainnet]["sdUSDTV3"] = 0x16adAb68bDEcE3089D4f1626Bb5AEDD0d02471aD.toBytes32();
        values[mainnet]["dWBTCV3"] = 0xda00010eDA646913F273E10E7A5d1F659242757d.toBytes32();
        values[mainnet]["sdWBTCV3"] = 0xA8cE662E45E825DAF178DA2c8d5Fae97696A788A.toBytes32();

        // Pendle
        values[mainnet]["pendleMarketFactory"] = 0x1A6fCc85557BC4fB7B534ed835a03EF056552D52.toBytes32();
        values[mainnet]["pendleRouter"] = 0x888888888889758F76e7103c6CbF23ABbF58F946.toBytes32();
        values[mainnet]["pendleOracle"] = 0x66a1096C6366b2529274dF4f5D8247827fe4CEA8.toBytes32();
        values[mainnet]["pendleLimitOrderRouter"] = 0x000000000000c9B3E2C3Ec88B1B4c0cD853f4321.toBytes32();

        values[mainnet]["pendleWeETHMarket"] = 0xF32e58F92e60f4b0A37A69b95d642A471365EAe8.toBytes32();
        values[mainnet]["pendleWeethSy"] = 0xAC0047886a985071476a1186bE89222659970d65.toBytes32();
        values[mainnet]["pendleEethPt"] = 0xc69Ad9baB1dEE23F4605a82b3354F8E40d1E5966.toBytes32();
        values[mainnet]["pendleEethYt"] = 0xfb35Fd0095dD1096b1Ca49AD44d8C5812A201677.toBytes32();

        values[mainnet]["pendleZircuitWeETHMarket"] = 0xe26D7f9409581f606242300fbFE63f56789F2169.toBytes32();
        values[mainnet]["pendleZircuitWeethSy"] = 0xD7DF7E085214743530afF339aFC420c7c720BFa7.toBytes32();
        values[mainnet]["pendleZircuitEethPt"] = 0x4AE5411F3863CdB640309e84CEDf4B08B8b33FfF.toBytes32();
        values[mainnet]["pendleZircuitEethYt"] = 0x7C2D26182adeEf96976035986cF56474feC03bDa.toBytes32();

        values[mainnet]["pendleUSDeMarket"] = 0x19588F29f9402Bb508007FeADd415c875Ee3f19F.toBytes32();
        values[mainnet]["pendleUSDeSy"] = 0x42862F48eAdE25661558AFE0A630b132038553D0.toBytes32();
        values[mainnet]["pendleUSDePt"] = 0xa0021EF8970104c2d008F38D92f115ad56a9B8e1.toBytes32();
        values[mainnet]["pendleUSDeYt"] = 0x1e3d13932C31d7355fCb3FEc680b0cD159dC1A07.toBytes32();

        values[mainnet]["pendleZircuitUSDeMarket"] = 0x90c98ab215498B72Abfec04c651e2e496bA364C0.toBytes32();
        values[mainnet]["pendleZircuitUSDeSy"] = 0x293C6937D8D82e05B01335F7B33FBA0c8e256E30.toBytes32();
        values[mainnet]["pendleZircuitUSDePt"] = 0x3d4F535539A33FEAd4D76D7b3B7A9cB5B21C73f1.toBytes32();
        values[mainnet]["pendleZircuitUSDeYt"] = 0x40357b9f22B4DfF0Bf56A90661b8eC106C259d29.toBytes32();

        values[mainnet]["pendleSUSDeMarketSeptember"] = 0xd1D7D99764f8a52Aff007b7831cc02748b2013b5.toBytes32();
        values[mainnet]["pendleSUSDeMarketJuly"] = 0x107a2e3cD2BB9a32B9eE2E4d51143149F8367eBa.toBytes32();
        values[mainnet]["pendleKarakSUSDeMarket"] = 0xB1f587B354a4a363f5332e88effbbC2E4961250A.toBytes32();
        values[mainnet]["pendleKarakUSDeMarket"] = 0x1BCBDB8c8652345A5ACF04e6E74f70086c68FEfC.toBytes32();

        values[mainnet]["pendleWeETHMarketSeptember"] = 0xC8eDd52D0502Aa8b4D5C77361D4B3D300e8fC81c.toBytes32();
        values[mainnet]["pendleWeethSySeptember"] = 0xAC0047886a985071476a1186bE89222659970d65.toBytes32();
        values[mainnet]["pendleEethPtSeptember"] = 0x1c085195437738d73d75DC64bC5A3E098b7f93b1.toBytes32();
        values[mainnet]["pendleEethYtSeptember"] = 0xA54Df645A042D24121a737dAA89a57EbF8E0b71c.toBytes32();

        values[mainnet]["pendleWeETHMarketDecember"] = 0x7d372819240D14fB477f17b964f95F33BeB4c704.toBytes32();
        values[mainnet]["pendleWeethSyDecember"] = 0xAC0047886a985071476a1186bE89222659970d65.toBytes32();
        values[mainnet]["pendleEethPtDecember"] = 0x6ee2b5E19ECBa773a352E5B21415Dc419A700d1d.toBytes32();
        values[mainnet]["pendleEethYtDecember"] = 0x129e6B5DBC0Ecc12F9e486C5BC9cDF1a6A80bc6A.toBytes32();

        values[mainnet]["pendleUSDeZircuitMarketAugust"] = 0xF148a0B15712f5BfeefAdb4E6eF9739239F88b07.toBytes32();
        values[mainnet]["pendleKarakWeETHMarketSeptember"] = 0x18bAFcaBf2d5898956AE6AC31543d9657a604165.toBytes32();
        values[mainnet]["pendleKarakWeETHMarketDecember"] = 0xFF694CC3f74E080637008B3792a9D7760cB456Ca.toBytes32();

        values[mainnet]["pendleSwethMarket"] = 0x0e1C5509B503358eA1Dac119C1D413e28Cc4b303.toBytes32();

        values[mainnet]["pendleZircuitWeETHMarketAugust"] = 0x6c269DFc142259c52773430b3c78503CC994a93E.toBytes32();
        values[mainnet]["pendleWeETHMarketJuly"] = 0xe1F19CBDa26b6418B0C8E1EE978a533184496066.toBytes32();
        values[mainnet]["pendleWeETHkSeptember"] = 0x905A5a4792A0C27a2AdB2777f98C577D320079EF.toBytes32();
        values[mainnet]["pendleWeETHkDecember"] = 0x792b9eDe7a18C26b814f87Eb5E0c8D26AD189780.toBytes32();

        values[mainnet]["pendle_sUSDe_08_23_24"] = 0xbBf399db59A845066aAFce9AE55e68c505FA97B7.toBytes32();
        values[mainnet]["pendle_sUSDe_12_25_24"] = 0xa0ab94DeBB3cC9A7eA77f3205ba4AB23276feD08.toBytes32();
        values[mainnet]["pendle_USDe_08_23_24"] = 0x3d1E7312dE9b8fC246ddEd971EE7547B0a80592A.toBytes32();
        values[mainnet]["pendle_USDe_12_25_24"] = 0x8a49f2AC2730ba15AB7EA832EdaC7f6BA22289f8.toBytes32();
        values[mainnet]["pendle_sUSDe_03_26_25"] = 0xcDd26Eb5EB2Ce0f203a84553853667aE69Ca29Ce.toBytes32();
        values[mainnet]["pendle_sUSDe_karak_01_29_25"] = 0xDbE4D359D4E48087586Ec04b93809bA647343548.toBytes32();
        values[mainnet]["pendle_USDe_karak_01_29_25"] = 0x6C06bBFa3B63eD344ceb3312Df795eDC8d29BDD5.toBytes32();
        values[mainnet]["pendle_USDe_03_26_25"] = 0xB451A36c8B6b2EAc77AD0737BA732818143A0E25.toBytes32();
        values[mainnet]["pendle_sUSDe_05_28_25"] = 0xB162B764044697cf03617C2EFbcB1f42e31E4766.toBytes32();

        values[mainnet]["pendle_weETHs_market_08_28_24"] = 0xcAa8ABB72A75C623BECe1f4D5c218F425d47A0D0.toBytes32();
        values[mainnet]["pendle_weETHs_sy_08_28_24"] = 0x9e8f10574ACc2c62C6e5d19500CEd39163Da37A9.toBytes32();
        values[mainnet]["pendle_weETHs_pt_08_28_24"] = 0xda6530EfaFD63A42d7b9a0a5a60A03839CDb813A.toBytes32();
        values[mainnet]["pendle_weETHs_yt_08_28_24"] = 0x28cE264D0938C1051687FEbDCeFacc2242BA9E0E.toBytes32();
        values[mainnet]["pendle_weETHs_market_12_25_24"] = 0x40789E8536C668c6A249aF61c81b9dfaC3EB8F32.toBytes32();
        values[mainnet]["pendle_weETHs_market_6_25_25"] = 0xcbA3B226cA62e666042Cb4a1e6E4681053885F75.toBytes32();

        values[mainnet]["pendleUSD0PlusMarketOctober"] = 0x00b321D89A8C36B3929f20B7955080baeD706D1B.toBytes32();
        values[mainnet]["pendle_USD0Plus_market_01_29_2025"] = 0x64506968E80C9ed07bFF60C8D9d57474EFfFF2c9.toBytes32();
        values[mainnet]["pendle_USD0Plus_market_02_26_2025"] = 0x22a72B0C504cBb7f8245208f84D8f035c311aDec.toBytes32();
        values[mainnet]["pendle_USD0Plus_market_03_26_2025"] = 0xaFDC922d0059147486cC1F0f32e3A2354b0d35CC.toBytes32();
        values[mainnet]["pendle_USD0++_market_01_29_25"] = 0x64506968E80C9ed07bFF60C8D9d57474EFfFF2c9.toBytes32();
        values[mainnet]["pendle_USD0++_market_06_25_25"] = 0x048680F64d6DFf1748ba6D9a01F578433787e24B.toBytes32();
        values[mainnet]["pendle_USD0Plus_market_04_23_2025"] = 0x81f3a11dB1DE16f4F9ba8Bf46B71D2B168c64899.toBytes32();
        values[mainnet]["pendle_USD0Plus_market_06_25_2025"] = 0x048680F64d6DFf1748ba6D9a01F578433787e24B.toBytes32();

        values[mainnet]["pendle_eBTC_market_12_26_24"] = 0x36d3ca43ae7939645C306E26603ce16e39A89192.toBytes32();
        values[mainnet]["pendle_LBTC_corn_market_12_26_24"] = 0xCaE62858DB831272A03768f5844cbe1B40bB381f.toBytes32();
        values[mainnet]["pendle_LBTC_market_03_26_25"] = 0x70B70Ac0445C3eF04E314DFdA6caafd825428221.toBytes32();
        values[mainnet]["pendle_LBTC_corn_market_02_26_25"] = 0xC118635bcde024c5B01C6be2B0569a2608A8032C.toBytes32();
        values[mainnet]["pendle_eBTC_corn_market_3_26_25"] = 0x2C71Ead7ac9AE53D05F8664e77031d4F9ebA064B.toBytes32();
        values[mainnet]["pendle_LBTC_concrete_market_04_09_25"] = 0x83916356556f51dcBcB226202c3efeEfc88d5eaA.toBytes32();
        values[mainnet]["pendle_WBTC_concrete_market_04_09_25"] = 0x9471d9c5B57b59d42B739b00389a6d520c33A7a9.toBytes32();
        values[mainnet]["pendle_eBTC_market_6_25_25"] = 0x523f9441853467477b4dDE653c554942f8E17162.toBytes32();

        values[mainnet]["pendle_pumpBTC_market_03_26_25"] = 0x8098B48a1c4e4080b30A43a7eBc0c87b52F17222.toBytes32();
        values[mainnet]["pendle_corn_pumpBTC_market_12_25_24"] = 0xf8208fB52BA80075aF09840A683143C22DC5B4dd.toBytes32();

        values[mainnet]["pendle_uniBTC_market_03_26_25"] = 0x380C751BD0412f47Ca560B6AFeB566d88dc18630.toBytes32();
        values[mainnet]["pendle_corn_uniBTC_market_12_26_24"] = 0x40dEAE18c3CE932Fdd5Df1f44b54D8Cf3902787B.toBytes32();
        values[mainnet]["pendle_sUSDs_market_03_26_25"] = 0x21D85Ff3BEDFF031EF466C7d5295240C8AB2a2b8.toBytes32();

        values[mainnet]["pendle_liquid_bera_eth_04_09_25"] = 0x46E6b4A950Eb1AbBa159517DEA956Afd01ea9497.toBytes32();
        values[mainnet]["pendle_liquidBeraBTC_04_09_25"] = 0xEbf5c58b74A836F1e51d08e9C909c4A4530AFD41.toBytes32();
        values[mainnet]["pendle_wstUSR_market_03_26_25"] = 0x353d0B2EFB5B3a7987fB06D30Ad6160522d08426.toBytes32();

        values[mainnet]["pendle_tETH_03_28_2025"] = 0xBDb8F9729d3194f75fD1A3D9bc4FFe0DDe3A404c.toBytes32();

        values[mainnet]["pendle_beraSTONE_04_09_2025"] = 0x7561C5CCfe41A26B33944B58C70D6a3CB63E881c.toBytes32();

        values[mainnet]["pendle_lvlUSD_05_28_25"] = 0xE45d2CE15aBbA3c67b9fF1E7A69225C855d3DA82.toBytes32(); 
        values[mainnet]["pendle_slvlUSD_05_28_25"] = 0x1C71752a6C10D66375702aaFAd4B6D20393702Cf.toBytes32(); 

        // Aave V3 Core
        values[mainnet]["v3Pool"] = 0x87870Bca3F3fD6335C3F4ce8392D69350B4fA4E2.toBytes32();
        values[mainnet]["v3RewardsController"] = 0x8164Cc65827dcFe994AB23944CBC90e0aa80bFcb.toBytes32();

        //Aave v3 Prime
        values[mainnet]["v3PrimePool"] = 0x4e033931ad43597d96D6bcc25c280717730B58B1.toBytes32();

        // Aave V3 Lido
        values[mainnet]["v3LidoPool"] = 0x4e033931ad43597d96D6bcc25c280717730B58B1.toBytes32();

        // SparkLend
        values[mainnet]["sparkLendPool"] = 0xC13e21B648A5Ee794902342038FF3aDAB66BE987.toBytes32();

        // Uniswap V3 Pools
        values[mainnet]["wETH_weETH_05"] = 0x7A415B19932c0105c82FDB6b720bb01B0CC2CAe3.toBytes32();
        values[mainnet]["wstETH_wETH_01"] = 0x109830a1AAaD605BbF02a9dFA7B0B92EC2FB7dAa.toBytes32();
        values[mainnet]["rETH_wETH_01"] = 0x553e9C493678d8606d6a5ba284643dB2110Df823.toBytes32();
        values[mainnet]["rETH_wETH_05"] = 0xa4e0faA58465A2D369aa21B3e42d43374c6F9613.toBytes32();
        values[mainnet]["wstETH_rETH_05"] = 0x18319135E02Aa6E02D412C98cCb16af3a0a9CB57.toBytes32();
        values[mainnet]["wETH_rswETH_05"] = 0xC410573Af188f56062Ee744cC3D6F2843f5bC13b.toBytes32();
        values[mainnet]["wETH_rswETH_30"] = 0xE62627326d7794E20bB7261B24985294de1579FE.toBytes32();
        values[mainnet]["ezETH_wETH_01"] = 0xBE80225f09645f172B079394312220637C440A63.toBytes32();
        values[mainnet]["PENDLE_wETH_30"] = 0x57aF956d3E2cCa3B86f3D8C6772C03ddca3eAacB.toBytes32();
        values[mainnet]["USDe_USDT_01"] = 0x435664008F38B0650fBC1C9fc971D0A3Bc2f1e47.toBytes32();
        values[mainnet]["USDe_USDC_01"] = 0xE6D7EbB9f1a9519dc06D557e03C522d53520e76A.toBytes32();
        values[mainnet]["USDe_DAI_01"] = 0x5B3a0f1acBE8594a079FaFeB1c84DEA9372A5Aad.toBytes32();
        values[mainnet]["sUSDe_USDT_05"] = 0x867B321132B18B5BF3775c0D9040D1872979422E.toBytes32();
        values[mainnet]["GEAR_wETH_100"] = 0xaEf52f72583E6c4478B220Da82321a6a023eEE50.toBytes32();
        values[mainnet]["GEAR_USDT_30"] = 0x349eE001D80f896F24571616932f54cBD66B18C9.toBytes32();
        values[mainnet]["DAI_USDC_01"] = 0x5777d92f208679DB4b9778590Fa3CAB3aC9e2168.toBytes32();
        values[mainnet]["DAI_USDC_05"] = 0x6c6Bc977E13Df9b0de53b251522280BB72383700.toBytes32();
        values[mainnet]["USDC_USDT_01"] = 0x3416cF6C708Da44DB2624D63ea0AAef7113527C6.toBytes32();
        values[mainnet]["USDC_USDT_05"] = 0x7858E59e0C01EA06Df3aF3D20aC7B0003275D4Bf.toBytes32();
        values[mainnet]["USDC_wETH_05"] = 0x88e6A0c2dDD26FEEb64F039a2c41296FcB3f5640.toBytes32();
        values[mainnet]["FRAX_USDC_05"] = 0xc63B0708E2F7e69CB8A1df0e1389A98C35A76D52.toBytes32();
        values[mainnet]["FRAX_USDC_01"] = 0x9A834b70C07C81a9fcD6F22E842BF002fBfFbe4D.toBytes32();
        values[mainnet]["DAI_FRAX_05"] = 0x97e7d56A0408570bA1a7852De36350f7713906ec.toBytes32();
        values[mainnet]["FRAX_USDT_05"] = 0xc2A856c3afF2110c1171B8f942256d40E980C726.toBytes32();
        values[mainnet]["PYUSD_USDC_01"] = 0x13394005C1012e708fCe1EB974F1130fDc73a5Ce.toBytes32();

        // EigenLayer
        values[mainnet]["strategyManager"] = 0x858646372CC42E1A627fcE94aa7A7033e7CF075A.toBytes32();
        values[mainnet]["delegationManager"] = 0x39053D51B77DC0d36036Fc1fCc8Cb819df8Ef37A.toBytes32();
        values[mainnet]["mETHStrategy"] = 0x298aFB19A105D59E74658C4C334Ff360BadE6dd2.toBytes32();
        values[mainnet]["USDeStrategy"] = 0x298aFB19A105D59E74658C4C334Ff360BadE6dd2.toBytes32();
        values[mainnet]["testOperator"] = 0xDbEd88D83176316fc46797B43aDeE927Dc2ff2F5.toBytes32();
        values[mainnet]["eigenStrategy"] = 0xaCB55C530Acdb2849e6d4f36992Cd8c9D50ED8F7.toBytes32();
        values[mainnet]["eEigenOperator"] = 0xDcAE4FAf7C7d0f4A78abe147244c6e9d60cFD202.toBytes32();
        values[mainnet]["eigenRewards"] = 0x7750d328b314EfFa365A0402CcfD489B80B0adda.toBytes32();

        // Swell
        values[mainnet]["swellSimpleStaking"] = 0x38D43a6Cb8DA0E855A42fB6b0733A0498531d774.toBytes32();
        values[mainnet]["swEXIT"] = 0x48C11b86807627AF70a34662D4865cF854251663.toBytes32();
        values[mainnet]["accessControlManager"] = 0x625087d72c762254a72CB22cC2ECa40da6b95EAC.toBytes32();
        values[mainnet]["depositManager"] = 0xb3D9cf8E163bbc840195a97E81F8A34E295B8f39.toBytes32();

        // Frax
        values[mainnet]["frxETHMinter"] = 0xbAFA44EFE7901E04E39Dad13167D089C559c1138.toBytes32();
        values[mainnet]["frxETHRedemptionTicket"] = 0x82bA8da44Cd5261762e629dd5c605b17715727bd.toBytes32();

        // Zircuit
        values[mainnet]["zircuitSimpleStaking"] = 0xF047ab4c75cebf0eB9ed34Ae2c186f3611aEAfa6.toBytes32();

        // Mantle
        values[mainnet]["mantleLspStaking"] = 0xe3cBd06D7dadB3F4e6557bAb7EdD924CD1489E8f.toBytes32();

        // Fluid
        values[mainnet]["fUSDT"] = 0x5C20B550819128074FD538Edf79791733ccEdd18.toBytes32();
        values[mainnet]["fUSDTStakingRewards"] = 0x490681095ed277B45377d28cA15Ac41d64583048.toBytes32();
        values[mainnet]["fUSDC"] = 0x9Fb7b4477576Fe5B32be4C1843aFB1e55F251B33.toBytes32();
        values[mainnet]["fWETH"] = 0x90551c1795392094FE6D29B758EcCD233cFAa260.toBytes32();
        values[mainnet]["fWSTETH"] = 0x2411802D8BEA09be0aF8fD8D08314a63e706b29C.toBytes32();
        values[mainnet]["fGHO"] = 0x6A29A46E21C730DcA1d8b23d637c101cec605C5B.toBytes32();

        // Fluid Dex
        values[mainnet]["WeETHDexUSDC-USDT"] = 0x01F0D07fdE184614216e76782c6b7dF663F5375e.toBytes32();
        values[mainnet]["wBTC-cbBTCDex-USDT"] = 0xf7FA55D14C71241e3c970E30C509Ff58b5f5D557.toBytes32();
        values[mainnet]["weETH_ETHDex_wstETH"] = 0xb4a15526d427f4d20b0dAdaF3baB4177C85A699A.toBytes32();

        // Symbiotic
        values[mainnet]["wstETHDefaultCollateral"] = 0xC329400492c6ff2438472D4651Ad17389fCb843a.toBytes32();
        values[mainnet]["cbETHDefaultCollateral"] = 0xB26ff591F44b04E78de18f43B46f8b70C6676984.toBytes32();
        values[mainnet]["wBETHDefaultCollateral"] = 0x422F5acCC812C396600010f224b320a743695f85.toBytes32();
        values[mainnet]["rETHDefaultCollateral"] = 0x03Bf48b8A1B37FBeAd1EcAbcF15B98B924ffA5AC.toBytes32();
        values[mainnet]["mETHDefaultCollateral"] = 0x475D3Eb031d250070B63Fa145F0fCFC5D97c304a.toBytes32();
        values[mainnet]["swETHDefaultCollateral"] = 0x38B86004842D3FA4596f0b7A0b53DE90745Ab654.toBytes32();
        values[mainnet]["sfrxETHDefaultCollateral"] = 0x5198CB44D7B2E993ebDDa9cAd3b9a0eAa32769D2.toBytes32();
        values[mainnet]["ETHxDefaultCollateral"] = 0xBdea8e677F9f7C294A4556005c640Ee505bE6925.toBytes32();
        values[mainnet]["uniETHDefaultCollateral"] = 0x1C57ea879dd3e8C9fefa8224fdD1fa20dd54211E.toBytes32();
        values[mainnet]["sUSDeDefaultCollateral"] = 0x19d0D8e6294B7a04a2733FE433444704B791939A.toBytes32();
        values[mainnet]["wBTCDefaultCollateral"] = 0x971e5b5D4baa5607863f3748FeBf287C7bf82618.toBytes32();
        values[mainnet]["tBTCDefaultCollateral"] = 0x0C969ceC0729487d264716e55F232B404299032c.toBytes32();
        values[mainnet]["ethfiDefaultCollateral"] = 0x21DbBA985eEA6ba7F27534a72CCB292eBA1D2c7c.toBytes32();
        values[mainnet]["LBTCDefaultCollateral"] = 0x9C0823D3A1172F9DdF672d438dec79c39a64f448.toBytes32();

        values[mainnet]["wstETHSymbioticVault"] = 0xBecfad885d8A89A0d2f0E099f66297b0C296Ea21.toBytes32();
        values[mainnet]["wstETHSymbioticVaultRewards"] = 0xe34DcEA5aB7c4f3c4AD2F5f144Fc7fc3D5b0137C.toBytes32();
        values[mainnet]["EtherFi_LBTCSymbioticVault"] = 0xd4E20ECA1f996Dab35883dC0AD5E3428AF888D45.toBytes32();
        values[mainnet]["EtherFi_wstETHSymbioticVault"] = 0x450a90fdEa8B87a6448Ca1C87c88Ff65676aC45b.toBytes32();

        // Karak
        values[mainnet]["vaultSupervisor"] = 0x54e44DbB92dBA848ACe27F44c0CB4268981eF1CC.toBytes32();
        values[mainnet]["delegationSupervisor"] = 0xAfa904152E04aBFf56701223118Be2832A4449E0.toBytes32();

        values[mainnet]["kmETH"] = 0x7C22725d1E0871f0043397c9761AD99A86ffD498.toBytes32();
        values[mainnet]["kweETH"] = 0x2DABcea55a12d73191AeCe59F508b191Fb68AdaC.toBytes32();
        values[mainnet]["kwstETH"] = 0xa3726beDFD1a8AA696b9B4581277240028c4314b.toBytes32();
        values[mainnet]["krETH"] = 0x8E475A4F7820A4b6c0FF229f74fB4762f0813C47.toBytes32();
        values[mainnet]["kcbETH"] = 0xbD32b8aA6ff34BEDc447e503195Fb2524c72658f.toBytes32();
        values[mainnet]["kwBETH"] = 0x04BB50329A1B7D943E7fD2368288b674c8180d5E.toBytes32();
        values[mainnet]["kswETH"] = 0xc585DF3a8C9ca0c614D023A812624bE36161502B.toBytes32();
        values[mainnet]["kETHx"] = 0x989Ab830C6e2BdF3f28214fF54C9B7415C349a3F.toBytes32();
        values[mainnet]["ksfrxETH"] = 0x1751e1e4d2c9Fa99479C0c5574136F0dbD8f3EB8.toBytes32();
        values[mainnet]["krswETH"] = 0x1B4d88f5f38988BEA334C79f48aa69BEEeFE2e1e.toBytes32();
        values[mainnet]["krsETH"] = 0x9a23e79a8E6D77F940F2C30eb3d9282Af2E4036c.toBytes32();
        values[mainnet]["kETHFI"] = 0xB26bD8D1FD5415eED4C99f9fB6A278A42E7d1BA8.toBytes32();
        values[mainnet]["ksUSDe"] = 0xDe5Bff0755F192C333B126A449FF944Ee2B69681.toBytes32();
        values[mainnet]["kUSDe"] = 0xBE3cA34D0E877A1Fc889BD5231D65477779AFf4e.toBytes32();
        values[mainnet]["kWBTC"] = 0x126d4dBf752AaF61f3eAaDa24Ab0dB84FEcf6891.toBytes32();
        values[mainnet]["kFBTC"] = 0x40328669Bc9e3780dFa0141dBC87450a4af6EA11.toBytes32();
        values[mainnet]["kLBTC"] = 0x468c34703F6c648CCf39DBaB11305D17C70ba011.toBytes32();

        // CCIP token transfers.
        values[mainnet]["ccipRouter"] = 0x80226fc0Ee2b096224EeAc085Bb9a8cba1146f7D.toBytes32();

        // PancakeSwap V3
        values[mainnet]["pancakeSwapV3NonFungiblePositionManager"] =
            0x46A15B0b27311cedF172AB29E4f4766fbE7F4364.toBytes32();
        values[mainnet]["pancakeSwapV3MasterChefV3"] = 0x556B9306565093C855AEA9AE92A594704c2Cd59e.toBytes32();
        values[mainnet]["pancakeSwapV3Router"] = 0x13f4EA83D0bd40E75C8222255bc855a974568Dd4.toBytes32();
        // Arbitrum Bridge
        values[mainnet]["arbitrumDelayedInbox"] = 0x4Dbd4fc535Ac27206064B68FfCf827b0A60BAB3f.toBytes32();
        values[mainnet]["arbitrumOutbox"] = 0x0B9857ae2D4A3DBe74ffE1d7DF045bb7F96E4840.toBytes32();
        values[mainnet]["arbitrumL1GatewayRouter"] = 0x72Ce9c846789fdB6fC1f34aC4AD25Dd9ef7031ef.toBytes32();
        values[mainnet]["arbitrumL1ERC20Gateway"] = 0xa3A7B6F88361F48403514059F1F16C8E78d60EeC.toBytes32();
        values[mainnet]["arbitrumWethGateway"] = 0xd92023E9d9911199a6711321D1277285e6d4e2db.toBytes32();

        // Base Standard Bridge.
        values[mainnet]["baseStandardBridge"] = 0x3154Cf16ccdb4C6d922629664174b904d80F2C35.toBytes32();
        values[mainnet]["basePortal"] = 0x49048044D57e1C92A77f79988d21Fa8fAF74E97e.toBytes32();
        values[mainnet]["baseResolvedDelegate"] = 0x866E82a600A1414e583f7F13623F1aC5d58b0Afa.toBytes32();

        // Optimism Standard Bridge.
        values[mainnet]["optimismStandardBridge"] = 0x99C9fc46f92E8a1c0deC1b1747d010903E884bE1.toBytes32();
        values[mainnet]["optimismPortal"] = 0xbEb5Fc579115071764c7423A4f12eDde41f106Ed.toBytes32();
        values[mainnet]["optimismResolvedDelegate"] = 0x25ace71c97B33Cc4729CF772ae268934F7ab5fA1.toBytes32();

        // Swell Standard Bridge.
        values[mainnet]["swellStandardBridge"] = 0x7aA4960908B13D104bf056B23E2C76B43c5AACc8.toBytes32();
        values[mainnet]["swellPortal"] = 0x758E0EE66102816F5C3Ec9ECc1188860fbb87812.toBytes32();
        values[mainnet]["swellResolvedDelegate"] = 0xe6a99Ef12995DeFC5ff47EC0e13252f0E6903759.toBytes32();

        // Mantle Standard Bridge.
        values[mainnet]["mantleStandardBridge"] = 0x95fC37A27a2f68e3A647CDc081F0A89bb47c3012.toBytes32();
        values[mainnet]["mantlePortal"] = 0xc54cb22944F2bE476E02dECfCD7e3E7d3e15A8Fb.toBytes32();
        values[mainnet]["mantleResolvedDelegate"] = 0x676A795fe6E43C17c668de16730c3F690FEB7120.toBytes32(); // TODO update this.

        // Zircuit Standard Bridge.
        values[mainnet]["zircuitStandardBridge"] = 0x386B76D9cA5F5Fb150B6BFB35CF5379B22B26dd8.toBytes32();
        values[mainnet]["zircuitPortal"] = 0x17bfAfA932d2e23Bd9B909Fd5B4D2e2a27043fb1.toBytes32();
        values[mainnet]["zircuitResolvedDelegate"] = 0x2a721cBE81a128be0F01040e3353c3805A5EA091.toBytes32();

        // Fraxtal Standard Bridge.
        values[mainnet]["fraxtalStandardBridge"] = 0x34C0bD5877A5Ee7099D0f5688D65F4bB9158BDE2.toBytes32();
        values[mainnet]["fraxtalPortal"] = 0x36cb65c1967A0Fb0EEE11569C51C2f2aA1Ca6f6D.toBytes32();
        values[mainnet]["fraxtalResolvedDelegate"] = 0x2a721cBE81a128be0F01040e3353c3805A5EA091.toBytes32(); // TODO update this

        // Lido Base Standard Bridge.
        values[mainnet]["lidoBaseStandardBridge"] = 0x9de443AdC5A411E83F1878Ef24C3F52C61571e72.toBytes32();
        values[mainnet]["lidoBasePortal"] = 0x49048044D57e1C92A77f79988d21Fa8fAF74E97e.toBytes32();
        values[mainnet]["lidoBaseResolvedDelegate"] = 0x866E82a600A1414e583f7F13623F1aC5d58b0Afa.toBytes32();

        // Layer Zero.
        values[mainnet]["LayerZeroEndPoint"] = 0x1a44076050125825900e736c501f859c50fE728c.toBytes32();
        values[mainnet]["EtherFiOFTAdapter"] = 0xcd2eb13D6831d4602D80E5db9230A57596CDCA63.toBytes32();
        values[mainnet]["LBTCOFTAdapter"] = 0x6bc15D7930839Ec18A57F6f7dF72aE1B439D077f.toBytes32();
        values[mainnet]["WBTCOFTAdapter"] = 0x6bc15D7930839Ec18A57F6f7dF72aE1B439D077f.toBytes32();

        // Merkl
        values[mainnet]["merklDistributor"] = 0x3Ef3D8bA38EBe18DB133cEc108f4D14CE00Dd9Ae.toBytes32();

        // Pump Staking
        values[mainnet]["pumpStaking"] = 0x1fCca65fb6Ae3b2758b9b2B394CB227eAE404e1E.toBytes32();

        // Linea Bridging
        values[mainnet]["tokenBridge"] = 0x051F1D88f0aF5763fB888eC4378b4D8B29ea3319.toBytes32(); // approve, bridge token
        values[mainnet]["lineaMessageService"] = 0xd19d4B5d358258f05D7B411E21A1460D11B0876F.toBytes32(); // claim message, sendMessage

        // Scroll Bridging
        values[mainnet]["scrollGatewayRouter"] = 0xF8B1378579659D8F7EE5f3C929c2f3E332E41Fd6.toBytes32(); // approve, depositERC20
        values[mainnet]["scrollMessenger"] = 0x6774Bcbd5ceCeF1336b5300fb5186a12DDD8b367.toBytes32(); // sendMessage
        values[mainnet]["scrollCustomERC20Gateway"] = 0x67260A8B73C5B77B55c1805218A42A7A6F98F515.toBytes32(); // sendMessage

        // Syrup
        values[mainnet]["syrupRouter"] = 0x134cCaaA4F1e4552eC8aEcb9E4A2360dDcF8df76.toBytes32();

        // Satlayer
        values[mainnet]["satlayerPool"] = 0x42a856dbEBB97AbC1269EAB32f3bb40C15102819.toBytes32();

        // corn
        values[mainnet]["cornSilo"] = 0x8bc93498b861fd98277c3b51d240e7E56E48F23c.toBytes32();

        // Treehouse
        values[mainnet]["TreehouseRedemption"] = 0x0618DBdb3Be798346e6D9C08c3c84658f94aD09F.toBytes32();
        values[mainnet]["TreehouseRouter"] = 0xeFA3fa8e85D2b3CfdB250CdeA156c2c6C90628F5.toBytes32();
        values[mainnet]["tETH"] = 0xD11c452fc99cF405034ee446803b6F6c1F6d5ED8.toBytes32();
        values[mainnet]["tETH_wstETH_curve_pool"] = 0xA10d15538E09479186b4D3278BA5c979110dDdB1.toBytes32();

        // Term Finance
        values[mainnet]["termAuctionOfferLocker"] = 0xa557a6099d1a85d7569EA4B6d8ad59a94a8162CC.toBytes32();
        values[mainnet]["termRepoLocker"] = 0xFD9033C9A97Bc3Ec8a44439Cb6512516c5053076.toBytes32();
        values[mainnet]["termRepoServicer"] = 0xaD2401Dd7518Fac6C868c86442922E2236797e32.toBytes32();
        values[mainnet]["termRepoToken"] = 0x3A1427da14F8A57CEe76a5E85fB465ed72De8EC7.toBytes32();

        // Hyperlane
        values[mainnet]["hyperlaneUsdcRouter"] = 0xe1De9910fe71cC216490AC7FCF019e13a34481D7.toBytes32();
        values[mainnet]["hyperlaneTestRecipient"] = 0xfb53392bf4a0590a317ca716c28c29ace7c448bc132d7f8188ca234f595aa121;

        // Euler
        values[mainnet]["ethereumVaultConnector"] = 0x0C9a3dd6b8F28529d72d7f9cE918D493519EE383.toBytes32();
        values[mainnet]["evkWEETH"] = 0xe846ca062aB869b66aE8DcD811973f628BA82eAf.toBytes32();
        values[mainnet]["eulerPrimeWETH"] = 0xD8b27CF359b7D15710a5BE299AF6e7Bf904984C2.toBytes32();
        values[mainnet]["evkUSDC"] = 0x797DD80692c3b2dAdabCe8e30C07fDE5307D48a9.toBytes32();
        values[mainnet]["evkLBTC"] = 0xbC35161043EE2D74816d421EfD6a45fDa73B050A.toBytes32(); //Euler Prime
        values[mainnet]["evkDAI"] = 0x83C266bdf990574a05EE62831a266a3891817B5B.toBytes32();
        values[mainnet]["evkDAIDebt"] = 0x1796526a7705cBBe76dEdd4b13959A48c674A6cD.toBytes32();

        values[mainnet]["evkWETH"] = 0xD8b27CF359b7D15710a5BE299AF6e7Bf904984C2.toBytes32();
        values[mainnet]["evkeWETH-2"] = 0xD8b27CF359b7D15710a5BE299AF6e7Bf904984C2.toBytes32();

        values[mainnet]["evkUSDC"] = 0x797DD80692c3b2dAdabCe8e30C07fDE5307D48a9.toBytes32();
        values[mainnet]["evkeUSDC-2"] = 0x797DD80692c3b2dAdabCe8e30C07fDE5307D48a9.toBytes32();

        values[mainnet]["evkeUSDC-22"] = 0xe0a80d35bB6618CBA260120b279d357978c42BCE.toBytes32();
        values[mainnet]["evkeUSD0-3"] = 0xdEd27A6da244a5f3Ff74525A2cfaD4ed9E5B0957.toBytes32();
        values[mainnet]["evkeUSD0++-2"] = 0x6D671B9c618D5486814FEb777552BA723F1A235C.toBytes32();
        values[mainnet]["evkeUSDT-2"] = 0x313603FA690301b0CaeEf8069c065862f9162162.toBytes32();
        values[mainnet]["evkeUSDT-9"] = 0x7c280DBDEf569e96c7919251bD2B0edF0734C5A8.toBytes32();
        values[mainnet]["evkeUSDe-6"] = 0x2daCa71Cb58285212Dc05D65Cfd4f59A82BC4cF6.toBytes32();
        values[mainnet]["evkeDAI-4"] = 0x83C266bdf990574a05EE62831a266a3891817B5B.toBytes32();
        values[mainnet]["evkeLBTC-2"] = 0xbC35161043EE2D74816d421EfD6a45fDa73B050A.toBytes32();
        values[mainnet]["evkecbBTC-3"] = 0x056f3a2E41d2778D3a0c0714439c53af2987718E.toBytes32();
        values[mainnet]["evkeWBTC-3"] = 0x998D761eC1BAdaCeb064624cc3A1d37A46C88bA4.toBytes32();
        values[mainnet]["evkesUSDe-3"] = 0x498c014dE23f19700F51e85a384AB1B059F0672e.toBytes32();
        values[mainnet]["evkeeBTC-3"] = 0x34716B7026D9e6247D21e37Da1f1b157b62a16e0.toBytes32();
        values[mainnet]["evkesDAI-2"] = 0x8E4AF2F36ed6fb03E5E02Ab9f3C724B6E44C13b4.toBytes32();
        values[mainnet]["evkePYUSD-3"] = 0x6121591077Dc6898Ffd7216eA1b56cb890b3F84d.toBytes32();
        values[mainnet]["evkeUSR-1"] = 0x3A8992754E2EF51D8F90620d2766278af5C59b90.toBytes32();
        values[mainnet]["evkeUSDC-17"] = 0xE0c1bdab9A7d487c4fEcd402cb9b4f8B347e73c3.toBytes32();
        values[mainnet]["evkeUSDC-19"] = 0xcBC9B61177444A793B85442D3a953B90f6170b7D.toBytes32();
        values[mainnet]["evkeLBTC-3"] = 0xA2038a5B7Ce1C195F0C52b77134c5369CCfe0148.toBytes32();
        values[mainnet]["evkePT-wstUSR-27MAR2025-1"] = 0x81fa50cBe6C7Ed61961fE601B7c5AC334c2c84bB.toBytes32();
        values[mainnet]["evkePT-LBTC-27MAR2025-1"] = 0xBc99605074737d36266f45E0d192dDe6CFDFd72a.toBytes32();
        values[mainnet]["evkeWBTC-5"] = 0x82D2CE1f71cbe391c05E21132811e5172d51A6EE.toBytes32();
        values[mainnet]["evkewstUSR-1"] = 0x9f12d29c7CC72bb3d237E2D042A6D890421f9899.toBytes32();
        values[mainnet]["evkecbBTC-4"] = 0x29A9E5A004002Ff9E960bb8BB536E076F53cbDF1.toBytes32();
        values[mainnet]["evkeeBTC-1"] = 0xC605471aE09e0b7daA9e8813707d0DDbf9429Ad2.toBytes32();


        //values[mainnet]["USR"] = 0x66a1E37c9b0eAddca17d3662D6c05F4DECf3e110.toBytes32();
        //values[mainnet]["wstUSR"] = 0x1202F5C7b4B9E47a1A484E8B270be34dbbC75055.toBytes32();

        // Royco
        values[mainnet]["vaultMarketHub"] = 0xa97eCc6Bfda40baf2fdd096dD33e88bd8e769280.toBytes32();
        values[mainnet]["recipeMarketHub"] = 0x783251f103555068c1E9D755f69458f39eD937c0.toBytes32();
        values[mainnet]["supplyUSDCAaveWrappedVault"] = 0x2120ADcdCF8e0ed9D6dd3Df683F076402B79E3bd.toBytes32();

        // Usual
        values[mainnet]["usualSwapperEngine"] = 0xB969B0d14F7682bAF37ba7c364b351B830a812B2.toBytes32();

        // Sky
        values[mainnet]["daiConverter"] = 0x3225737a9Bbb6473CB4a45b7244ACa2BeFdB276A.toBytes32(); //converts dai to USDS
        values[mainnet]["usdsLitePsmUsdc"] = 0xA188EEC8F81263234dA3622A406892F3D630f98c.toBytes32();
        values[mainnet]["daiLitePsmUsdc"] = 0xf6e72Db5454dd049d0788e411b06CfAF16853042.toBytes32();

        // Resolv
        values[mainnet]["UsrExternalRequestsManager"] = 0xAC85eF29192487E0a109b7f9E40C267a9ea95f2e.toBytes32();

        //Sonic Gateway
        values[mainnet]["sonicGateway"] = 0xa1E2481a9CD0Cb0447EeB1cbc26F1b3fff3bec20.toBytes32();

        // Incentives Distributors
        values[mainnet]["beraUsual_incentives_distributor"] = 0x4a610757352d63D45B0a1680e95158887955582C.toBytes32();

        // Morpho Rewards
        values[mainnet]["morphoRewardsWrapper"] = 0x9D03bb2092270648d7480049d0E58d2FcF0E5123.toBytes32();
        values[mainnet]["legacyMorpho"] = 0x9994E35Db50125E0DF82e4c2dde62496CE330999.toBytes32();
        values[mainnet]["newMorpho"] = 0x58D97B57BB95320F9a05dC918Aef65434969c2B2.toBytes32();

        // Lombard
        values[mainnet]["lbtcBridge"] = 0xA869817b48b25EeE986bdF4bE04062e6fd2C418B.toBytes32();

        // Spectra
        values[mainnet]["ysUSDC"] = 0xF7DE3c70F2db39a188A81052d2f3C8e3e217822a.toBytes32(); //SuperUSDC Vault
        values[mainnet]["ysUSDC_PT"] = 0x3b9739eE0c3b5bD7b392a801DEaC1dc68cfB0C48.toBytes32();
        values[mainnet]["ysUSDC_YT"] = 0x9b9968Ba66B06c4340e60cB4dEa237CC6e3E5999.toBytes32();
        values[mainnet]["ysUSDC_Pool"] = 0xd7e163a91D11cfa2B4059f1626cCd6e33b143cbc.toBytes32();
        values[mainnet]["sRLP_Pool"] = 0x75c91a79Faf0fe64AcCdBd51e3fA6321d8952D84.toBytes32();
        values[mainnet]["sRLP_PT"] = 0x1F7Aa7104db822987E1F44A66dF709A8C4Fb301a.toBytes32();
        values[mainnet]["sRLP_YT"] = 0xC07cF8e6D7F6F47E196D36a4c18287E86f76b046.toBytes32();
        values[mainnet]["sRLP"] = 0x4eaFef6149C5B0c3E42fF444F79675B3E3125cb7.toBytes32();
        values[mainnet]["spectra_stkGHO_Pool"] = 0x9429E06FFD09Cf97007791B8bF3845171f1425E8.toBytes32();
        values[mainnet]["spectra_stkGHO_PT"] = 0x0F7454c4537AFe1243df65842C7919b5d6d6198C.toBytes32();
        values[mainnet]["spectra_stkGHO_YT"] = 0xdfB8D94C25C8Cfc4df171077fAd479AdAaef51c9.toBytes32();
        values[mainnet]["spectra_stkGHO"] = 0xa94ec39c91DF334DCAb55aDaA8EdD9C1dAF67cA7.toBytes32();
        values[mainnet]["spectra_lvlUSD_Pool"] = 0xAd6Cd1Aceb6E919E4C4918503C22a3F531cf8276.toBytes32();
        values[mainnet]["spectra_lvlUSD_PT"] = 0xBC30e564052a622d6b50170b73fF14ee49eEaDE0.toBytes32();
        values[mainnet]["spectra_lvlUSD_YT"] = 0xA6676B5d6D56F905d084914b70B2cC9C383f1A23.toBytes32();
        values[mainnet]["spectra_lvlUSD_IBT"] = 0x4737D9b4592B40d51e110b94c9C043c6654067Ae.toBytes32();
        values[mainnet]["spectra_sdeUSD_Pool"] = 0xFb7c3C95f4C2C05F6eC7dcFE3e368a40eB338603.toBytes32();
        values[mainnet]["spectra_sdeUSD_PT"] = 0xb4B8925c4CBce692F37C9D946883f2E330a042a9.toBytes32();
        values[mainnet]["spectra_sdeUSD_YT"] = 0xE9677Bfde5830B100281178681C7e78c7d861D1C.toBytes32();
        values[mainnet]["spectra_sdeUSD_IBT"] = 0x5C5b196aBE0d54485975D1Ec29617D42D9198326.toBytes32();

        // Odos
        values[mainnet]["odosRouterV2"] = 0xCf5540fFFCdC3d510B18bFcA6d2b9987b0772559.toBytes32();
        values[mainnet]["odosExecutor"] = 0xd768d1Fe6Ef1449A54F9409400fe9d0E4954ea3F.toBytes32();

        // Level
        values[mainnet]["levelMinter"] = 0x8E7046e27D14d09bdacDE9260ff7c8c2be68a41f.toBytes32();

    }

    function _addBaseValues() private {
        // Liquid Ecosystem
        values[base]["deployerAddress"] = 0x5F2F11ad8656439d5C14d9B351f8b09cDaC2A02d.toBytes32();
        values[base]["dev0Address"] = 0x0463E60C7cE10e57911AB7bD1667eaa21de3e79b.toBytes32();
        values[base]["dev1Address"] = 0xf8553c8552f906C19286F21711721E206EE4909E.toBytes32();
        values[base]["liquidPayoutAddress"] = 0xA9962a5BfBea6918E958DeE0647E99fD7863b95A.toBytes32();

        // DeFi Ecosystem
        values[base]["ETH"] = 0xEeeeeEeeeEeEeeEeEeEeeEEEeeeeEeeeeeeeEEeE.toBytes32();
        values[base]["uniswapV3NonFungiblePositionManager"] = 0x03a520b32C04BF3bEEf7BEb72E919cf822Ed34f1.toBytes32();

        values[base]["USDC"] = 0x833589fCD6eDb6E08f4c7C32D4f71b54bdA02913.toBytes32();
        values[base]["WETH"] = 0x4200000000000000000000000000000000000006.toBytes32();
        values[base]["WEETH"] = 0x04C0599Ae5A44757c0af6F9eC3b93da8976c150A.toBytes32();
        values[base]["WSTETH"] = 0xc1CBa3fCea344f92D9239c08C0568f6F2F0ee452.toBytes32();
        values[base]["AERO"] = 0x940181a94A35A4569E4529A3CDfB74e38FD98631.toBytes32();
        values[base]["CBETH"] = 0x2Ae3F1Ec7F1F5012CFEab0185bfc7aa3cf0DEc22.toBytes32();
        values[base]["AURA"] = 0x1509706a6c66CA549ff0cB464de88231DDBe213B.toBytes32();
        values[base]["BAL"] = 0x4158734D47Fc9692176B5085E0F52ee0Da5d47F1.toBytes32();
        values[base]["CRV"] = 0x8Ee73c484A26e0A5df2Ee2a4960B789967dd0415.toBytes32();
        values[base]["LINK"] = 0x88Fb150BDc53A65fe94Dea0c9BA0a6dAf8C6e196.toBytes32();
        values[base]["UNI"] = 0xc3De830EA07524a0761646a6a4e4be0e114a3C83.toBytes32();
        values[base]["RETH"] = 0xB6fe221Fe9EeF5aBa221c348bA20A1Bf5e73624c.toBytes32();
        values[base]["BSDETH"] = 0xCb327b99fF831bF8223cCEd12B1338FF3aA322Ff.toBytes32();
        values[base]["SFRXETH"] = 0x1f55a02A049033E3419a8E2975cF3F572F4e6E9A.toBytes32();
        values[base]["cbBTC"] = 0xcbB7C0000aB88B473b1f5aFd9ef808440eed33Bf.toBytes32();
        values[base]["tBTC"] = 0x236aa50979D5f3De3Bd1Eeb40E81137F22ab794b.toBytes32();
        values[base]["dlcBTC"] = 0x12418783e860997eb99e8aCf682DF952F721cF62.toBytes32();

        // Balancer vault
        values[base]["vault"] = 0xBA12222222228d8Ba445958a75a0704d566BF2C8.toBytes32();
        values[base]["balancerVault"] = 0xBA12222222228d8Ba445958a75a0704d566BF2C8.toBytes32();

        // Standard Bridge.
        values[base]["standardBridge"] = 0x4200000000000000000000000000000000000010.toBytes32();
        values[base]["crossDomainMessenger"] = 0x4200000000000000000000000000000000000007.toBytes32();

        // Lido Standard Bridge.
        values[base]["l2ERC20TokenBridge"] = 0xac9D11cD4D7eF6e54F14643a393F68Ca014287AB.toBytes32();

        values[base]["weETH_ETH_ExchangeRate"] = 0x35e9D7001819Ea3B39Da906aE6b06A62cfe2c181.toBytes32();

        // Aave V3
        values[base]["v3Pool"] = 0xA238Dd80C259a72e81d7e4664a9801593F98d1c5.toBytes32();

        // Merkl
        values[base]["merklDistributor"] = 0x3Ef3D8bA38EBe18DB133cEc108f4D14CE00Dd9Ae.toBytes32();

        // Aerodrome
        values[base]["aerodromeRouter"] = 0xcF77a3Ba9A5CA399B7c97c74d54e5b1Beb874E43.toBytes32();
        values[base]["aerodromeNonFungiblePositionManager"] = 0x827922686190790b37229fd06084350E74485b72.toBytes32();
        values[base]["aerodrome_Weth_Wsteth_v3_1_gauge"] = 0x2A1f7bf46bd975b5004b61c6040597E1B6117040.toBytes32();
        values[base]["aerodrome_Weth_Bsdeth_v3_1_gauge"] = 0x0b537aC41400433F09d97Cd370C1ea9CE78D8a74.toBytes32();
        values[base]["aerodrome_Cbeth_Weth_v3_1_gauge"] = 0xF5550F8F0331B8CAA165046667f4E6628E9E3Aac.toBytes32();
        values[base]["aerodrome_Weth_Wsteth_v2_30_gauge"] = 0xDf7c8F17Ab7D47702A4a4b6D951d2A4c90F99bf4.toBytes32();
        values[base]["aerodrome_Weth_Weeth_v2_30_gauge"] = 0xf8d47b641eD9DF1c924C0F7A6deEEA2803b9CfeF.toBytes32();
        values[base]["aerodrome_Weth_Reth_v2_05_gauge"] = 0xAa3D51d36BfE7C5C63299AF71bc19988BdBa0A06.toBytes32();
        values[base]["aerodrome_Sfrxeth_Wsteth_v2_30_gauge"] = 0xCe7Cb6260fCBf17485cd2439B89FdDf8B0Eb39cC.toBytes32();

        // MorphoBlue
        values[base]["morphoBlue"] = 0xBBBBBbbBBb9cC5e90e3b3Af64bdAF62C37EEFFCb.toBytes32();
        values[base]["weETH_wETH_915"] = 0x78d11c03944e0dc298398f0545dc8195ad201a18b0388cb8058b1bcb89440971;
        values[base]["wstETH_wETH_945"] = 0x3a4048c64ba1b375330d376b1ce40e4047d03b47ab4d48af484edec9fec801ba;
        values[base]["cbETH_wETH_965"] = 0x6600aae6c56d242fa6ba68bd527aff1a146e77813074413186828fd3f1cdca91;
        values[base]["cbETH_wETH_945"] = 0x84662b4f95b85d6b082b68d32cf71bb565b3f22f216a65509cc2ede7dccdfe8c;

        values[base]["uniV3Router"] = 0x2626664c2603336E57B271c5C0b26F421741e481.toBytes32();

        values[base]["aggregationRouterV5"] = 0x1111111254EEB25477B68fb85Ed929f73A960582.toBytes32();
        values[base]["oneInchExecutor"] = 0xE37e799D5077682FA0a244D46E5649F71457BD09.toBytes32();

        // Compound V3
        values[base]["cWETHV3"] = 0x46e6b214b524310239732D51387075E0e70970bf.toBytes32();
        values[base]["cometRewards"] = 0x123964802e6ABabBE1Bc9547D72Ef1B69B00A6b1.toBytes32();

        // Instadapp Fluid
        values[base]["fWETH"] = 0x9272D6153133175175Bc276512B2336BE3931CE9.toBytes32();
        values[base]["fWSTETH"] = 0x896E39f0E9af61ECA9dD2938E14543506ef2c2b5.toBytes32();
    }

    function _addArbitrumValues() private {
        // Liquid Ecosystem
        values[arbitrum]["deployerAddress"] = 0x5F2F11ad8656439d5C14d9B351f8b09cDaC2A02d.toBytes32();
        values[arbitrum]["dev0Address"] = 0x0463E60C7cE10e57911AB7bD1667eaa21de3e79b.toBytes32();
        values[arbitrum]["dev1Address"] = 0xf8553c8552f906C19286F21711721E206EE4909E.toBytes32();
        values[arbitrum]["liquidPayoutAddress"] = 0xA9962a5BfBea6918E958DeE0647E99fD7863b95A.toBytes32();
        values[arbitrum]["txBundlerAddress"] = 0x87D51666Da1b56332b216D456D1C2ba3Aed6089c.toBytes32();

        // DeFi Ecosystem
        values[arbitrum]["ETH"] = 0xEeeeeEeeeEeEeeEeEeEeeEEEeeeeEeeeeeeeEEeE.toBytes32();
        values[arbitrum]["uniV3Router"] = 0xE592427A0AEce92De3Edee1F18E0157C05861564.toBytes32();
        values[arbitrum]["uniV2Router"] = 0x7a250d5630B4cF539739dF2C5dAcb4c659F2488D.toBytes32();
        values[arbitrum]["uniswapV3NonFungiblePositionManager"] = 0xC36442b4a4522E871399CD717aBDD847Ab11FE88.toBytes32();
        values[arbitrum]["ccipRouter"] = 0x141fa059441E0ca23ce184B6A78bafD2A517DdE8.toBytes32();
        values[arbitrum]["vault"] = 0xBA12222222228d8Ba445958a75a0704d566BF2C8.toBytes32();

        values[arbitrum]["USDC"] = 0xaf88d065e77c8cC2239327C5EDb3A432268e5831.toBytes32();
        values[arbitrum]["USDCe"] = 0xFF970A61A04b1cA14834A43f5dE4533eBDDB5CC8.toBytes32();
        values[arbitrum]["WETH"] = 0x82aF49447D8a07e3bd95BD0d56f35241523fBab1.toBytes32();
        values[arbitrum]["WBTC"] = 0x2f2a2543B76A4166549F7aaB2e75Bef0aefC5B0f.toBytes32();
        values[arbitrum]["USDT"] = 0xFd086bC7CD5C481DCC9C85ebE478A1C0b69FCbb9.toBytes32();
        values[arbitrum]["DAI"] = 0xDA10009cBd5D07dd0CeCc66161FC93D7c9000da1.toBytes32();
        values[arbitrum]["WSTETH"] = 0x5979D7b546E38E414F7E9822514be443A4800529.toBytes32();
        values[arbitrum]["FRAX"] = 0x17FC002b466eEc40DaE837Fc4bE5c67993ddBd6F.toBytes32();
        values[arbitrum]["BAL"] = 0x040d1EdC9569d4Bab2D15287Dc5A4F10F56a56B8.toBytes32();
        values[arbitrum]["COMP"] = 0x354A6dA3fcde098F8389cad84b0182725c6C91dE.toBytes32();
        values[arbitrum]["LINK"] = 0xf97f4df75117a78c1A5a0DBb814Af92458539FB4.toBytes32();
        values[arbitrum]["rETH"] = 0xEC70Dcb4A1EFa46b8F2D97C310C9c4790ba5ffA8.toBytes32();
        values[arbitrum]["RETH"] = 0xEC70Dcb4A1EFa46b8F2D97C310C9c4790ba5ffA8.toBytes32();
        values[arbitrum]["cbETH"] = 0x1DEBd73E752bEaF79865Fd6446b0c970EaE7732f.toBytes32();
        values[arbitrum]["LUSD"] = 0x93b346b6BC2548dA6A1E7d98E9a421B42541425b.toBytes32();
        values[arbitrum]["UNI"] = 0xFa7F8980b0f1E64A2062791cc3b0871572f1F7f0.toBytes32();
        values[arbitrum]["CRV"] = 0x11cDb42B0EB46D95f990BeDD4695A6e3fA034978.toBytes32();
        values[arbitrum]["FRXETH"] = 0x178412e79c25968a32e89b11f63B33F733770c2A.toBytes32();
        values[arbitrum]["SFRXETH"] = 0x95aB45875cFFdba1E5f451B950bC2E42c0053f39.toBytes32();
        values[arbitrum]["ARB"] = 0x912CE59144191C1204E64559FE8253a0e49E6548.toBytes32();
        values[arbitrum]["WEETH"] = 0x35751007a407ca6FEFfE80b3cB397736D2cf4dbe.toBytes32();
        values[arbitrum]["USDE"] = 0x5d3a1Ff2b6BAb83b63cd9AD0787074081a52ef34.toBytes32();
        values[arbitrum]["AURA"] = 0x1509706a6c66CA549ff0cB464de88231DDBe213B.toBytes32();
        values[arbitrum]["PENDLE"] = 0x0c880f6761F1af8d9Aa9C466984b80DAb9a8c9e8.toBytes32();
        values[arbitrum]["RSR"] = 0xCa5Ca9083702c56b481D1eec86F1776FDbd2e594.toBytes32();
        values[arbitrum]["CBETH"] = 0x1DEBd73E752bEaF79865Fd6446b0c970EaE7732f.toBytes32();
        values[arbitrum]["OSETH"] = 0xf7d4e7273E5015C96728A6b02f31C505eE184603.toBytes32();
        values[arbitrum]["RSETH"] = 0x4186BFC76E2E237523CBC30FD220FE055156b41F.toBytes32();
        values[arbitrum]["GRAIL"] = 0x3d9907F9a368ad0a51Be60f7Da3b97cf940982D8.toBytes32();
        values[arbitrum]["cbBTC"] = 0xcbB7C0000aB88B473b1f5aFd9ef808440eed33Bf.toBytes32();

        // Aave V3
        values[arbitrum]["v3Pool"] = 0x794a61358D6845594F94dc1DB02A252b5b4814aD.toBytes32();

        // 1Inch
        values[arbitrum]["aggregationRouterV5"] = 0x1111111254EEB25477B68fb85Ed929f73A960582.toBytes32();
        values[arbitrum]["oneInchExecutor"] = 0xE37e799D5077682FA0a244D46E5649F71457BD09.toBytes32();

        values[arbitrum]["balancerVault"] = 0xBA12222222228d8Ba445958a75a0704d566BF2C8.toBytes32();
        // TODO This Balancer on L2s use a different minting logic so minter is not used
        // but the merkle tree should be refactored for L2s
        values[arbitrum]["minter"] = address(1).toBytes32();

        // Arbitrum native bridging.
        values[arbitrum]["arbitrumL2GatewayRouter"] = 0x5288c571Fd7aD117beA99bF60FE0846C4E84F933.toBytes32();
        values[arbitrum]["arbitrumSys"] = 0x0000000000000000000000000000000000000064.toBytes32();
        values[arbitrum]["arbitrumRetryableTx"] = 0x000000000000000000000000000000000000006E.toBytes32();
        values[arbitrum]["arbitrumL2Sender"] = 0x09e9222E96E7B4AE2a407B98d48e330053351EEe.toBytes32();

        // Pendle
        values[arbitrum]["pendleMarketFactory"] = 0x2FCb47B58350cD377f94d3821e7373Df60bD9Ced.toBytes32();
        values[arbitrum]["pendleRouter"] = 0x888888888889758F76e7103c6CbF23ABbF58F946.toBytes32();
        values[arbitrum]["pendleLimitOrderRouter"] = 0x000000000000c9B3E2C3Ec88B1B4c0cD853f4321.toBytes32();
        values[arbitrum]["pendleWeETHMarketSeptember"] = 0xf9F9779d8fF604732EBA9AD345E6A27EF5c2a9d6.toBytes32();
        values[arbitrum]["pendle_weETH_market_12_25_24"] = 0x6b92feB89ED16AA971B096e247Fe234dB4Aaa262.toBytes32();

        // Gearbox
        values[arbitrum]["dWETHV3"] = 0x04419d3509f13054f60d253E0c79491d9E683399.toBytes32();
        values[arbitrum]["sdWETHV3"] = 0xf3b7994e4dA53E04155057Fd61dc501599d57877.toBytes32();
        values[arbitrum]["dUSDCV3"] = 0x890A69EF363C9c7BdD5E36eb95Ceb569F63ACbF6.toBytes32();
        values[arbitrum]["sdUSDCV3"] = 0xD0181a36B0566a8645B7eECFf2148adE7Ecf2BE9.toBytes32();
        values[arbitrum]["dUSDCeV3"] = 0xa76c604145D7394DEc36C49Af494C144Ff327861.toBytes32();
        values[arbitrum]["sdUSDCeV3"] = 0x608F9e2E8933Ce6b39A8CddBc34a1e3E8D21cE75.toBytes32();

        // Uniswap V3 pools
        values[arbitrum]["wstETH_wETH_01"] = 0x35218a1cbaC5Bbc3E57fd9Bd38219D37571b3537.toBytes32();
        values[arbitrum]["wstETH_wETH_05"] = 0xb93F8a075509e71325c1c2fc8FA6a75f2d536A13.toBytes32();
        values[arbitrum]["PENDLE_wETH_30"] = 0xdbaeB7f0DFe3a0AAFD798CCECB5b22E708f7852c.toBytes32();
        values[arbitrum]["wETH_weETH_30"] = 0xA169d1aB5c948555954D38700a6cDAA7A4E0c3A0.toBytes32();
        values[arbitrum]["wETH_weETH_05"] = 0xd90660A0b8Ad757e7C1d660CE633776a0862b087.toBytes32();
        values[arbitrum]["wETH_weETH_01"] = 0x14353445c8329Df76e6f15e9EAD18fA2D45A8BB6.toBytes32();

        // Chainlink feeds
        values[arbitrum]["weETH_ETH_ExchangeRate"] = 0x20bAe7e1De9c596f5F7615aeaa1342Ba99294e12.toBytes32();

        // Fluid fTokens
        values[arbitrum]["fUSDC"] = 0x1A996cb54bb95462040408C06122D45D6Cdb6096.toBytes32();
        values[arbitrum]["fUSDT"] = 0x4A03F37e7d3fC243e3f99341d36f4b829BEe5E03.toBytes32();
        values[arbitrum]["fWETH"] = 0x45Df0656F8aDf017590009d2f1898eeca4F0a205.toBytes32();
        values[arbitrum]["fWSTETH"] = 0x66C25Cd75EBdAA7E04816F643d8E46cecd3183c9.toBytes32();

        // Merkl
        values[arbitrum]["merklDistributor"] = 0x3Ef3D8bA38EBe18DB133cEc108f4D14CE00Dd9Ae.toBytes32();

        // Vault Craft
        values[arbitrum]["compoundV3Weth"] = 0xC4bBbbAF12B1bE472E6E7B1A76d2756d5C763F95.toBytes32();
        values[arbitrum]["compoundV3WethGauge"] = 0x5E6A9859Dc1b393a82a5874F9cBA22E92d9fbBd2.toBytes32();

        // Camelot
        values[arbitrum]["camelotRouterV2"] = 0xc873fEcbd354f5A56E00E710B90EF4201db2448d.toBytes32();
        values[arbitrum]["camelotRouterV3"] = 0x1F721E2E82F6676FCE4eA07A5958cF098D339e18.toBytes32();
        values[arbitrum]["camelotNonFungiblePositionManager"] = 0x00c7f3082833e796A5b3e4Bd59f6642FF44DCD15.toBytes32();

        // Compound V3
        values[arbitrum]["cWETHV3"] = 0x6f7D514bbD4aFf3BcD1140B7344b32f063dEe486.toBytes32();
        values[arbitrum]["cometRewards"] = 0x88730d254A2f7e6AC8388c3198aFd694bA9f7fae.toBytes32();

        // Balancer
        values[arbitrum]["rsETH_wETH_BPT"] = 0x90e6CB5249f5e1572afBF8A96D8A1ca6aCFFd739.toBytes32();
        values[arbitrum]["rsETH_wETH_Id"] = 0x90e6cb5249f5e1572afbf8a96d8a1ca6acffd73900000000000000000000055c;
        values[arbitrum]["rsETH_wETH_Gauge"] = 0x59907f88C360D576Aa38dba84F26578367F96b6C.toBytes32();
        values[arbitrum]["aura_rsETH_wETH"] = 0x90cedFDb5284a274720f1dB339eEe9798f4fa29d.toBytes32();
        values[arbitrum]["wstETH_sfrxETH_BPT"] = 0xc2598280bFeA1Fe18dFcaBD21C7165c40c6859d3.toBytes32();
        values[arbitrum]["wstETH_sfrxETH_Id"] = 0xc2598280bfea1fe18dfcabd21c7165c40c6859d30000000000000000000004f3;
        values[arbitrum]["wstETH_sfrxETH_Gauge"] = 0x06eaf7bAabEac962301eE21296e711B3052F2c0d.toBytes32();
        values[arbitrum]["aura_wstETH_sfrxETH"] = 0x83D37cbA332ffd53A4336Ee06f3c301B8929E684.toBytes32();
        values[arbitrum]["wstETH_wETH_Gyro_BPT"] = 0x7967FA58B9501600D96bD843173b9334983EE6E6.toBytes32();
        values[arbitrum]["wstETH_wETH_Gyro_Id"] = 0x7967fa58b9501600d96bd843173b9334983ee6e600020000000000000000056e;
        values[arbitrum]["wstETH_wETH_Gyro_Gauge"] = 0x96d7C70c80518Ee189CB6ba672FbD22E4fDD9c19.toBytes32();
        values[arbitrum]["aura_wstETH_wETH_Gyro"] = 0x93e567b423ED470562911078b4d7A902d4E0BEea.toBytes32();
        values[arbitrum]["weETH_wstETH_Gyro_BPT"] = 0xCDCef9765D369954a4A936064535710f7235110A.toBytes32();
        values[arbitrum]["weETH_wstETH_Gyro_Id"] = 0xcdcef9765d369954a4a936064535710f7235110a000200000000000000000558;
        values[arbitrum]["weETH_wstETH_Gyro_Gauge"] = 0xdB66fFFf713B1FA758E348e69E2f2e24595111cF.toBytes32();
        values[arbitrum]["aura_weETH_wstETH_Gyro"] = 0x40bF10900a55c69c9dADdc3dC52465e01AcEF4A4.toBytes32();
        values[arbitrum]["osETH_wETH_BPT"] = 0x42f7Cfc38DD1583fFdA2E4f047F4F6FA06CEFc7c.toBytes32();
        values[arbitrum]["osETH_wETH_Id"] = 0x42f7cfc38dd1583ffda2e4f047f4f6fa06cefc7c000000000000000000000553;
        values[arbitrum]["osETH_wETH_Gauge"] = 0x5DA32F4724373c91Fdc657E0AD7B1836c70A4E52.toBytes32();

        // Karak
        values[arbitrum]["vaultSupervisor"] = 0x399f22ae52a18382a67542b3De9BeD52b7B9A4ad.toBytes32();
        values[arbitrum]["kETHFI"] = 0xc9A908402C7f0e343691cFB8c8Fc637449333ce0.toBytes32();

        // Dolomite
        values[arbitrum]["dolomiteMargin"] = 0x6Bd780E7fDf01D77e4d475c821f1e7AE05409072.toBytes32();
        values[arbitrum]["dolomiteDepositWithdrawRouter"] = 0xAdB9D68c613df4AA363B42161E1282117C7B9594.toBytes32();
        values[arbitrum]["dolomiteBorrowProxy"] = 0x38E49A617305101216eC6306e3a18065D14Bf3a7.toBytes32(); //V2
    }

    function _addOptimismValues() private {
        values[optimism]["deployerAddress"] = 0x5F2F11ad8656439d5C14d9B351f8b09cDaC2A02d.toBytes32();
        values[optimism]["dev0Address"] = 0x0463E60C7cE10e57911AB7bD1667eaa21de3e79b.toBytes32();
        values[optimism]["dev1Address"] = 0xf8553c8552f906C19286F21711721E206EE4909E.toBytes32();
        values[optimism]["liquidPayoutAddress"] = 0xA9962a5BfBea6918E958DeE0647E99fD7863b95A.toBytes32();
        values[optimism]["uniV3Router"] = 0xE592427A0AEce92De3Edee1F18E0157C05861564.toBytes32();
        values[optimism]["aggregationRouterV5"] = 0x1111111254EEB25477B68fb85Ed929f73A960582.toBytes32();
        values[optimism]["oneInchExecutor"] = 0xE37e799D5077682FA0a244D46E5649F71457BD09.toBytes32();

        values[optimism]["WETH"] = 0x4200000000000000000000000000000000000006.toBytes32();
        values[optimism]["WEETH"] = 0x346e03F8Cce9fE01dCB3d0Da3e9D00dC2c0E08f0.toBytes32();
        values[optimism]["WSTETH"] = 0x1F32b1c2345538c0c6f582fCB022739c4A194Ebb.toBytes32();
        values[optimism]["RETH"] = 0x9Bcef72be871e61ED4fBbc7630889beE758eb81D.toBytes32();
        values[optimism]["WEETH_OFT"] = 0x5A7fACB970D094B6C7FF1df0eA68D99E6e73CBFF.toBytes32();
        values[optimism]["OP"] = 0x4200000000000000000000000000000000000042.toBytes32();
        values[optimism]["CRV"] = 0x0994206dfE8De6Ec6920FF4D779B0d950605Fb53.toBytes32();
        values[optimism]["AURA"] = 0x1509706a6c66CA549ff0cB464de88231DDBe213B.toBytes32();
        values[optimism]["BAL"] = 0xFE8B128bA8C78aabC59d4c64cEE7fF28e9379921.toBytes32();
        values[optimism]["UNI"] = 0x6fd9d7AD17242c41f7131d257212c54A0e816691.toBytes32();
        values[optimism]["CBETH"] = 0xadDb6A0412DE1BA0F936DCaeb8Aaa24578dcF3B2.toBytes32();

        values[optimism]["vault"] = 0xBA12222222228d8Ba445958a75a0704d566BF2C8.toBytes32();
        values[optimism]["balancerVault"] = 0xBA12222222228d8Ba445958a75a0704d566BF2C8.toBytes32();
        values[optimism]["minter"] = 0x239e55F427D44C3cc793f49bFB507ebe76638a2b.toBytes32();

        values[optimism]["uniswapV3NonFungiblePositionManager"] = 0xC36442b4a4522E871399CD717aBDD847Ab11FE88.toBytes32();
        values[optimism]["ccipRouter"] = 0x3206695CaE29952f4b0c22a169725a865bc8Ce0f.toBytes32();
        values[optimism]["weETH_ETH_ExchangeRate"] = 0x72EC6bF88effEd88290C66DCF1bE2321d80502f5.toBytes32();

        // Gearbox
        values[optimism]["dWETHV3"] = 0x42dB77B3103c71059F4b997d6441cFB299FD0d94.toBytes32();
        values[optimism]["sdWETHV3"] = 0x704c4C9F0d29257E5b0E526b20b48EfFC8f758b2.toBytes32();

        // Standard Bridge
        values[optimism]["standardBridge"] = 0x4200000000000000000000000000000000000010.toBytes32();
        values[optimism]["crossDomainMessenger"] = 0x4200000000000000000000000000000000000007.toBytes32();

        // Aave V3
        values[optimism]["v3Pool"] = 0x794a61358D6845594F94dc1DB02A252b5b4814aD.toBytes32();

        // Merkl
        values[optimism]["merklDistributor"] = 0x3Ef3D8bA38EBe18DB133cEc108f4D14CE00Dd9Ae.toBytes32();

        // Beethoven
        values[optimism]["wstETH_weETH_BPT"] = 0x2Bb4712247D5F451063b5E4f6948abDfb925d93D.toBytes32();
        values[optimism]["wstETH_weETH_Id"] = 0x2bb4712247d5f451063b5e4f6948abdfb925d93d000000000000000000000136;
        values[optimism]["wstETH_weETH_Gauge"] = 0xF3B314B1D2bd7d9afa8eC637716A9Bb81dBc79e5.toBytes32();
        values[optimism]["aura_wstETH_weETH"] = 0xe351a69EB84a22E113E92A4C683391C95448d7d4.toBytes32();

        // Velodrome
        values[optimism]["velodromeRouter"] = 0xa062aE8A9c5e11aaA026fc2670B0D65cCc8B2858.toBytes32();
        values[optimism]["velodromeNonFungiblePositionManager"] = 0x416b433906b1B72FA758e166e239c43d68dC6F29.toBytes32();
        values[optimism]["velodrome_Weth_Wsteth_v3_1_gauge"] = 0xb2218A2cFeF38Ca30AE8C88B41f2E2BdD9347E3e.toBytes32();

        // Compound V3
        values[optimism]["cWETHV3"] = 0xE36A30D249f7761327fd973001A32010b521b6Fd.toBytes32();
        values[optimism]["cometRewards"] = 0x443EA0340cb75a160F31A440722dec7b5bc3C2E9.toBytes32();
    }

    function _addHoleskyValues() private {
        // ERC20
        values[holesky]["WSTETH"] = 0x8d09a4502Cc8Cf1547aD300E066060D043f6982D.toBytes32();

        // Symbiotic
        values[holesky]["wstETHSymbioticVault"] = 0xd88dDf98fE4d161a66FB836bee4Ca469eb0E4a75.toBytes32();
    }

    function _addMantleValues() private {
        values[mantle]["deployerAddress"] = 0x5F2F11ad8656439d5C14d9B351f8b09cDaC2A02d.toBytes32();
        values[mantle]["dev0Address"] = 0x0463E60C7cE10e57911AB7bD1667eaa21de3e79b.toBytes32();
        values[mantle]["dev1Address"] = 0xf8553c8552f906C19286F21711721E206EE4909E.toBytes32();
        values[mantle]["liquidPayoutAddress"] = 0xA9962a5BfBea6918E958DeE0647E99fD7863b95A.toBytes32();
        values[mantle]["balancerVault"] = address(1).toBytes32();

        // ERC20
        values[mantle]["WETH"] = 0xdEAddEaDdeadDEadDEADDEAddEADDEAddead1111.toBytes32();
        values[mantle]["USDC"] = 0x09Bc4E0D864854c6aFB6eB9A9cdF58aC190D0dF9.toBytes32();
        values[mantle]["METH"] = 0xcDA86A272531e8640cD7F1a92c01839911B90bb0.toBytes32();

        // Standard Bridge.
        values[mantle]["standardBridge"] = 0x4200000000000000000000000000000000000010.toBytes32();
        values[mantle]["crossDomainMessenger"] = 0x4200000000000000000000000000000000000007.toBytes32();
    }

    function _addZircuitValues() private {
        values[zircuit]["deployerAddress"] = 0xFD65ADF7d2f9ea09287543520a703522E0a360C9.toBytes32();
        values[zircuit]["dev0Address"] = 0x0463E60C7cE10e57911AB7bD1667eaa21de3e79b.toBytes32();
        values[zircuit]["dev1Address"] = 0xf8553c8552f906C19286F21711721E206EE4909E.toBytes32();
        values[zircuit]["liquidPayoutAddress"] = 0xA9962a5BfBea6918E958DeE0647E99fD7863b95A.toBytes32();
        values[zircuit]["balancerVault"] = address(1).toBytes32();

        values[zircuit]["WETH"] = 0x4200000000000000000000000000000000000006.toBytes32();
        values[zircuit]["METH"] = 0x91a0F6EBdCa0B4945FbF63ED4a95189d2b57163D.toBytes32();

        // Standard Bridge.
        values[zircuit]["standardBridge"] = 0x4200000000000000000000000000000000000010.toBytes32();
        values[zircuit]["crossDomainMessenger"] = 0x4200000000000000000000000000000000000007.toBytes32();
    }

    function _addLineaValues() private {
        values[linea]["deployerAddress"] = 0x5F2F11ad8656439d5C14d9B351f8b09cDaC2A02d.toBytes32();
        values[linea]["dev0Address"] = 0x0463E60C7cE10e57911AB7bD1667eaa21de3e79b.toBytes32();
        values[linea]["dev1Address"] = 0xf8553c8552f906C19286F21711721E206EE4909E.toBytes32();
        values[linea]["liquidPayoutAddress"] = 0xA9962a5BfBea6918E958DeE0647E99fD7863b95A.toBytes32();
        values[linea]["balancerVault"] = address(1).toBytes32();
        // ERC20
        values[linea]["DAI"] = 0x4AF15ec2A0BD43Db75dd04E62FAA3B8EF36b00d5.toBytes32();
        values[linea]["WETH"] = 0xe5D7C2a44FfDDf6b295A15c148167daaAf5Cf34f.toBytes32();
        values[linea]["WEETH"] = 0x1Bf74C010E6320bab11e2e5A532b5AC15e0b8aA6.toBytes32();

        // Linea Bridge.
        values[linea]["tokenBridge"] = 0x353012dc4a9A6cF55c941bADC267f82004A8ceB9.toBytes32(); //approve, also bridge token
        values[linea]["lineaMessageService"] = 0x508Ca82Df566dCD1B0DE8296e70a96332cD644ec.toBytes32(); // claim message, sendMessage
    }

    function _addScrollValues() private {
        values[scroll]["deployerAddress"] = 0x5F2F11ad8656439d5C14d9B351f8b09cDaC2A02d.toBytes32();
        values[scroll]["txBundlerAddress"] = 0x534b64608E601B581AB0cbF0b03ec9f4c65f3360.toBytes32();
        values[scroll]["dev0Address"] = 0x0463E60C7cE10e57911AB7bD1667eaa21de3e79b.toBytes32();
        values[scroll]["dev1Address"] = 0xf8553c8552f906C19286F21711721E206EE4909E.toBytes32();
        values[scroll]["liquidPayoutAddress"] = 0xA9962a5BfBea6918E958DeE0647E99fD7863b95A.toBytes32();
        values[scroll]["balancerVault"] = address(1).toBytes32();
        // ERC20
        values[scroll]["DAI"] = 0xcA77eB3fEFe3725Dc33bccB54eDEFc3D9f764f97.toBytes32();
        values[scroll]["WETH"] = 0x5300000000000000000000000000000000000004.toBytes32();
        values[scroll]["WEETH"] = 0x01f0a31698C4d065659b9bdC21B3610292a1c506.toBytes32();
        values[scroll]["WBTC"] = 0x3C1BCa5a656e69edCD0D4E36BEbb3FcDAcA60Cf1.toBytes32();
        values[scroll]["ZRO"] = address(1).toBytes32();

        // Layer Zero
        values[scroll]["LayerZeroEndPoint"] = 0x1a44076050125825900e736c501f859c50fE728c.toBytes32();

        // Scroll Bridge.
        values[scroll]["scrollGatewayRouter"] = 0x4C0926FF5252A435FD19e10ED15e5a249Ba19d79.toBytes32(); // withdrawERC20
        values[scroll]["scrollMessenger"] = 0x781e90f1c8Fc4611c9b7497C3B47F99Ef6969CbC.toBytes32(); // sendMessage
        values[scroll]["scrollCustomERC20Gateway"] = 0xaC78dff3A87b5b534e366A93E785a0ce8fA6Cc62.toBytes32(); // sendMessage
    }

    function _addFraxtalValues() private {
        values[fraxtal]["deployerAddress"] = 0x5F2F11ad8656439d5C14d9B351f8b09cDaC2A02d.toBytes32();
        values[fraxtal]["dev0Address"] = 0x0463E60C7cE10e57911AB7bD1667eaa21de3e79b.toBytes32();
        values[fraxtal]["dev1Address"] = 0xf8553c8552f906C19286F21711721E206EE4909E.toBytes32();
        values[fraxtal]["liquidPayoutAddress"] = 0xA9962a5BfBea6918E958DeE0647E99fD7863b95A.toBytes32();
        values[fraxtal]["balancerVault"] = address(1).toBytes32();
        // ERC20
        values[fraxtal]["wfrxETH"] = 0xFC00000000000000000000000000000000000006.toBytes32();

        // Standard Bridge.
        // values[fraxtal]["standardBridge"] = 0x4200000000000000000000000000000000000010.toBytes32();
        // values[fraxtal]["crossDomainMessenger"] = 0x4200000000000000000000000000000000000007.toBytes32();
    }

    function _addBscValues() private {
        values[bsc]["deployerAddress"] = 0x5F2F11ad8656439d5C14d9B351f8b09cDaC2A02d.toBytes32();
        values[bsc]["dev0Address"] = 0x0463E60C7cE10e57911AB7bD1667eaa21de3e79b.toBytes32();
        values[bsc]["dev1Address"] = 0xf8553c8552f906C19286F21711721E206EE4909E.toBytes32();

        values[bsc]["LBTC"] = 0xecAc9C5F704e954931349Da37F60E39f515c11c1.toBytes32();
        values[bsc]["WBTC"] = 0x0555E30da8f98308EdB960aa94C0Db47230d2B9c.toBytes32();
        values[bsc]["WBNB"] = 0xbb4CdB9CBd36B01bD1cBaEBF2De08d9173bc095c.toBytes32();
        values[bsc]["BTCB"] = 0x7130d2A12B9BCbFAe4f2634d864A1Ee1Ce3Ead9c.toBytes32();

        // 1Inch
        values[bsc]["aggregationRouterV5"] = 0x1111111254EEB25477B68fb85Ed929f73A960582.toBytes32();
        values[bsc]["oneInchExecutor"] = 0xde9e4FE32B049f821c7f3e9802381aa470FFCA73.toBytes32();

        // PancakeSwapV3
        values[bsc]["pancakeSwapV3NonFungiblePositionManager"] = 0x46A15B0b27311cedF172AB29E4f4766fbE7F4364.toBytes32();
        values[bsc]["pancakeSwapV3MasterChefV3"] = 0x556B9306565093C855AEA9AE92A594704c2Cd59e.toBytes32();
        values[bsc]["pancakeSwapV3Router"] = 0x13f4EA83D0bd40E75C8222255bc855a974568Dd4.toBytes32();
    }

    function _addCornValues() private {
        values[corn]["deployerAddress"] = 0x5F2F11ad8656439d5C14d9B351f8b09cDaC2A02d.toBytes32();
        values[corn]["txBundlerAddress"] = 0x5F2F11ad8656439d5C14d9B351f8b09cDaC2A02d.toBytes32();
        values[corn]["dev0Address"] = 0x0463E60C7cE10e57911AB7bD1667eaa21de3e79b.toBytes32();
        values[corn]["dev1Address"] = 0xf8553c8552f906C19286F21711721E206EE4909E.toBytes32();

        // Tokens
        values[corn]["WBTCN"] = 0xda5dDd7270381A7C2717aD10D1c0ecB19e3CDFb2.toBytes32();
        values[corn]["LBTC"] = 0xecAc9C5F704e954931349Da37F60E39f515c11c1.toBytes32();

        values[corn]["balancerVault"] = address(1).toBytes32();

        values[corn]["ZRO"] = address(69).toBytes32();
        values[corn]["LBTC"] = 0xecAc9C5F704e954931349Da37F60E39f515c11c1.toBytes32();

        // Layer Zero
        values[corn]["LayerZeroEndPoint"] = 0xcb566e3B6934Fa77258d68ea18E931fa75e1aaAa.toBytes32();
        values[corn]["WBTCN_OFT"] = 0x386E7A3a0c0919c9d53c3b04FF67E73Ff9e45Fb6.toBytes32();
        values[corn]["LBTC_OFT"] = 0xfc7B20D9B59A8A466f4fC3d34aA69a7D98e71d7A.toBytes32();

        // Curve
        values[corn]["curve_pool_LBTC_WBTCN"] = 0xAB3291b73a1087265E126E330cEDe0cFd4B8A693.toBytes32();
        values[corn]["curve_gauge_LBTC_WBTCN"] = 0xaE8f74c9eD7F72CA3Ea16955369f13D3d4b78Cd6.toBytes32();
    }

    function _addSonicMainnetValues() private {
        values[sonicMainnet]["dev0Address"] = 0x0463E60C7cE10e57911AB7bD1667eaa21de3e79b.toBytes32();
        values[sonicMainnet]["dev1Address"] = 0xf8553c8552f906C19286F21711721E206EE4909E.toBytes32();
        values[sonicMainnet]["deployerAddress"] = 0x5F2F11ad8656439d5C14d9B351f8b09cDaC2A02d.toBytes32();
        values[sonicMainnet]["txBundlerAddress"] = 0x5F2F11ad8656439d5C14d9B351f8b09cDaC2A02d.toBytes32();

        // ERC20
        values[sonicMainnet]["ETH"] = 0xEeeeeEeeeEeEeeEeEeEeeEEEeeeeEeeeeeeeEEeE.toBytes32(); //$S token
        values[sonicMainnet]["WETH"] = 0x50c42dEAcD8Fc9773493ED674b675bE577f2634b.toBytes32();
        values[sonicMainnet]["USDC"] = 0x29219dd400f2Bf60E5a23d13Be72B486D4038894.toBytes32();
        values[sonicMainnet]["USDT"] = 0x6047828dc181963ba44974801FF68e538dA5eaF9.toBytes32();
        values[sonicMainnet]["wS"] = 0x039e2fB66102314Ce7b64Ce5Ce3E5183bc94aD38.toBytes32();
        values[sonicMainnet]["stS"] = 0xE5DA20F15420aD15DE0fa650600aFc998bbE3955.toBytes32();
        values[sonicMainnet]["scUSD"] = 0xd3DCe716f3eF535C5Ff8d041c1A41C3bd89b97aE.toBytes32();
        values[sonicMainnet]["scETH"] = 0x3bcE5CB273F0F148010BbEa2470e7b5df84C7812.toBytes32();
        values[sonicMainnet]["scBTC"] = 0xBb30e76d9Bb2CC9631F7fC5Eb8e87B5Aff32bFbd.toBytes32();
        values[sonicMainnet]["stkscUSD"] = 0x4D85bA8c3918359c78Ed09581E5bc7578ba932ba.toBytes32();
        values[sonicMainnet]["EBTC"] = 0x657e8C867D8B37dCC18fA4Caead9C45EB088C642.toBytes32();
        values[sonicMainnet]["LBTC"] = 0xecAc9C5F704e954931349Da37F60E39f515c11c1.toBytes32();
        values[sonicMainnet]["WBTC"] = 0x0555E30da8f98308EdB960aa94C0Db47230d2B9c.toBytes32(); //also OFT
        values[sonicMainnet]["ZRO"] = address(1).toBytes32();

        values[sonicMainnet]["balancerVault"] = address(1).toBytes32();
        values[sonicMainnet]["vault"] = address(1).toBytes32();

        // UniswapV3
        values[sonicMainnet]["uniswapV3NonFungiblePositionManager"] =
            0x743E03cceB4af2efA3CC76838f6E8B50B63F184c.toBytes32();
        values[sonicMainnet]["uniV3Router"] = 0xaa52bB8110fE38D0d2d2AF0B85C3A3eE622CA455.toBytes32();

        // Beets/Balancer
        values[sonicMainnet]["balancerVault"] = 0xBA12222222228d8Ba445958a75a0704d566BF2C8.toBytes32();

        values[sonicMainnet]["scUSD_USDC_gauge"] = 0x33B29bcf17e866A35941e07CbAd54f1807B337f5.toBytes32();
        values[sonicMainnet]["scETH_WETH_gauge"] = 0x8828a6e3166cac78F3C90A5b5bf17618BDAf1Deb.toBytes32();

        values[sonicMainnet]["scUSD_USDC_PoolId"] = 0xcd4d2b142235d5650ffa6a38787ed0b7d7a51c0c000000000000000000000037;
        values[sonicMainnet]["scETH_WETH_PoolId"] = 0xe54dd58a6d4e04687f2034dd4ddab49da55f8aff00000000000000000000007c;
        values[sonicMainnet]["USDC_stS_PoolId"] =  0x713fb5036dc70012588d77a5b066f1dd05c712d7000200000000000000000041;
        values[sonicMainnet]["USDC_wS_PoolId"] =  0xfc127dfc32b7739a7cfff7ed19e4c4ab3221953a0002000000000000000000a4;
        values[sonicMainnet]["stS_BEETS_PoolId"] =  0x10ac2f9dae6539e77e372adb14b1bf8fbd16b3e8000200000000000000000005;
        values[sonicMainnet]["USDC_WETH_PoolId"] =  0x308ebea1dc4ead75f0aebd1569e39354e26ae9e600020000000000000000009c;

        // Tellers
        values[sonicMainnet]["scUSDTeller"] = 0x358CFACf00d0B4634849821BB3d1965b472c776a.toBytes32();
        values[sonicMainnet]["scETHTeller"] = 0x31A5A9F60Dc3d62fa5168352CaF0Ee05aA18f5B8.toBytes32();
        values[sonicMainnet]["stkscUSDTeller"] = 0x5e39021Ae7D3f6267dc7995BB5Dd15669060DAe0.toBytes32();
        values[sonicMainnet]["stkscETHTeller"] = 0x49AcEbF8f0f79e1Ecb0fd47D684DAdec81cc6562.toBytes32();

        // Accountant
        values[sonicMainnet]["scUSDAccountant"] = 0xA76E0F54918E39A63904b51F688513043242a0BE.toBytes32();
        values[sonicMainnet]["scETHAccountant"] = 0x3a592F9Ea2463379c4154d03461A73c484993668.toBytes32();
        values[sonicMainnet]["stkscUSDAccountant"] = 0x13cCc810DfaA6B71957F2b87060aFE17e6EB8034.toBytes32();
        values[sonicMainnet]["stkscETHAccountant"] = 0x61bE1eC20dfE0197c27B80bA0f7fcdb1a6B236E2.toBytes32();

        // Layer Zero
        values[sonicMainnet]["LayerZeroEndPoint"] = 0x6F475642a6e85809B1c36Fa62763669b1b48DD5B.toBytes32();
        values[sonicMainnet]["LBTC_OFT"] = 0x630e12D53D4E041b8C5451aD035Ea841E08391d7.toBytes32();

        // Sonic Gateway
        values[sonicMainnet]["sonicGateway"] = 0x9Ef7629F9B930168b76283AdD7120777b3c895b3.toBytes32();
        values[sonicMainnet]["circleTokenAdapter"] = 0xe6DCD54B4CDe2e9E935C22F57EBBBaaF5cc3BC8a.toBytes32();

        //Rings
        values[sonicMainnet]["scUSDVoter"] = 0xF365C45B6913BE7Ab74C970D9227B9D0dfF44aFb.toBytes32(); 
        values[sonicMainnet]["scETHVoter"] = 0x9842be0f52569155fA58fff36E772bC79D92706e.toBytes32(); 

        // Silo
        values[sonicMainnet]["siloRouter"] = 0x22AacdEc57b13911dE9f188CF69633cC537BdB76.toBytes32();
        values[sonicMainnet]["silo_stS_wS_config"] = 0x78C246f67c8A6cE03a1d894d4Cf68004Bd55Deea.toBytes32();
        values[sonicMainnet]["silo_wS_USDC_id8_config"] = 0x4915F6d3C9a7B20CedFc5d3854f2802f30311d13.toBytes32();
        values[sonicMainnet]["silo_wS_USDC_id20_config"] = 0x062A36Bbe0306c2Fd7aecdf25843291fBAB96AD2.toBytes32();
        values[sonicMainnet]["silo_USDC_wstkscUSD_id23_config"] = 0xbC24c0F594ECA381956895957c771437D61400D3.toBytes32();
        values[sonicMainnet]["silo_S_ETH_config"] = 0x9603Af53dC37F4BB6386f358A51a04fA8f599101.toBytes32();
        values[sonicMainnet]["silo_ETH_wstkscETH_config"] = 0xefA367570B11f8745B403c0D458b9D2EAf424686.toBytes32();

         // Curve
        values[sonicMainnet]["curve_USDC_scUSD_pool"] = 0x2Fd7CCDa50ED88fe17E15f3d5D8d51da4CCB43F3.toBytes32();
        values[sonicMainnet]["curve_USDC_scUSD_gauge"] = 0x12F89168C995e54Ec2ce9ee461D663a6dC72793A.toBytes32();

         // Euler
        values[sonicMainnet]["ethereumVaultConnector"] = 0x4860C903f6Ad709c3eDA46D3D502943f184D4315.toBytes32();
        values[sonicMainnet]["euler_scETH_MEV"] = 0x0806af1762Bdd85B167825ab1a64E31CF9497038.toBytes32();
        values[sonicMainnet]["euler_WETH_MEV"] = 0xa5cd24d9792F4F131f5976Af935A505D19c8Db2b.toBytes32();
        values[sonicMainnet]["euler_scUSD_MEV"] = 0xB38D431e932fEa77d1dF0AE0dFE4400c97e597B8.toBytes32();
        values[sonicMainnet]["euler_USDC_MEV"] = 0x196F3C7443E940911EE2Bb88e019Fd71400349D9.toBytes32();

        // Curve
        values[sonicMainnet]["curve_WETH_scETH_pool"] = 0xfF11f56281247EaD18dB76fD23b252156738FA94.toBytes32();
        values[sonicMainnet]["curve_WETH_scETH_gauge"] = 0x4F7Fc3F5112eAef10495B04b5dd376E50c42dA51.toBytes32();

        // Odos
        values[sonicMainnet]["odosRouterV2"] = 0xaC041Df48dF9791B0654f1Dbbf2CC8450C5f2e9D.toBytes32();
        values[sonicMainnet]["odosExecutor"] = 0xB28Ca7e465C452cE4252598e0Bc96Aeba553CF82.toBytes32();
    }

    function _addSepoliaValues() private {
        values[sepolia]["dev0Address"] = 0x0463E60C7cE10e57911AB7bD1667eaa21de3e79b.toBytes32();
        values[sepolia]["dev1Address"] = 0xf8553c8552f906C19286F21711721E206EE4909E.toBytes32();
        values[sepolia]["deployerAddress"] = 0x5F2F11ad8656439d5C14d9B351f8b09cDaC2A02d.toBytes32();
        values[sepolia]["txBundlerAddress"] = 0x5F2F11ad8656439d5C14d9B351f8b09cDaC2A02d.toBytes32();

        values[sepolia]["WETH"] = 0xb16F35c0Ae2912430DAc15764477E179D9B9EbEa.toBytes32();
        values[sepolia]["CrispyUSD"] = 0x867F14Da2EcD4B582812d76D94c4B10cB00b507C.toBytes32();
        values[sepolia]["USDC"] = 0x2F6F07CDcf3588944Bf4C42aC74ff24bF56e7590.toBytes32();
        values[sepolia]["ZRO"] = address(1).toBytes32();
        values[sepolia]["CrispyCoin"] = 0x0c959E3AA0A74E972d1A8F759c198e660CcCebcB.toBytes32();

        values[sepolia]["balancerVault"] = address(1).toBytes32();

        values[sepolia]["LayerZeroEndPoint"] = 0x6EDCE65403992e310A62460808c4b910D972f10f.toBytes32();
    }

    function _addSonicTestnetValues() private {
        values[sonicTestnet]["dev0Address"] = 0x0463E60C7cE10e57911AB7bD1667eaa21de3e79b.toBytes32();
        values[sonicTestnet]["dev1Address"] = 0xf8553c8552f906C19286F21711721E206EE4909E.toBytes32();
        values[sonicTestnet]["deployerAddress"] = 0x5F2F11ad8656439d5C14d9B351f8b09cDaC2A02d.toBytes32();
        values[sonicTestnet]["txBundlerAddress"] = 0x5F2F11ad8656439d5C14d9B351f8b09cDaC2A02d.toBytes32();

        values[sonicTestnet]["WETH"] = address(1).toBytes32();
        values[sonicTestnet]["CrispyUSD"] = 0x867F14Da2EcD4B582812d76D94c4B10cB00b507C.toBytes32();
        values[sonicTestnet]["ZRO"] = address(1).toBytes32();

        values[sonicTestnet]["balancerVault"] = address(1).toBytes32();

        values[sonicTestnet]["LayerZeroEndPoint"] = 0x6C7Ab2202C98C4227C5c46f1417D81144DA716Ff.toBytes32();
    }

    function _addSonicBlazeValues() private {
        values[sonicBlaze]["dev0Address"] = 0x0463E60C7cE10e57911AB7bD1667eaa21de3e79b.toBytes32();
        values[sonicBlaze]["dev1Address"] = 0xf8553c8552f906C19286F21711721E206EE4909E.toBytes32();
        values[sonicBlaze]["deployerAddress"] = 0x5F2F11ad8656439d5C14d9B351f8b09cDaC2A02d.toBytes32();
        values[sonicBlaze]["txBundlerAddress"] = 0x5F2F11ad8656439d5C14d9B351f8b09cDaC2A02d.toBytes32();

        values[sonicBlaze]["WETH"] = address(1).toBytes32();
        values[sonicBlaze]["CrispyUSD"] = 0x867F14Da2EcD4B582812d76D94c4B10cB00b507C.toBytes32();
        values[sonicBlaze]["ZRO"] = address(1).toBytes32();

        values[sonicBlaze]["balancerVault"] = address(1).toBytes32();

        values[sonicBlaze]["LayerZeroEndPoint"] = 0x6C7Ab2202C98C4227C5c46f1417D81144DA716Ff.toBytes32();
    }

    function _addBartioValues() private {
        values[bartio]["dev0Address"] = 0x0463E60C7cE10e57911AB7bD1667eaa21de3e79b.toBytes32();
        values[bartio]["dev1Address"] = 0xf8553c8552f906C19286F21711721E206EE4909E.toBytes32();
        values[bartio]["deployerAddress"] = 0x5F2F11ad8656439d5C14d9B351f8b09cDaC2A02d.toBytes32();
        values[bartio]["txBundlerAddress"] = 0x5F2F11ad8656439d5C14d9B351f8b09cDaC2A02d.toBytes32();

        values[bartio]["balancerVault"] = address(1).toBytes32();
        values[bartio]["vault"] = address(1).toBytes32();

        // ERC20s
        values[bartio]["WBERA"] = 0x7507c1dc16935B82698e4C63f2746A2fCf994dF8.toBytes32();
        values[bartio]["YEET"] = 0x8c245484890a61Eb2d1F81114b1a7216dCe2752b.toBytes32();
        values[bartio]["USDC"] = 0xd6D83aF58a19Cd14eF3CF6fe848C9A4d21e5727c.toBytes32();
        values[bartio]["USDT"] = 0x05D0dD5135E3eF3aDE32a9eF9Cb06e8D37A6795D.toBytes32();
        values[bartio]["DAI"] = 0x806Ef538b228844c73E8E692ADCFa8Eb2fCF729c.toBytes32();
        values[bartio]["iBGT"] = 0x46eFC86F0D7455F135CC9df501673739d513E982.toBytes32();
        values[bartio]["WEETH"] = 0x7Cc43d94818005499D2740975D2aEFD3893E940E.toBytes32();

        // Kodiak
        values[bartio]["kodiakIslandRouterOld"] = 0x5E51894694297524581353bc1813073C512852bf.toBytes32(); //old
        values[bartio]["kodiakIslandRouter"] = 0x35c98A9bA533218155f9324585914e916066A153.toBytes32(); //new

        values[bartio]["kodiak_v1_WBERA_YEET"] = 0xE5A2ab5D2fb268E5fF43A5564e44c3309609aFF9.toBytes32(); //old island
        values[bartio]["kodiak_island_WBERA_YEET_1%"] = 0x0001513F4a1f86da0f02e647609E9E2c630B3a14.toBytes32(); //new island

        // Honey
        values[bartio]["honeyFactory"] = 0xAd1782b2a7020631249031618fB1Bd09CD926b31.toBytes32();

        // Infrared
        values[bartio]["infrared_kodiak_WBERA_YEET_vault"] = 0x89DAFF790313d0Cc5cC9971472f0C73A19D9C167.toBytes32();

        // Goldilocks
        values[bartio]["goldivault_weeth"] = 0xEE4A91F5BFA0Bf54124CF00cc7e144427cCE1162.toBytes32();
        values[bartio]["weethOT"] = 0x6218379852D5609870e91f168B81cbB4532f0346.toBytes32();
        values[bartio]["weethYT"] = 0x401CBe777E8BE57a426A5B5F13Ca4d73200BD95B.toBytes32();
    }

    function _addSwellValues() private {
        values[swell]["deployerAddress"] = 0x5F2F11ad8656439d5C14d9B351f8b09cDaC2A02d.toBytes32();
        values[swell]["txBundlerAddress"] = 0x5F2F11ad8656439d5C14d9B351f8b09cDaC2A02d.toBytes32();
        values[swell]["dev0Address"] = 0x0463E60C7cE10e57911AB7bD1667eaa21de3e79b.toBytes32();
        values[swell]["dev1Address"] = 0xf8553c8552f906C19286F21711721E206EE4909E.toBytes32();

        values[swell]["WETH"] = 0x4200000000000000000000000000000000000006.toBytes32();
        values[swell]["balancerVault"] = address(1).toBytes32();
        values[swell]["vault"] = address(1).toBytes32();

        // ERC20s
        values[swell]["ETH"] = 0xEeeeeEeeeEeEeeEeEeEeeEEEeeeeEeeeeeeeEEeE.toBytes32();
        values[swell]["WEETH"] = 0xA6cB988942610f6731e664379D15fFcfBf282b44.toBytes32(); //also OFT
        values[swell]["WSWELL"] = 0xda1F8EA667dc5600F5f654DF44b47F1639a83DD1.toBytes32();
        values[swell]["USDE"] = 0x5d3a1Ff2b6BAb83b63cd9AD0787074081a52ef34.toBytes32(); //also OFT

        // Standard Bridge
        values[swell]["standardBridge"] = 0x4200000000000000000000000000000000000010.toBytes32();
        values[swell]["crossDomainMessenger"] = 0x4200000000000000000000000000000000000007.toBytes32();

        // Euler
        values[swell]["ethereumVaultConnector"] = 0x08739CBede6E28E387685ba20e6409bD16969Cde.toBytes32();
        values[swell]["eulerWETH"] = 0x49C077B74292aA8F589d39034Bf9C1Ed1825a608.toBytes32();
        values[swell]["eulerWEETH"] = 0x10D0D11A8B693F4E3e33d09BBab7D4aFc3C03ef3.toBytes32();

        // Merkl
        values[swell]["merklDistributor"] = 0x3Ef3D8bA38EBe18DB133cEc108f4D14CE00Dd9Ae.toBytes32();

<<<<<<< HEAD
        // Velodrome
        values[swell]["velodromeRouter"] = .toBytes32();
        values[swell]["velodromeNonFungiblePositionManager"] = .toBytes32();
=======
        // Ambient
        values[swell]["crocSwapDex"] = 0xaAAaAaaa82812F0a1f274016514ba2cA933bF24D.toBytes32();
>>>>>>> 82066794

    }

    function _addBerachainTestnetValues() private {
        values[berachainTestnet]["deployerAddress"] = 0x5F2F11ad8656439d5C14d9B351f8b09cDaC2A02d.toBytes32();
        values[berachainTestnet]["txBundlerAddress"] = 0x5F2F11ad8656439d5C14d9B351f8b09cDaC2A02d.toBytes32();
        values[berachainTestnet]["dev0Address"] = 0x0463E60C7cE10e57911AB7bD1667eaa21de3e79b.toBytes32();
        values[berachainTestnet]["dev1Address"] = 0xf8553c8552f906C19286F21711721E206EE4909E.toBytes32();

        values[berachainTestnet]["WETH"] = 0x4200000000000000000000000000000000000006.toBytes32();
        values[berachainTestnet]["balancerVault"] = address(1).toBytes32();
        values[berachainTestnet]["USDC"] = 0x015fd589F4f1A33ce4487E12714e1B15129c9329.toBytes32();
        values[berachainTestnet]["ZRO"] = address(1).toBytes32();

        // ERC20s
        values[berachainTestnet]["WEETH"] = 0xA6cB988942610f6731e664379D15fFcfBf282b44.toBytes32(); //also OFT

        values[berachainTestnet]["LayerZeroEndPoint"] = 0x6C7Ab2202C98C4227C5c46f1417D81144DA716Ff.toBytes32();
    }

    function _addBerachainValues() private {
        values[berachain]["deployerAddress"] = 0x5F2F11ad8656439d5C14d9B351f8b09cDaC2A02d.toBytes32();
        values[berachain]["txBundlerAddress"] = 0x5F2F11ad8656439d5C14d9B351f8b09cDaC2A02d.toBytes32();
        values[berachain]["dev0Address"] = 0x0463E60C7cE10e57911AB7bD1667eaa21de3e79b.toBytes32();
        values[berachain]["dev1Address"] = 0xf8553c8552f906C19286F21711721E206EE4909E.toBytes32();

        // ERC20s
        values[berachain]["WBERA"] = 0x6969696969696969696969696969696969696969.toBytes32();
        values[berachain]["WETH"] = 0x2F6F07CDcf3588944Bf4C42aC74ff24bF56e7590.toBytes32();
        values[berachain]["WEETH"] = 0x7DCC39B4d1C53CB31e1aBc0e358b43987FEF80f7.toBytes32();
        values[berachain]["LBTC"] = 0xecAc9C5F704e954931349Da37F60E39f515c11c1.toBytes32();
        values[berachain]["WBTC"] = 0x0555E30da8f98308EdB960aa94C0Db47230d2B9c.toBytes32();
        values[berachain]["EBTC"] = 0x657e8C867D8B37dCC18fA4Caead9C45EB088C642.toBytes32();
        values[berachain]["eBTC"] = 0x657e8C867D8B37dCC18fA4Caead9C45EB088C642.toBytes32();
        values[berachain]["rberaETH"] = 0x3B0145f3CFA64BC66F5742F512f871665309075d.toBytes32(); //LST
        values[berachain]["beraETH"] = 0x6fc6545d5cDE268D5C7f1e476D444F39c995120d.toBytes32(); //wrapped LST
        values[berachain]["WEETH_OT"] = 0x46C7BdE4422b6798A09e76B555F2fea8D7FfADdc.toBytes32();
        values[berachain]["WEETH_YT"] = 0x98577aC3C6b376fc9Ee56377FEcAb6D751e40610.toBytes32();

        values[berachain]["balancerVault"] = address(1).toBytes32();
        values[berachain]["vault"] = address(1).toBytes32();

        // Kodiak
        values[berachain]["kodiakRouter"] = 0xe301E48F77963D3F7DbD2a4796962Bd7f3867Fb4.toBytes32(); //swapRouter02, doesn't work with univ3 leaves for whatever reason
        values[berachain]["uniV3Router"] = 0xEd158C4b336A6FCb5B193A5570e3a571f6cbe690.toBytes32(); //for compatability w/ existing univ3 functions (swapRouter01)
        values[berachain]["kodiakNonFungiblePositionManager"] = 0xFE5E8C83FFE4d9627A75EaA7Fee864768dB989bD.toBytes32();
        values[berachain]["uniswapV3NonFungiblePositionManager"] = 0xFE5E8C83FFE4d9627A75EaA7Fee864768dB989bD.toBytes32(); //for compatability w/ existing univ3 functions
        values[berachain]["kodiakIslandRouter"] = 0x679a7C63FC83b6A4D9C1F931891d705483d4791F.toBytes32(); //for kodiak specific islands

        values[berachain]["kodiak_island_EBTC_WBTC_005%"] = 0xfC4994e0A4780ba7536d7e79611468B6bde14CaE.toBytes32();
        values[berachain]["kodiak_island_WETH_WEETH_005%"] = 0xA0cAbFc04Fc420b3d31BA431d18eB5bD33B3f334.toBytes32();
        values[berachain]["kodiak_island_WETH_beraETH_005%"] = 0x03bCcF796cDef61064c4a2EffdD21f1AC8C29E92.toBytes32();
        values[berachain]["kodiak_island_WEETH_WEETH_OT_005%"] = 0xAd63328f4F4b8681dB713ce2eB353596628fc3B2.toBytes32();
        values[berachain]["kodiak_island_WBTC_EBTC_005%"] = 0xfC4994e0A4780ba7536d7e79611468B6bde14CaE.toBytes32();
        values[berachain]["kodiak_island_EBTC_LBTC_005%"] = 0xc3E64469e1c333360Ddb6BF0eA9B0c18E69410f0.toBytes32();
        values[berachain]["kodiak_island_EBTC_EBTC_OT_005%"] = 0x6E29Ec043103fF346450763AC364a22fc7fd4a7C.toBytes32();
        values[berachain]["kodiak_island_EBTC_WBTC_005%"] = 0xfC4994e0A4780ba7536d7e79611468B6bde14CaE.toBytes32();
        values[berachain]["kodiak_island_beraETH_WEETH_005%"] = 0x2f8C651E2F576C8c4B6DE3c32210d9b4A4461d5c.toBytes32();

        // Dolomite
        values[berachain]["dolomiteMargin"] = 0x003Ca23Fd5F0ca87D01F6eC6CD14A8AE60c2b97D.toBytes32();
        values[berachain]["dolomiteDepositWithdrawRouter"] = 0xd6a31B6AeA4d26A19bF479b5032D9DDc481187e6.toBytes32();
        values[berachain]["dolomiteBorrowProxy"] = 0xC06271eb97d960F4034DDF953e16271CcB2B10BD.toBytes32();

        // dTokens
        values[berachain]["dWETH"] = 0xf7b5127B510E568fdC39e6Bb54e2081BFaD489AF.toBytes32();
        values[berachain]["dWEETH"] = 0x48282e3B990625CBDcb885E4a4D83B6e9D5C8442.toBytes32();
        values[berachain]["dWBTC"] = 0x29cF6e8eCeFb8d3c9dd2b727C1b7d1df1a754F6f.toBytes32();
        values[berachain]["dEBTC"] = 0x6B21026e1Fe8be7F23660B5fBFb1885dbd1147E6.toBytes32();

        // Goldilocks Vaults
        values[berachain]["goldivault_weETH"] = 0x0B8B5e0ec1dc908E0d8513cC03E91Eb479Ab6Ea9.toBytes32();
        values[berachain]["goldivault_eBTC"] = 0x0c3F856b93d6D7B46C76296f073A1357738d238C.toBytes32();
        
        // Tellers
        values[berachain]["eBTCTeller"] = 0x6Ee3aaCcf9f2321E49063C4F8da775DdBd407268.toBytes32(); 

        // dTokens
        values[berachain]["dWETH"] = 0xf7b5127B510E568fdC39e6Bb54e2081BFaD489AF.toBytes32();
        values[berachain]["dWEETH"] = 0x48282e3B990625CBDcb885E4a4D83B6e9D5C8442.toBytes32();

    }

    function _addBobValues() private {
        values[bob]["deployerAddress"] = 0x5F2F11ad8656439d5C14d9B351f8b09cDaC2A02d.toBytes32();
        values[bob]["deployerAddress2"] = 0xF3d0672a91Fd56C9ef04C79ec67d60c34c6148a0.toBytes32();
        values[bob]["txBundlerAddress"] = 0xF3d0672a91Fd56C9ef04C79ec67d60c34c6148a0.toBytes32();
        values[bob]["dev0Address"] = 0x0463E60C7cE10e57911AB7bD1667eaa21de3e79b.toBytes32();
        values[bob]["dev1Address"] = 0xf8553c8552f906C19286F21711721E206EE4909E.toBytes32();

        // ERC20s
        values[bob]["WETH"] = 0x4200000000000000000000000000000000000006.toBytes32();
        values[bob]["WBTC"] = 0x03C7054BCB39f7b2e5B2c7AcB37583e32D70Cfa3.toBytes32();
        values[bob]["solvBTC"] = 0x541FD749419CA806a8bc7da8ac23D346f2dF8B77.toBytes32();
        values[bob]["solvBTC.BBN"] = 0xCC0966D8418d412c599A6421b760a847eB169A8c.toBytes32();
        values[bob]["LBTC"] = 0xA45d4121b3D47719FF57a947A9d961539Ba33204.toBytes32();

        values[bob]["balancerVault"] = address(1).toBytes32();
        values[bob]["vault"] = address(1).toBytes32();

        values[bob]["ZRO"] = address(1).toBytes32();
        values[bob]["LayerZeroEndPoint"] = 0x1a44076050125825900e736c501f859c50fE728c.toBytes32();

        // OFTs
        values[berachain]["LBTC_OFT"] = 0x630e12D53D4E041b8C5451aD035Ea841E08391d7.toBytes32();
    }
}<|MERGE_RESOLUTION|>--- conflicted
+++ resolved
@@ -1748,15 +1748,12 @@
         // Merkl
         values[swell]["merklDistributor"] = 0x3Ef3D8bA38EBe18DB133cEc108f4D14CE00Dd9Ae.toBytes32();
 
-<<<<<<< HEAD
         // Velodrome
         values[swell]["velodromeRouter"] = .toBytes32();
         values[swell]["velodromeNonFungiblePositionManager"] = .toBytes32();
-=======
+
         // Ambient
         values[swell]["crocSwapDex"] = 0xaAAaAaaa82812F0a1f274016514ba2cA933bF24D.toBytes32();
->>>>>>> 82066794
-
     }
 
     function _addBerachainTestnetValues() private {
