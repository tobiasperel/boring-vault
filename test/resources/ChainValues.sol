<<<<<<< HEAD

pragma solidity 0.8.21;

import {ERC20} from "@solmate/tokens/ERC20.sol";
import {AddressToBytes32Lib} from "src/helper/AddressToBytes32Lib.sol";

contract ChainValues {
    using AddressToBytes32Lib for address;
    using AddressToBytes32Lib for bytes32;

    string public constant mainnet = "mainnet";
    string public constant polygon = "polygon";
    string public constant bsc = "bsc";
    string public constant avalanche = "avalanche";
    string public constant arbitrum = "arbitrum";
    string public constant optimism = "optimism";
    string public constant base = "base";
    string public constant zircuit = "zircuit";
    string public constant mantle = "mantle";
    string public constant linea = "linea";
    string public constant scroll = "scroll";
    string public constant fraxtal = "fraxtal";
    string public constant corn = "corn";
    string public constant swell = "swell";
    string public constant sonicMainnet = "sonicMainnet";
    string public constant berachain = "berachain";
    string public constant holesky = "holesky";
    string public constant sepolia = "sepolia";
    string public constant sonicTestnet = "sonicTestnet";
    string public constant sonicBlaze = "sonicBlaze";
    string public constant berachainTestnet = "berachainTestnet";
    string public constant bartio = "bartio";

    // Bridging constants.
    uint64 public constant ccipArbitrumChainSelector = 4949039107694359620;
    uint64 public constant ccipMainnetChainSelector = 5009297550715157269;
    uint64 public constant ccipBaseChainSelector = 15971525489660198786;
    uint64 public constant ccipBscChainSelector = 11344663589394136015;
    uint32 public constant layerZeroBaseEndpointId = 30184;
    uint32 public constant layerZeroMainnetEndpointId = 30101;
    uint32 public constant layerZeroOptimismEndpointId = 30111;
    uint32 public constant layerZeroArbitrumEndpointId = 30110;
    uint32 public constant layerZeroLineaEndpointId = 30183;
    uint32 public constant layerZeroScrollEndpointId = 30214;
    uint32 public constant layerZeroCornEndpointId = 30331;
    uint32 public constant layerZeroSwellEndpointId = 30335;
    uint32 public constant layerZeroSonicMainnetEndpointId = 30332;
    uint32 public constant layerZeroSepoliaEndpointId = 40161;
    uint32 public constant layerZeroSonicBlazeEndpointId = 40349;
    uint32 public constant hyperlaneMainnetEndpointId = 1;
    uint32 public constant hyperlaneEclipseEndpointId = 1408864445;

    error ChainValues__ZeroAddress(string chainName, string valueName);
    error ChainValues__ZeroBytes32(string chainName, string valueName);
    error ChainValues__ValueAlreadySet(string chainName, string valueName);

    mapping(string => mapping(string => bytes32)) public values;

    function getAddress(string memory chainName, string memory valueName) public view returns (address a) {
        a = values[chainName][valueName].toAddress();
        if (a == address(0)) {
            revert ChainValues__ZeroAddress(chainName, valueName);
=======
    // SPDX-License-Identifier: UNLICENSED
    pragma solidity 0.8.21;

    import {ERC20} from "@solmate/tokens/ERC20.sol";
    import {AddressToBytes32Lib} from "src/helper/AddressToBytes32Lib.sol";

    contract ChainValues {
        using AddressToBytes32Lib for address;
        using AddressToBytes32Lib for bytes32;

        string public constant mainnet = "mainnet";
        string public constant polygon = "polygon";
        string public constant bsc = "bsc";
        string public constant avalanche = "avalanche";
        string public constant arbitrum = "arbitrum";
        string public constant optimism = "optimism";
        string public constant base = "base";
        string public constant zircuit = "zircuit";
        string public constant mantle = "mantle";
        string public constant linea = "linea";
        string public constant scroll = "scroll";
        string public constant fraxtal = "fraxtal";
        string public constant corn = "corn";
        string public constant swell = "swell";
        string public constant sonicMainnet = "sonicMainnet";
        string public constant berachain = "berachain";
        string public constant bob = "bob";
        string public constant holesky = "holesky";
        string public constant sepolia = "sepolia";
        string public constant sonicTestnet = "sonicTestnet";
        string public constant sonicBlaze = "sonicBlaze";
        string public constant berachainTestnet = "berachainTestnet";
        string public constant bartio = "bartio";

        // Bridging constants.
        uint64 public constant ccipArbitrumChainSelector = 4949039107694359620;
        uint64 public constant ccipMainnetChainSelector = 5009297550715157269;
        uint64 public constant ccipBaseChainSelector = 15971525489660198786;
        uint64 public constant ccipBscChainSelector = 11344663589394136015;
        uint32 public constant layerZeroBaseEndpointId = 30184;
        uint32 public constant layerZeroMainnetEndpointId = 30101;
        uint32 public constant layerZeroOptimismEndpointId = 30111;
        uint32 public constant layerZeroArbitrumEndpointId = 30110;
        uint32 public constant layerZeroLineaEndpointId = 30183;
        uint32 public constant layerZeroScrollEndpointId = 30214;
        uint32 public constant layerZeroCornEndpointId = 30331;
        uint32 public constant layerZeroSwellEndpointId = 30335;
        uint32 public constant layerZeroSonicMainnetEndpointId = 30332;
        uint32 public constant layerZeroSepoliaEndpointId = 40161;
        uint32 public constant layerZeroSonicBlazeEndpointId = 40349;
        uint32 public constant hyperlaneMainnetEndpointId = 1;
        uint32 public constant hyperlaneEclipseEndpointId = 1408864445;

        error ChainValues__ZeroAddress(string chainName, string valueName);
        error ChainValues__ZeroBytes32(string chainName, string valueName);
        error ChainValues__ValueAlreadySet(string chainName, string valueName);

        mapping(string => mapping(string => bytes32)) public values;

        function getAddress(string memory chainName, string memory valueName) public view returns (address a) {
            a = values[chainName][valueName].toAddress();
            if (a == address(0)) {
                revert ChainValues__ZeroAddress(chainName, valueName);
            }
>>>>>>> 753b218f
        }

        function getERC20(string memory chainName, string memory valueName) public view returns (ERC20 erc20) {
            address a = getAddress(chainName, valueName);
            erc20 = ERC20(a);
        }

        function getBytes32(string memory chainName, string memory valueName) public view returns (bytes32 b) {
            b = values[chainName][valueName];
            if (b == bytes32(0)) {
                revert ChainValues__ZeroBytes32(chainName, valueName);
            }
        }

        function setValue(bool overrideOk, string memory chainName, string memory valueName, bytes32 value) public {
            if (!overrideOk && values[chainName][valueName] != bytes32(0)) {
                revert ChainValues__ValueAlreadySet(chainName, valueName);
            }
            values[chainName][valueName] = value;
        }

        function setAddress(bool overrideOk, string memory chainName, string memory valueName, address value) public {
            setValue(overrideOk, chainName, valueName, value.toBytes32());
        }

        constructor() {
            // Add mainnet values
            _addMainnetValues();
            _addBaseValues();
            _addArbitrumValues();
            _addOptimismValues();
            _addMantleValues();
            _addZircuitValues();
            _addLineaValues();
            _addScrollValues();
            _addFraxtalValues();
            _addBscValues();
            _addCornValues();
            _addSwellValues();
            _addSonicMainnetValues();
            _addBerachainValues();
            _addBobValues();
            // Add testnet values
            _addHoleskyValues();
            _addSepoliaValues();
            _addSonicTestnetValues();
            _addSonicBlazeValues();
            _addBerachainTestnetValues();
            _addBartioValues();
        }

        function _addMainnetValues() private {
            values[mainnet]["boringDeployerContract"] = 0xFD65ADF7d2f9ea09287543520a703522E0a360C9.toBytes32();
            // Liquid Ecosystem
            values[mainnet]["deployerAddress"] = 0x5F2F11ad8656439d5C14d9B351f8b09cDaC2A02d.toBytes32();
            values[mainnet]["deployerAddress2"] = 0xF3d0672a91Fd56C9ef04C79ec67d60c34c6148a0.toBytes32();
            values[mainnet]["dev0Address"] = 0x0463E60C7cE10e57911AB7bD1667eaa21de3e79b.toBytes32();
            values[mainnet]["dev1Address"] = 0xf8553c8552f906C19286F21711721E206EE4909E.toBytes32();
            values[mainnet]["dev3Address"] = 0xBBc5569B0b32403037F37255f4ff50B8Bb825b2A.toBytes32();
            values[mainnet]["liquidV1PriceRouter"] = 0x693799805B502264f9365440B93C113D86a4fFF5.toBytes32();
            values[mainnet]["liquidPayoutAddress"] = 0xA9962a5BfBea6918E958DeE0647E99fD7863b95A.toBytes32();
            values[mainnet]["liquidMultisig"] = 0xCEA8039076E35a825854c5C2f85659430b06ec96.toBytes32();
            values[mainnet]["liquidEth"] = 0xf0bb20865277aBd641a307eCe5Ee04E79073416C.toBytes32();
            values[mainnet]["liquidEthStrategist"] = 0x41DFc53B13932a2690C9790527C1967d8579a6ae.toBytes32();
            values[mainnet]["liquidEthManager"] = 0x227975088C28DBBb4b421c6d96781a53578f19a8.toBytes32();
            values[mainnet]["liquidEthDelayedWithdraw"] = 0xA1177Bc62E42eF2f9225a6cBF1CfE5CbC360C33A.toBytes32();
            values[mainnet]["superSymbiotic"] = 0x917ceE801a67f933F2e6b33fC0cD1ED2d5909D88.toBytes32();
            values[mainnet]["superSymbioticTeller"] = 0x99dE9e5a3eC2750a6983C8732E6e795A35e7B861.toBytes32();
            values[mainnet]["weETHs"] = 0x917ceE801a67f933F2e6b33fC0cD1ED2d5909D88.toBytes32();
            values[mainnet]["txBundlerAddress"] = 0x47Cec90FACc9364D7C21A8ab5e2aD9F1f75D740C.toBytes32();
            values[mainnet]["eBTCVault"] = 0x657e8C867D8B37dCC18fA4Caead9C45EB088C642.toBytes32();
            values[mainnet]["eBTCDelayedWithdraw"] = 0x75E3f26Ceff44258CE8cB451D7d2cC8966Ef3554.toBytes32();
            values[mainnet]["eBTCOnChainQueue"] = 0x74EC75fb641ec17B04007733d9efBE2D1dA5CA2C.toBytes32();
            values[mainnet]["eBTCTeller"] = 0x6Ee3aaCcf9f2321E49063C4F8da775DdBd407268.toBytes32();

            // Tellers
            values[mainnet]["eBTCTeller"] = 0x6Ee3aaCcf9f2321E49063C4F8da775DdBd407268.toBytes32();
            values[mainnet]["liquidBeraBTCTeller"] = 0x07951756b68427e7554AB4c9091344cB8De1Ad5a.toBytes32();

            // DeFi Ecosystem
            values[mainnet]["ETH"] = 0xEeeeeEeeeEeEeeEeEeEeeEEEeeeeEeeeeeeeEEeE.toBytes32();
            values[mainnet]["uniV3Router"] = 0xE592427A0AEce92De3Edee1F18E0157C05861564.toBytes32();
            values[mainnet]["uniV2Router"] = 0x7a250d5630B4cF539739dF2C5dAcb4c659F2488D.toBytes32();
            values[mainnet]["uniV2Factory"] = 0x5C69bEe701ef814a2B6a3EDD4B1652CB9cc5aA6f.toBytes32();

            // ERC20s
            values[mainnet]["USDC"] = 0xA0b86991c6218b36c1d19D4a2e9Eb0cE3606eB48.toBytes32();
            values[mainnet]["WETH"] = 0xC02aaA39b223FE8D0A0e5C4F27eAD9083C756Cc2.toBytes32();
            values[mainnet]["WBTC"] = 0x2260FAC5E5542a773Aa44fBCfeDf7C193bc2C599.toBytes32();
            values[mainnet]["USDT"] = 0xdAC17F958D2ee523a2206206994597C13D831ec7.toBytes32();
            values[mainnet]["TUSD"] = 0x0000000000085d4780B73119b644AE5ecd22b376.toBytes32();
            values[mainnet]["DAI"] = 0x6B175474E89094C44Da98b954EedeAC495271d0F.toBytes32();
            values[mainnet]["WSTETH"] = 0x7f39C581F595B53c5cb19bD0b3f8dA6c935E2Ca0.toBytes32();
            values[mainnet]["STETH"] = 0xae7ab96520DE3A18E5e111B5EaAb095312D7fE84.toBytes32();
            values[mainnet]["FRAX"] = 0x853d955aCEf822Db058eb8505911ED77F175b99e.toBytes32();
            values[mainnet]["BAL"] = 0xba100000625a3754423978a60c9317c58a424e3D.toBytes32();
            values[mainnet]["COMP"] = 0xc00e94Cb662C3520282E6f5717214004A7f26888.toBytes32();
            values[mainnet]["LINK"] = 0x514910771AF9Ca656af840dff83E8264EcF986CA.toBytes32();
            values[mainnet]["rETH"] = 0xae78736Cd615f374D3085123A210448E74Fc6393.toBytes32();
            values[mainnet]["RETH"] = 0xae78736Cd615f374D3085123A210448E74Fc6393.toBytes32();
            values[mainnet]["cbETH"] = 0xBe9895146f7AF43049ca1c1AE358B0541Ea49704.toBytes32();
            values[mainnet]["RPL"] = 0xD33526068D116cE69F19A9ee46F0bd304F21A51f.toBytes32();
            values[mainnet]["BOND"] = 0x0391D2021f89DC339F60Fff84546EA23E337750f.toBytes32();
            values[mainnet]["SWETH"] = 0xf951E335afb289353dc249e82926178EaC7DEd78.toBytes32();
            values[mainnet]["AURA"] = 0xC0c293ce456fF0ED870ADd98a0828Dd4d2903DBF.toBytes32();
            values[mainnet]["GHO"] = 0x40D16FC0246aD3160Ccc09B8D0D3A2cD28aE6C2f.toBytes32();
            values[mainnet]["LUSD"] = 0x5f98805A4E8be255a32880FDeC7F6728C6568bA0.toBytes32();
            values[mainnet]["OHM"] = 0x64aa3364F17a4D01c6f1751Fd97C2BD3D7e7f1D5.toBytes32();
            values[mainnet]["MKR"] = 0x9f8F72aA9304c8B593d555F12eF6589cC3A579A2.toBytes32();
            values[mainnet]["APE"] = 0x4d224452801ACEd8B2F0aebE155379bb5D594381.toBytes32();
            values[mainnet]["UNI"] = 0x1f9840a85d5aF5bf1D1762F925BDADdC4201F984.toBytes32();
            values[mainnet]["CRV"] = 0xD533a949740bb3306d119CC777fa900bA034cd52.toBytes32();
            values[mainnet]["CVX"] = 0x4e3FBD56CD56c3e72c1403e103b45Db9da5B9D2B.toBytes32();
            values[mainnet]["FRXETH"] = 0x5E8422345238F34275888049021821E8E08CAa1f.toBytes32();
            values[mainnet]["CRVUSD"] = 0xf939E0A03FB07F59A73314E73794Be0E57ac1b4E.toBytes32();
            values[mainnet]["OETH"] = 0x856c4Efb76C1D1AE02e20CEB03A2A6a08b0b8dC3.toBytes32();
            values[mainnet]["MKUSD"] = 0x4591DBfF62656E7859Afe5e45f6f47D3669fBB28.toBytes32();
            values[mainnet]["YETH"] = 0x1BED97CBC3c24A4fb5C069C6E311a967386131f7.toBytes32();
            values[mainnet]["ETHX"] = 0xA35b1B31Ce002FBF2058D22F30f95D405200A15b.toBytes32();
            values[mainnet]["weETH"] = 0xCd5fE23C85820F7B72D0926FC9b05b43E359b7ee.toBytes32();
            values[mainnet]["WEETH"] = 0xCd5fE23C85820F7B72D0926FC9b05b43E359b7ee.toBytes32();
            values[mainnet]["EETH"] = 0x35fA164735182de50811E8e2E824cFb9B6118ac2.toBytes32();
            values[mainnet]["EZETH"] = 0xbf5495Efe5DB9ce00f80364C8B423567e58d2110.toBytes32();
            values[mainnet]["RSETH"] = 0xA1290d69c65A6Fe4DF752f95823fae25cB99e5A7.toBytes32();
            values[mainnet]["OSETH"] = 0xf1C9acDc66974dFB6dEcB12aA385b9cD01190E38.toBytes32();
            values[mainnet]["RSWETH"] = 0xFAe103DC9cf190eD75350761e95403b7b8aFa6c0.toBytes32();
            values[mainnet]["PENDLE"] = 0x808507121B80c02388fAd14726482e061B8da827.toBytes32();
            values[mainnet]["SUSDE"] = 0x9D39A5DE30e57443BfF2A8307A4256c8797A3497.toBytes32();
            values[mainnet]["USDE"] = 0x4c9EDD5852cd905f086C759E8383e09bff1E68B3.toBytes32();
            values[mainnet]["GEAR"] = 0xBa3335588D9403515223F109EdC4eB7269a9Ab5D.toBytes32();
            values[mainnet]["SDAI"] = 0x83F20F44975D03b1b09e64809B757c47f942BEeA.toBytes32();
            values[mainnet]["PYUSD"] = 0x6c3ea9036406852006290770BEdFcAbA0e23A0e8.toBytes32();
            values[mainnet]["METH"] = 0xd5F7838F5C461fefF7FE49ea5ebaF7728bB0ADfa.toBytes32();
            values[mainnet]["TBTC"] = 0x18084fbA666a33d37592fA2633fD49a74DD93a88.toBytes32();
            values[mainnet]["INST"] = 0x6f40d4A6237C257fff2dB00FA0510DeEECd303eb.toBytes32();
            values[mainnet]["LBTC"] = 0x8236a87084f8B84306f72007F36F2618A5634494.toBytes32();
            values[mainnet]["EBTC"] = 0x657e8C867D8B37dCC18fA4Caead9C45EB088C642.toBytes32();
            values[mainnet]["RSR"] = 0x320623b8E4fF03373931769A31Fc52A4E78B5d70.toBytes32();
            values[mainnet]["SFRXETH"] = 0xac3E018457B222d93114458476f3E3416Abbe38F.toBytes32();
            values[mainnet]["WBETH"] = 0xa2E3356610840701BDf5611a53974510Ae27E2e1.toBytes32();
            values[mainnet]["UNIETH"] = 0xF1376bceF0f78459C0Ed0ba5ddce976F1ddF51F4.toBytes32();
            values[mainnet]["CBETH"] = 0xBe9895146f7AF43049ca1c1AE358B0541Ea49704.toBytes32();
            values[mainnet]["USD0"] = 0x73A15FeD60Bf67631dC6cd7Bc5B6e8da8190aCF5.toBytes32();
            values[mainnet]["USD0_plus"] = 0x35D8949372D46B7a3D5A56006AE77B215fc69bC0.toBytes32();
            values[mainnet]["deUSD"] = 0x15700B564Ca08D9439C58cA5053166E8317aa138.toBytes32();
            values[mainnet]["sdeUSD"] = 0x5C5b196aBE0d54485975D1Ec29617D42D9198326.toBytes32();
            values[mainnet]["pumpBTC"] = 0xF469fBD2abcd6B9de8E169d128226C0Fc90a012e.toBytes32();
            values[mainnet]["CAKE"] = 0x152649eA73beAb28c5b49B26eb48f7EAD6d4c898.toBytes32();
            values[mainnet]["cbBTC"] = 0xcbB7C0000aB88B473b1f5aFd9ef808440eed33Bf.toBytes32();
            values[mainnet]["fBTC"] = 0xC96dE26018A54D51c097160568752c4E3BD6C364.toBytes32();
            values[mainnet]["EIGEN"] = 0xec53bF9167f50cDEB3Ae105f56099aaaB9061F83.toBytes32();
            values[mainnet]["wcUSDCv3"] = 0x27F2f159Fe990Ba83D57f39Fd69661764BEbf37a.toBytes32();
            values[mainnet]["ZRO"] = 0x6985884C4392D348587B19cb9eAAf157F13271cd.toBytes32();
            values[mainnet]["eBTC"] = 0x657e8C867D8B37dCC18fA4Caead9C45EB088C642.toBytes32();
            values[mainnet]["USDS"] = 0xdC035D45d973E3EC169d2276DDab16f1e407384F.toBytes32();
            values[mainnet]["uniBTC"] = 0x004E9C3EF86bc1ca1f0bB5C7662861Ee93350568.toBytes32();
            values[mainnet]["BTCN"] = 0x386E7A3a0c0919c9d53c3b04FF67E73Ff9e45Fb6.toBytes32();
            values[mainnet]["sUSDs"] = 0xa3931d71877C0E7a3148CB7Eb4463524FEc27fbD.toBytes32();
            values[mainnet]["USR"] = 0x66a1E37c9b0eAddca17d3662D6c05F4DECf3e110.toBytes32();
            values[mainnet]["WSTUSR"] = 0x1202F5C7b4B9E47a1A484E8B270be34dbbC75055.toBytes32();
            values[mainnet]["USUAL"] = 0xC4441c2BE5d8fA8126822B9929CA0b81Ea0DE38E.toBytes32();
            values[mainnet]["MORPHO"] = 0x58D97B57BB95320F9a05dC918Aef65434969c2B2.toBytes32();
            values[mainnet]["ETHFI"] = 0xFe0c30065B384F05761f15d0CC899D4F9F9Cc0eB.toBytes32(); 
            values[mainnet]["USR"] = 0x66a1E37c9b0eAddca17d3662D6c05F4DECf3e110.toBytes32(); 
            values[mainnet]["scBTC"] = 0xBb30e76d9Bb2CC9631F7fC5Eb8e87B5Aff32bFbd.toBytes32();
            values[mainnet]["beraSTONE"] = 0x97Ad75064b20fb2B2447feD4fa953bF7F007a706.toBytes32(); 
            values[mainnet]["solvBTC"] = 0x7A56E1C57C7475CCf742a1832B028F0456652F97.toBytes32(); 
            values[mainnet]["solvBTC.BBN"] = 0xd9D920AA40f578ab794426F5C90F6C731D159DEf.toBytes32(); 
            values[mainnet]["STONE"] = 0x7122985656e38BDC0302Db86685bb972b145bD3C.toBytes32(); 
            values[mainnet]["SWBTC"] = 0x8DB2350D78aBc13f5673A411D4700BCF87864dDE.toBytes32(); 
            values[mainnet]["enzoBTC"] = 0x6A9A65B84843F5fD4aC9a0471C4fc11AFfFBce4a.toBytes32(); 
            values[mainnet]["SBTC"] = 0x094c0e36210634c3CfA25DC11B96b562E0b07624.toBytes32(); 

            // Rate providers
            values[mainnet]["WEETH_RATE_PROVIDER"] = 0xCd5fE23C85820F7B72D0926FC9b05b43E359b7ee.toBytes32();
            values[mainnet]["ETHX_RATE_PROVIDER"] = 0xAAE054B9b822554dd1D9d1F48f892B4585D3bbf0.toBytes32();
            values[mainnet]["UNIETH_RATE_PROVIDER"] = 0x2c3b8c5e98A6e89AAAF21Deebf5FF9d08c4A9FF7.toBytes32();
            values[mainnet]["WSTETH_RATE_PROVIDER"] = 0x06FF289EdCE4b9021d7eCbF9FE01198cfc4E1282.toBytes32();
            values[mainnet]["RSETH_RATE_PROVIDER"] = 0xf1b71B1Ce00e0f91ac92bD5a0d24eB75F0cA69Ad.toBytes32();

            // Chainlink Datafeeds
            values[mainnet]["WETH_USD_FEED"] = 0x5f4eC3Df9cbd43714FE2740f5E3616155c5b8419.toBytes32();
            values[mainnet]["USDC_USD_FEED"] = 0x8fFfFfd4AfB6115b954Bd326cbe7B4BA576818f6.toBytes32();
            values[mainnet]["WBTC_USD_FEED"] = 0xF4030086522a5bEEa4988F8cA5B36dbC97BeE88c.toBytes32();
            values[mainnet]["TUSD_USD_FEED"] = 0xec746eCF986E2927Abd291a2A1716c940100f8Ba.toBytes32();
            values[mainnet]["STETH_USD_FEED"] = 0xCfE54B5cD566aB89272946F602D76Ea879CAb4a8.toBytes32();
            values[mainnet]["DAI_USD_FEED"] = 0xAed0c38402a5d19df6E4c03F4E2DceD6e29c1ee9.toBytes32();
            values[mainnet]["USDT_USD_FEED"] = 0x3E7d1eAB13ad0104d2750B8863b489D65364e32D.toBytes32();
            values[mainnet]["COMP_USD_FEED"] = 0xdbd020CAeF83eFd542f4De03e3cF0C28A4428bd5.toBytes32();
            values[mainnet]["fastGasFeed"] = 0x169E633A2D1E6c10dD91238Ba11c4A708dfEF37C.toBytes32();
            values[mainnet]["FRAX_USD_FEED"] = 0xB9E1E3A9feFf48998E45Fa90847ed4D467E8BcfD.toBytes32();
            values[mainnet]["RETH_ETH_FEED"] = 0x536218f9E9Eb48863970252233c8F271f554C2d0.toBytes32();
            values[mainnet]["BOND_ETH_FEED"] = 0xdd22A54e05410D8d1007c38b5c7A3eD74b855281.toBytes32();
            values[mainnet]["CBETH_ETH_FEED"] = 0xF017fcB346A1885194689bA23Eff2fE6fA5C483b.toBytes32();
            values[mainnet]["STETH_ETH_FEED"] = 0x86392dC19c0b719886221c78AB11eb8Cf5c52812.toBytes32();
            values[mainnet]["BAL_USD_FEED"] = 0xdF2917806E30300537aEB49A7663062F4d1F2b5F.toBytes32();
            values[mainnet]["GHO_USD_FEED"] = 0x3f12643D3f6f874d39C2a4c9f2Cd6f2DbAC877FC.toBytes32();
            values[mainnet]["LUSD_USD_FEED"] = 0x3D7aE7E594f2f2091Ad8798313450130d0Aba3a0.toBytes32();
            values[mainnet]["OHM_ETH_FEED"] = 0x9a72298ae3886221820B1c878d12D872087D3a23.toBytes32();
            values[mainnet]["MKR_USD_FEED"] = 0xec1D1B3b0443256cc3860e24a46F108e699484Aa.toBytes32();
            values[mainnet]["UNI_ETH_FEED"] = 0xD6aA3D25116d8dA79Ea0246c4826EB951872e02e.toBytes32();
            values[mainnet]["APE_USD_FEED"] = 0xD10aBbC76679a20055E167BB80A24ac851b37056.toBytes32();
            values[mainnet]["CRV_USD_FEED"] = 0xCd627aA160A6fA45Eb793D19Ef54f5062F20f33f.toBytes32();
            values[mainnet]["CVX_USD_FEED"] = 0xd962fC30A72A84cE50161031391756Bf2876Af5D.toBytes32();
            values[mainnet]["CVX_ETH_FEED"] = 0xC9CbF687f43176B302F03f5e58470b77D07c61c6.toBytes32();
            values[mainnet]["CRVUSD_USD_FEED"] = 0xEEf0C605546958c1f899b6fB336C20671f9cD49F.toBytes32();
            values[mainnet]["LINK_USD_FEED"] = 0x2c1d072e956AFFC0D435Cb7AC38EF18d24d9127c.toBytes32();

            // Aave V2 Tokens
            values[mainnet]["aV2WETH"] = 0x030bA81f1c18d280636F32af80b9AAd02Cf0854e.toBytes32();
            values[mainnet]["aV2USDC"] = 0xBcca60bB61934080951369a648Fb03DF4F96263C.toBytes32();
            values[mainnet]["dV2USDC"] = 0x619beb58998eD2278e08620f97007e1116D5D25b.toBytes32();
            values[mainnet]["dV2WETH"] = 0xF63B34710400CAd3e044cFfDcAb00a0f32E33eCf.toBytes32();
            values[mainnet]["aV2WBTC"] = 0x9ff58f4fFB29fA2266Ab25e75e2A8b3503311656.toBytes32();
            values[mainnet]["aV2TUSD"] = 0x101cc05f4A51C0319f570d5E146a8C625198e636.toBytes32();
            values[mainnet]["aV2STETH"] = 0x1982b2F5814301d4e9a8b0201555376e62F82428.toBytes32();
            values[mainnet]["aV2DAI"] = 0x028171bCA77440897B824Ca71D1c56caC55b68A3.toBytes32();
            values[mainnet]["dV2DAI"] = 0x6C3c78838c761c6Ac7bE9F59fe808ea2A6E4379d.toBytes32();
            values[mainnet]["aV2USDT"] = 0x3Ed3B47Dd13EC9a98b44e6204A523E766B225811.toBytes32();
            values[mainnet]["dV2USDT"] = 0x531842cEbbdD378f8ee36D171d6cC9C4fcf475Ec.toBytes32();

            // Aave V3 Tokens
            values[mainnet]["aV3WETH"] = 0x4d5F47FA6A74757f35C14fD3a6Ef8E3C9BC514E8.toBytes32();
            values[mainnet]["aV3USDC"] = 0x98C23E9d8f34FEFb1B7BD6a91B7FF122F4e16F5c.toBytes32();
            values[mainnet]["dV3USDC"] = 0x72E95b8931767C79bA4EeE721354d6E99a61D004.toBytes32();
            values[mainnet]["aV3DAI"] = 0x018008bfb33d285247A21d44E50697654f754e63.toBytes32();
            values[mainnet]["dV3DAI"] = 0xcF8d0c70c850859266f5C338b38F9D663181C314.toBytes32();
            values[mainnet]["dV3WETH"] = 0xeA51d7853EEFb32b6ee06b1C12E6dcCA88Be0fFE.toBytes32();
            values[mainnet]["aV3WBTC"] = 0x5Ee5bf7ae06D1Be5997A1A72006FE6C607eC6DE8.toBytes32();
            values[mainnet]["aV3USDT"] = 0x23878914EFE38d27C4D67Ab83ed1b93A74D4086a.toBytes32();
            values[mainnet]["dV3USDT"] = 0x6df1C1E379bC5a00a7b4C6e67A203333772f45A8.toBytes32();
            values[mainnet]["aV3sDAI"] = 0x4C612E3B15b96Ff9A6faED838F8d07d479a8dD4c.toBytes32();
            values[mainnet]["aV3CrvUsd"] = 0xb82fa9f31612989525992FCfBB09AB22Eff5c85A.toBytes32();
            values[mainnet]["dV3CrvUsd"] = 0x028f7886F3e937f8479efaD64f31B3fE1119857a.toBytes32();
            values[mainnet]["aV3WeETH"] = 0xBdfa7b7893081B35Fb54027489e2Bc7A38275129.toBytes32();

            // Balancer V2 Addresses
            values[mainnet]["BB_A_USD"] = 0xfeBb0bbf162E64fb9D0dfe186E517d84C395f016.toBytes32();
            values[mainnet]["BB_A_USD_V3"] = 0xc443C15033FCB6Cf72cC24f1BDA0Db070DdD9786.toBytes32();
            values[mainnet]["vanillaUsdcDaiUsdt"] = 0x79c58f70905F734641735BC61e45c19dD9Ad60bC.toBytes32();
            values[mainnet]["BB_A_WETH"] = 0x60D604890feaa0b5460B28A424407c24fe89374a.toBytes32();
            values[mainnet]["wstETH_bbaWETH"] = 0xE0fCBf4d98F0aD982DB260f86cf28b49845403C5.toBytes32();
            values[mainnet]["new_wstETH_bbaWETH"] = 0x41503C9D499ddbd1dCdf818a1b05e9774203Bf46.toBytes32();
            values[mainnet]["GHO_LUSD_BPT"] = 0x3FA8C89704e5d07565444009e5d9e624B40Be813.toBytes32();
            values[mainnet]["swETH_bbaWETH"] = 0xaE8535c23afeDdA9304B03c68a3563B75fc8f92b.toBytes32();
            values[mainnet]["swETH_wETH"] = 0x02D928E68D8F10C0358566152677Db51E1e2Dc8C.toBytes32();
            values[mainnet]["deUSD_sdeUSD_ECLP"] = 0x41FDbea2E52790c0a1Dc374F07b628741f2E062D.toBytes32();
            values[mainnet]["deUSD_sdeUSD_ECLP_Gauge"] = 0xA00DB7d9c465e95e4AA814A9340B9A161364470a.toBytes32();
            values[mainnet]["deUSD_sdeUSD_ECLP_id"] = 0x41fdbea2e52790c0a1dc374f07b628741f2e062d0002000000000000000006be;
            values[mainnet]["aura_deUSD_sdeUSD_ECLP"] = 0x7405Bf405185391525Ab06fABcdFf51fdc656A46.toBytes32();

            values[mainnet]["rETH_weETH_id"] = 0x05ff47afada98a98982113758878f9a8b9fdda0a000000000000000000000645;
            values[mainnet]["rETH_weETH"] = 0x05ff47AFADa98a98982113758878F9A8B9FddA0a.toBytes32();
            values[mainnet]["rETH_weETH_gauge"] = 0xC859BF9d7B8C557bBd229565124c2C09269F3aEF.toBytes32();
            values[mainnet]["aura_reth_weeth"] = 0x07A319A023859BbD49CC9C38ee891c3EA9283Cc5.toBytes32();

            values[mainnet]["ezETH_wETH"] = 0x596192bB6e41802428Ac943D2f1476C1Af25CC0E.toBytes32();
            values[mainnet]["ezETH_wETH_gauge"] = 0xa8B309a75f0D64ED632d45A003c68A30e59A1D8b.toBytes32();
            values[mainnet]["aura_ezETH_wETH"] = 0x95eC73Baa0eCF8159b4EE897D973E41f51978E50.toBytes32();

            values[mainnet]["rsETH_ETHx"] = 0x7761b6E0Daa04E70637D81f1Da7d186C205C2aDE.toBytes32();
            values[mainnet]["rsETH_ETHx_gauge"] = 0x0BcDb6d9b27Bd62d3De605393902C7d1a2c71Aab.toBytes32();
            values[mainnet]["aura_rsETH_ETHx"] = 0xf618102462Ff3cf7edbA4c067316F1C3AbdbA193.toBytes32();

            values[mainnet]["rETH_wETH_id"] = 0x1e19cf2d73a72ef1332c882f20534b6519be0276000200000000000000000112;
            values[mainnet]["rETH_wETH"] = 0x1E19CF2D73a72Ef1332C882F20534B6519Be0276.toBytes32();
            values[mainnet]["rETH_wETH_gauge"] = 0x79eF6103A513951a3b25743DB509E267685726B7.toBytes32();
            values[mainnet]["aura_reth_weth"] = 0xDd1fE5AD401D4777cE89959b7fa587e569Bf125D.toBytes32();

            values[mainnet]["rsETH_wETH_id"] = 0x58aadfb1afac0ad7fca1148f3cde6aedf5236b6d00000000000000000000067f;
            values[mainnet]["rsETH_wETH"] = 0x58AAdFB1Afac0ad7fca1148f3cdE6aEDF5236B6D.toBytes32();
            values[mainnet]["rsETH_wETH_gauge"] = 0xdf04E3a7ab9857a16FB97174e0f1001aa44380AF.toBytes32();
            values[mainnet]["aura_rsETH_wETH"] = 0xB5FdB4f75C26798A62302ee4959E4281667557E0.toBytes32();

            values[mainnet]["ezETH_weETH_rswETH"] = 0x848a5564158d84b8A8fb68ab5D004Fae11619A54.toBytes32();
            values[mainnet]["ezETH_weETH_rswETH_gauge"] = 0x253ED65fff980AEE7E94a0dC57BE304426048b35.toBytes32();
            values[mainnet]["aura_ezETH_weETH_rswETH"] = 0xce98eb8b2Fb98049b3F2dB0A212Ba7ca3Efd63b0.toBytes32();

            values[mainnet]["BAL_wETH"] = 0x5c6Ee304399DBdB9C8Ef030aB642B10820DB8F56.toBytes32();
            values[mainnet]["PENDLE_wETH"] = 0xFD1Cf6FD41F229Ca86ada0584c63C49C3d66BbC9.toBytes32();
            values[mainnet]["wETH_AURA"] = 0xCfCA23cA9CA720B6E98E3Eb9B6aa0fFC4a5C08B9.toBytes32();

            // values[mainnet]["ezETH_wETH"] = 0x596192bB6e41802428Ac943D2f1476C1Af25CC0E.toBytes32();
            // values[mainnet]["ezETH_wETH_gauge"] = 0xa8B309a75f0D64ED632d45A003c68A30e59A1D8b.toBytes32();
            // values[mainnet]["aura_ezETH_wETH"] = 0x95eC73Baa0eCF8159b4EE897D973E41f51978E50.toBytes32();

            // Linear Pools.
            values[mainnet]["bb_a_dai"] = 0x6667c6fa9f2b3Fc1Cc8D85320b62703d938E4385.toBytes32();
            values[mainnet]["bb_a_usdt"] = 0xA1697F9Af0875B63DdC472d6EeBADa8C1fAB8568.toBytes32();
            values[mainnet]["bb_a_usdc"] = 0xcbFA4532D8B2ade2C261D3DD5ef2A2284f792692.toBytes32();

            values[mainnet]["BB_A_USD_GAUGE"] = 0x0052688295413b32626D226a205b95cDB337DE86.toBytes32(); // query subgraph for gauges wrt to poolId: https://docs.balancer.fi/reference/vebal-and-gauges/gauges.html#query-gauge-by-l2-sidechain-pool:~:text=%23-,Query%20Pending%20Tokens%20for%20a%20Given%20Pool,-The%20process%20differs
            values[mainnet]["BB_A_USD_GAUGE_ADDRESS"] = 0x0052688295413b32626D226a205b95cDB337DE86.toBytes32();
            values[mainnet]["wstETH_bbaWETH_GAUGE_ADDRESS"] = 0x5f838591A5A8048F0E4C4c7fCca8fD9A25BF0590.toBytes32();

            // Mainnet Balancer Specific Addresses
            values[mainnet]["vault"] = 0xBA12222222228d8Ba445958a75a0704d566BF2C8.toBytes32();
            values[mainnet]["balancerVault"] = 0xBA12222222228d8Ba445958a75a0704d566BF2C8.toBytes32();
            values[mainnet]["relayer"] = 0xfeA793Aa415061C483D2390414275AD314B3F621.toBytes32();
            values[mainnet]["minter"] = 0x239e55F427D44C3cc793f49bFB507ebe76638a2b.toBytes32();
            values[mainnet]["USDC_DAI_USDT_BPT"] = 0x79c58f70905F734641735BC61e45c19dD9Ad60bC.toBytes32();
            values[mainnet]["rETH_wETH_BPT"] = 0x1E19CF2D73a72Ef1332C882F20534B6519Be0276.toBytes32();
            values[mainnet]["wstETH_wETH_BPT"] = 0x32296969Ef14EB0c6d29669C550D4a0449130230.toBytes32();
            values[mainnet]["wstETH_cbETH_BPT"] = 0x9c6d47Ff73e0F5E51BE5FD53236e3F595C5793F2.toBytes32();
            values[mainnet]["bb_a_USD_BPT"] = 0xfeBb0bbf162E64fb9D0dfe186E517d84C395f016.toBytes32();
            values[mainnet]["bb_a_USDC_BPT"] = 0xcbFA4532D8B2ade2C261D3DD5ef2A2284f792692.toBytes32();
            values[mainnet]["bb_a_DAI_BPT"] = 0x6667c6fa9f2b3Fc1Cc8D85320b62703d938E4385.toBytes32();
            values[mainnet]["bb_a_USDT_BPT"] = 0xA1697F9Af0875B63DdC472d6EeBADa8C1fAB8568.toBytes32();
            values[mainnet]["aura_rETH_wETH_BPT"] = 0xDd1fE5AD401D4777cE89959b7fa587e569Bf125D.toBytes32();
            values[mainnet]["GHO_bb_a_USD_BPT"] = 0xc2B021133D1b0cF07dba696fd5DD89338428225B.toBytes32();

            values[mainnet]["wstETH_wETH_BPT"] = 0x93d199263632a4EF4Bb438F1feB99e57b4b5f0BD.toBytes32();
            values[mainnet]["wstETH_wETH_Id"] = 0x93d199263632a4ef4bb438f1feb99e57b4b5f0bd0000000000000000000005c2;
            values[mainnet]["wstETH_wETH_Gauge"] = 0x5C0F23A5c1be65Fa710d385814a7Fd1Bda480b1C.toBytes32();
            values[mainnet]["aura_wstETH_wETH"] = 0x2a14dB8D09dB0542f6A371c0cB308A768227D67D.toBytes32();

            // Rate Providers
            values[mainnet]["cbethRateProvider"] = 0x7311E4BB8a72e7B300c5B8BDE4de6CdaA822a5b1.toBytes32();
            values[mainnet]["rethRateProvider"] = 0x1a8F81c256aee9C640e14bB0453ce247ea0DFE6F.toBytes32();
            values[mainnet]["sDaiRateProvider"] = 0xc7177B6E18c1Abd725F5b75792e5F7A3bA5DBC2c.toBytes32();
            values[mainnet]["rsETHRateProvider"] = 0x746df66bc1Bb361b9E8E2a794C299c3427976e6C.toBytes32();

            // Compound V2
            // Cvalues[mainnet]["cDAI"] = C0x5d3a536E4D6DbD6114cc1Ead35777bAB948E3643.toBytes32();
            // Cvalues[mainnet]["cUSDC"] = C0x39AA39c021dfbaE8faC545936693aC917d5E7563.toBytes32();
            // Cvalues[mainnet]["cTUSD"] = C0x12392F67bdf24faE0AF363c24aC620a2f67DAd86.toBytes32();

            // Chainlink Automation Registry
            values[mainnet]["automationRegistry"] = 0x02777053d6764996e594c3E88AF1D58D5363a2e6.toBytes32();
            values[mainnet]["automationRegistryV2"] = 0x6593c7De001fC8542bB1703532EE1E5aA0D458fD.toBytes32();
            values[mainnet]["automationRegistrarV2"] = 0x6B0B234fB2f380309D47A7E9391E29E9a179395a.toBytes32();

            // FraxLend Pairs
            values[mainnet]["FXS_FRAX_PAIR"] = 0xDbe88DBAc39263c47629ebbA02b3eF4cf0752A72.toBytes32();
            values[mainnet]["FPI_FRAX_PAIR"] = 0x74F82Bd9D0390A4180DaaEc92D64cf0708751759.toBytes32();
            values[mainnet]["SFRXETH_FRAX_PAIR"] = 0x78bB3aEC3d855431bd9289fD98dA13F9ebB7ef15.toBytes32();
            values[mainnet]["CRV_FRAX_PAIR"] = 0x3835a58CA93Cdb5f912519ad366826aC9a752510.toBytes32(); // FraxlendV1
            values[mainnet]["WBTC_FRAX_PAIR"] = 0x32467a5fc2d72D21E8DCe990906547A2b012f382.toBytes32(); // FraxlendV1
            values[mainnet]["WETH_FRAX_PAIR"] = 0x794F6B13FBd7EB7ef10d1ED205c9a416910207Ff.toBytes32(); // FraxlendV1
            values[mainnet]["CVX_FRAX_PAIR"] = 0xa1D100a5bf6BFd2736837c97248853D989a9ED84.toBytes32(); // FraxlendV1
            values[mainnet]["MKR_FRAX_PAIR"] = 0x82Ec28636B77661a95f021090F6bE0C8d379DD5D.toBytes32(); // FraxlendV2
            values[mainnet]["APE_FRAX_PAIR"] = 0x3a25B9aB8c07FfEFEe614531C75905E810d8A239.toBytes32(); // FraxlendV2
            values[mainnet]["UNI_FRAX_PAIR"] = 0xc6CadA314389430d396C7b0C70c6281e99ca7fe8.toBytes32(); // FraxlendV2

            /// From Crispy's curve tests

            // Curve Pools and Tokens
            values[mainnet]["TriCryptoPool"] = 0xD51a44d3FaE010294C616388b506AcdA1bfAAE46.toBytes32();
            values[mainnet]["CRV_3_CRYPTO"] = 0xc4AD29ba4B3c580e6D59105FFf484999997675Ff.toBytes32();
            values[mainnet]["daiUsdcUsdtPool"] = 0xbEbc44782C7dB0a1A60Cb6fe97d0b483032FF1C7.toBytes32();
            values[mainnet]["CRV_DAI_USDC_USDT"] = 0x6c3F90f043a72FA612cbac8115EE7e52BDe6E490.toBytes32();
            values[mainnet]["frax3CrvPool"] = 0xd632f22692FaC7611d2AA1C0D552930D43CAEd3B.toBytes32();
            values[mainnet]["CRV_FRAX_3CRV"] = 0xd632f22692FaC7611d2AA1C0D552930D43CAEd3B.toBytes32();
            values[mainnet]["wethCrvPool"] = 0x8301AE4fc9c624d1D396cbDAa1ed877821D7C511.toBytes32();
            values[mainnet]["CRV_WETH_CRV"] = 0xEd4064f376cB8d68F770FB1Ff088a3d0F3FF5c4d.toBytes32();
            values[mainnet]["aave3Pool"] = 0xDeBF20617708857ebe4F679508E7b7863a8A8EeE.toBytes32();
            values[mainnet]["CRV_AAVE_3CRV"] = 0xFd2a8fA60Abd58Efe3EeE34dd494cD491dC14900.toBytes32();
            values[mainnet]["stETHWethNg"] = 0x21E27a5E5513D6e65C4f830167390997aA84843a.toBytes32();
            values[mainnet]["EthFrxEthCurvePool"] = 0xa1F8A6807c402E4A15ef4EBa36528A3FED24E577.toBytes32();
            values[mainnet]["triCrypto2"] = 0xD51a44d3FaE010294C616388b506AcdA1bfAAE46.toBytes32();
            values[mainnet]["weETH_wETH_ng"] = 0xDB74dfDD3BB46bE8Ce6C33dC9D82777BCFc3dEd5.toBytes32();
            values[mainnet]["weETH_wETH_ng_gauge"] = 0x053df3e4D0CeD9a3Bf0494F97E83CE1f13BdC0E2.toBytes32();
            values[mainnet]["USD0_USD0++_CurvePool"] = 0x1d08E7adC263CfC70b1BaBe6dC5Bb339c16Eec52.toBytes32();
            values[mainnet]["USD0_USD0++_CurveGauge"] = 0x5C00817B67b40f3b347bD4275B4BBA4840c8127a.toBytes32();

            values[mainnet]["UsdcCrvUsdPool"] = 0x4DEcE678ceceb27446b35C672dC7d61F30bAD69E.toBytes32();
            values[mainnet]["UsdcCrvUsdToken"] = 0x4DEcE678ceceb27446b35C672dC7d61F30bAD69E.toBytes32();
            values[mainnet]["UsdcCrvUsdGauge"] = 0x95f00391cB5EebCd190EB58728B4CE23DbFa6ac1.toBytes32();
            values[mainnet]["WethRethPool"] = 0x0f3159811670c117c372428D4E69AC32325e4D0F.toBytes32();
            values[mainnet]["WethRethToken"] = 0x6c38cE8984a890F5e46e6dF6117C26b3F1EcfC9C.toBytes32();
            values[mainnet]["WethRethGauge"] = 0x9d4D981d8a9066f5db8532A5816543dE8819d4A8.toBytes32();
            values[mainnet]["UsdtCrvUsdPool"] = 0x390f3595bCa2Df7d23783dFd126427CCeb997BF4.toBytes32();
            values[mainnet]["UsdtCrvUsdToken"] = 0x390f3595bCa2Df7d23783dFd126427CCeb997BF4.toBytes32();
            values[mainnet]["UsdtCrvUsdGauge"] = 0x4e6bB6B7447B7B2Aa268C16AB87F4Bb48BF57939.toBytes32();
            values[mainnet]["EthStethPool"] = 0xDC24316b9AE028F1497c275EB9192a3Ea0f67022.toBytes32();
            values[mainnet]["EthStethToken"] = 0x06325440D014e39736583c165C2963BA99fAf14E.toBytes32();
            values[mainnet]["EthStethGauge"] = 0x182B723a58739a9c974cFDB385ceaDb237453c28.toBytes32();
            values[mainnet]["FraxUsdcPool"] = 0xDcEF968d416a41Cdac0ED8702fAC8128A64241A2.toBytes32();
            values[mainnet]["FraxUsdcToken"] = 0x3175Df0976dFA876431C2E9eE6Bc45b65d3473CC.toBytes32();
            values[mainnet]["FraxUsdcGauge"] = 0xCFc25170633581Bf896CB6CDeE170e3E3Aa59503.toBytes32();
            values[mainnet]["WethFrxethPool"] = 0x9c3B46C0Ceb5B9e304FCd6D88Fc50f7DD24B31Bc.toBytes32();
            values[mainnet]["WethFrxethToken"] = 0x9c3B46C0Ceb5B9e304FCd6D88Fc50f7DD24B31Bc.toBytes32();
            values[mainnet]["WethFrxethGauge"] = 0x4E21418095d32d15c6e2B96A9910772613A50d50.toBytes32();
            values[mainnet]["EthFrxethPool"] = 0xa1F8A6807c402E4A15ef4EBa36528A3FED24E577.toBytes32();
            values[mainnet]["EthFrxethToken"] = 0xf43211935C781D5ca1a41d2041F397B8A7366C7A.toBytes32();
            values[mainnet]["EthFrxethGauge"] = 0x2932a86df44Fe8D2A706d8e9c5d51c24883423F5.toBytes32();
            values[mainnet]["StethFrxethPool"] = 0x4d9f9D15101EEC665F77210cB999639f760F831E.toBytes32();
            values[mainnet]["StethFrxethToken"] = 0x4d9f9D15101EEC665F77210cB999639f760F831E.toBytes32();
            values[mainnet]["StethFrxethGauge"] = 0x821529Bb07c83803C9CC7763e5974386e9eFEdC7.toBytes32();
            values[mainnet]["WethCvxPool"] = 0xB576491F1E6e5E62f1d8F26062Ee822B40B0E0d4.toBytes32();
            values[mainnet]["WethCvxToken"] = 0x3A283D9c08E8b55966afb64C515f5143cf907611.toBytes32();
            values[mainnet]["WethCvxGauge"] = 0x7E1444BA99dcdFfE8fBdb42C02F0005D14f13BE1.toBytes32();
            values[mainnet]["EthStethNgPool"] = 0x21E27a5E5513D6e65C4f830167390997aA84843a.toBytes32();
            values[mainnet]["EthStethNgToken"] = 0x21E27a5E5513D6e65C4f830167390997aA84843a.toBytes32();
            values[mainnet]["EthStethNgGauge"] = 0x79F21BC30632cd40d2aF8134B469a0EB4C9574AA.toBytes32();
            values[mainnet]["EthOethPool"] = 0x94B17476A93b3262d87B9a326965D1E91f9c13E7.toBytes32();
            values[mainnet]["EthOethToken"] = 0x94B17476A93b3262d87B9a326965D1E91f9c13E7.toBytes32();
            values[mainnet]["EthOethGauge"] = 0xd03BE91b1932715709e18021734fcB91BB431715.toBytes32();
            values[mainnet]["FraxCrvUsdPool"] = 0x0CD6f267b2086bea681E922E19D40512511BE538.toBytes32();
            values[mainnet]["FraxCrvUsdToken"] = 0x0CD6f267b2086bea681E922E19D40512511BE538.toBytes32();
            values[mainnet]["FraxCrvUsdGauge"] = 0x96424E6b5eaafe0c3B36CA82068d574D44BE4e3c.toBytes32();
            values[mainnet]["mkUsdFraxUsdcPool"] = 0x0CFe5C777A7438C9Dd8Add53ed671cEc7A5FAeE5.toBytes32();
            values[mainnet]["mkUsdFraxUsdcToken"] = 0x0CFe5C777A7438C9Dd8Add53ed671cEc7A5FAeE5.toBytes32();
            values[mainnet]["mkUsdFraxUsdcGauge"] = 0xF184d80915Ba7d835D941BA70cDdf93DE36517ee.toBytes32();
            values[mainnet]["WethYethPool"] = 0x69ACcb968B19a53790f43e57558F5E443A91aF22.toBytes32();
            values[mainnet]["WethYethToken"] = 0x69ACcb968B19a53790f43e57558F5E443A91aF22.toBytes32();
            values[mainnet]["WethYethGauge"] = 0x138cC21D15b7A06F929Fc6CFC88d2b830796F4f1.toBytes32();
            values[mainnet]["EthEthxPool"] = 0x59Ab5a5b5d617E478a2479B0cAD80DA7e2831492.toBytes32();
            values[mainnet]["EthEthxToken"] = 0x59Ab5a5b5d617E478a2479B0cAD80DA7e2831492.toBytes32();
            values[mainnet]["EthEthxGauge"] = 0x7671299eA7B4bbE4f3fD305A994e6443b4be680E.toBytes32();
            values[mainnet]["CrvUsdSdaiPool"] = 0x1539c2461d7432cc114b0903f1824079BfCA2C92.toBytes32();
            values[mainnet]["CrvUsdSdaiToken"] = 0x1539c2461d7432cc114b0903f1824079BfCA2C92.toBytes32();
            values[mainnet]["CrvUsdSdaiGauge"] = 0x2B5a5e182768a18C70EDd265240578a72Ca475ae.toBytes32();
            values[mainnet]["CrvUsdSfraxPool"] = 0xfEF79304C80A694dFd9e603D624567D470e1a0e7.toBytes32();
            values[mainnet]["CrvUsdSfraxToken"] = 0xfEF79304C80A694dFd9e603D624567D470e1a0e7.toBytes32();
            values[mainnet]["CrvUsdSfraxGauge"] = 0x62B8DA8f1546a092500c457452fC2d45fa1777c4.toBytes32();
            values[mainnet]["LusdCrvUsdPool"] = 0x9978c6B08d28d3B74437c917c5dD7C026df9d55C.toBytes32();
            values[mainnet]["LusdCrvUsdToken"] = 0x9978c6B08d28d3B74437c917c5dD7C026df9d55C.toBytes32();
            values[mainnet]["LusdCrvUsdGauge"] = 0x66F65323bdE835B109A92045Aa7c655559dbf863.toBytes32();
            values[mainnet]["WstethEthXPool"] = 0x14756A5eD229265F86990e749285bDD39Fe0334F.toBytes32();
            values[mainnet]["WstethEthXToken"] = 0xfffAE954601cFF1195a8E20342db7EE66d56436B.toBytes32();
            values[mainnet]["WstethEthXGauge"] = 0xc1394d6c89cf8F553da8c8256674C778ccFf3E80.toBytes32();
            values[mainnet]["EthEthXPool"] = 0x59Ab5a5b5d617E478a2479B0cAD80DA7e2831492.toBytes32();
            values[mainnet]["EthEthXToken"] = 0x59Ab5a5b5d617E478a2479B0cAD80DA7e2831492.toBytes32();
            values[mainnet]["EthEthXGauge"] = 0x7671299eA7B4bbE4f3fD305A994e6443b4be680E.toBytes32();
            values[mainnet]["weETH_wETH_Curve_LP"] = 0x13947303F63b363876868D070F14dc865C36463b.toBytes32();
            values[mainnet]["weETH_wETH_Curve_Gauge"] = 0x1CAC1a0Ed47E2e0A313c712b2dcF85994021a365.toBytes32();
            values[mainnet]["weETH_wETH_Convex_Reward"] = 0x2D159E01A5cEe7498F84Be68276a5266b3cb3774.toBytes32();

            values[mainnet]["weETH_wETH_Pool"] = 0x13947303F63b363876868D070F14dc865C36463b.toBytes32();
            values[mainnet]["weETH_wETH_NG_Pool"] = 0xDB74dfDD3BB46bE8Ce6C33dC9D82777BCFc3dEd5.toBytes32();
            values[mainnet]["weETH_wETH_NG_Convex_Reward"] = 0x5411CC583f0b51104fA523eEF9FC77A29DF80F58.toBytes32();

            values[mainnet]["pyUsd_Usdc_Curve_Pool"] = 0x383E6b4437b59fff47B619CBA855CA29342A8559.toBytes32();
            values[mainnet]["pyUsd_Usdc_Convex_Id"] = address(270).toBytes32();
            values[mainnet]["frax_Usdc_Curve_Pool"] = 0xDcEF968d416a41Cdac0ED8702fAC8128A64241A2.toBytes32();
            values[mainnet]["frax_Usdc_Convex_Id"] = address(100).toBytes32();
            values[mainnet]["usdc_CrvUsd_Curve_Pool"] = 0x4DEcE678ceceb27446b35C672dC7d61F30bAD69E.toBytes32();
            values[mainnet]["usdc_CrvUsd_Convex_Id"] = address(182).toBytes32();
            values[mainnet]["sDai_sUsde_Curve_Pool"] = 0x167478921b907422F8E88B43C4Af2B8BEa278d3A.toBytes32();
            values[mainnet]["sDai_sUsde_Curve_Gauge"] = 0x330Cfd12e0E97B0aDF46158D2A81E8Bd2985c6cB.toBytes32();

            values[mainnet]["ezETH_wETH_Curve_Pool"] = 0x85dE3ADd465a219EE25E04d22c39aB027cF5C12E.toBytes32();
            values[mainnet]["weETH_rswETH_Curve_Pool"] = 0x278cfB6f06B1EFc09d34fC7127d6060C61d629Db.toBytes32();
            values[mainnet]["rswETH_wETH_Curve_Pool"] = 0xeE04382c4cA6c450213923fE0f0daB19b0ff3939.toBytes32();
            values[mainnet]["USDe_USDC_Curve_Pool"] = 0x02950460E2b9529D0E00284A5fA2d7bDF3fA4d72.toBytes32();
            values[mainnet]["USDe_DAI_Curve_Pool"] = 0xF36a4BA50C603204c3FC6d2dA8b78A7b69CBC67d.toBytes32();
            values[mainnet]["sDAI_sUSDe_Curve_Pool"] = 0x167478921b907422F8E88B43C4Af2B8BEa278d3A.toBytes32();
            values[mainnet]["deUSD_USDC_Curve_Pool"] = 0x5F6c431AC417f0f430B84A666a563FAbe681Da94.toBytes32();
            values[mainnet]["deUSD_USDT_Curve_Pool"] = 0x7C4e143B23D72E6938E06291f705B5ae3D5c7c7C.toBytes32();
            values[mainnet]["deUSD_DAI_Curve_Pool"] = 0xb478Bf40dD622086E0d0889eeBbAdCb63806ADde.toBytes32();
            values[mainnet]["deUSD_FRAX_Curve_Pool"] = 0x88DFb9370fE350aA51ADE31C32549d4d3A24fAf2.toBytes32();
            values[mainnet]["deUSD_FRAX_Curve_Gauge"] = 0x7C634909DDbfd5C6EEd7Ccf3611e8C4f3643635d.toBytes32();
            values[mainnet]["eBTC_LBTC_WBTC_Curve_Pool"] = 0xabaf76590478F2fE0b396996f55F0b61101e9502.toBytes32();
            values[mainnet]["eBTC_LBTC_WBTC_Curve_Gauge"] = 0x8D666daED20B502e5Cf692B101028fc0058a5d4E.toBytes32();

            values[mainnet]["lBTC_wBTC_Curve_Pool"] = 0x2f3bC4c27A4437AeCA13dE0e37cdf1028f3706F0.toBytes32();

            values[mainnet]["WethMkUsdPool"] = 0xc89570207c5BA1B0E3cD372172cCaEFB173DB270.toBytes32();

            // Convex-Curve Platform Specifics
            values[mainnet]["convexCurveMainnetBooster"] = 0xF403C135812408BFbE8713b5A23a04b3D48AAE31.toBytes32();

            values[mainnet]["ethFrxethBaseRewardPool"] = 0xbD5445402B0a287cbC77cb67B2a52e2FC635dce4.toBytes32();
            values[mainnet]["ethStethNgBaseRewardPool"] = 0x6B27D7BC63F1999D14fF9bA900069ee516669ee8.toBytes32();
            values[mainnet]["fraxCrvUsdBaseRewardPool"] = 0x3CfB4B26dc96B124D15A6f360503d028cF2a3c00.toBytes32();
            values[mainnet]["mkUsdFraxUsdcBaseRewardPool"] = 0x35FbE5520E70768DCD6E3215Ed54E14CBccA10D2.toBytes32();
            values[mainnet]["wethYethBaseRewardPool"] = 0xB0867ADE998641Ab1Ff04cF5cA5e5773fA92AaE3.toBytes32();
            values[mainnet]["ethEthxBaseRewardPool"] = 0x399e111c7209a741B06F8F86Ef0Fdd88fC198D20.toBytes32();
            values[mainnet]["crvUsdSFraxBaseRewardPool"] = 0x73eA73C3a191bd05F3266eB2414609dC5Fe777a2.toBytes32();
            values[mainnet]["usdtCrvUsdBaseRewardPool"] = 0xD1DdB0a0815fD28932fBb194C84003683AF8a824.toBytes32();
            values[mainnet]["lusdCrvUsdBaseRewardPool"] = 0x633D3B227696B3FacF628a197f982eF68d26c7b5.toBytes32();
            values[mainnet]["wstethEthxBaseRewardPool"] = 0x85b118e0Fa5706d99b270be43d782FBE429aD409.toBytes32();

            // Uniswap V3
            values[mainnet]["WSTETH_WETH_100"] = 0x109830a1AAaD605BbF02a9dFA7B0B92EC2FB7dAa.toBytes32();
            values[mainnet]["WSTETH_WETH_500"] = 0xD340B57AAcDD10F96FC1CF10e15921936F41E29c.toBytes32();
            values[mainnet]["DAI_USDC_100"] = 0x5777d92f208679DB4b9778590Fa3CAB3aC9e2168.toBytes32();
            values[mainnet]["uniswapV3NonFungiblePositionManager"] = 0xC36442b4a4522E871399CD717aBDD847Ab11FE88.toBytes32();

            // Redstone
            values[mainnet]["swEthAdapter"] = 0x68ba9602B2AeE30847412109D2eE89063bf08Ec2.toBytes32();
            values[mainnet]["swEthDataFeedId"] = 0x5357455448000000000000000000000000000000000000000000000000000000;
            values[mainnet]["swEthEthDataFeedId"] = 0x53574554482f4554480000000000000000000000000000000000000000000000;

            values[mainnet]["ethXEthAdapter"] = 0xc799194cAa24E2874Efa89b4Bf5c92a530B047FF.toBytes32();
            values[mainnet]["ethXEthDataFeedId"] = 0x455448782f455448000000000000000000000000000000000000000000000000;

            values[mainnet]["ethXAdapter"] = 0xF3eB387Ac1317fBc7E2EFD82214eE1E148f0Fe00.toBytes32();
            values[mainnet]["ethXUsdDataFeedId"] = 0x4554487800000000000000000000000000000000000000000000000000000000;

            values[mainnet]["weEthEthAdapter"] = 0x8751F736E94F6CD167e8C5B97E245680FbD9CC36.toBytes32();
            values[mainnet]["weEthDataFeedId"] = 0x77654554482f4554480000000000000000000000000000000000000000000000;
            values[mainnet]["weethAdapter"] = 0xdDb6F90fFb4d3257dd666b69178e5B3c5Bf41136.toBytes32();
            values[mainnet]["weethUsdDataFeedId"] = 0x7765455448000000000000000000000000000000000000000000000000000000;

            values[mainnet]["osEthEthAdapter"] = 0x66ac817f997Efd114EDFcccdce99F3268557B32C.toBytes32();
            values[mainnet]["osEthEthDataFeedId"] = 0x6f734554482f4554480000000000000000000000000000000000000000000000;

            values[mainnet]["rsEthEthAdapter"] = 0xA736eAe8805dDeFFba40cAB8c99bCB309dEaBd9B.toBytes32();
            values[mainnet]["rsEthEthDataFeedId"] = 0x72734554482f4554480000000000000000000000000000000000000000000000;

            values[mainnet]["ezEthEthAdapter"] = 0xF4a3e183F59D2599ee3DF213ff78b1B3b1923696.toBytes32();
            values[mainnet]["ezEthEthDataFeedId"] = 0x657a4554482f4554480000000000000000000000000000000000000000000000;

            // Maker
            values[mainnet]["dsrManager"] = 0x373238337Bfe1146fb49989fc222523f83081dDb.toBytes32();

            // Maker
            values[mainnet]["savingsDaiAddress"] = 0x83F20F44975D03b1b09e64809B757c47f942BEeA.toBytes32();
            values[mainnet]["sDAI"] = 0x83F20F44975D03b1b09e64809B757c47f942BEeA.toBytes32();

            // Frax
            values[mainnet]["sFRAX"] = 0xA663B02CF0a4b149d2aD41910CB81e23e1c41c32.toBytes32();

            // Lido
            values[mainnet]["unstETH"] = 0x889edC2eDab5f40e902b864aD4d7AdE8E412F9B1.toBytes32();

            // Stader
            values[mainnet]["stakePoolManagerAddress"] = 0xcf5EA1b38380f6aF39068375516Daf40Ed70D299.toBytes32();
            values[mainnet]["userWithdrawManagerAddress"] = 0x9F0491B32DBce587c50c4C43AB303b06478193A7.toBytes32();
            values[mainnet]["staderConfig"] = 0x4ABEF2263d5A5ED582FC9A9789a41D85b68d69DB.toBytes32();

            // Etherfi
            values[mainnet]["EETH_LIQUIDITY_POOL"] = 0x308861A430be4cce5502d0A12724771Fc6DaF216.toBytes32();
            values[mainnet]["withdrawalRequestNft"] = 0x7d5706f6ef3F89B3951E23e557CDFBC3239D4E2c.toBytes32();

            // Renzo
            values[mainnet]["restakeManager"] = 0x74a09653A083691711cF8215a6ab074BB4e99ef5.toBytes32();

            // Kelp DAO
            values[mainnet]["lrtDepositPool"] = 0x036676389e48133B63a802f8635AD39E752D375D.toBytes32();
            // Compound V3
            values[mainnet]["cUSDCV3"] = 0xc3d688B66703497DAA19211EEdff47f25384cdc3.toBytes32();
            values[mainnet]["cUSDTV3"] = 0x3Afdc9BCA9213A35503b077a6072F3D0d5AB0840.toBytes32();
            values[mainnet]["cWETHV3"] = 0xA17581A9E3356d9A858b789D68B4d866e593aE94.toBytes32();
            values[mainnet]["cometRewards"] = 0x1B0e765F6224C21223AeA2af16c1C46E38885a40.toBytes32();
            // Morpho Blue
            values[mainnet]["morphoBlue"] = 0xBBBBBbbBBb9cC5e90e3b3Af64bdAF62C37EEFFCb.toBytes32();
            values[mainnet]["ezEthOracle"] = 0x61025e2B0122ac8bE4e37365A4003d87ad888Cc3.toBytes32();
            values[mainnet]["ezEthIrm"] = 0x870aC11D48B15DB9a138Cf899d20F13F79Ba00BC.toBytes32();
            values[mainnet]["weETH_wETH_86_market"] = 0x698fe98247a40c5771537b5786b2f3f9d78eb487b4ce4d75533cd0e94d88a115;
            values[mainnet]["LBTC_WBTC_945"] = 0xf6a056627a51e511ec7f48332421432ea6971fc148d8f3c451e14ea108026549;
            values[mainnet]["sUSDePT03_USDC_915"] = 0x346afa2b6d528222a2f9721ded6e7e2c40ac94877a598f5dae5013c651d2a462;
            values[mainnet]["USD0_plusPT03_USDC_915"] = 0x8411eeb07c8e32de0b3784b6b967346a45593bfd8baeb291cc209dc195c7b3ad;
            values[mainnet]["sUSDePT_03_27_DAI_915"] = 0x5e3e6b1e01c5708055548d82d01db741e37d03b948a7ef9f3d4b962648bcbfa7;

            values[mainnet]["WBTC_USDC_86"] = 0x3a85e619751152991742810df6ec69ce473daef99e28a64ab2340d7b7ccfee49;
            values[mainnet]["WBTC_USDT_86"] = 0xa921ef34e2fc7a27ccc50ae7e4b154e16c9799d3387076c421423ef52ac4df99;
            values[mainnet]["Corn_eBTC_PT03_LBTC_915"] = 0x17af0be1f59e3eb8e3de2ed7655ed544c9465d089f21b89c465874a6447f2590;
            values[mainnet]["LBTC_PT03_LBTC_915"] = 0x3170feb9e3c0172beb9901f6035e4e005f42177c5c14e8c0538c27078864654e;
            values[mainnet]["LBTC_PT03_WBTC_915"] = 0xa39263bf7275f772863c464ef4e9e972aaa0f1a6a1bf2a47f92bf57a542d2458;
            values[mainnet]["LBTC_PT03_WBTC_86"] = 0x198132864e7974fb451dfebeb098b3b7e7e65566667fb1cf1116db4fb2ad23f9;
            values[mainnet]["EBTC_USDC_86"] = 0xb6f4eebd60871f99bf464ae0b67045a26797cf7ef57c458d57e08c205f84feac;
            values[mainnet]["wstUSR_PT03_USR_915"] = 0x1e1ae51d4be670307788612599a46a73649ef85e28bab194d3ae00c3cd693ea7;
            values[mainnet]["WBTC_USR_86"] = 0xf84288cdcf652627f66cd7a6d4c43c3ee43ca7146d9a9cfab3a136a861144d6f;
            values[mainnet]["EBTC_USR_86"] = 0xa4577bf93e8c70d9f91b6e000ae084ae0a7a29d4ebe28cbfea24975c28dccfb5;

            // MetaMorpho
            values[mainnet]["usualBoostedUSDC"] = 0xd63070114470f685b75B74D60EEc7c1113d33a3D.toBytes32();
            values[mainnet]["gauntletUSDCcore"] = 0x8eB67A509616cd6A7c1B3c8C21D48FF57df3d458.toBytes32();
            values[mainnet]["gauntletUSDCprime"] = 0xdd0f28e19C1780eb6396170735D45153D261490d.toBytes32();
            values[mainnet]["steakhouseUSDC"] = 0xBEEF01735c132Ada46AA9aA4c54623cAA92A64CB.toBytes32();
            values[mainnet]["smokehouseUSDC"] = 0xBEeFFF209270748ddd194831b3fa287a5386f5bC.toBytes32();
            values[mainnet]["steakhouseUSDCRWA"] = 0x6D4e530B8431a52FFDA4516BA4Aadc0951897F8C.toBytes32();
            values[mainnet]["gauntletWBTCcore"] = 0x443df5eEE3196e9b2Dd77CaBd3eA76C3dee8f9b2.toBytes32();
            values[mainnet]["Re7WBTC"] = 0xE0C98605f279e4D7946d25B75869c69802823763.toBytes32();
            values[mainnet]["MCwBTC"] = 0x1c530D6de70c05A81bF1670157b9d928e9699089.toBytes32();
            values[mainnet]["MCUSR"] = 0xD50DA5F859811A91fD1876C9461fD39c23C747Ad.toBytes32();
            values[mainnet]["Re7cbBTC"] = 0xA02F5E93f783baF150Aa1F8b341Ae90fe0a772f7.toBytes32();
            values[mainnet]["gauntletCbBTCcore"] = 0xF587f2e8AfF7D76618d3B6B4626621860FbD54e3.toBytes32();
            values[mainnet]["MCcbBTC"] = 0x98cF0B67Da0F16E1F8f1a1D23ad8Dc64c0c70E0b.toBytes32();
            values[mainnet]["gauntletLBTCcore"] = 0xdC94785959B73F7A168452b3654E44fEc6A750e4.toBytes32();
            values[mainnet]["gauntletWETHPrime"] = 0x2371e134e3455e0593363cBF89d3b6cf53740618.toBytes32();
            values[mainnet]["gauntletWETHCore"] = 0x4881Ef0BF6d2365D3dd6499ccd7532bcdBCE0658.toBytes32();
            values[mainnet]["mevCapitalwWeth"] = 0x9a8bC3B04b7f3D87cfC09ba407dCED575f2d61D8.toBytes32();
            values[mainnet]["Re7WETH"] = 0x78Fc2c2eD1A4cDb5402365934aE5648aDAd094d0.toBytes32();
            values[mainnet]["PendleWBTC"] = 0x2f1aBb81ed86Be95bcf8178bA62C8e72D6834775.toBytes32();

            values[mainnet]["uniswapV3PositionManager"] = 0xC36442b4a4522E871399CD717aBDD847Ab11FE88.toBytes32();

            // 1Inch
            values[mainnet]["aggregationRouterV5"] = 0x1111111254EEB25477B68fb85Ed929f73A960582.toBytes32();
            values[mainnet]["oneInchExecutor"] = 0x5141B82f5fFDa4c6fE1E372978F1C5427640a190.toBytes32();
            values[mainnet]["wETHweETH5bps"] = 0x7A415B19932c0105c82FDB6b720bb01B0CC2CAe3.toBytes32();

            // Gearbox
            values[mainnet]["dWETHV3"] = 0xda0002859B2d05F66a753d8241fCDE8623f26F4f.toBytes32();
            values[mainnet]["sdWETHV3"] = 0x0418fEB7d0B25C411EB77cD654305d29FcbFf685.toBytes32();
            values[mainnet]["dUSDCV3"] = 0xda00000035fef4082F78dEF6A8903bee419FbF8E.toBytes32();
            values[mainnet]["sdUSDCV3"] = 0x9ef444a6d7F4A5adcd68FD5329aA5240C90E14d2.toBytes32();
            values[mainnet]["dDAIV3"] = 0xe7146F53dBcae9D6Fa3555FE502648deb0B2F823.toBytes32();
            values[mainnet]["sdDAIV3"] = 0xC853E4DA38d9Bd1d01675355b8c8f3BBC1451973.toBytes32();
            values[mainnet]["dUSDTV3"] = 0x05A811275fE9b4DE503B3311F51edF6A856D936e.toBytes32();
            values[mainnet]["sdUSDTV3"] = 0x16adAb68bDEcE3089D4f1626Bb5AEDD0d02471aD.toBytes32();
            values[mainnet]["dWBTCV3"] = 0xda00010eDA646913F273E10E7A5d1F659242757d.toBytes32();
            values[mainnet]["sdWBTCV3"] = 0xA8cE662E45E825DAF178DA2c8d5Fae97696A788A.toBytes32();

            // Pendle
            values[mainnet]["pendleMarketFactory"] = 0x1A6fCc85557BC4fB7B534ed835a03EF056552D52.toBytes32();
            values[mainnet]["pendleRouter"] = 0x888888888889758F76e7103c6CbF23ABbF58F946.toBytes32();
            values[mainnet]["pendleOracle"] = 0x66a1096C6366b2529274dF4f5D8247827fe4CEA8.toBytes32();
            values[mainnet]["pendleLimitOrderRouter"] = 0x000000000000c9B3E2C3Ec88B1B4c0cD853f4321.toBytes32();

            values[mainnet]["pendleWeETHMarket"] = 0xF32e58F92e60f4b0A37A69b95d642A471365EAe8.toBytes32();
            values[mainnet]["pendleWeethSy"] = 0xAC0047886a985071476a1186bE89222659970d65.toBytes32();
            values[mainnet]["pendleEethPt"] = 0xc69Ad9baB1dEE23F4605a82b3354F8E40d1E5966.toBytes32();
            values[mainnet]["pendleEethYt"] = 0xfb35Fd0095dD1096b1Ca49AD44d8C5812A201677.toBytes32();

            values[mainnet]["pendleZircuitWeETHMarket"] = 0xe26D7f9409581f606242300fbFE63f56789F2169.toBytes32();
            values[mainnet]["pendleZircuitWeethSy"] = 0xD7DF7E085214743530afF339aFC420c7c720BFa7.toBytes32();
            values[mainnet]["pendleZircuitEethPt"] = 0x4AE5411F3863CdB640309e84CEDf4B08B8b33FfF.toBytes32();
            values[mainnet]["pendleZircuitEethYt"] = 0x7C2D26182adeEf96976035986cF56474feC03bDa.toBytes32();

            values[mainnet]["pendleUSDeMarket"] = 0x19588F29f9402Bb508007FeADd415c875Ee3f19F.toBytes32();
            values[mainnet]["pendleUSDeSy"] = 0x42862F48eAdE25661558AFE0A630b132038553D0.toBytes32();
            values[mainnet]["pendleUSDePt"] = 0xa0021EF8970104c2d008F38D92f115ad56a9B8e1.toBytes32();
            values[mainnet]["pendleUSDeYt"] = 0x1e3d13932C31d7355fCb3FEc680b0cD159dC1A07.toBytes32();

            values[mainnet]["pendleZircuitUSDeMarket"] = 0x90c98ab215498B72Abfec04c651e2e496bA364C0.toBytes32();
            values[mainnet]["pendleZircuitUSDeSy"] = 0x293C6937D8D82e05B01335F7B33FBA0c8e256E30.toBytes32();
            values[mainnet]["pendleZircuitUSDePt"] = 0x3d4F535539A33FEAd4D76D7b3B7A9cB5B21C73f1.toBytes32();
            values[mainnet]["pendleZircuitUSDeYt"] = 0x40357b9f22B4DfF0Bf56A90661b8eC106C259d29.toBytes32();

            values[mainnet]["pendleSUSDeMarketSeptember"] = 0xd1D7D99764f8a52Aff007b7831cc02748b2013b5.toBytes32();
            values[mainnet]["pendleSUSDeMarketJuly"] = 0x107a2e3cD2BB9a32B9eE2E4d51143149F8367eBa.toBytes32();
            values[mainnet]["pendleKarakSUSDeMarket"] = 0xB1f587B354a4a363f5332e88effbbC2E4961250A.toBytes32();
            values[mainnet]["pendleKarakUSDeMarket"] = 0x1BCBDB8c8652345A5ACF04e6E74f70086c68FEfC.toBytes32();

            values[mainnet]["pendleWeETHMarketSeptember"] = 0xC8eDd52D0502Aa8b4D5C77361D4B3D300e8fC81c.toBytes32();
            values[mainnet]["pendleWeethSySeptember"] = 0xAC0047886a985071476a1186bE89222659970d65.toBytes32();
            values[mainnet]["pendleEethPtSeptember"] = 0x1c085195437738d73d75DC64bC5A3E098b7f93b1.toBytes32();
            values[mainnet]["pendleEethYtSeptember"] = 0xA54Df645A042D24121a737dAA89a57EbF8E0b71c.toBytes32();

            values[mainnet]["pendleWeETHMarketDecember"] = 0x7d372819240D14fB477f17b964f95F33BeB4c704.toBytes32();
            values[mainnet]["pendleWeethSyDecember"] = 0xAC0047886a985071476a1186bE89222659970d65.toBytes32();
            values[mainnet]["pendleEethPtDecember"] = 0x6ee2b5E19ECBa773a352E5B21415Dc419A700d1d.toBytes32();
            values[mainnet]["pendleEethYtDecember"] = 0x129e6B5DBC0Ecc12F9e486C5BC9cDF1a6A80bc6A.toBytes32();

            values[mainnet]["pendleUSDeZircuitMarketAugust"] = 0xF148a0B15712f5BfeefAdb4E6eF9739239F88b07.toBytes32();
            values[mainnet]["pendleKarakWeETHMarketSeptember"] = 0x18bAFcaBf2d5898956AE6AC31543d9657a604165.toBytes32();
            values[mainnet]["pendleKarakWeETHMarketDecember"] = 0xFF694CC3f74E080637008B3792a9D7760cB456Ca.toBytes32();

            values[mainnet]["pendleSwethMarket"] = 0x0e1C5509B503358eA1Dac119C1D413e28Cc4b303.toBytes32();

            values[mainnet]["pendleZircuitWeETHMarketAugust"] = 0x6c269DFc142259c52773430b3c78503CC994a93E.toBytes32();
            values[mainnet]["pendleWeETHMarketJuly"] = 0xe1F19CBDa26b6418B0C8E1EE978a533184496066.toBytes32();
            values[mainnet]["pendleWeETHkSeptember"] = 0x905A5a4792A0C27a2AdB2777f98C577D320079EF.toBytes32();
            values[mainnet]["pendleWeETHkDecember"] = 0x792b9eDe7a18C26b814f87Eb5E0c8D26AD189780.toBytes32();

            values[mainnet]["pendle_sUSDe_08_23_24"] = 0xbBf399db59A845066aAFce9AE55e68c505FA97B7.toBytes32();
            values[mainnet]["pendle_sUSDe_12_25_24"] = 0xa0ab94DeBB3cC9A7eA77f3205ba4AB23276feD08.toBytes32();
            values[mainnet]["pendle_USDe_08_23_24"] = 0x3d1E7312dE9b8fC246ddEd971EE7547B0a80592A.toBytes32();
            values[mainnet]["pendle_USDe_12_25_24"] = 0x8a49f2AC2730ba15AB7EA832EdaC7f6BA22289f8.toBytes32();
            values[mainnet]["pendle_sUSDe_03_26_25"] = 0xcDd26Eb5EB2Ce0f203a84553853667aE69Ca29Ce.toBytes32();
            values[mainnet]["pendle_sUSDe_karak_01_29_25"] = 0xDbE4D359D4E48087586Ec04b93809bA647343548.toBytes32();
            values[mainnet]["pendle_USDe_karak_01_29_25"] = 0x6C06bBFa3B63eD344ceb3312Df795eDC8d29BDD5.toBytes32();
            values[mainnet]["pendle_USDe_03_26_25"] = 0xB451A36c8B6b2EAc77AD0737BA732818143A0E25.toBytes32();
            values[mainnet]["pendle_sUSDe_05_28_25"] = 0xB162B764044697cf03617C2EFbcB1f42e31E4766.toBytes32();

            values[mainnet]["pendle_weETHs_market_08_28_24"] = 0xcAa8ABB72A75C623BECe1f4D5c218F425d47A0D0.toBytes32();
            values[mainnet]["pendle_weETHs_sy_08_28_24"] = 0x9e8f10574ACc2c62C6e5d19500CEd39163Da37A9.toBytes32();
            values[mainnet]["pendle_weETHs_pt_08_28_24"] = 0xda6530EfaFD63A42d7b9a0a5a60A03839CDb813A.toBytes32();
            values[mainnet]["pendle_weETHs_yt_08_28_24"] = 0x28cE264D0938C1051687FEbDCeFacc2242BA9E0E.toBytes32();
            values[mainnet]["pendle_weETHs_market_12_25_24"] = 0x40789E8536C668c6A249aF61c81b9dfaC3EB8F32.toBytes32();
            values[mainnet]["pendle_weETHs_market_6_25_25"] = 0xcbA3B226cA62e666042Cb4a1e6E4681053885F75.toBytes32();

            values[mainnet]["pendleUSD0PlusMarketOctober"] = 0x00b321D89A8C36B3929f20B7955080baeD706D1B.toBytes32();
            values[mainnet]["pendle_USD0Plus_market_01_29_2025"] = 0x64506968E80C9ed07bFF60C8D9d57474EFfFF2c9.toBytes32();
            values[mainnet]["pendle_USD0Plus_market_02_26_2025"] = 0x22a72B0C504cBb7f8245208f84D8f035c311aDec.toBytes32();
            values[mainnet]["pendle_USD0Plus_market_03_26_2025"] = 0xaFDC922d0059147486cC1F0f32e3A2354b0d35CC.toBytes32();
            values[mainnet]["pendle_USD0++_market_01_29_25"] = 0x64506968E80C9ed07bFF60C8D9d57474EFfFF2c9.toBytes32();
            values[mainnet]["pendle_USD0++_market_06_25_25"] = 0x048680F64d6DFf1748ba6D9a01F578433787e24B.toBytes32();
            values[mainnet]["pendle_USD0Plus_market_04_23_2025"] = 0x81f3a11dB1DE16f4F9ba8Bf46B71D2B168c64899.toBytes32();
            values[mainnet]["pendle_USD0Plus_market_06_25_2025"] = 0x048680F64d6DFf1748ba6D9a01F578433787e24B.toBytes32();

            values[mainnet]["pendle_eBTC_market_12_26_24"] = 0x36d3ca43ae7939645C306E26603ce16e39A89192.toBytes32();
            values[mainnet]["pendle_LBTC_corn_market_12_26_24"] = 0xCaE62858DB831272A03768f5844cbe1B40bB381f.toBytes32();
            values[mainnet]["pendle_LBTC_market_03_26_25"] = 0x70B70Ac0445C3eF04E314DFdA6caafd825428221.toBytes32();
            values[mainnet]["pendle_LBTC_corn_market_02_26_25"] = 0xC118635bcde024c5B01C6be2B0569a2608A8032C.toBytes32();
            values[mainnet]["pendle_eBTC_corn_market_3_26_25"] = 0x2C71Ead7ac9AE53D05F8664e77031d4F9ebA064B.toBytes32();
            values[mainnet]["pendle_LBTC_concrete_market_04_09_25"] = 0x83916356556f51dcBcB226202c3efeEfc88d5eaA.toBytes32();
            values[mainnet]["pendle_WBTC_concrete_market_04_09_25"] = 0x9471d9c5B57b59d42B739b00389a6d520c33A7a9.toBytes32();
            values[mainnet]["pendle_eBTC_market_6_25_25"] = 0x523f9441853467477b4dDE653c554942f8E17162.toBytes32();

            values[mainnet]["pendle_pumpBTC_market_03_26_25"] = 0x8098B48a1c4e4080b30A43a7eBc0c87b52F17222.toBytes32();
            values[mainnet]["pendle_corn_pumpBTC_market_12_25_24"] = 0xf8208fB52BA80075aF09840A683143C22DC5B4dd.toBytes32();

            values[mainnet]["pendle_uniBTC_market_03_26_25"] = 0x380C751BD0412f47Ca560B6AFeB566d88dc18630.toBytes32();
            values[mainnet]["pendle_corn_uniBTC_market_12_26_24"] = 0x40dEAE18c3CE932Fdd5Df1f44b54D8Cf3902787B.toBytes32();
            values[mainnet]["pendle_sUSDs_market_03_26_25"] = 0x21D85Ff3BEDFF031EF466C7d5295240C8AB2a2b8.toBytes32();

            values[mainnet]["pendle_liquid_bera_eth_04_09_25"] = 0x46E6b4A950Eb1AbBa159517DEA956Afd01ea9497.toBytes32();
            values[mainnet]["pendle_liquidBeraBTC_04_09_25"] = 0xEbf5c58b74A836F1e51d08e9C909c4A4530AFD41.toBytes32();
            values[mainnet]["pendle_wstUSR_market_03_26_25"] = 0x353d0B2EFB5B3a7987fB06D30Ad6160522d08426.toBytes32();

            values[mainnet]["pendle_tETH_03_28_2025"] = 0xBDb8F9729d3194f75fD1A3D9bc4FFe0DDe3A404c.toBytes32(); 
            values[mainnet]["pendle_beraSTONE_04_09_2025"] = 0x7561C5CCfe41A26B33944B58C70D6a3CB63E881c.toBytes32(); 

            // Aave V3 Core
            values[mainnet]["v3Pool"] = 0x87870Bca3F3fD6335C3F4ce8392D69350B4fA4E2.toBytes32();
            values[mainnet]["v3RewardsController"] = 0x8164Cc65827dcFe994AB23944CBC90e0aa80bFcb.toBytes32();

            //Aave v3 Prime
            values[mainnet]["v3PrimePool"] = 0x4e033931ad43597d96D6bcc25c280717730B58B1.toBytes32();

            // Aave V3 Lido
            values[mainnet]["v3LidoPool"] = 0x4e033931ad43597d96D6bcc25c280717730B58B1.toBytes32();

            // SparkLend
            values[mainnet]["sparkLendPool"] = 0xC13e21B648A5Ee794902342038FF3aDAB66BE987.toBytes32();

            // Uniswap V3 Pools
            values[mainnet]["wETH_weETH_05"] = 0x7A415B19932c0105c82FDB6b720bb01B0CC2CAe3.toBytes32();
            values[mainnet]["wstETH_wETH_01"] = 0x109830a1AAaD605BbF02a9dFA7B0B92EC2FB7dAa.toBytes32();
            values[mainnet]["rETH_wETH_01"] = 0x553e9C493678d8606d6a5ba284643dB2110Df823.toBytes32();
            values[mainnet]["rETH_wETH_05"] = 0xa4e0faA58465A2D369aa21B3e42d43374c6F9613.toBytes32();
            values[mainnet]["wstETH_rETH_05"] = 0x18319135E02Aa6E02D412C98cCb16af3a0a9CB57.toBytes32();
            values[mainnet]["wETH_rswETH_05"] = 0xC410573Af188f56062Ee744cC3D6F2843f5bC13b.toBytes32();
            values[mainnet]["wETH_rswETH_30"] = 0xE62627326d7794E20bB7261B24985294de1579FE.toBytes32();
            values[mainnet]["ezETH_wETH_01"] = 0xBE80225f09645f172B079394312220637C440A63.toBytes32();
            values[mainnet]["PENDLE_wETH_30"] = 0x57aF956d3E2cCa3B86f3D8C6772C03ddca3eAacB.toBytes32();
            values[mainnet]["USDe_USDT_01"] = 0x435664008F38B0650fBC1C9fc971D0A3Bc2f1e47.toBytes32();
            values[mainnet]["USDe_USDC_01"] = 0xE6D7EbB9f1a9519dc06D557e03C522d53520e76A.toBytes32();
            values[mainnet]["USDe_DAI_01"] = 0x5B3a0f1acBE8594a079FaFeB1c84DEA9372A5Aad.toBytes32();
            values[mainnet]["sUSDe_USDT_05"] = 0x867B321132B18B5BF3775c0D9040D1872979422E.toBytes32();
            values[mainnet]["GEAR_wETH_100"] = 0xaEf52f72583E6c4478B220Da82321a6a023eEE50.toBytes32();
            values[mainnet]["GEAR_USDT_30"] = 0x349eE001D80f896F24571616932f54cBD66B18C9.toBytes32();
            values[mainnet]["DAI_USDC_01"] = 0x5777d92f208679DB4b9778590Fa3CAB3aC9e2168.toBytes32();
            values[mainnet]["DAI_USDC_05"] = 0x6c6Bc977E13Df9b0de53b251522280BB72383700.toBytes32();
            values[mainnet]["USDC_USDT_01"] = 0x3416cF6C708Da44DB2624D63ea0AAef7113527C6.toBytes32();
            values[mainnet]["USDC_USDT_05"] = 0x7858E59e0C01EA06Df3aF3D20aC7B0003275D4Bf.toBytes32();
            values[mainnet]["USDC_wETH_05"] = 0x88e6A0c2dDD26FEEb64F039a2c41296FcB3f5640.toBytes32();
            values[mainnet]["FRAX_USDC_05"] = 0xc63B0708E2F7e69CB8A1df0e1389A98C35A76D52.toBytes32();
            values[mainnet]["FRAX_USDC_01"] = 0x9A834b70C07C81a9fcD6F22E842BF002fBfFbe4D.toBytes32();
            values[mainnet]["DAI_FRAX_05"] = 0x97e7d56A0408570bA1a7852De36350f7713906ec.toBytes32();
            values[mainnet]["FRAX_USDT_05"] = 0xc2A856c3afF2110c1171B8f942256d40E980C726.toBytes32();
            values[mainnet]["PYUSD_USDC_01"] = 0x13394005C1012e708fCe1EB974F1130fDc73a5Ce.toBytes32();

            // EigenLayer
            values[mainnet]["strategyManager"] = 0x858646372CC42E1A627fcE94aa7A7033e7CF075A.toBytes32();
            values[mainnet]["delegationManager"] = 0x39053D51B77DC0d36036Fc1fCc8Cb819df8Ef37A.toBytes32();
            values[mainnet]["mETHStrategy"] = 0x298aFB19A105D59E74658C4C334Ff360BadE6dd2.toBytes32();
            values[mainnet]["USDeStrategy"] = 0x298aFB19A105D59E74658C4C334Ff360BadE6dd2.toBytes32();
            values[mainnet]["testOperator"] = 0xDbEd88D83176316fc46797B43aDeE927Dc2ff2F5.toBytes32();
            values[mainnet]["eigenStrategy"] = 0xaCB55C530Acdb2849e6d4f36992Cd8c9D50ED8F7.toBytes32();
            values[mainnet]["eEigenOperator"] = 0xDcAE4FAf7C7d0f4A78abe147244c6e9d60cFD202.toBytes32();
            values[mainnet]["eigenRewards"] = 0x7750d328b314EfFa365A0402CcfD489B80B0adda.toBytes32();

            // Swell
            values[mainnet]["swellSimpleStaking"] = 0x38D43a6Cb8DA0E855A42fB6b0733A0498531d774.toBytes32();
            values[mainnet]["swEXIT"] = 0x48C11b86807627AF70a34662D4865cF854251663.toBytes32();
            values[mainnet]["accessControlManager"] = 0x625087d72c762254a72CB22cC2ECa40da6b95EAC.toBytes32();
            values[mainnet]["depositManager"] = 0xb3D9cf8E163bbc840195a97E81F8A34E295B8f39.toBytes32();

            // Frax
            values[mainnet]["frxETHMinter"] = 0xbAFA44EFE7901E04E39Dad13167D089C559c1138.toBytes32();
            values[mainnet]["frxETHRedemptionTicket"] = 0x82bA8da44Cd5261762e629dd5c605b17715727bd.toBytes32();

            // Zircuit
            values[mainnet]["zircuitSimpleStaking"] = 0xF047ab4c75cebf0eB9ed34Ae2c186f3611aEAfa6.toBytes32();

            // Mantle
            values[mainnet]["mantleLspStaking"] = 0xe3cBd06D7dadB3F4e6557bAb7EdD924CD1489E8f.toBytes32();

            // Fluid
            values[mainnet]["fUSDT"] = 0x5C20B550819128074FD538Edf79791733ccEdd18.toBytes32();
            values[mainnet]["fUSDTStakingRewards"] = 0x490681095ed277B45377d28cA15Ac41d64583048.toBytes32();
            values[mainnet]["fUSDC"] = 0x9Fb7b4477576Fe5B32be4C1843aFB1e55F251B33.toBytes32();
            values[mainnet]["fWETH"] = 0x90551c1795392094FE6D29B758EcCD233cFAa260.toBytes32();
            values[mainnet]["fWSTETH"] = 0x2411802D8BEA09be0aF8fD8D08314a63e706b29C.toBytes32();
            values[mainnet]["fGHO"] = 0x6A29A46E21C730DcA1d8b23d637c101cec605C5B.toBytes32();

            // Fluid Dex
            values[mainnet]["WeETHDexUSDC-USDT"] = 0x01F0D07fdE184614216e76782c6b7dF663F5375e.toBytes32();
            values[mainnet]["wBTC-cbBTCDex-USDT"] = 0xf7FA55D14C71241e3c970E30C509Ff58b5f5D557.toBytes32();
            values[mainnet]["weETH_ETHDex_wstETH"] = 0xb4a15526d427f4d20b0dAdaF3baB4177C85A699A.toBytes32();

            // Symbiotic
            values[mainnet]["wstETHDefaultCollateral"] = 0xC329400492c6ff2438472D4651Ad17389fCb843a.toBytes32();
            values[mainnet]["cbETHDefaultCollateral"] = 0xB26ff591F44b04E78de18f43B46f8b70C6676984.toBytes32();
            values[mainnet]["wBETHDefaultCollateral"] = 0x422F5acCC812C396600010f224b320a743695f85.toBytes32();
            values[mainnet]["rETHDefaultCollateral"] = 0x03Bf48b8A1B37FBeAd1EcAbcF15B98B924ffA5AC.toBytes32();
            values[mainnet]["mETHDefaultCollateral"] = 0x475D3Eb031d250070B63Fa145F0fCFC5D97c304a.toBytes32();
            values[mainnet]["swETHDefaultCollateral"] = 0x38B86004842D3FA4596f0b7A0b53DE90745Ab654.toBytes32();
            values[mainnet]["sfrxETHDefaultCollateral"] = 0x5198CB44D7B2E993ebDDa9cAd3b9a0eAa32769D2.toBytes32();
            values[mainnet]["ETHxDefaultCollateral"] = 0xBdea8e677F9f7C294A4556005c640Ee505bE6925.toBytes32();
            values[mainnet]["uniETHDefaultCollateral"] = 0x1C57ea879dd3e8C9fefa8224fdD1fa20dd54211E.toBytes32();
            values[mainnet]["sUSDeDefaultCollateral"] = 0x19d0D8e6294B7a04a2733FE433444704B791939A.toBytes32();
            values[mainnet]["wBTCDefaultCollateral"] = 0x971e5b5D4baa5607863f3748FeBf287C7bf82618.toBytes32();
            values[mainnet]["tBTCDefaultCollateral"] = 0x0C969ceC0729487d264716e55F232B404299032c.toBytes32();
            values[mainnet]["ethfiDefaultCollateral"] = 0x21DbBA985eEA6ba7F27534a72CCB292eBA1D2c7c.toBytes32();
            values[mainnet]["LBTCDefaultCollateral"] = 0x9C0823D3A1172F9DdF672d438dec79c39a64f448.toBytes32();

            values[mainnet]["wstETHSymbioticVault"] = 0xBecfad885d8A89A0d2f0E099f66297b0C296Ea21.toBytes32();
            values[mainnet]["wstETHSymbioticVaultRewards"] = 0xe34DcEA5aB7c4f3c4AD2F5f144Fc7fc3D5b0137C.toBytes32();
            values[mainnet]["EtherFi_LBTCSymbioticVault"] = 0xd4E20ECA1f996Dab35883dC0AD5E3428AF888D45.toBytes32();
            values[mainnet]["EtherFi_wstETHSymbioticVault"] = 0x450a90fdEa8B87a6448Ca1C87c88Ff65676aC45b.toBytes32();

            // Karak
            values[mainnet]["vaultSupervisor"] = 0x54e44DbB92dBA848ACe27F44c0CB4268981eF1CC.toBytes32();
            values[mainnet]["delegationSupervisor"] = 0xAfa904152E04aBFf56701223118Be2832A4449E0.toBytes32();

            values[mainnet]["kmETH"] = 0x7C22725d1E0871f0043397c9761AD99A86ffD498.toBytes32();
            values[mainnet]["kweETH"] = 0x2DABcea55a12d73191AeCe59F508b191Fb68AdaC.toBytes32();
            values[mainnet]["kwstETH"] = 0xa3726beDFD1a8AA696b9B4581277240028c4314b.toBytes32();
            values[mainnet]["krETH"] = 0x8E475A4F7820A4b6c0FF229f74fB4762f0813C47.toBytes32();
            values[mainnet]["kcbETH"] = 0xbD32b8aA6ff34BEDc447e503195Fb2524c72658f.toBytes32();
            values[mainnet]["kwBETH"] = 0x04BB50329A1B7D943E7fD2368288b674c8180d5E.toBytes32();
            values[mainnet]["kswETH"] = 0xc585DF3a8C9ca0c614D023A812624bE36161502B.toBytes32();
            values[mainnet]["kETHx"] = 0x989Ab830C6e2BdF3f28214fF54C9B7415C349a3F.toBytes32();
            values[mainnet]["ksfrxETH"] = 0x1751e1e4d2c9Fa99479C0c5574136F0dbD8f3EB8.toBytes32();
            values[mainnet]["krswETH"] = 0x1B4d88f5f38988BEA334C79f48aa69BEEeFE2e1e.toBytes32();
            values[mainnet]["krsETH"] = 0x9a23e79a8E6D77F940F2C30eb3d9282Af2E4036c.toBytes32();
            values[mainnet]["kETHFI"] = 0xB26bD8D1FD5415eED4C99f9fB6A278A42E7d1BA8.toBytes32();
            values[mainnet]["ksUSDe"] = 0xDe5Bff0755F192C333B126A449FF944Ee2B69681.toBytes32();
            values[mainnet]["kUSDe"] = 0xBE3cA34D0E877A1Fc889BD5231D65477779AFf4e.toBytes32();
            values[mainnet]["kWBTC"] = 0x126d4dBf752AaF61f3eAaDa24Ab0dB84FEcf6891.toBytes32();
            values[mainnet]["kFBTC"] = 0x40328669Bc9e3780dFa0141dBC87450a4af6EA11.toBytes32();
            values[mainnet]["kLBTC"] = 0x468c34703F6c648CCf39DBaB11305D17C70ba011.toBytes32();

            // CCIP token transfers.
            values[mainnet]["ccipRouter"] = 0x80226fc0Ee2b096224EeAc085Bb9a8cba1146f7D.toBytes32();

            // PancakeSwap V3
            values[mainnet]["pancakeSwapV3NonFungiblePositionManager"] =
                0x46A15B0b27311cedF172AB29E4f4766fbE7F4364.toBytes32();
            values[mainnet]["pancakeSwapV3MasterChefV3"] = 0x556B9306565093C855AEA9AE92A594704c2Cd59e.toBytes32();
            values[mainnet]["pancakeSwapV3Router"] = 0x13f4EA83D0bd40E75C8222255bc855a974568Dd4.toBytes32();
            // Arbitrum Bridge
            values[mainnet]["arbitrumDelayedInbox"] = 0x4Dbd4fc535Ac27206064B68FfCf827b0A60BAB3f.toBytes32();
            values[mainnet]["arbitrumOutbox"] = 0x0B9857ae2D4A3DBe74ffE1d7DF045bb7F96E4840.toBytes32();
            values[mainnet]["arbitrumL1GatewayRouter"] = 0x72Ce9c846789fdB6fC1f34aC4AD25Dd9ef7031ef.toBytes32();
            values[mainnet]["arbitrumL1ERC20Gateway"] = 0xa3A7B6F88361F48403514059F1F16C8E78d60EeC.toBytes32();
            values[mainnet]["arbitrumWethGateway"] = 0xd92023E9d9911199a6711321D1277285e6d4e2db.toBytes32();

            // Base Standard Bridge.
            values[mainnet]["baseStandardBridge"] = 0x3154Cf16ccdb4C6d922629664174b904d80F2C35.toBytes32();
            values[mainnet]["basePortal"] = 0x49048044D57e1C92A77f79988d21Fa8fAF74E97e.toBytes32();
            values[mainnet]["baseResolvedDelegate"] = 0x866E82a600A1414e583f7F13623F1aC5d58b0Afa.toBytes32();

            // Optimism Standard Bridge.
            values[mainnet]["optimismStandardBridge"] = 0x99C9fc46f92E8a1c0deC1b1747d010903E884bE1.toBytes32();
            values[mainnet]["optimismPortal"] = 0xbEb5Fc579115071764c7423A4f12eDde41f106Ed.toBytes32();
            values[mainnet]["optimismResolvedDelegate"] = 0x25ace71c97B33Cc4729CF772ae268934F7ab5fA1.toBytes32();

            // Swell Standard Bridge.
            values[mainnet]["swellStandardBridge"] = 0x7aA4960908B13D104bf056B23E2C76B43c5AACc8.toBytes32();
            values[mainnet]["swellPortal"] = 0x758E0EE66102816F5C3Ec9ECc1188860fbb87812.toBytes32();
            values[mainnet]["swellResolvedDelegate"] = 0xe6a99Ef12995DeFC5ff47EC0e13252f0E6903759.toBytes32();

            // Mantle Standard Bridge.
            values[mainnet]["mantleStandardBridge"] = 0x95fC37A27a2f68e3A647CDc081F0A89bb47c3012.toBytes32();
            values[mainnet]["mantlePortal"] = 0xc54cb22944F2bE476E02dECfCD7e3E7d3e15A8Fb.toBytes32();
            values[mainnet]["mantleResolvedDelegate"] = 0x676A795fe6E43C17c668de16730c3F690FEB7120.toBytes32(); // TODO update this.

            // Zircuit Standard Bridge.
            values[mainnet]["zircuitStandardBridge"] = 0x386B76D9cA5F5Fb150B6BFB35CF5379B22B26dd8.toBytes32();
            values[mainnet]["zircuitPortal"] = 0x17bfAfA932d2e23Bd9B909Fd5B4D2e2a27043fb1.toBytes32();
            values[mainnet]["zircuitResolvedDelegate"] = 0x2a721cBE81a128be0F01040e3353c3805A5EA091.toBytes32();

            // Fraxtal Standard Bridge.
            values[mainnet]["fraxtalStandardBridge"] = 0x34C0bD5877A5Ee7099D0f5688D65F4bB9158BDE2.toBytes32();
            values[mainnet]["fraxtalPortal"] = 0x36cb65c1967A0Fb0EEE11569C51C2f2aA1Ca6f6D.toBytes32();
            values[mainnet]["fraxtalResolvedDelegate"] = 0x2a721cBE81a128be0F01040e3353c3805A5EA091.toBytes32(); // TODO update this

            // Lido Base Standard Bridge.
            values[mainnet]["lidoBaseStandardBridge"] = 0x9de443AdC5A411E83F1878Ef24C3F52C61571e72.toBytes32();
            values[mainnet]["lidoBasePortal"] = 0x49048044D57e1C92A77f79988d21Fa8fAF74E97e.toBytes32();
            values[mainnet]["lidoBaseResolvedDelegate"] = 0x866E82a600A1414e583f7F13623F1aC5d58b0Afa.toBytes32();

            // Layer Zero.
            values[mainnet]["LayerZeroEndPoint"] = 0x1a44076050125825900e736c501f859c50fE728c.toBytes32();
            values[mainnet]["EtherFiOFTAdapter"] = 0xcd2eb13D6831d4602D80E5db9230A57596CDCA63.toBytes32();
            values[mainnet]["LBTCOFTAdapter"] = 0x6bc15D7930839Ec18A57F6f7dF72aE1B439D077f.toBytes32();
            values[mainnet]["WBTCOFTAdapter"] = 0x6bc15D7930839Ec18A57F6f7dF72aE1B439D077f.toBytes32();

            // Merkl
            values[mainnet]["merklDistributor"] = 0x3Ef3D8bA38EBe18DB133cEc108f4D14CE00Dd9Ae.toBytes32();

            // Pump Staking
            values[mainnet]["pumpStaking"] = 0x1fCca65fb6Ae3b2758b9b2B394CB227eAE404e1E.toBytes32();

            // Linea Bridging
            values[mainnet]["tokenBridge"] = 0x051F1D88f0aF5763fB888eC4378b4D8B29ea3319.toBytes32(); // approve, bridge token
            values[mainnet]["lineaMessageService"] = 0xd19d4B5d358258f05D7B411E21A1460D11B0876F.toBytes32(); // claim message, sendMessage

            // Scroll Bridging
            values[mainnet]["scrollGatewayRouter"] = 0xF8B1378579659D8F7EE5f3C929c2f3E332E41Fd6.toBytes32(); // approve, depositERC20
            values[mainnet]["scrollMessenger"] = 0x6774Bcbd5ceCeF1336b5300fb5186a12DDD8b367.toBytes32(); // sendMessage
            values[mainnet]["scrollCustomERC20Gateway"] = 0x67260A8B73C5B77B55c1805218A42A7A6F98F515.toBytes32(); // sendMessage

            // Syrup
            values[mainnet]["syrupRouter"] = 0x134cCaaA4F1e4552eC8aEcb9E4A2360dDcF8df76.toBytes32();

            // Satlayer
            values[mainnet]["satlayerPool"] = 0x42a856dbEBB97AbC1269EAB32f3bb40C15102819.toBytes32();

            // corn
            values[mainnet]["cornSilo"] = 0x8bc93498b861fd98277c3b51d240e7E56E48F23c.toBytes32();

            // Treehouse
            values[mainnet]["TreehouseRedemption"] = 0x0618DBdb3Be798346e6D9C08c3c84658f94aD09F.toBytes32();
            values[mainnet]["TreehouseRouter"] = 0xeFA3fa8e85D2b3CfdB250CdeA156c2c6C90628F5.toBytes32();
            values[mainnet]["tETH"] = 0xD11c452fc99cF405034ee446803b6F6c1F6d5ED8.toBytes32();
            values[mainnet]["tETH_wstETH_curve_pool"] = 0xA10d15538E09479186b4D3278BA5c979110dDdB1.toBytes32();

            // Term Finance
            values[mainnet]["termAuctionOfferLocker"] = 0xa557a6099d1a85d7569EA4B6d8ad59a94a8162CC.toBytes32();
            values[mainnet]["termRepoLocker"] = 0xFD9033C9A97Bc3Ec8a44439Cb6512516c5053076.toBytes32();
            values[mainnet]["termRepoServicer"] = 0xaD2401Dd7518Fac6C868c86442922E2236797e32.toBytes32();
            values[mainnet]["termRepoToken"] = 0x3A1427da14F8A57CEe76a5E85fB465ed72De8EC7.toBytes32();

            // Hyperlane
            values[mainnet]["hyperlaneUsdcRouter"] = 0xe1De9910fe71cC216490AC7FCF019e13a34481D7.toBytes32();
            values[mainnet]["hyperlaneTestRecipient"] = 0xfb53392bf4a0590a317ca716c28c29ace7c448bc132d7f8188ca234f595aa121;

            // Euler
            values[mainnet]["ethereumVaultConnector"] = 0x0C9a3dd6b8F28529d72d7f9cE918D493519EE383.toBytes32();
            values[mainnet]["evkWEETH"] = 0xe846ca062aB869b66aE8DcD811973f628BA82eAf.toBytes32();
            values[mainnet]["eulerPrimeWETH"] = 0xD8b27CF359b7D15710a5BE299AF6e7Bf904984C2.toBytes32();
            values[mainnet]["evkUSDC"] = 0x797DD80692c3b2dAdabCe8e30C07fDE5307D48a9.toBytes32();
            values[mainnet]["evkLBTC"] = 0xbC35161043EE2D74816d421EfD6a45fDa73B050A.toBytes32(); //Euler Prime
            values[mainnet]["evkDAI"] = 0x83C266bdf990574a05EE62831a266a3891817B5B.toBytes32();
            values[mainnet]["evkDAIDebt"] = 0x1796526a7705cBBe76dEdd4b13959A48c674A6cD.toBytes32();

            values[mainnet]["evkWETH"] = 0xD8b27CF359b7D15710a5BE299AF6e7Bf904984C2.toBytes32();
            values[mainnet]["evkeWETH-2"] = 0xD8b27CF359b7D15710a5BE299AF6e7Bf904984C2.toBytes32();

            values[mainnet]["evkUSDC"] = 0x797DD80692c3b2dAdabCe8e30C07fDE5307D48a9.toBytes32();
            values[mainnet]["evkeUSDC-2"] = 0x797DD80692c3b2dAdabCe8e30C07fDE5307D48a9.toBytes32();

            values[mainnet]["evkeUSDC-22"] = 0xe0a80d35bB6618CBA260120b279d357978c42BCE.toBytes32();
            values[mainnet]["evkeUSD0-3"] = 0xdEd27A6da244a5f3Ff74525A2cfaD4ed9E5B0957.toBytes32();
            values[mainnet]["evkeUSD0++-2"] = 0x6D671B9c618D5486814FEb777552BA723F1A235C.toBytes32();
            values[mainnet]["evkeUSDT-2"] = 0x313603FA690301b0CaeEf8069c065862f9162162.toBytes32();
            values[mainnet]["evkeUSDT-9"] = 0x7c280DBDEf569e96c7919251bD2B0edF0734C5A8.toBytes32();
            values[mainnet]["evkeUSDe-6"] = 0x2daCa71Cb58285212Dc05D65Cfd4f59A82BC4cF6.toBytes32();
            values[mainnet]["evkeDAI-4"] = 0x83C266bdf990574a05EE62831a266a3891817B5B.toBytes32();
            values[mainnet]["evkeLBTC-2"] = 0xbC35161043EE2D74816d421EfD6a45fDa73B050A.toBytes32();
            values[mainnet]["evkecbBTC-3"] = 0x056f3a2E41d2778D3a0c0714439c53af2987718E.toBytes32();
            values[mainnet]["evkeWBTC-3"] = 0x998D761eC1BAdaCeb064624cc3A1d37A46C88bA4.toBytes32();
            values[mainnet]["evkesUSDe-3"] = 0x498c014dE23f19700F51e85a384AB1B059F0672e.toBytes32();
            values[mainnet]["evkeeBTC-3"] = 0x34716B7026D9e6247D21e37Da1f1b157b62a16e0.toBytes32();
            values[mainnet]["evkesDAI-2"] = 0x8E4AF2F36ed6fb03E5E02Ab9f3C724B6E44C13b4.toBytes32();
            values[mainnet]["evkePYUSD-3"] = 0x6121591077Dc6898Ffd7216eA1b56cb890b3F84d.toBytes32();
            values[mainnet]["evkeUSR-1"] = 0x3A8992754E2EF51D8F90620d2766278af5C59b90.toBytes32();
            values[mainnet]["evkeUSDC-17"] = 0xE0c1bdab9A7d487c4fEcd402cb9b4f8B347e73c3.toBytes32();
            values[mainnet]["evkeUSDC-19"] = 0xcBC9B61177444A793B85442D3a953B90f6170b7D.toBytes32();
            values[mainnet]["evkeLBTC-3"] = 0xA2038a5B7Ce1C195F0C52b77134c5369CCfe0148.toBytes32();
            values[mainnet]["evkePT-wstUSR-27MAR2025-1"] = 0x81fa50cBe6C7Ed61961fE601B7c5AC334c2c84bB.toBytes32();
            values[mainnet]["evkePT-LBTC-27MAR2025-1"] = 0xBc99605074737d36266f45E0d192dDe6CFDFd72a.toBytes32();
            values[mainnet]["evkeWBTC-5"] = 0x82D2CE1f71cbe391c05E21132811e5172d51A6EE.toBytes32();
            values[mainnet]["evkewstUSR-1"] = 0x9f12d29c7CC72bb3d237E2D042A6D890421f9899.toBytes32();
            values[mainnet]["evkecbBTC-4"] = 0x29A9E5A004002Ff9E960bb8BB536E076F53cbDF1.toBytes32();
            values[mainnet]["evkeeBTC-1"] = 0xC605471aE09e0b7daA9e8813707d0DDbf9429Ad2.toBytes32();


            values[mainnet]["USR"] = 0x66a1E37c9b0eAddca17d3662D6c05F4DECf3e110.toBytes32();
            values[mainnet]["wstUSR"] = 0x1202F5C7b4B9E47a1A484E8B270be34dbbC75055.toBytes32();

            // Royco
            values[mainnet]["vaultMarketHub"] = 0xa97eCc6Bfda40baf2fdd096dD33e88bd8e769280.toBytes32();
            values[mainnet]["recipeMarketHub"] = 0x783251f103555068c1E9D755f69458f39eD937c0.toBytes32();
            values[mainnet]["supplyUSDCAaveWrappedVault"] = 0x2120ADcdCF8e0ed9D6dd3Df683F076402B79E3bd.toBytes32();

            // Usual
            values[mainnet]["usualSwapperEngine"] = 0xB969B0d14F7682bAF37ba7c364b351B830a812B2.toBytes32();

            // Sky
            values[mainnet]["daiConverter"] = 0x3225737a9Bbb6473CB4a45b7244ACa2BeFdB276A.toBytes32(); //converts dai to USDS
            values[mainnet]["usdsLitePsmUsdc"] = 0xA188EEC8F81263234dA3622A406892F3D630f98c.toBytes32();
            values[mainnet]["daiLitePsmUsdc"] = 0xf6e72Db5454dd049d0788e411b06CfAF16853042.toBytes32();

            //Sonic Gateway
            values[mainnet]["sonicGateway"] = 0xa1E2481a9CD0Cb0447EeB1cbc26F1b3fff3bec20.toBytes32();

            // Incentives Distributors
            values[mainnet]["beraUsual_incentives_distributor"] = 0x4a610757352d63D45B0a1680e95158887955582C.toBytes32();

            // Morpho Rewards
            values[mainnet]["morphoRewardsWrapper"] = 0x9D03bb2092270648d7480049d0E58d2FcF0E5123.toBytes32();
            values[mainnet]["legacyMorpho"] = 0x9994E35Db50125E0DF82e4c2dde62496CE330999.toBytes32();
            values[mainnet]["newMorpho"] = 0x58D97B57BB95320F9a05dC918Aef65434969c2B2.toBytes32();

            // Lombard 
            values[mainnet]["lbtcBridge"] = 0xA869817b48b25EeE986bdF4bE04062e6fd2C418B.toBytes32();
        }

        function _addBaseValues() private {
            // Liquid Ecosystem
            values[base]["deployerAddress"] = 0x5F2F11ad8656439d5C14d9B351f8b09cDaC2A02d.toBytes32();
            values[base]["dev0Address"] = 0x0463E60C7cE10e57911AB7bD1667eaa21de3e79b.toBytes32();
            values[base]["dev1Address"] = 0xf8553c8552f906C19286F21711721E206EE4909E.toBytes32();
            values[base]["liquidPayoutAddress"] = 0xA9962a5BfBea6918E958DeE0647E99fD7863b95A.toBytes32();

            // DeFi Ecosystem
            values[base]["ETH"] = 0xEeeeeEeeeEeEeeEeEeEeeEEEeeeeEeeeeeeeEEeE.toBytes32();
            values[base]["uniswapV3NonFungiblePositionManager"] = 0x03a520b32C04BF3bEEf7BEb72E919cf822Ed34f1.toBytes32();

            values[base]["USDC"] = 0x833589fCD6eDb6E08f4c7C32D4f71b54bdA02913.toBytes32();
            values[base]["WETH"] = 0x4200000000000000000000000000000000000006.toBytes32();
            values[base]["WEETH"] = 0x04C0599Ae5A44757c0af6F9eC3b93da8976c150A.toBytes32();
            values[base]["WSTETH"] = 0xc1CBa3fCea344f92D9239c08C0568f6F2F0ee452.toBytes32();
            values[base]["AERO"] = 0x940181a94A35A4569E4529A3CDfB74e38FD98631.toBytes32();
            values[base]["CBETH"] = 0x2Ae3F1Ec7F1F5012CFEab0185bfc7aa3cf0DEc22.toBytes32();
            values[base]["AURA"] = 0x1509706a6c66CA549ff0cB464de88231DDBe213B.toBytes32();
            values[base]["BAL"] = 0x4158734D47Fc9692176B5085E0F52ee0Da5d47F1.toBytes32();
            values[base]["CRV"] = 0x8Ee73c484A26e0A5df2Ee2a4960B789967dd0415.toBytes32();
            values[base]["LINK"] = 0x88Fb150BDc53A65fe94Dea0c9BA0a6dAf8C6e196.toBytes32();
            values[base]["UNI"] = 0xc3De830EA07524a0761646a6a4e4be0e114a3C83.toBytes32();
            values[base]["RETH"] = 0xB6fe221Fe9EeF5aBa221c348bA20A1Bf5e73624c.toBytes32();
            values[base]["BSDETH"] = 0xCb327b99fF831bF8223cCEd12B1338FF3aA322Ff.toBytes32();
            values[base]["SFRXETH"] = 0x1f55a02A049033E3419a8E2975cF3F572F4e6E9A.toBytes32();
            values[base]["cbBTC"] = 0xcbB7C0000aB88B473b1f5aFd9ef808440eed33Bf.toBytes32();
            values[base]["tBTC"] = 0x236aa50979D5f3De3Bd1Eeb40E81137F22ab794b.toBytes32();
            values[base]["dlcBTC"] = 0x12418783e860997eb99e8aCf682DF952F721cF62.toBytes32();

            // Balancer vault
            values[base]["vault"] = 0xBA12222222228d8Ba445958a75a0704d566BF2C8.toBytes32();
            values[base]["balancerVault"] = 0xBA12222222228d8Ba445958a75a0704d566BF2C8.toBytes32();

            // Standard Bridge.
            values[base]["standardBridge"] = 0x4200000000000000000000000000000000000010.toBytes32();
            values[base]["crossDomainMessenger"] = 0x4200000000000000000000000000000000000007.toBytes32();

            // Lido Standard Bridge.
            values[base]["l2ERC20TokenBridge"] = 0xac9D11cD4D7eF6e54F14643a393F68Ca014287AB.toBytes32();

            values[base]["weETH_ETH_ExchangeRate"] = 0x35e9D7001819Ea3B39Da906aE6b06A62cfe2c181.toBytes32();

            // Aave V3
            values[base]["v3Pool"] = 0xA238Dd80C259a72e81d7e4664a9801593F98d1c5.toBytes32();

            // Merkl
            values[base]["merklDistributor"] = 0x3Ef3D8bA38EBe18DB133cEc108f4D14CE00Dd9Ae.toBytes32();

            // Aerodrome
            values[base]["aerodromeRouter"] = 0xcF77a3Ba9A5CA399B7c97c74d54e5b1Beb874E43.toBytes32();
            values[base]["aerodromeNonFungiblePositionManager"] = 0x827922686190790b37229fd06084350E74485b72.toBytes32();
            values[base]["aerodrome_Weth_Wsteth_v3_1_gauge"] = 0x2A1f7bf46bd975b5004b61c6040597E1B6117040.toBytes32();
            values[base]["aerodrome_Weth_Bsdeth_v3_1_gauge"] = 0x0b537aC41400433F09d97Cd370C1ea9CE78D8a74.toBytes32();
            values[base]["aerodrome_Cbeth_Weth_v3_1_gauge"] = 0xF5550F8F0331B8CAA165046667f4E6628E9E3Aac.toBytes32();
            values[base]["aerodrome_Weth_Wsteth_v2_30_gauge"] = 0xDf7c8F17Ab7D47702A4a4b6D951d2A4c90F99bf4.toBytes32();
            values[base]["aerodrome_Weth_Weeth_v2_30_gauge"] = 0xf8d47b641eD9DF1c924C0F7A6deEEA2803b9CfeF.toBytes32();
            values[base]["aerodrome_Weth_Reth_v2_05_gauge"] = 0xAa3D51d36BfE7C5C63299AF71bc19988BdBa0A06.toBytes32();
            values[base]["aerodrome_Sfrxeth_Wsteth_v2_30_gauge"] = 0xCe7Cb6260fCBf17485cd2439B89FdDf8B0Eb39cC.toBytes32();

            // MorphoBlue
            values[base]["morphoBlue"] = 0xBBBBBbbBBb9cC5e90e3b3Af64bdAF62C37EEFFCb.toBytes32();
            values[base]["weETH_wETH_915"] = 0x78d11c03944e0dc298398f0545dc8195ad201a18b0388cb8058b1bcb89440971;
            values[base]["wstETH_wETH_945"] = 0x3a4048c64ba1b375330d376b1ce40e4047d03b47ab4d48af484edec9fec801ba;
            values[base]["cbETH_wETH_965"] = 0x6600aae6c56d242fa6ba68bd527aff1a146e77813074413186828fd3f1cdca91;
            values[base]["cbETH_wETH_945"] = 0x84662b4f95b85d6b082b68d32cf71bb565b3f22f216a65509cc2ede7dccdfe8c;

            values[base]["uniV3Router"] = 0x2626664c2603336E57B271c5C0b26F421741e481.toBytes32();

            values[base]["aggregationRouterV5"] = 0x1111111254EEB25477B68fb85Ed929f73A960582.toBytes32();
            values[base]["oneInchExecutor"] = 0xE37e799D5077682FA0a244D46E5649F71457BD09.toBytes32();

            // Compound V3
            values[base]["cWETHV3"] = 0x46e6b214b524310239732D51387075E0e70970bf.toBytes32();
            values[base]["cometRewards"] = 0x123964802e6ABabBE1Bc9547D72Ef1B69B00A6b1.toBytes32();

            // Instadapp Fluid
            values[base]["fWETH"] = 0x9272D6153133175175Bc276512B2336BE3931CE9.toBytes32();
            values[base]["fWSTETH"] = 0x896E39f0E9af61ECA9dD2938E14543506ef2c2b5.toBytes32();
        }

        function _addArbitrumValues() private {
            // Liquid Ecosystem
            values[arbitrum]["deployerAddress"] = 0x5F2F11ad8656439d5C14d9B351f8b09cDaC2A02d.toBytes32();
            values[arbitrum]["dev0Address"] = 0x0463E60C7cE10e57911AB7bD1667eaa21de3e79b.toBytes32();
            values[arbitrum]["dev1Address"] = 0xf8553c8552f906C19286F21711721E206EE4909E.toBytes32();
            values[arbitrum]["liquidPayoutAddress"] = 0xA9962a5BfBea6918E958DeE0647E99fD7863b95A.toBytes32();
            values[arbitrum]["txBundlerAddress"] = 0x87D51666Da1b56332b216D456D1C2ba3Aed6089c.toBytes32();

            // DeFi Ecosystem
            values[arbitrum]["ETH"] = 0xEeeeeEeeeEeEeeEeEeEeeEEEeeeeEeeeeeeeEEeE.toBytes32();
            values[arbitrum]["uniV3Router"] = 0xE592427A0AEce92De3Edee1F18E0157C05861564.toBytes32();
            values[arbitrum]["uniV2Router"] = 0x7a250d5630B4cF539739dF2C5dAcb4c659F2488D.toBytes32();
            values[arbitrum]["uniswapV3NonFungiblePositionManager"] = 0xC36442b4a4522E871399CD717aBDD847Ab11FE88.toBytes32();
            values[arbitrum]["ccipRouter"] = 0x141fa059441E0ca23ce184B6A78bafD2A517DdE8.toBytes32();
            values[arbitrum]["vault"] = 0xBA12222222228d8Ba445958a75a0704d566BF2C8.toBytes32();

            values[arbitrum]["USDC"] = 0xaf88d065e77c8cC2239327C5EDb3A432268e5831.toBytes32();
            values[arbitrum]["USDCe"] = 0xFF970A61A04b1cA14834A43f5dE4533eBDDB5CC8.toBytes32();
            values[arbitrum]["WETH"] = 0x82aF49447D8a07e3bd95BD0d56f35241523fBab1.toBytes32();
            values[arbitrum]["WBTC"] = 0x2f2a2543B76A4166549F7aaB2e75Bef0aefC5B0f.toBytes32();
            values[arbitrum]["USDT"] = 0xFd086bC7CD5C481DCC9C85ebE478A1C0b69FCbb9.toBytes32();
            values[arbitrum]["DAI"] = 0xDA10009cBd5D07dd0CeCc66161FC93D7c9000da1.toBytes32();
            values[arbitrum]["WSTETH"] = 0x5979D7b546E38E414F7E9822514be443A4800529.toBytes32();
            values[arbitrum]["FRAX"] = 0x17FC002b466eEc40DaE837Fc4bE5c67993ddBd6F.toBytes32();
            values[arbitrum]["BAL"] = 0x040d1EdC9569d4Bab2D15287Dc5A4F10F56a56B8.toBytes32();
            values[arbitrum]["COMP"] = 0x354A6dA3fcde098F8389cad84b0182725c6C91dE.toBytes32();
            values[arbitrum]["LINK"] = 0xf97f4df75117a78c1A5a0DBb814Af92458539FB4.toBytes32();
            values[arbitrum]["rETH"] = 0xEC70Dcb4A1EFa46b8F2D97C310C9c4790ba5ffA8.toBytes32();
            values[arbitrum]["RETH"] = 0xEC70Dcb4A1EFa46b8F2D97C310C9c4790ba5ffA8.toBytes32();
            values[arbitrum]["cbETH"] = 0x1DEBd73E752bEaF79865Fd6446b0c970EaE7732f.toBytes32();
            values[arbitrum]["LUSD"] = 0x93b346b6BC2548dA6A1E7d98E9a421B42541425b.toBytes32();
            values[arbitrum]["UNI"] = 0xFa7F8980b0f1E64A2062791cc3b0871572f1F7f0.toBytes32();
            values[arbitrum]["CRV"] = 0x11cDb42B0EB46D95f990BeDD4695A6e3fA034978.toBytes32();
            values[arbitrum]["FRXETH"] = 0x178412e79c25968a32e89b11f63B33F733770c2A.toBytes32();
            values[arbitrum]["SFRXETH"] = 0x95aB45875cFFdba1E5f451B950bC2E42c0053f39.toBytes32();
            values[arbitrum]["ARB"] = 0x912CE59144191C1204E64559FE8253a0e49E6548.toBytes32();
            values[arbitrum]["WEETH"] = 0x35751007a407ca6FEFfE80b3cB397736D2cf4dbe.toBytes32();
            values[arbitrum]["USDE"] = 0x5d3a1Ff2b6BAb83b63cd9AD0787074081a52ef34.toBytes32();
            values[arbitrum]["AURA"] = 0x1509706a6c66CA549ff0cB464de88231DDBe213B.toBytes32();
            values[arbitrum]["PENDLE"] = 0x0c880f6761F1af8d9Aa9C466984b80DAb9a8c9e8.toBytes32();
            values[arbitrum]["RSR"] = 0xCa5Ca9083702c56b481D1eec86F1776FDbd2e594.toBytes32();
            values[arbitrum]["CBETH"] = 0x1DEBd73E752bEaF79865Fd6446b0c970EaE7732f.toBytes32();
            values[arbitrum]["OSETH"] = 0xf7d4e7273E5015C96728A6b02f31C505eE184603.toBytes32();
            values[arbitrum]["RSETH"] = 0x4186BFC76E2E237523CBC30FD220FE055156b41F.toBytes32();
            values[arbitrum]["GRAIL"] = 0x3d9907F9a368ad0a51Be60f7Da3b97cf940982D8.toBytes32();
            values[arbitrum]["cbBTC"] = 0xcbB7C0000aB88B473b1f5aFd9ef808440eed33Bf.toBytes32();

            // Aave V3
            values[arbitrum]["v3Pool"] = 0x794a61358D6845594F94dc1DB02A252b5b4814aD.toBytes32();

            // 1Inch
            values[arbitrum]["aggregationRouterV5"] = 0x1111111254EEB25477B68fb85Ed929f73A960582.toBytes32();
            values[arbitrum]["oneInchExecutor"] = 0xE37e799D5077682FA0a244D46E5649F71457BD09.toBytes32();

            values[arbitrum]["balancerVault"] = 0xBA12222222228d8Ba445958a75a0704d566BF2C8.toBytes32();
            // TODO This Balancer on L2s use a different minting logic so minter is not used
            // but the merkle tree should be refactored for L2s
            values[arbitrum]["minter"] = address(1).toBytes32();

            // Arbitrum native bridging.
            values[arbitrum]["arbitrumL2GatewayRouter"] = 0x5288c571Fd7aD117beA99bF60FE0846C4E84F933.toBytes32();
            values[arbitrum]["arbitrumSys"] = 0x0000000000000000000000000000000000000064.toBytes32();
            values[arbitrum]["arbitrumRetryableTx"] = 0x000000000000000000000000000000000000006E.toBytes32();
            values[arbitrum]["arbitrumL2Sender"] = 0x09e9222E96E7B4AE2a407B98d48e330053351EEe.toBytes32();

            // Pendle
            values[arbitrum]["pendleMarketFactory"] = 0x2FCb47B58350cD377f94d3821e7373Df60bD9Ced.toBytes32();
            values[arbitrum]["pendleRouter"] = 0x888888888889758F76e7103c6CbF23ABbF58F946.toBytes32();
            values[arbitrum]["pendleLimitOrderRouter"] = 0x000000000000c9B3E2C3Ec88B1B4c0cD853f4321.toBytes32();
            values[arbitrum]["pendleWeETHMarketSeptember"] = 0xf9F9779d8fF604732EBA9AD345E6A27EF5c2a9d6.toBytes32();
            values[arbitrum]["pendle_weETH_market_12_25_24"] = 0x6b92feB89ED16AA971B096e247Fe234dB4Aaa262.toBytes32();

            // Gearbox
            values[arbitrum]["dWETHV3"] = 0x04419d3509f13054f60d253E0c79491d9E683399.toBytes32();
            values[arbitrum]["sdWETHV3"] = 0xf3b7994e4dA53E04155057Fd61dc501599d57877.toBytes32();
            values[arbitrum]["dUSDCV3"] = 0x890A69EF363C9c7BdD5E36eb95Ceb569F63ACbF6.toBytes32();
            values[arbitrum]["sdUSDCV3"] = 0xD0181a36B0566a8645B7eECFf2148adE7Ecf2BE9.toBytes32();
            values[arbitrum]["dUSDCeV3"] = 0xa76c604145D7394DEc36C49Af494C144Ff327861.toBytes32();
            values[arbitrum]["sdUSDCeV3"] = 0x608F9e2E8933Ce6b39A8CddBc34a1e3E8D21cE75.toBytes32();

            // Uniswap V3 pools
            values[arbitrum]["wstETH_wETH_01"] = 0x35218a1cbaC5Bbc3E57fd9Bd38219D37571b3537.toBytes32();
            values[arbitrum]["wstETH_wETH_05"] = 0xb93F8a075509e71325c1c2fc8FA6a75f2d536A13.toBytes32();
            values[arbitrum]["PENDLE_wETH_30"] = 0xdbaeB7f0DFe3a0AAFD798CCECB5b22E708f7852c.toBytes32();
            values[arbitrum]["wETH_weETH_30"] = 0xA169d1aB5c948555954D38700a6cDAA7A4E0c3A0.toBytes32();
            values[arbitrum]["wETH_weETH_05"] = 0xd90660A0b8Ad757e7C1d660CE633776a0862b087.toBytes32();
            values[arbitrum]["wETH_weETH_01"] = 0x14353445c8329Df76e6f15e9EAD18fA2D45A8BB6.toBytes32();

            // Chainlink feeds
            values[arbitrum]["weETH_ETH_ExchangeRate"] = 0x20bAe7e1De9c596f5F7615aeaa1342Ba99294e12.toBytes32();

            // Fluid fTokens
            values[arbitrum]["fUSDC"] = 0x1A996cb54bb95462040408C06122D45D6Cdb6096.toBytes32();
            values[arbitrum]["fUSDT"] = 0x4A03F37e7d3fC243e3f99341d36f4b829BEe5E03.toBytes32();
            values[arbitrum]["fWETH"] = 0x45Df0656F8aDf017590009d2f1898eeca4F0a205.toBytes32();
            values[arbitrum]["fWSTETH"] = 0x66C25Cd75EBdAA7E04816F643d8E46cecd3183c9.toBytes32();

            // Merkl
            values[arbitrum]["merklDistributor"] = 0x3Ef3D8bA38EBe18DB133cEc108f4D14CE00Dd9Ae.toBytes32();

            // Vault Craft
            values[arbitrum]["compoundV3Weth"] = 0xC4bBbbAF12B1bE472E6E7B1A76d2756d5C763F95.toBytes32();
            values[arbitrum]["compoundV3WethGauge"] = 0x5E6A9859Dc1b393a82a5874F9cBA22E92d9fbBd2.toBytes32();

            // Camelot
            values[arbitrum]["camelotRouterV2"] = 0xc873fEcbd354f5A56E00E710B90EF4201db2448d.toBytes32();
            values[arbitrum]["camelotRouterV3"] = 0x1F721E2E82F6676FCE4eA07A5958cF098D339e18.toBytes32();
            values[arbitrum]["camelotNonFungiblePositionManager"] = 0x00c7f3082833e796A5b3e4Bd59f6642FF44DCD15.toBytes32();

            // Compound V3
            values[arbitrum]["cWETHV3"] = 0x6f7D514bbD4aFf3BcD1140B7344b32f063dEe486.toBytes32();
            values[arbitrum]["cometRewards"] = 0x88730d254A2f7e6AC8388c3198aFd694bA9f7fae.toBytes32();

            // Balancer
            values[arbitrum]["rsETH_wETH_BPT"] = 0x90e6CB5249f5e1572afBF8A96D8A1ca6aCFFd739.toBytes32();
            values[arbitrum]["rsETH_wETH_Id"] = 0x90e6cb5249f5e1572afbf8a96d8a1ca6acffd73900000000000000000000055c;
            values[arbitrum]["rsETH_wETH_Gauge"] = 0x59907f88C360D576Aa38dba84F26578367F96b6C.toBytes32();
            values[arbitrum]["aura_rsETH_wETH"] = 0x90cedFDb5284a274720f1dB339eEe9798f4fa29d.toBytes32();
            values[arbitrum]["wstETH_sfrxETH_BPT"] = 0xc2598280bFeA1Fe18dFcaBD21C7165c40c6859d3.toBytes32();
            values[arbitrum]["wstETH_sfrxETH_Id"] = 0xc2598280bfea1fe18dfcabd21c7165c40c6859d30000000000000000000004f3;
            values[arbitrum]["wstETH_sfrxETH_Gauge"] = 0x06eaf7bAabEac962301eE21296e711B3052F2c0d.toBytes32();
            values[arbitrum]["aura_wstETH_sfrxETH"] = 0x83D37cbA332ffd53A4336Ee06f3c301B8929E684.toBytes32();
            values[arbitrum]["wstETH_wETH_Gyro_BPT"] = 0x7967FA58B9501600D96bD843173b9334983EE6E6.toBytes32();
            values[arbitrum]["wstETH_wETH_Gyro_Id"] = 0x7967fa58b9501600d96bd843173b9334983ee6e600020000000000000000056e;
            values[arbitrum]["wstETH_wETH_Gyro_Gauge"] = 0x96d7C70c80518Ee189CB6ba672FbD22E4fDD9c19.toBytes32();
            values[arbitrum]["aura_wstETH_wETH_Gyro"] = 0x93e567b423ED470562911078b4d7A902d4E0BEea.toBytes32();
            values[arbitrum]["weETH_wstETH_Gyro_BPT"] = 0xCDCef9765D369954a4A936064535710f7235110A.toBytes32();
            values[arbitrum]["weETH_wstETH_Gyro_Id"] = 0xcdcef9765d369954a4a936064535710f7235110a000200000000000000000558;
            values[arbitrum]["weETH_wstETH_Gyro_Gauge"] = 0xdB66fFFf713B1FA758E348e69E2f2e24595111cF.toBytes32();
            values[arbitrum]["aura_weETH_wstETH_Gyro"] = 0x40bF10900a55c69c9dADdc3dC52465e01AcEF4A4.toBytes32();
            values[arbitrum]["osETH_wETH_BPT"] = 0x42f7Cfc38DD1583fFdA2E4f047F4F6FA06CEFc7c.toBytes32();
            values[arbitrum]["osETH_wETH_Id"] = 0x42f7cfc38dd1583ffda2e4f047f4f6fa06cefc7c000000000000000000000553;
            values[arbitrum]["osETH_wETH_Gauge"] = 0x5DA32F4724373c91Fdc657E0AD7B1836c70A4E52.toBytes32();

            // Karak
            values[arbitrum]["vaultSupervisor"] = 0x399f22ae52a18382a67542b3De9BeD52b7B9A4ad.toBytes32();
            values[arbitrum]["kETHFI"] = 0xc9A908402C7f0e343691cFB8c8Fc637449333ce0.toBytes32();

            // Dolomite
            values[arbitrum]["dolomiteMargin"] = 0x6Bd780E7fDf01D77e4d475c821f1e7AE05409072.toBytes32();
            values[arbitrum]["dolomiteDepositWithdrawRouter"] = 0xAdB9D68c613df4AA363B42161E1282117C7B9594.toBytes32();
            values[arbitrum]["dolomiteBorrowProxy"] = 0x38E49A617305101216eC6306e3a18065D14Bf3a7.toBytes32(); //V2
        }

        function _addOptimismValues() private {
            values[optimism]["deployerAddress"] = 0x5F2F11ad8656439d5C14d9B351f8b09cDaC2A02d.toBytes32();
            values[optimism]["dev0Address"] = 0x0463E60C7cE10e57911AB7bD1667eaa21de3e79b.toBytes32();
            values[optimism]["dev1Address"] = 0xf8553c8552f906C19286F21711721E206EE4909E.toBytes32();
            values[optimism]["liquidPayoutAddress"] = 0xA9962a5BfBea6918E958DeE0647E99fD7863b95A.toBytes32();
            values[optimism]["uniV3Router"] = 0xE592427A0AEce92De3Edee1F18E0157C05861564.toBytes32();
            values[optimism]["aggregationRouterV5"] = 0x1111111254EEB25477B68fb85Ed929f73A960582.toBytes32();
            values[optimism]["oneInchExecutor"] = 0xE37e799D5077682FA0a244D46E5649F71457BD09.toBytes32();

            values[optimism]["WETH"] = 0x4200000000000000000000000000000000000006.toBytes32();
            values[optimism]["WEETH"] = 0x346e03F8Cce9fE01dCB3d0Da3e9D00dC2c0E08f0.toBytes32();
            values[optimism]["WSTETH"] = 0x1F32b1c2345538c0c6f582fCB022739c4A194Ebb.toBytes32();
            values[optimism]["RETH"] = 0x9Bcef72be871e61ED4fBbc7630889beE758eb81D.toBytes32();
            values[optimism]["WEETH_OFT"] = 0x5A7fACB970D094B6C7FF1df0eA68D99E6e73CBFF.toBytes32();
            values[optimism]["OP"] = 0x4200000000000000000000000000000000000042.toBytes32();
            values[optimism]["CRV"] = 0x0994206dfE8De6Ec6920FF4D779B0d950605Fb53.toBytes32();
            values[optimism]["AURA"] = 0x1509706a6c66CA549ff0cB464de88231DDBe213B.toBytes32();
            values[optimism]["BAL"] = 0xFE8B128bA8C78aabC59d4c64cEE7fF28e9379921.toBytes32();
            values[optimism]["UNI"] = 0x6fd9d7AD17242c41f7131d257212c54A0e816691.toBytes32();
            values[optimism]["CBETH"] = 0xadDb6A0412DE1BA0F936DCaeb8Aaa24578dcF3B2.toBytes32();

            values[optimism]["vault"] = 0xBA12222222228d8Ba445958a75a0704d566BF2C8.toBytes32();
            values[optimism]["balancerVault"] = 0xBA12222222228d8Ba445958a75a0704d566BF2C8.toBytes32();
            values[optimism]["minter"] = 0x239e55F427D44C3cc793f49bFB507ebe76638a2b.toBytes32();

            values[optimism]["uniswapV3NonFungiblePositionManager"] = 0xC36442b4a4522E871399CD717aBDD847Ab11FE88.toBytes32();
            values[optimism]["ccipRouter"] = 0x3206695CaE29952f4b0c22a169725a865bc8Ce0f.toBytes32();
            values[optimism]["weETH_ETH_ExchangeRate"] = 0x72EC6bF88effEd88290C66DCF1bE2321d80502f5.toBytes32();

            // Gearbox
            values[optimism]["dWETHV3"] = 0x42dB77B3103c71059F4b997d6441cFB299FD0d94.toBytes32();
            values[optimism]["sdWETHV3"] = 0x704c4C9F0d29257E5b0E526b20b48EfFC8f758b2.toBytes32();

            // Standard Bridge
            values[optimism]["standardBridge"] = 0x4200000000000000000000000000000000000010.toBytes32();
            values[optimism]["crossDomainMessenger"] = 0x4200000000000000000000000000000000000007.toBytes32();

            // Aave V3
            values[optimism]["v3Pool"] = 0x794a61358D6845594F94dc1DB02A252b5b4814aD.toBytes32();

            // Merkl
            values[optimism]["merklDistributor"] = 0x3Ef3D8bA38EBe18DB133cEc108f4D14CE00Dd9Ae.toBytes32();

            // Beethoven
            values[optimism]["wstETH_weETH_BPT"] = 0x2Bb4712247D5F451063b5E4f6948abDfb925d93D.toBytes32();
            values[optimism]["wstETH_weETH_Id"] = 0x2bb4712247d5f451063b5e4f6948abdfb925d93d000000000000000000000136;
            values[optimism]["wstETH_weETH_Gauge"] = 0xF3B314B1D2bd7d9afa8eC637716A9Bb81dBc79e5.toBytes32();
            values[optimism]["aura_wstETH_weETH"] = 0xe351a69EB84a22E113E92A4C683391C95448d7d4.toBytes32();

            // Velodrome
            values[optimism]["velodromeRouter"] = 0xa062aE8A9c5e11aaA026fc2670B0D65cCc8B2858.toBytes32();
            values[optimism]["velodromeNonFungiblePositionManager"] = 0x416b433906b1B72FA758e166e239c43d68dC6F29.toBytes32();
            values[optimism]["velodrome_Weth_Wsteth_v3_1_gauge"] = 0xb2218A2cFeF38Ca30AE8C88B41f2E2BdD9347E3e.toBytes32();

            // Compound V3
            values[optimism]["cWETHV3"] = 0xE36A30D249f7761327fd973001A32010b521b6Fd.toBytes32();
            values[optimism]["cometRewards"] = 0x443EA0340cb75a160F31A440722dec7b5bc3C2E9.toBytes32();
        }

        function _addHoleskyValues() private {
            // ERC20
            values[holesky]["WSTETH"] = 0x8d09a4502Cc8Cf1547aD300E066060D043f6982D.toBytes32();

            // Symbiotic
            values[holesky]["wstETHSymbioticVault"] = 0xd88dDf98fE4d161a66FB836bee4Ca469eb0E4a75.toBytes32();
        }

        function _addMantleValues() private {
            values[mantle]["deployerAddress"] = 0x5F2F11ad8656439d5C14d9B351f8b09cDaC2A02d.toBytes32();
            values[mantle]["dev0Address"] = 0x0463E60C7cE10e57911AB7bD1667eaa21de3e79b.toBytes32();
            values[mantle]["dev1Address"] = 0xf8553c8552f906C19286F21711721E206EE4909E.toBytes32();
            values[mantle]["liquidPayoutAddress"] = 0xA9962a5BfBea6918E958DeE0647E99fD7863b95A.toBytes32();
            values[mantle]["balancerVault"] = address(1).toBytes32();

            // ERC20
            values[mantle]["WETH"] = 0xdEAddEaDdeadDEadDEADDEAddEADDEAddead1111.toBytes32();
            values[mantle]["USDC"] = 0x09Bc4E0D864854c6aFB6eB9A9cdF58aC190D0dF9.toBytes32();
            values[mantle]["METH"] = 0xcDA86A272531e8640cD7F1a92c01839911B90bb0.toBytes32();

            // Standard Bridge.
            values[mantle]["standardBridge"] = 0x4200000000000000000000000000000000000010.toBytes32();
            values[mantle]["crossDomainMessenger"] = 0x4200000000000000000000000000000000000007.toBytes32();
        }

        function _addZircuitValues() private {
            values[zircuit]["deployerAddress"] = 0xFD65ADF7d2f9ea09287543520a703522E0a360C9.toBytes32();
            values[zircuit]["dev0Address"] = 0x0463E60C7cE10e57911AB7bD1667eaa21de3e79b.toBytes32();
            values[zircuit]["dev1Address"] = 0xf8553c8552f906C19286F21711721E206EE4909E.toBytes32();
            values[zircuit]["liquidPayoutAddress"] = 0xA9962a5BfBea6918E958DeE0647E99fD7863b95A.toBytes32();
            values[zircuit]["balancerVault"] = address(1).toBytes32();

            values[zircuit]["WETH"] = 0x4200000000000000000000000000000000000006.toBytes32();
            values[zircuit]["METH"] = 0x91a0F6EBdCa0B4945FbF63ED4a95189d2b57163D.toBytes32();

            // Standard Bridge.
            values[zircuit]["standardBridge"] = 0x4200000000000000000000000000000000000010.toBytes32();
            values[zircuit]["crossDomainMessenger"] = 0x4200000000000000000000000000000000000007.toBytes32();
        }

        function _addLineaValues() private {
            values[linea]["deployerAddress"] = 0x5F2F11ad8656439d5C14d9B351f8b09cDaC2A02d.toBytes32();
            values[linea]["dev0Address"] = 0x0463E60C7cE10e57911AB7bD1667eaa21de3e79b.toBytes32();
            values[linea]["dev1Address"] = 0xf8553c8552f906C19286F21711721E206EE4909E.toBytes32();
            values[linea]["liquidPayoutAddress"] = 0xA9962a5BfBea6918E958DeE0647E99fD7863b95A.toBytes32();
            values[linea]["balancerVault"] = address(1).toBytes32();
            // ERC20
            values[linea]["DAI"] = 0x4AF15ec2A0BD43Db75dd04E62FAA3B8EF36b00d5.toBytes32();
            values[linea]["WETH"] = 0xe5D7C2a44FfDDf6b295A15c148167daaAf5Cf34f.toBytes32();
            values[linea]["WEETH"] = 0x1Bf74C010E6320bab11e2e5A532b5AC15e0b8aA6.toBytes32();

            // Linea Bridge.
            values[linea]["tokenBridge"] = 0x353012dc4a9A6cF55c941bADC267f82004A8ceB9.toBytes32(); //approve, also bridge token
            values[linea]["lineaMessageService"] = 0x508Ca82Df566dCD1B0DE8296e70a96332cD644ec.toBytes32(); // claim message, sendMessage
        }

        function _addScrollValues() private {
            values[scroll]["deployerAddress"] = 0x5F2F11ad8656439d5C14d9B351f8b09cDaC2A02d.toBytes32();
            values[scroll]["txBundlerAddress"] = 0x534b64608E601B581AB0cbF0b03ec9f4c65f3360.toBytes32();
            values[scroll]["dev0Address"] = 0x0463E60C7cE10e57911AB7bD1667eaa21de3e79b.toBytes32();
            values[scroll]["dev1Address"] = 0xf8553c8552f906C19286F21711721E206EE4909E.toBytes32();
            values[scroll]["liquidPayoutAddress"] = 0xA9962a5BfBea6918E958DeE0647E99fD7863b95A.toBytes32();
            values[scroll]["balancerVault"] = address(1).toBytes32();
            // ERC20
            values[scroll]["DAI"] = 0xcA77eB3fEFe3725Dc33bccB54eDEFc3D9f764f97.toBytes32();
            values[scroll]["WETH"] = 0x5300000000000000000000000000000000000004.toBytes32();
            values[scroll]["WEETH"] = 0x01f0a31698C4d065659b9bdC21B3610292a1c506.toBytes32();
            values[scroll]["WBTC"] = 0x3C1BCa5a656e69edCD0D4E36BEbb3FcDAcA60Cf1.toBytes32();
            values[scroll]["ZRO"] = address(1).toBytes32();

            // Layer Zero
            values[scroll]["LayerZeroEndPoint"] = 0x1a44076050125825900e736c501f859c50fE728c.toBytes32();

            // Scroll Bridge.
            values[scroll]["scrollGatewayRouter"] = 0x4C0926FF5252A435FD19e10ED15e5a249Ba19d79.toBytes32(); // withdrawERC20
            values[scroll]["scrollMessenger"] = 0x781e90f1c8Fc4611c9b7497C3B47F99Ef6969CbC.toBytes32(); // sendMessage
            values[scroll]["scrollCustomERC20Gateway"] = 0xaC78dff3A87b5b534e366A93E785a0ce8fA6Cc62.toBytes32(); // sendMessage
        }

        function _addFraxtalValues() private {
            values[fraxtal]["deployerAddress"] = 0x5F2F11ad8656439d5C14d9B351f8b09cDaC2A02d.toBytes32();
            values[fraxtal]["dev0Address"] = 0x0463E60C7cE10e57911AB7bD1667eaa21de3e79b.toBytes32();
            values[fraxtal]["dev1Address"] = 0xf8553c8552f906C19286F21711721E206EE4909E.toBytes32();
            values[fraxtal]["liquidPayoutAddress"] = 0xA9962a5BfBea6918E958DeE0647E99fD7863b95A.toBytes32();
            values[fraxtal]["balancerVault"] = address(1).toBytes32();
            // ERC20
            values[fraxtal]["wfrxETH"] = 0xFC00000000000000000000000000000000000006.toBytes32();

            // Standard Bridge.
            // values[fraxtal]["standardBridge"] = 0x4200000000000000000000000000000000000010.toBytes32();
            // values[fraxtal]["crossDomainMessenger"] = 0x4200000000000000000000000000000000000007.toBytes32();
        }

        function _addBscValues() private {
            values[bsc]["deployerAddress"] = 0x5F2F11ad8656439d5C14d9B351f8b09cDaC2A02d.toBytes32();
            values[bsc]["dev0Address"] = 0x0463E60C7cE10e57911AB7bD1667eaa21de3e79b.toBytes32();
            values[bsc]["dev1Address"] = 0xf8553c8552f906C19286F21711721E206EE4909E.toBytes32();

            values[bsc]["LBTC"] = 0xecAc9C5F704e954931349Da37F60E39f515c11c1.toBytes32();
            values[bsc]["WBTC"] = 0x0555E30da8f98308EdB960aa94C0Db47230d2B9c.toBytes32();
            values[bsc]["WBNB"] = 0xbb4CdB9CBd36B01bD1cBaEBF2De08d9173bc095c.toBytes32();
            values[bsc]["BTCB"] = 0x7130d2A12B9BCbFAe4f2634d864A1Ee1Ce3Ead9c.toBytes32();

            // 1Inch
            values[bsc]["aggregationRouterV5"] = 0x1111111254EEB25477B68fb85Ed929f73A960582.toBytes32();
            values[bsc]["oneInchExecutor"] = 0xde9e4FE32B049f821c7f3e9802381aa470FFCA73.toBytes32();

            // PancakeSwapV3
            values[bsc]["pancakeSwapV3NonFungiblePositionManager"] = 0x46A15B0b27311cedF172AB29E4f4766fbE7F4364.toBytes32();
            values[bsc]["pancakeSwapV3MasterChefV3"] = 0x556B9306565093C855AEA9AE92A594704c2Cd59e.toBytes32();
            values[bsc]["pancakeSwapV3Router"] = 0x13f4EA83D0bd40E75C8222255bc855a974568Dd4.toBytes32();
        }

        function _addCornValues() private {
            values[corn]["deployerAddress"] = 0x5F2F11ad8656439d5C14d9B351f8b09cDaC2A02d.toBytes32();
            values[corn]["txBundlerAddress"] = 0x5F2F11ad8656439d5C14d9B351f8b09cDaC2A02d.toBytes32();
            values[corn]["dev0Address"] = 0x0463E60C7cE10e57911AB7bD1667eaa21de3e79b.toBytes32();
            values[corn]["dev1Address"] = 0xf8553c8552f906C19286F21711721E206EE4909E.toBytes32();

            // Tokens
            values[corn]["WBTCN"] = 0xda5dDd7270381A7C2717aD10D1c0ecB19e3CDFb2.toBytes32();
            values[corn]["LBTC"] = 0xecAc9C5F704e954931349Da37F60E39f515c11c1.toBytes32();

            values[corn]["balancerVault"] = address(1).toBytes32();

            values[corn]["ZRO"] = address(69).toBytes32();
            values[corn]["LBTC"] = 0xecAc9C5F704e954931349Da37F60E39f515c11c1.toBytes32();

            // Layer Zero
            values[corn]["LayerZeroEndPoint"] = 0xcb566e3B6934Fa77258d68ea18E931fa75e1aaAa.toBytes32();
            values[corn]["WBTCN_OFT"] = 0x386E7A3a0c0919c9d53c3b04FF67E73Ff9e45Fb6.toBytes32();
            values[corn]["LBTC_OFT"] = 0xfc7B20D9B59A8A466f4fC3d34aA69a7D98e71d7A.toBytes32();

            // Curve
            values[corn]["curve_pool_LBTC_WBTCN"] = 0xAB3291b73a1087265E126E330cEDe0cFd4B8A693.toBytes32();
            values[corn]["curve_gauge_LBTC_WBTCN"] = 0xaE8f74c9eD7F72CA3Ea16955369f13D3d4b78Cd6.toBytes32();
        }

        function _addSonicMainnetValues() private {
            values[sonicMainnet]["dev0Address"] = 0x0463E60C7cE10e57911AB7bD1667eaa21de3e79b.toBytes32();
            values[sonicMainnet]["dev1Address"] = 0xf8553c8552f906C19286F21711721E206EE4909E.toBytes32();
            values[sonicMainnet]["deployerAddress"] = 0x5F2F11ad8656439d5C14d9B351f8b09cDaC2A02d.toBytes32();
            values[sonicMainnet]["txBundlerAddress"] = 0x5F2F11ad8656439d5C14d9B351f8b09cDaC2A02d.toBytes32();

            // ERC20
            values[sonicMainnet]["ETH"] = 0xEeeeeEeeeEeEeeEeEeEeeEEEeeeeEeeeeeeeEEeE.toBytes32(); //$S token 
            values[sonicMainnet]["WETH"] = 0x50c42dEAcD8Fc9773493ED674b675bE577f2634b.toBytes32();
            values[sonicMainnet]["USDC"] = 0x29219dd400f2Bf60E5a23d13Be72B486D4038894.toBytes32();
            values[sonicMainnet]["wS"] = 0x039e2fB66102314Ce7b64Ce5Ce3E5183bc94aD38.toBytes32();
            values[sonicMainnet]["stS"] = 0xE5DA20F15420aD15DE0fa650600aFc998bbE3955.toBytes32();
            values[sonicMainnet]["scUSD"] = 0xd3DCe716f3eF535C5Ff8d041c1A41C3bd89b97aE.toBytes32();
            values[sonicMainnet]["scETH"] = 0x3bcE5CB273F0F148010BbEa2470e7b5df84C7812.toBytes32();
            values[sonicMainnet]["scBTC"] = 0xBb30e76d9Bb2CC9631F7fC5Eb8e87B5Aff32bFbd.toBytes32();  
            values[sonicMainnet]["stkscUSD"] = 0x4D85bA8c3918359c78Ed09581E5bc7578ba932ba.toBytes32();
            values[sonicMainnet]["eBTC"] = 0x657e8C867D8B37dCC18fA4Caead9C45EB088C642.toBytes32();
            values[sonicMainnet]["LBTC"] = 0xecAc9C5F704e954931349Da37F60E39f515c11c1.toBytes32();
            values[sonicMainnet]["ZRO"] = address(1).toBytes32();

            values[sonicMainnet]["balancerVault"] = address(1).toBytes32();
            values[sonicMainnet]["vault"] = address(1).toBytes32();

            // UniswapV3
            values[sonicMainnet]["uniswapV3NonFungiblePositionManager"] = 0x743E03cceB4af2efA3CC76838f6E8B50B63F184c.toBytes32();
            values[sonicMainnet]["uniV3Router"] = 0xaa52bB8110fE38D0d2d2AF0B85C3A3eE622CA455.toBytes32();

            // Beets/Balancer
            values[sonicMainnet]["balancerVault"] = 0xBA12222222228d8Ba445958a75a0704d566BF2C8.toBytes32();

            values[sonicMainnet]["scUSD_USDC_gauge"] = 0x33B29bcf17e866A35941e07CbAd54f1807B337f5.toBytes32();
            values[sonicMainnet]["scETH_WETH_gauge"] = 0x8828a6e3166cac78F3C90A5b5bf17618BDAf1Deb.toBytes32();

            values[sonicMainnet]["scUSD_USDC_PoolId"] = 0xcd4d2b142235d5650ffa6a38787ed0b7d7a51c0c000000000000000000000037;
            values[sonicMainnet]["scETH_WETH_PoolId"] = 0xe54dd58a6d4e04687f2034dd4ddab49da55f8aff00000000000000000000007c;

            // Tellers
            values[sonicMainnet]["scUSDTeller"] = 0x358CFACf00d0B4634849821BB3d1965b472c776a.toBytes32();
            values[sonicMainnet]["scETHTeller"] = 0x31A5A9F60Dc3d62fa5168352CaF0Ee05aA18f5B8.toBytes32();
            values[sonicMainnet]["stkscUSDTeller"] = 0x5e39021Ae7D3f6267dc7995BB5Dd15669060DAe0.toBytes32();
            values[sonicMainnet]["stkscETHTeller"] = 0x49AcEbF8f0f79e1Ecb0fd47D684DAdec81cc6562.toBytes32();

            // Accountant
            values[sonicMainnet]["scUSDAccountant"] = 0xA76E0F54918E39A63904b51F688513043242a0BE.toBytes32();   
            values[sonicMainnet]["scETHAccountant"] = 0x3a592F9Ea2463379c4154d03461A73c484993668.toBytes32();   
            values[sonicMainnet]["stkscUSDAccountant"] = 0x13cCc810DfaA6B71957F2b87060aFE17e6EB8034.toBytes32();
            values[sonicMainnet]["stkscETHAccountant"] = 0x61bE1eC20dfE0197c27B80bA0f7fcdb1a6B236E2.toBytes32();

            // Layer Zero
            values[sonicMainnet]["LayerZeroEndPoint"] = 0x6F475642a6e85809B1c36Fa62763669b1b48DD5B.toBytes32();

            // Sonic Gateway
            values[sonicMainnet]["sonicGateway"] = 0x9Ef7629F9B930168b76283AdD7120777b3c895b3.toBytes32();
            values[sonicMainnet]["circleTokenAdapter"] = 0xe6DCD54B4CDe2e9E935C22F57EBBBaaF5cc3BC8a.toBytes32();

            // Rings
            values[sonicMainnet]["scUSDVoter"] = 0xF365C45B6913BE7Ab74C970D9227B9D0dfF44aFb.toBytes32(); 
            values[sonicMainnet]["scETHVoter"] = 0x9842be0f52569155fA58fff36E772bC79D92706e.toBytes32(); 

            // Silo
            values[sonicMainnet]["siloRouter"] = 0x22AacdEc57b13911dE9f188CF69633cC537BdB76.toBytes32();
            values[sonicMainnet]["silo_stS_wS_config"] = 0x78C246f67c8A6cE03a1d894d4Cf68004Bd55Deea.toBytes32();
            values[sonicMainnet]["silo_S_ETH_config"] = 0x9603Af53dC37F4BB6386f358A51a04fA8f599101.toBytes32();
            values[sonicMainnet]["silo_ETH_wstkscETH_config"] = 0xefA367570B11f8745B403c0D458b9D2EAf424686.toBytes32();

            // Curve
            values[sonicMainnet]["curve_WETH_scETH_pool"] = 0xfF11f56281247EaD18dB76fD23b252156738FA94.toBytes32();
            values[sonicMainnet]["curve_WETH_scETH_gauge"] = 0x4F7Fc3F5112eAef10495B04b5dd376E50c42dA51.toBytes32();

            // Euler
            values[sonicMainnet]["ethereumVaultConnector"] = 0x4860C903f6Ad709c3eDA46D3D502943f184D4315.toBytes32();
            values[sonicMainnet]["euler_scETH_MEV"] = 0x0806af1762Bdd85B167825ab1a64E31CF9497038.toBytes32();
            values[sonicMainnet]["euler_WETH_MEV"] = 0xa5cd24d9792F4F131f5976Af935A505D19c8Db2b.toBytes32();

        }

        function _addSepoliaValues() private {
            values[sepolia]["dev0Address"] = 0x0463E60C7cE10e57911AB7bD1667eaa21de3e79b.toBytes32();
            values[sepolia]["dev1Address"] = 0xf8553c8552f906C19286F21711721E206EE4909E.toBytes32();
            values[sepolia]["deployerAddress"] = 0x5F2F11ad8656439d5C14d9B351f8b09cDaC2A02d.toBytes32();
            values[sepolia]["txBundlerAddress"] = 0x5F2F11ad8656439d5C14d9B351f8b09cDaC2A02d.toBytes32();

            values[sepolia]["WETH"] = 0xb16F35c0Ae2912430DAc15764477E179D9B9EbEa.toBytes32();
            values[sepolia]["CrispyUSD"] = 0x867F14Da2EcD4B582812d76D94c4B10cB00b507C.toBytes32();
            values[sepolia]["USDC"] = 0x2F6F07CDcf3588944Bf4C42aC74ff24bF56e7590.toBytes32();
            values[sepolia]["ZRO"] = address(1).toBytes32();
            values[sepolia]["CrispyCoin"] = 0x0c959E3AA0A74E972d1A8F759c198e660CcCebcB.toBytes32();

            values[sepolia]["balancerVault"] = address(1).toBytes32();

            values[sepolia]["LayerZeroEndPoint"] = 0x6EDCE65403992e310A62460808c4b910D972f10f.toBytes32();
        }

        function _addSonicTestnetValues() private {
            values[sonicTestnet]["dev0Address"] = 0x0463E60C7cE10e57911AB7bD1667eaa21de3e79b.toBytes32();
            values[sonicTestnet]["dev1Address"] = 0xf8553c8552f906C19286F21711721E206EE4909E.toBytes32();
            values[sonicTestnet]["deployerAddress"] = 0x5F2F11ad8656439d5C14d9B351f8b09cDaC2A02d.toBytes32();
            values[sonicTestnet]["txBundlerAddress"] = 0x5F2F11ad8656439d5C14d9B351f8b09cDaC2A02d.toBytes32();

            values[sonicTestnet]["WETH"] = address(1).toBytes32();
            values[sonicTestnet]["CrispyUSD"] = 0x867F14Da2EcD4B582812d76D94c4B10cB00b507C.toBytes32();
            values[sonicTestnet]["ZRO"] = address(1).toBytes32();

            values[sonicTestnet]["balancerVault"] = address(1).toBytes32();

            values[sonicTestnet]["LayerZeroEndPoint"] = 0x6C7Ab2202C98C4227C5c46f1417D81144DA716Ff.toBytes32();
        }

        function _addSonicBlazeValues() private {
            values[sonicBlaze]["dev0Address"] = 0x0463E60C7cE10e57911AB7bD1667eaa21de3e79b.toBytes32();
            values[sonicBlaze]["dev1Address"] = 0xf8553c8552f906C19286F21711721E206EE4909E.toBytes32();
            values[sonicBlaze]["deployerAddress"] = 0x5F2F11ad8656439d5C14d9B351f8b09cDaC2A02d.toBytes32();
            values[sonicBlaze]["txBundlerAddress"] = 0x5F2F11ad8656439d5C14d9B351f8b09cDaC2A02d.toBytes32();

            values[sonicBlaze]["WETH"] = address(1).toBytes32();
            values[sonicBlaze]["CrispyUSD"] = 0x867F14Da2EcD4B582812d76D94c4B10cB00b507C.toBytes32();
            values[sonicBlaze]["ZRO"] = address(1).toBytes32();

            values[sonicBlaze]["balancerVault"] = address(1).toBytes32();

            values[sonicBlaze]["LayerZeroEndPoint"] = 0x6C7Ab2202C98C4227C5c46f1417D81144DA716Ff.toBytes32();
        }

        function _addBartioValues() private {
            values[bartio]["dev0Address"] = 0x0463E60C7cE10e57911AB7bD1667eaa21de3e79b.toBytes32();
            values[bartio]["dev1Address"] = 0xf8553c8552f906C19286F21711721E206EE4909E.toBytes32();
            values[bartio]["deployerAddress"] = 0x5F2F11ad8656439d5C14d9B351f8b09cDaC2A02d.toBytes32();
            values[bartio]["txBundlerAddress"] = 0x5F2F11ad8656439d5C14d9B351f8b09cDaC2A02d.toBytes32();

            values[bartio]["balancerVault"] = address(1).toBytes32();
            values[bartio]["vault"] = address(1).toBytes32();

            // ERC20s
            values[bartio]["WBERA"] = 0x7507c1dc16935B82698e4C63f2746A2fCf994dF8.toBytes32();
            values[bartio]["YEET"] = 0x8c245484890a61Eb2d1F81114b1a7216dCe2752b.toBytes32();
            values[bartio]["USDC"] = 0xd6D83aF58a19Cd14eF3CF6fe848C9A4d21e5727c.toBytes32();
            values[bartio]["USDT"] = 0x05D0dD5135E3eF3aDE32a9eF9Cb06e8D37A6795D.toBytes32();
            values[bartio]["DAI"] = 0x806Ef538b228844c73E8E692ADCFa8Eb2fCF729c.toBytes32();
            values[bartio]["iBGT"] = 0x46eFC86F0D7455F135CC9df501673739d513E982.toBytes32();
            values[bartio]["WEETH"] = 0x7Cc43d94818005499D2740975D2aEFD3893E940E.toBytes32();

            // Kodiak
            values[bartio]["kodiakIslandRouterOld"] = 0x5E51894694297524581353bc1813073C512852bf.toBytes32(); //old
            values[bartio]["kodiakIslandRouter"] = 0x35c98A9bA533218155f9324585914e916066A153.toBytes32(); //new

            values[bartio]["kodiak_v1_WBERA_YEET"] = 0xE5A2ab5D2fb268E5fF43A5564e44c3309609aFF9.toBytes32(); //old island
            values[bartio]["kodiak_island_WBERA_YEET_1%"] = 0x0001513F4a1f86da0f02e647609E9E2c630B3a14.toBytes32(); //new island

            // Honey
            values[bartio]["honeyFactory"] = 0xAd1782b2a7020631249031618fB1Bd09CD926b31.toBytes32();

            // Infrared
            values[bartio]["infrared_kodiak_WBERA_YEET_vault"] = 0x89DAFF790313d0Cc5cC9971472f0C73A19D9C167.toBytes32();

            // Goldilocks
            values[bartio]["goldivault_weeth"] = 0xEE4A91F5BFA0Bf54124CF00cc7e144427cCE1162.toBytes32();
            values[bartio]["weethOT"] = 0x6218379852D5609870e91f168B81cbB4532f0346.toBytes32();
            values[bartio]["weethYT"] = 0x401CBe777E8BE57a426A5B5F13Ca4d73200BD95B.toBytes32();
        }

        function _addSwellValues() private {
            values[swell]["deployerAddress"] = 0x5F2F11ad8656439d5C14d9B351f8b09cDaC2A02d.toBytes32();
            values[swell]["txBundlerAddress"] = 0x5F2F11ad8656439d5C14d9B351f8b09cDaC2A02d.toBytes32();
            values[swell]["dev0Address"] = 0x0463E60C7cE10e57911AB7bD1667eaa21de3e79b.toBytes32();
            values[swell]["dev1Address"] = 0xf8553c8552f906C19286F21711721E206EE4909E.toBytes32();

            values[swell]["WETH"] = 0x4200000000000000000000000000000000000006.toBytes32();
            values[swell]["balancerVault"] = address(1).toBytes32();

            // ERC20s
            values[swell]["WEETH"] = 0xA6cB988942610f6731e664379D15fFcfBf282b44.toBytes32(); //also OFT
            values[swell]["WSWELL"] = 0xda1F8EA667dc5600F5f654DF44b47F1639a83DD1.toBytes32(); 

            // Standard Bridge
            values[swell]["standardBridge"] = 0x4200000000000000000000000000000000000010.toBytes32();
            values[swell]["crossDomainMessenger"] = 0x4200000000000000000000000000000000000007.toBytes32();


            // Euler
            values[swell]["ethereumVaultConnector"] = 0x08739CBede6E28E387685ba20e6409bD16969Cde.toBytes32();
            values[swell]["eulerWETH"] = 0x49C077B74292aA8F589d39034Bf9C1Ed1825a608.toBytes32();
            values[swell]["eulerWEETH"] = 0x10D0D11A8B693F4E3e33d09BBab7D4aFc3C03ef3.toBytes32();

            // Merkl
            values[swell]["merklDistributor"] = 0x3Ef3D8bA38EBe18DB133cEc108f4D14CE00Dd9Ae.toBytes32(); 
        }

        function _addBerachainTestnetValues() private {
            values[berachainTestnet]["deployerAddress"] = 0x5F2F11ad8656439d5C14d9B351f8b09cDaC2A02d.toBytes32();
            values[berachainTestnet]["txBundlerAddress"] = 0x5F2F11ad8656439d5C14d9B351f8b09cDaC2A02d.toBytes32();
            values[berachainTestnet]["dev0Address"] = 0x0463E60C7cE10e57911AB7bD1667eaa21de3e79b.toBytes32();
            values[berachainTestnet]["dev1Address"] = 0xf8553c8552f906C19286F21711721E206EE4909E.toBytes32();

            values[berachainTestnet]["WETH"] = 0x4200000000000000000000000000000000000006.toBytes32();
            values[berachainTestnet]["balancerVault"] = address(1).toBytes32();
            values[berachainTestnet]["USDC"] = 0x015fd589F4f1A33ce4487E12714e1B15129c9329.toBytes32();
            values[berachainTestnet]["ZRO"] = address(1).toBytes32();

            // ERC20s
            values[berachainTestnet]["WEETH"] = 0xA6cB988942610f6731e664379D15fFcfBf282b44.toBytes32(); //also OFT

            values[berachainTestnet]["LayerZeroEndPoint"] = 0x6C7Ab2202C98C4227C5c46f1417D81144DA716Ff.toBytes32();
        }

        function _addBerachainValues() private {
            values[berachain]["deployerAddress"] = 0x5F2F11ad8656439d5C14d9B351f8b09cDaC2A02d.toBytes32();
            values[berachain]["txBundlerAddress"] = 0x5F2F11ad8656439d5C14d9B351f8b09cDaC2A02d.toBytes32();
            values[berachain]["dev0Address"] = 0x0463E60C7cE10e57911AB7bD1667eaa21de3e79b.toBytes32();
            values[berachain]["dev1Address"] = 0xf8553c8552f906C19286F21711721E206EE4909E.toBytes32();

            // ERC20s
            values[berachain]["WBERA"] = 0x6969696969696969696969696969696969696969.toBytes32();
            values[berachain]["WETH"] = 0x2F6F07CDcf3588944Bf4C42aC74ff24bF56e7590.toBytes32();
            values[berachain]["WEETH"] = 0x7DCC39B4d1C53CB31e1aBc0e358b43987FEF80f7.toBytes32();
            values[berachain]["LBTC"] = 0xecAc9C5F704e954931349Da37F60E39f515c11c1.toBytes32();
            values[berachain]["WBTC"] = 0x0555E30da8f98308EdB960aa94C0Db47230d2B9c.toBytes32();
            values[berachain]["EBTC"] = 0x657e8C867D8B37dCC18fA4Caead9C45EB088C642.toBytes32();
            values[berachain]["eBTC"] = 0x657e8C867D8B37dCC18fA4Caead9C45EB088C642.toBytes32();
            values[berachain]["rberaETH"] = 0x3B0145f3CFA64BC66F5742F512f871665309075d.toBytes32(); //LST
            values[berachain]["beraETH"] = 0x6fc6545d5cDE268D5C7f1e476D444F39c995120d.toBytes32(); //wrapped LST
            values[berachain]["WEETH_OT"] = 0x46C7BdE4422b6798A09e76B555F2fea8D7FfADdc.toBytes32();
            values[berachain]["WEETH_YT"] = 0x98577aC3C6b376fc9Ee56377FEcAb6D751e40610.toBytes32();

            values[berachain]["balancerVault"] = address(1).toBytes32();
            values[berachain]["vault"] = address(1).toBytes32();

            // Kodiak
            values[berachain]["kodiakRouter"] = 0xe301E48F77963D3F7DbD2a4796962Bd7f3867Fb4.toBytes32(); //swapRouter02, doesn't work with univ3 leaves for whatever reason
            values[berachain]["uniV3Router"] = 0xEd158C4b336A6FCb5B193A5570e3a571f6cbe690.toBytes32(); //for compatability w/ existing univ3 functions (swapRouter01)
            values[berachain]["kodiakNonFungiblePositionManager"] = 0xFE5E8C83FFE4d9627A75EaA7Fee864768dB989bD.toBytes32();
            values[berachain]["uniswapV3NonFungiblePositionManager"] = 0xFE5E8C83FFE4d9627A75EaA7Fee864768dB989bD.toBytes32(); //for compatability w/ existing univ3 functions
            values[berachain]["kodiakIslandRouter"] = 0x679a7C63FC83b6A4D9C1F931891d705483d4791F.toBytes32(); //for kodiak specific islands

            values[berachain]["kodiak_island_EBTC_WBTC_005%"] = 0xfC4994e0A4780ba7536d7e79611468B6bde14CaE.toBytes32();
            values[berachain]["kodiak_island_WETH_WEETH_005%"] = 0xA0cAbFc04Fc420b3d31BA431d18eB5bD33B3f334.toBytes32();
            values[berachain]["kodiak_island_WETH_beraETH_005%"] = 0x03bCcF796cDef61064c4a2EffdD21f1AC8C29E92.toBytes32();
            values[berachain]["kodiak_island_WEETH_WEETH_OT_005%"] = 0xAd63328f4F4b8681dB713ce2eB353596628fc3B2.toBytes32();
            values[berachain]["kodiak_island_WBTC_EBTC_005%"] = 0xfC4994e0A4780ba7536d7e79611468B6bde14CaE.toBytes32();
            values[berachain]["kodiak_island_EBTC_LBTC_005%"] = 0xc3E64469e1c333360Ddb6BF0eA9B0c18E69410f0.toBytes32();
            values[berachain]["kodiak_island_EBTC_EBTC_OT_005%"] = 0x6E29Ec043103fF346450763AC364a22fc7fd4a7C.toBytes32();
            values[berachain]["kodiak_island_EBTC_WBTC_005%"] = 0xfC4994e0A4780ba7536d7e79611468B6bde14CaE.toBytes32();
            values[berachain]["kodiak_island_beraETH_WEETH_005%"] = 0x2f8C651E2F576C8c4B6DE3c32210d9b4A4461d5c.toBytes32();

            // Dolomite
            values[berachain]["dolomiteMargin"] = 0x003Ca23Fd5F0ca87D01F6eC6CD14A8AE60c2b97D.toBytes32();
            values[berachain]["dolomiteDepositWithdrawRouter"] = 0xd6a31B6AeA4d26A19bF479b5032D9DDc481187e6.toBytes32();
            values[berachain]["dolomiteBorrowProxy"] = 0xC06271eb97d960F4034DDF953e16271CcB2B10BD.toBytes32();

            // dTokens
            values[berachain]["dWETH"] = 0xf7b5127B510E568fdC39e6Bb54e2081BFaD489AF.toBytes32();
            values[berachain]["dWEETH"] = 0x48282e3B990625CBDcb885E4a4D83B6e9D5C8442.toBytes32();
            values[berachain]["dWBTC"] = 0x29cF6e8eCeFb8d3c9dd2b727C1b7d1df1a754F6f.toBytes32();
            values[berachain]["dEBTC"] = 0x6B21026e1Fe8be7F23660B5fBFb1885dbd1147E6.toBytes32();

            // Goldilocks Vaults
            values[berachain]["goldivault_weETH"] = 0x0B8B5e0ec1dc908E0d8513cC03E91Eb479Ab6Ea9.toBytes32();
            values[berachain]["goldivault_eBTC"] = 0x0c3F856b93d6D7B46C76296f073A1357738d238C.toBytes32();
            
            // Tellers
            values[berachain]["eBTCTeller"] = 0x6Ee3aaCcf9f2321E49063C4F8da775DdBd407268.toBytes32(); 

            // dTokens
            values[berachain]["dWETH"] = 0xf7b5127B510E568fdC39e6Bb54e2081BFaD489AF.toBytes32();
            values[berachain]["dWEETH"] = 0x48282e3B990625CBDcb885E4a4D83B6e9D5C8442.toBytes32();

        }

        function _addBobValues() private {
            values[bob]["deployerAddress"] = 0x5F2F11ad8656439d5C14d9B351f8b09cDaC2A02d.toBytes32();
            values[bob]["deployerAddress2"] = 0xF3d0672a91Fd56C9ef04C79ec67d60c34c6148a0.toBytes32();
            values[bob]["txBundlerAddress"] = 0xF3d0672a91Fd56C9ef04C79ec67d60c34c6148a0.toBytes32();
            values[bob]["dev0Address"] = 0x0463E60C7cE10e57911AB7bD1667eaa21de3e79b.toBytes32();
            values[bob]["dev1Address"] = 0xf8553c8552f906C19286F21711721E206EE4909E.toBytes32();

            // ERC20s
            values[bob]["WETH"] = 0x4200000000000000000000000000000000000006.toBytes32();
            values[bob]["WBTC"] = 0x03C7054BCB39f7b2e5B2c7AcB37583e32D70Cfa3.toBytes32();
            values[bob]["solvBTC"] = 0x541FD749419CA806a8bc7da8ac23D346f2dF8B77.toBytes32();
            values[bob]["solvBTC.BBN"] = 0xCC0966D8418d412c599A6421b760a847eB169A8c.toBytes32();
            values[bob]["LBTC"] = 0xA45d4121b3D47719FF57a947A9d961539Ba33204.toBytes32();

            values[bob]["balancerVault"] = address(1).toBytes32();
            values[bob]["vault"] = address(1).toBytes32();

            values[bob]["ZRO"] = address(1).toBytes32(); 
            values[bob]["LayerZeroEndPoint"] = 0x1a44076050125825900e736c501f859c50fE728c.toBytes32();

            // OFTs
            values[berachain]["LBTC_OFT"] = 0x630e12D53D4E041b8C5451aD035Ea841E08391d7.toBytes32();
    }
}<|MERGE_RESOLUTION|>--- conflicted
+++ resolved
@@ -1,5 +1,4 @@
-<<<<<<< HEAD
-
+// SPDX-License-Identifier: UNLICENSED
 pragma solidity 0.8.21;
 
 import {ERC20} from "@solmate/tokens/ERC20.sol";
@@ -25,6 +24,7 @@
     string public constant swell = "swell";
     string public constant sonicMainnet = "sonicMainnet";
     string public constant berachain = "berachain";
+    string public constant bob = "bob";
     string public constant holesky = "holesky";
     string public constant sepolia = "sepolia";
     string public constant sonicTestnet = "sonicTestnet";
@@ -61,1770 +61,1705 @@
         a = values[chainName][valueName].toAddress();
         if (a == address(0)) {
             revert ChainValues__ZeroAddress(chainName, valueName);
-=======
-    // SPDX-License-Identifier: UNLICENSED
-    pragma solidity 0.8.21;
-
-    import {ERC20} from "@solmate/tokens/ERC20.sol";
-    import {AddressToBytes32Lib} from "src/helper/AddressToBytes32Lib.sol";
-
-    contract ChainValues {
-        using AddressToBytes32Lib for address;
-        using AddressToBytes32Lib for bytes32;
-
-        string public constant mainnet = "mainnet";
-        string public constant polygon = "polygon";
-        string public constant bsc = "bsc";
-        string public constant avalanche = "avalanche";
-        string public constant arbitrum = "arbitrum";
-        string public constant optimism = "optimism";
-        string public constant base = "base";
-        string public constant zircuit = "zircuit";
-        string public constant mantle = "mantle";
-        string public constant linea = "linea";
-        string public constant scroll = "scroll";
-        string public constant fraxtal = "fraxtal";
-        string public constant corn = "corn";
-        string public constant swell = "swell";
-        string public constant sonicMainnet = "sonicMainnet";
-        string public constant berachain = "berachain";
-        string public constant bob = "bob";
-        string public constant holesky = "holesky";
-        string public constant sepolia = "sepolia";
-        string public constant sonicTestnet = "sonicTestnet";
-        string public constant sonicBlaze = "sonicBlaze";
-        string public constant berachainTestnet = "berachainTestnet";
-        string public constant bartio = "bartio";
-
-        // Bridging constants.
-        uint64 public constant ccipArbitrumChainSelector = 4949039107694359620;
-        uint64 public constant ccipMainnetChainSelector = 5009297550715157269;
-        uint64 public constant ccipBaseChainSelector = 15971525489660198786;
-        uint64 public constant ccipBscChainSelector = 11344663589394136015;
-        uint32 public constant layerZeroBaseEndpointId = 30184;
-        uint32 public constant layerZeroMainnetEndpointId = 30101;
-        uint32 public constant layerZeroOptimismEndpointId = 30111;
-        uint32 public constant layerZeroArbitrumEndpointId = 30110;
-        uint32 public constant layerZeroLineaEndpointId = 30183;
-        uint32 public constant layerZeroScrollEndpointId = 30214;
-        uint32 public constant layerZeroCornEndpointId = 30331;
-        uint32 public constant layerZeroSwellEndpointId = 30335;
-        uint32 public constant layerZeroSonicMainnetEndpointId = 30332;
-        uint32 public constant layerZeroSepoliaEndpointId = 40161;
-        uint32 public constant layerZeroSonicBlazeEndpointId = 40349;
-        uint32 public constant hyperlaneMainnetEndpointId = 1;
-        uint32 public constant hyperlaneEclipseEndpointId = 1408864445;
-
-        error ChainValues__ZeroAddress(string chainName, string valueName);
-        error ChainValues__ZeroBytes32(string chainName, string valueName);
-        error ChainValues__ValueAlreadySet(string chainName, string valueName);
-
-        mapping(string => mapping(string => bytes32)) public values;
-
-        function getAddress(string memory chainName, string memory valueName) public view returns (address a) {
-            a = values[chainName][valueName].toAddress();
-            if (a == address(0)) {
-                revert ChainValues__ZeroAddress(chainName, valueName);
-            }
->>>>>>> 753b218f
         }
-
-        function getERC20(string memory chainName, string memory valueName) public view returns (ERC20 erc20) {
-            address a = getAddress(chainName, valueName);
-            erc20 = ERC20(a);
+    }
+
+    function getERC20(string memory chainName, string memory valueName) public view returns (ERC20 erc20) {
+        address a = getAddress(chainName, valueName);
+        erc20 = ERC20(a);
+    }
+
+    function getBytes32(string memory chainName, string memory valueName) public view returns (bytes32 b) {
+        b = values[chainName][valueName];
+        if (b == bytes32(0)) {
+            revert ChainValues__ZeroBytes32(chainName, valueName);
         }
-
-        function getBytes32(string memory chainName, string memory valueName) public view returns (bytes32 b) {
-            b = values[chainName][valueName];
-            if (b == bytes32(0)) {
-                revert ChainValues__ZeroBytes32(chainName, valueName);
-            }
+    }
+
+    function setValue(bool overrideOk, string memory chainName, string memory valueName, bytes32 value) public {
+        if (!overrideOk && values[chainName][valueName] != bytes32(0)) {
+            revert ChainValues__ValueAlreadySet(chainName, valueName);
         }
-
-        function setValue(bool overrideOk, string memory chainName, string memory valueName, bytes32 value) public {
-            if (!overrideOk && values[chainName][valueName] != bytes32(0)) {
-                revert ChainValues__ValueAlreadySet(chainName, valueName);
-            }
-            values[chainName][valueName] = value;
-        }
-
-        function setAddress(bool overrideOk, string memory chainName, string memory valueName, address value) public {
-            setValue(overrideOk, chainName, valueName, value.toBytes32());
-        }
-
-        constructor() {
-            // Add mainnet values
-            _addMainnetValues();
-            _addBaseValues();
-            _addArbitrumValues();
-            _addOptimismValues();
-            _addMantleValues();
-            _addZircuitValues();
-            _addLineaValues();
-            _addScrollValues();
-            _addFraxtalValues();
-            _addBscValues();
-            _addCornValues();
-            _addSwellValues();
-            _addSonicMainnetValues();
-            _addBerachainValues();
-            _addBobValues();
-            // Add testnet values
-            _addHoleskyValues();
-            _addSepoliaValues();
-            _addSonicTestnetValues();
-            _addSonicBlazeValues();
-            _addBerachainTestnetValues();
-            _addBartioValues();
-        }
-
-        function _addMainnetValues() private {
-            values[mainnet]["boringDeployerContract"] = 0xFD65ADF7d2f9ea09287543520a703522E0a360C9.toBytes32();
-            // Liquid Ecosystem
-            values[mainnet]["deployerAddress"] = 0x5F2F11ad8656439d5C14d9B351f8b09cDaC2A02d.toBytes32();
-            values[mainnet]["deployerAddress2"] = 0xF3d0672a91Fd56C9ef04C79ec67d60c34c6148a0.toBytes32();
-            values[mainnet]["dev0Address"] = 0x0463E60C7cE10e57911AB7bD1667eaa21de3e79b.toBytes32();
-            values[mainnet]["dev1Address"] = 0xf8553c8552f906C19286F21711721E206EE4909E.toBytes32();
-            values[mainnet]["dev3Address"] = 0xBBc5569B0b32403037F37255f4ff50B8Bb825b2A.toBytes32();
-            values[mainnet]["liquidV1PriceRouter"] = 0x693799805B502264f9365440B93C113D86a4fFF5.toBytes32();
-            values[mainnet]["liquidPayoutAddress"] = 0xA9962a5BfBea6918E958DeE0647E99fD7863b95A.toBytes32();
-            values[mainnet]["liquidMultisig"] = 0xCEA8039076E35a825854c5C2f85659430b06ec96.toBytes32();
-            values[mainnet]["liquidEth"] = 0xf0bb20865277aBd641a307eCe5Ee04E79073416C.toBytes32();
-            values[mainnet]["liquidEthStrategist"] = 0x41DFc53B13932a2690C9790527C1967d8579a6ae.toBytes32();
-            values[mainnet]["liquidEthManager"] = 0x227975088C28DBBb4b421c6d96781a53578f19a8.toBytes32();
-            values[mainnet]["liquidEthDelayedWithdraw"] = 0xA1177Bc62E42eF2f9225a6cBF1CfE5CbC360C33A.toBytes32();
-            values[mainnet]["superSymbiotic"] = 0x917ceE801a67f933F2e6b33fC0cD1ED2d5909D88.toBytes32();
-            values[mainnet]["superSymbioticTeller"] = 0x99dE9e5a3eC2750a6983C8732E6e795A35e7B861.toBytes32();
-            values[mainnet]["weETHs"] = 0x917ceE801a67f933F2e6b33fC0cD1ED2d5909D88.toBytes32();
-            values[mainnet]["txBundlerAddress"] = 0x47Cec90FACc9364D7C21A8ab5e2aD9F1f75D740C.toBytes32();
-            values[mainnet]["eBTCVault"] = 0x657e8C867D8B37dCC18fA4Caead9C45EB088C642.toBytes32();
-            values[mainnet]["eBTCDelayedWithdraw"] = 0x75E3f26Ceff44258CE8cB451D7d2cC8966Ef3554.toBytes32();
-            values[mainnet]["eBTCOnChainQueue"] = 0x74EC75fb641ec17B04007733d9efBE2D1dA5CA2C.toBytes32();
-            values[mainnet]["eBTCTeller"] = 0x6Ee3aaCcf9f2321E49063C4F8da775DdBd407268.toBytes32();
-
-            // Tellers
-            values[mainnet]["eBTCTeller"] = 0x6Ee3aaCcf9f2321E49063C4F8da775DdBd407268.toBytes32();
-            values[mainnet]["liquidBeraBTCTeller"] = 0x07951756b68427e7554AB4c9091344cB8De1Ad5a.toBytes32();
-
-            // DeFi Ecosystem
-            values[mainnet]["ETH"] = 0xEeeeeEeeeEeEeeEeEeEeeEEEeeeeEeeeeeeeEEeE.toBytes32();
-            values[mainnet]["uniV3Router"] = 0xE592427A0AEce92De3Edee1F18E0157C05861564.toBytes32();
-            values[mainnet]["uniV2Router"] = 0x7a250d5630B4cF539739dF2C5dAcb4c659F2488D.toBytes32();
-            values[mainnet]["uniV2Factory"] = 0x5C69bEe701ef814a2B6a3EDD4B1652CB9cc5aA6f.toBytes32();
-
-            // ERC20s
-            values[mainnet]["USDC"] = 0xA0b86991c6218b36c1d19D4a2e9Eb0cE3606eB48.toBytes32();
-            values[mainnet]["WETH"] = 0xC02aaA39b223FE8D0A0e5C4F27eAD9083C756Cc2.toBytes32();
-            values[mainnet]["WBTC"] = 0x2260FAC5E5542a773Aa44fBCfeDf7C193bc2C599.toBytes32();
-            values[mainnet]["USDT"] = 0xdAC17F958D2ee523a2206206994597C13D831ec7.toBytes32();
-            values[mainnet]["TUSD"] = 0x0000000000085d4780B73119b644AE5ecd22b376.toBytes32();
-            values[mainnet]["DAI"] = 0x6B175474E89094C44Da98b954EedeAC495271d0F.toBytes32();
-            values[mainnet]["WSTETH"] = 0x7f39C581F595B53c5cb19bD0b3f8dA6c935E2Ca0.toBytes32();
-            values[mainnet]["STETH"] = 0xae7ab96520DE3A18E5e111B5EaAb095312D7fE84.toBytes32();
-            values[mainnet]["FRAX"] = 0x853d955aCEf822Db058eb8505911ED77F175b99e.toBytes32();
-            values[mainnet]["BAL"] = 0xba100000625a3754423978a60c9317c58a424e3D.toBytes32();
-            values[mainnet]["COMP"] = 0xc00e94Cb662C3520282E6f5717214004A7f26888.toBytes32();
-            values[mainnet]["LINK"] = 0x514910771AF9Ca656af840dff83E8264EcF986CA.toBytes32();
-            values[mainnet]["rETH"] = 0xae78736Cd615f374D3085123A210448E74Fc6393.toBytes32();
-            values[mainnet]["RETH"] = 0xae78736Cd615f374D3085123A210448E74Fc6393.toBytes32();
-            values[mainnet]["cbETH"] = 0xBe9895146f7AF43049ca1c1AE358B0541Ea49704.toBytes32();
-            values[mainnet]["RPL"] = 0xD33526068D116cE69F19A9ee46F0bd304F21A51f.toBytes32();
-            values[mainnet]["BOND"] = 0x0391D2021f89DC339F60Fff84546EA23E337750f.toBytes32();
-            values[mainnet]["SWETH"] = 0xf951E335afb289353dc249e82926178EaC7DEd78.toBytes32();
-            values[mainnet]["AURA"] = 0xC0c293ce456fF0ED870ADd98a0828Dd4d2903DBF.toBytes32();
-            values[mainnet]["GHO"] = 0x40D16FC0246aD3160Ccc09B8D0D3A2cD28aE6C2f.toBytes32();
-            values[mainnet]["LUSD"] = 0x5f98805A4E8be255a32880FDeC7F6728C6568bA0.toBytes32();
-            values[mainnet]["OHM"] = 0x64aa3364F17a4D01c6f1751Fd97C2BD3D7e7f1D5.toBytes32();
-            values[mainnet]["MKR"] = 0x9f8F72aA9304c8B593d555F12eF6589cC3A579A2.toBytes32();
-            values[mainnet]["APE"] = 0x4d224452801ACEd8B2F0aebE155379bb5D594381.toBytes32();
-            values[mainnet]["UNI"] = 0x1f9840a85d5aF5bf1D1762F925BDADdC4201F984.toBytes32();
-            values[mainnet]["CRV"] = 0xD533a949740bb3306d119CC777fa900bA034cd52.toBytes32();
-            values[mainnet]["CVX"] = 0x4e3FBD56CD56c3e72c1403e103b45Db9da5B9D2B.toBytes32();
-            values[mainnet]["FRXETH"] = 0x5E8422345238F34275888049021821E8E08CAa1f.toBytes32();
-            values[mainnet]["CRVUSD"] = 0xf939E0A03FB07F59A73314E73794Be0E57ac1b4E.toBytes32();
-            values[mainnet]["OETH"] = 0x856c4Efb76C1D1AE02e20CEB03A2A6a08b0b8dC3.toBytes32();
-            values[mainnet]["MKUSD"] = 0x4591DBfF62656E7859Afe5e45f6f47D3669fBB28.toBytes32();
-            values[mainnet]["YETH"] = 0x1BED97CBC3c24A4fb5C069C6E311a967386131f7.toBytes32();
-            values[mainnet]["ETHX"] = 0xA35b1B31Ce002FBF2058D22F30f95D405200A15b.toBytes32();
-            values[mainnet]["weETH"] = 0xCd5fE23C85820F7B72D0926FC9b05b43E359b7ee.toBytes32();
-            values[mainnet]["WEETH"] = 0xCd5fE23C85820F7B72D0926FC9b05b43E359b7ee.toBytes32();
-            values[mainnet]["EETH"] = 0x35fA164735182de50811E8e2E824cFb9B6118ac2.toBytes32();
-            values[mainnet]["EZETH"] = 0xbf5495Efe5DB9ce00f80364C8B423567e58d2110.toBytes32();
-            values[mainnet]["RSETH"] = 0xA1290d69c65A6Fe4DF752f95823fae25cB99e5A7.toBytes32();
-            values[mainnet]["OSETH"] = 0xf1C9acDc66974dFB6dEcB12aA385b9cD01190E38.toBytes32();
-            values[mainnet]["RSWETH"] = 0xFAe103DC9cf190eD75350761e95403b7b8aFa6c0.toBytes32();
-            values[mainnet]["PENDLE"] = 0x808507121B80c02388fAd14726482e061B8da827.toBytes32();
-            values[mainnet]["SUSDE"] = 0x9D39A5DE30e57443BfF2A8307A4256c8797A3497.toBytes32();
-            values[mainnet]["USDE"] = 0x4c9EDD5852cd905f086C759E8383e09bff1E68B3.toBytes32();
-            values[mainnet]["GEAR"] = 0xBa3335588D9403515223F109EdC4eB7269a9Ab5D.toBytes32();
-            values[mainnet]["SDAI"] = 0x83F20F44975D03b1b09e64809B757c47f942BEeA.toBytes32();
-            values[mainnet]["PYUSD"] = 0x6c3ea9036406852006290770BEdFcAbA0e23A0e8.toBytes32();
-            values[mainnet]["METH"] = 0xd5F7838F5C461fefF7FE49ea5ebaF7728bB0ADfa.toBytes32();
-            values[mainnet]["TBTC"] = 0x18084fbA666a33d37592fA2633fD49a74DD93a88.toBytes32();
-            values[mainnet]["INST"] = 0x6f40d4A6237C257fff2dB00FA0510DeEECd303eb.toBytes32();
-            values[mainnet]["LBTC"] = 0x8236a87084f8B84306f72007F36F2618A5634494.toBytes32();
-            values[mainnet]["EBTC"] = 0x657e8C867D8B37dCC18fA4Caead9C45EB088C642.toBytes32();
-            values[mainnet]["RSR"] = 0x320623b8E4fF03373931769A31Fc52A4E78B5d70.toBytes32();
-            values[mainnet]["SFRXETH"] = 0xac3E018457B222d93114458476f3E3416Abbe38F.toBytes32();
-            values[mainnet]["WBETH"] = 0xa2E3356610840701BDf5611a53974510Ae27E2e1.toBytes32();
-            values[mainnet]["UNIETH"] = 0xF1376bceF0f78459C0Ed0ba5ddce976F1ddF51F4.toBytes32();
-            values[mainnet]["CBETH"] = 0xBe9895146f7AF43049ca1c1AE358B0541Ea49704.toBytes32();
-            values[mainnet]["USD0"] = 0x73A15FeD60Bf67631dC6cd7Bc5B6e8da8190aCF5.toBytes32();
-            values[mainnet]["USD0_plus"] = 0x35D8949372D46B7a3D5A56006AE77B215fc69bC0.toBytes32();
-            values[mainnet]["deUSD"] = 0x15700B564Ca08D9439C58cA5053166E8317aa138.toBytes32();
-            values[mainnet]["sdeUSD"] = 0x5C5b196aBE0d54485975D1Ec29617D42D9198326.toBytes32();
-            values[mainnet]["pumpBTC"] = 0xF469fBD2abcd6B9de8E169d128226C0Fc90a012e.toBytes32();
-            values[mainnet]["CAKE"] = 0x152649eA73beAb28c5b49B26eb48f7EAD6d4c898.toBytes32();
-            values[mainnet]["cbBTC"] = 0xcbB7C0000aB88B473b1f5aFd9ef808440eed33Bf.toBytes32();
-            values[mainnet]["fBTC"] = 0xC96dE26018A54D51c097160568752c4E3BD6C364.toBytes32();
-            values[mainnet]["EIGEN"] = 0xec53bF9167f50cDEB3Ae105f56099aaaB9061F83.toBytes32();
-            values[mainnet]["wcUSDCv3"] = 0x27F2f159Fe990Ba83D57f39Fd69661764BEbf37a.toBytes32();
-            values[mainnet]["ZRO"] = 0x6985884C4392D348587B19cb9eAAf157F13271cd.toBytes32();
-            values[mainnet]["eBTC"] = 0x657e8C867D8B37dCC18fA4Caead9C45EB088C642.toBytes32();
-            values[mainnet]["USDS"] = 0xdC035D45d973E3EC169d2276DDab16f1e407384F.toBytes32();
-            values[mainnet]["uniBTC"] = 0x004E9C3EF86bc1ca1f0bB5C7662861Ee93350568.toBytes32();
-            values[mainnet]["BTCN"] = 0x386E7A3a0c0919c9d53c3b04FF67E73Ff9e45Fb6.toBytes32();
-            values[mainnet]["sUSDs"] = 0xa3931d71877C0E7a3148CB7Eb4463524FEc27fbD.toBytes32();
-            values[mainnet]["USR"] = 0x66a1E37c9b0eAddca17d3662D6c05F4DECf3e110.toBytes32();
-            values[mainnet]["WSTUSR"] = 0x1202F5C7b4B9E47a1A484E8B270be34dbbC75055.toBytes32();
-            values[mainnet]["USUAL"] = 0xC4441c2BE5d8fA8126822B9929CA0b81Ea0DE38E.toBytes32();
-            values[mainnet]["MORPHO"] = 0x58D97B57BB95320F9a05dC918Aef65434969c2B2.toBytes32();
-            values[mainnet]["ETHFI"] = 0xFe0c30065B384F05761f15d0CC899D4F9F9Cc0eB.toBytes32(); 
-            values[mainnet]["USR"] = 0x66a1E37c9b0eAddca17d3662D6c05F4DECf3e110.toBytes32(); 
-            values[mainnet]["scBTC"] = 0xBb30e76d9Bb2CC9631F7fC5Eb8e87B5Aff32bFbd.toBytes32();
-            values[mainnet]["beraSTONE"] = 0x97Ad75064b20fb2B2447feD4fa953bF7F007a706.toBytes32(); 
-            values[mainnet]["solvBTC"] = 0x7A56E1C57C7475CCf742a1832B028F0456652F97.toBytes32(); 
-            values[mainnet]["solvBTC.BBN"] = 0xd9D920AA40f578ab794426F5C90F6C731D159DEf.toBytes32(); 
-            values[mainnet]["STONE"] = 0x7122985656e38BDC0302Db86685bb972b145bD3C.toBytes32(); 
-            values[mainnet]["SWBTC"] = 0x8DB2350D78aBc13f5673A411D4700BCF87864dDE.toBytes32(); 
-            values[mainnet]["enzoBTC"] = 0x6A9A65B84843F5fD4aC9a0471C4fc11AFfFBce4a.toBytes32(); 
-            values[mainnet]["SBTC"] = 0x094c0e36210634c3CfA25DC11B96b562E0b07624.toBytes32(); 
-
-            // Rate providers
-            values[mainnet]["WEETH_RATE_PROVIDER"] = 0xCd5fE23C85820F7B72D0926FC9b05b43E359b7ee.toBytes32();
-            values[mainnet]["ETHX_RATE_PROVIDER"] = 0xAAE054B9b822554dd1D9d1F48f892B4585D3bbf0.toBytes32();
-            values[mainnet]["UNIETH_RATE_PROVIDER"] = 0x2c3b8c5e98A6e89AAAF21Deebf5FF9d08c4A9FF7.toBytes32();
-            values[mainnet]["WSTETH_RATE_PROVIDER"] = 0x06FF289EdCE4b9021d7eCbF9FE01198cfc4E1282.toBytes32();
-            values[mainnet]["RSETH_RATE_PROVIDER"] = 0xf1b71B1Ce00e0f91ac92bD5a0d24eB75F0cA69Ad.toBytes32();
-
-            // Chainlink Datafeeds
-            values[mainnet]["WETH_USD_FEED"] = 0x5f4eC3Df9cbd43714FE2740f5E3616155c5b8419.toBytes32();
-            values[mainnet]["USDC_USD_FEED"] = 0x8fFfFfd4AfB6115b954Bd326cbe7B4BA576818f6.toBytes32();
-            values[mainnet]["WBTC_USD_FEED"] = 0xF4030086522a5bEEa4988F8cA5B36dbC97BeE88c.toBytes32();
-            values[mainnet]["TUSD_USD_FEED"] = 0xec746eCF986E2927Abd291a2A1716c940100f8Ba.toBytes32();
-            values[mainnet]["STETH_USD_FEED"] = 0xCfE54B5cD566aB89272946F602D76Ea879CAb4a8.toBytes32();
-            values[mainnet]["DAI_USD_FEED"] = 0xAed0c38402a5d19df6E4c03F4E2DceD6e29c1ee9.toBytes32();
-            values[mainnet]["USDT_USD_FEED"] = 0x3E7d1eAB13ad0104d2750B8863b489D65364e32D.toBytes32();
-            values[mainnet]["COMP_USD_FEED"] = 0xdbd020CAeF83eFd542f4De03e3cF0C28A4428bd5.toBytes32();
-            values[mainnet]["fastGasFeed"] = 0x169E633A2D1E6c10dD91238Ba11c4A708dfEF37C.toBytes32();
-            values[mainnet]["FRAX_USD_FEED"] = 0xB9E1E3A9feFf48998E45Fa90847ed4D467E8BcfD.toBytes32();
-            values[mainnet]["RETH_ETH_FEED"] = 0x536218f9E9Eb48863970252233c8F271f554C2d0.toBytes32();
-            values[mainnet]["BOND_ETH_FEED"] = 0xdd22A54e05410D8d1007c38b5c7A3eD74b855281.toBytes32();
-            values[mainnet]["CBETH_ETH_FEED"] = 0xF017fcB346A1885194689bA23Eff2fE6fA5C483b.toBytes32();
-            values[mainnet]["STETH_ETH_FEED"] = 0x86392dC19c0b719886221c78AB11eb8Cf5c52812.toBytes32();
-            values[mainnet]["BAL_USD_FEED"] = 0xdF2917806E30300537aEB49A7663062F4d1F2b5F.toBytes32();
-            values[mainnet]["GHO_USD_FEED"] = 0x3f12643D3f6f874d39C2a4c9f2Cd6f2DbAC877FC.toBytes32();
-            values[mainnet]["LUSD_USD_FEED"] = 0x3D7aE7E594f2f2091Ad8798313450130d0Aba3a0.toBytes32();
-            values[mainnet]["OHM_ETH_FEED"] = 0x9a72298ae3886221820B1c878d12D872087D3a23.toBytes32();
-            values[mainnet]["MKR_USD_FEED"] = 0xec1D1B3b0443256cc3860e24a46F108e699484Aa.toBytes32();
-            values[mainnet]["UNI_ETH_FEED"] = 0xD6aA3D25116d8dA79Ea0246c4826EB951872e02e.toBytes32();
-            values[mainnet]["APE_USD_FEED"] = 0xD10aBbC76679a20055E167BB80A24ac851b37056.toBytes32();
-            values[mainnet]["CRV_USD_FEED"] = 0xCd627aA160A6fA45Eb793D19Ef54f5062F20f33f.toBytes32();
-            values[mainnet]["CVX_USD_FEED"] = 0xd962fC30A72A84cE50161031391756Bf2876Af5D.toBytes32();
-            values[mainnet]["CVX_ETH_FEED"] = 0xC9CbF687f43176B302F03f5e58470b77D07c61c6.toBytes32();
-            values[mainnet]["CRVUSD_USD_FEED"] = 0xEEf0C605546958c1f899b6fB336C20671f9cD49F.toBytes32();
-            values[mainnet]["LINK_USD_FEED"] = 0x2c1d072e956AFFC0D435Cb7AC38EF18d24d9127c.toBytes32();
-
-            // Aave V2 Tokens
-            values[mainnet]["aV2WETH"] = 0x030bA81f1c18d280636F32af80b9AAd02Cf0854e.toBytes32();
-            values[mainnet]["aV2USDC"] = 0xBcca60bB61934080951369a648Fb03DF4F96263C.toBytes32();
-            values[mainnet]["dV2USDC"] = 0x619beb58998eD2278e08620f97007e1116D5D25b.toBytes32();
-            values[mainnet]["dV2WETH"] = 0xF63B34710400CAd3e044cFfDcAb00a0f32E33eCf.toBytes32();
-            values[mainnet]["aV2WBTC"] = 0x9ff58f4fFB29fA2266Ab25e75e2A8b3503311656.toBytes32();
-            values[mainnet]["aV2TUSD"] = 0x101cc05f4A51C0319f570d5E146a8C625198e636.toBytes32();
-            values[mainnet]["aV2STETH"] = 0x1982b2F5814301d4e9a8b0201555376e62F82428.toBytes32();
-            values[mainnet]["aV2DAI"] = 0x028171bCA77440897B824Ca71D1c56caC55b68A3.toBytes32();
-            values[mainnet]["dV2DAI"] = 0x6C3c78838c761c6Ac7bE9F59fe808ea2A6E4379d.toBytes32();
-            values[mainnet]["aV2USDT"] = 0x3Ed3B47Dd13EC9a98b44e6204A523E766B225811.toBytes32();
-            values[mainnet]["dV2USDT"] = 0x531842cEbbdD378f8ee36D171d6cC9C4fcf475Ec.toBytes32();
-
-            // Aave V3 Tokens
-            values[mainnet]["aV3WETH"] = 0x4d5F47FA6A74757f35C14fD3a6Ef8E3C9BC514E8.toBytes32();
-            values[mainnet]["aV3USDC"] = 0x98C23E9d8f34FEFb1B7BD6a91B7FF122F4e16F5c.toBytes32();
-            values[mainnet]["dV3USDC"] = 0x72E95b8931767C79bA4EeE721354d6E99a61D004.toBytes32();
-            values[mainnet]["aV3DAI"] = 0x018008bfb33d285247A21d44E50697654f754e63.toBytes32();
-            values[mainnet]["dV3DAI"] = 0xcF8d0c70c850859266f5C338b38F9D663181C314.toBytes32();
-            values[mainnet]["dV3WETH"] = 0xeA51d7853EEFb32b6ee06b1C12E6dcCA88Be0fFE.toBytes32();
-            values[mainnet]["aV3WBTC"] = 0x5Ee5bf7ae06D1Be5997A1A72006FE6C607eC6DE8.toBytes32();
-            values[mainnet]["aV3USDT"] = 0x23878914EFE38d27C4D67Ab83ed1b93A74D4086a.toBytes32();
-            values[mainnet]["dV3USDT"] = 0x6df1C1E379bC5a00a7b4C6e67A203333772f45A8.toBytes32();
-            values[mainnet]["aV3sDAI"] = 0x4C612E3B15b96Ff9A6faED838F8d07d479a8dD4c.toBytes32();
-            values[mainnet]["aV3CrvUsd"] = 0xb82fa9f31612989525992FCfBB09AB22Eff5c85A.toBytes32();
-            values[mainnet]["dV3CrvUsd"] = 0x028f7886F3e937f8479efaD64f31B3fE1119857a.toBytes32();
-            values[mainnet]["aV3WeETH"] = 0xBdfa7b7893081B35Fb54027489e2Bc7A38275129.toBytes32();
-
-            // Balancer V2 Addresses
-            values[mainnet]["BB_A_USD"] = 0xfeBb0bbf162E64fb9D0dfe186E517d84C395f016.toBytes32();
-            values[mainnet]["BB_A_USD_V3"] = 0xc443C15033FCB6Cf72cC24f1BDA0Db070DdD9786.toBytes32();
-            values[mainnet]["vanillaUsdcDaiUsdt"] = 0x79c58f70905F734641735BC61e45c19dD9Ad60bC.toBytes32();
-            values[mainnet]["BB_A_WETH"] = 0x60D604890feaa0b5460B28A424407c24fe89374a.toBytes32();
-            values[mainnet]["wstETH_bbaWETH"] = 0xE0fCBf4d98F0aD982DB260f86cf28b49845403C5.toBytes32();
-            values[mainnet]["new_wstETH_bbaWETH"] = 0x41503C9D499ddbd1dCdf818a1b05e9774203Bf46.toBytes32();
-            values[mainnet]["GHO_LUSD_BPT"] = 0x3FA8C89704e5d07565444009e5d9e624B40Be813.toBytes32();
-            values[mainnet]["swETH_bbaWETH"] = 0xaE8535c23afeDdA9304B03c68a3563B75fc8f92b.toBytes32();
-            values[mainnet]["swETH_wETH"] = 0x02D928E68D8F10C0358566152677Db51E1e2Dc8C.toBytes32();
-            values[mainnet]["deUSD_sdeUSD_ECLP"] = 0x41FDbea2E52790c0a1Dc374F07b628741f2E062D.toBytes32();
-            values[mainnet]["deUSD_sdeUSD_ECLP_Gauge"] = 0xA00DB7d9c465e95e4AA814A9340B9A161364470a.toBytes32();
-            values[mainnet]["deUSD_sdeUSD_ECLP_id"] = 0x41fdbea2e52790c0a1dc374f07b628741f2e062d0002000000000000000006be;
-            values[mainnet]["aura_deUSD_sdeUSD_ECLP"] = 0x7405Bf405185391525Ab06fABcdFf51fdc656A46.toBytes32();
-
-            values[mainnet]["rETH_weETH_id"] = 0x05ff47afada98a98982113758878f9a8b9fdda0a000000000000000000000645;
-            values[mainnet]["rETH_weETH"] = 0x05ff47AFADa98a98982113758878F9A8B9FddA0a.toBytes32();
-            values[mainnet]["rETH_weETH_gauge"] = 0xC859BF9d7B8C557bBd229565124c2C09269F3aEF.toBytes32();
-            values[mainnet]["aura_reth_weeth"] = 0x07A319A023859BbD49CC9C38ee891c3EA9283Cc5.toBytes32();
-
-            values[mainnet]["ezETH_wETH"] = 0x596192bB6e41802428Ac943D2f1476C1Af25CC0E.toBytes32();
-            values[mainnet]["ezETH_wETH_gauge"] = 0xa8B309a75f0D64ED632d45A003c68A30e59A1D8b.toBytes32();
-            values[mainnet]["aura_ezETH_wETH"] = 0x95eC73Baa0eCF8159b4EE897D973E41f51978E50.toBytes32();
-
-            values[mainnet]["rsETH_ETHx"] = 0x7761b6E0Daa04E70637D81f1Da7d186C205C2aDE.toBytes32();
-            values[mainnet]["rsETH_ETHx_gauge"] = 0x0BcDb6d9b27Bd62d3De605393902C7d1a2c71Aab.toBytes32();
-            values[mainnet]["aura_rsETH_ETHx"] = 0xf618102462Ff3cf7edbA4c067316F1C3AbdbA193.toBytes32();
-
-            values[mainnet]["rETH_wETH_id"] = 0x1e19cf2d73a72ef1332c882f20534b6519be0276000200000000000000000112;
-            values[mainnet]["rETH_wETH"] = 0x1E19CF2D73a72Ef1332C882F20534B6519Be0276.toBytes32();
-            values[mainnet]["rETH_wETH_gauge"] = 0x79eF6103A513951a3b25743DB509E267685726B7.toBytes32();
-            values[mainnet]["aura_reth_weth"] = 0xDd1fE5AD401D4777cE89959b7fa587e569Bf125D.toBytes32();
-
-            values[mainnet]["rsETH_wETH_id"] = 0x58aadfb1afac0ad7fca1148f3cde6aedf5236b6d00000000000000000000067f;
-            values[mainnet]["rsETH_wETH"] = 0x58AAdFB1Afac0ad7fca1148f3cdE6aEDF5236B6D.toBytes32();
-            values[mainnet]["rsETH_wETH_gauge"] = 0xdf04E3a7ab9857a16FB97174e0f1001aa44380AF.toBytes32();
-            values[mainnet]["aura_rsETH_wETH"] = 0xB5FdB4f75C26798A62302ee4959E4281667557E0.toBytes32();
-
-            values[mainnet]["ezETH_weETH_rswETH"] = 0x848a5564158d84b8A8fb68ab5D004Fae11619A54.toBytes32();
-            values[mainnet]["ezETH_weETH_rswETH_gauge"] = 0x253ED65fff980AEE7E94a0dC57BE304426048b35.toBytes32();
-            values[mainnet]["aura_ezETH_weETH_rswETH"] = 0xce98eb8b2Fb98049b3F2dB0A212Ba7ca3Efd63b0.toBytes32();
-
-            values[mainnet]["BAL_wETH"] = 0x5c6Ee304399DBdB9C8Ef030aB642B10820DB8F56.toBytes32();
-            values[mainnet]["PENDLE_wETH"] = 0xFD1Cf6FD41F229Ca86ada0584c63C49C3d66BbC9.toBytes32();
-            values[mainnet]["wETH_AURA"] = 0xCfCA23cA9CA720B6E98E3Eb9B6aa0fFC4a5C08B9.toBytes32();
-
-            // values[mainnet]["ezETH_wETH"] = 0x596192bB6e41802428Ac943D2f1476C1Af25CC0E.toBytes32();
-            // values[mainnet]["ezETH_wETH_gauge"] = 0xa8B309a75f0D64ED632d45A003c68A30e59A1D8b.toBytes32();
-            // values[mainnet]["aura_ezETH_wETH"] = 0x95eC73Baa0eCF8159b4EE897D973E41f51978E50.toBytes32();
-
-            // Linear Pools.
-            values[mainnet]["bb_a_dai"] = 0x6667c6fa9f2b3Fc1Cc8D85320b62703d938E4385.toBytes32();
-            values[mainnet]["bb_a_usdt"] = 0xA1697F9Af0875B63DdC472d6EeBADa8C1fAB8568.toBytes32();
-            values[mainnet]["bb_a_usdc"] = 0xcbFA4532D8B2ade2C261D3DD5ef2A2284f792692.toBytes32();
-
-            values[mainnet]["BB_A_USD_GAUGE"] = 0x0052688295413b32626D226a205b95cDB337DE86.toBytes32(); // query subgraph for gauges wrt to poolId: https://docs.balancer.fi/reference/vebal-and-gauges/gauges.html#query-gauge-by-l2-sidechain-pool:~:text=%23-,Query%20Pending%20Tokens%20for%20a%20Given%20Pool,-The%20process%20differs
-            values[mainnet]["BB_A_USD_GAUGE_ADDRESS"] = 0x0052688295413b32626D226a205b95cDB337DE86.toBytes32();
-            values[mainnet]["wstETH_bbaWETH_GAUGE_ADDRESS"] = 0x5f838591A5A8048F0E4C4c7fCca8fD9A25BF0590.toBytes32();
-
-            // Mainnet Balancer Specific Addresses
-            values[mainnet]["vault"] = 0xBA12222222228d8Ba445958a75a0704d566BF2C8.toBytes32();
-            values[mainnet]["balancerVault"] = 0xBA12222222228d8Ba445958a75a0704d566BF2C8.toBytes32();
-            values[mainnet]["relayer"] = 0xfeA793Aa415061C483D2390414275AD314B3F621.toBytes32();
-            values[mainnet]["minter"] = 0x239e55F427D44C3cc793f49bFB507ebe76638a2b.toBytes32();
-            values[mainnet]["USDC_DAI_USDT_BPT"] = 0x79c58f70905F734641735BC61e45c19dD9Ad60bC.toBytes32();
-            values[mainnet]["rETH_wETH_BPT"] = 0x1E19CF2D73a72Ef1332C882F20534B6519Be0276.toBytes32();
-            values[mainnet]["wstETH_wETH_BPT"] = 0x32296969Ef14EB0c6d29669C550D4a0449130230.toBytes32();
-            values[mainnet]["wstETH_cbETH_BPT"] = 0x9c6d47Ff73e0F5E51BE5FD53236e3F595C5793F2.toBytes32();
-            values[mainnet]["bb_a_USD_BPT"] = 0xfeBb0bbf162E64fb9D0dfe186E517d84C395f016.toBytes32();
-            values[mainnet]["bb_a_USDC_BPT"] = 0xcbFA4532D8B2ade2C261D3DD5ef2A2284f792692.toBytes32();
-            values[mainnet]["bb_a_DAI_BPT"] = 0x6667c6fa9f2b3Fc1Cc8D85320b62703d938E4385.toBytes32();
-            values[mainnet]["bb_a_USDT_BPT"] = 0xA1697F9Af0875B63DdC472d6EeBADa8C1fAB8568.toBytes32();
-            values[mainnet]["aura_rETH_wETH_BPT"] = 0xDd1fE5AD401D4777cE89959b7fa587e569Bf125D.toBytes32();
-            values[mainnet]["GHO_bb_a_USD_BPT"] = 0xc2B021133D1b0cF07dba696fd5DD89338428225B.toBytes32();
-
-            values[mainnet]["wstETH_wETH_BPT"] = 0x93d199263632a4EF4Bb438F1feB99e57b4b5f0BD.toBytes32();
-            values[mainnet]["wstETH_wETH_Id"] = 0x93d199263632a4ef4bb438f1feb99e57b4b5f0bd0000000000000000000005c2;
-            values[mainnet]["wstETH_wETH_Gauge"] = 0x5C0F23A5c1be65Fa710d385814a7Fd1Bda480b1C.toBytes32();
-            values[mainnet]["aura_wstETH_wETH"] = 0x2a14dB8D09dB0542f6A371c0cB308A768227D67D.toBytes32();
-
-            // Rate Providers
-            values[mainnet]["cbethRateProvider"] = 0x7311E4BB8a72e7B300c5B8BDE4de6CdaA822a5b1.toBytes32();
-            values[mainnet]["rethRateProvider"] = 0x1a8F81c256aee9C640e14bB0453ce247ea0DFE6F.toBytes32();
-            values[mainnet]["sDaiRateProvider"] = 0xc7177B6E18c1Abd725F5b75792e5F7A3bA5DBC2c.toBytes32();
-            values[mainnet]["rsETHRateProvider"] = 0x746df66bc1Bb361b9E8E2a794C299c3427976e6C.toBytes32();
-
-            // Compound V2
-            // Cvalues[mainnet]["cDAI"] = C0x5d3a536E4D6DbD6114cc1Ead35777bAB948E3643.toBytes32();
-            // Cvalues[mainnet]["cUSDC"] = C0x39AA39c021dfbaE8faC545936693aC917d5E7563.toBytes32();
-            // Cvalues[mainnet]["cTUSD"] = C0x12392F67bdf24faE0AF363c24aC620a2f67DAd86.toBytes32();
-
-            // Chainlink Automation Registry
-            values[mainnet]["automationRegistry"] = 0x02777053d6764996e594c3E88AF1D58D5363a2e6.toBytes32();
-            values[mainnet]["automationRegistryV2"] = 0x6593c7De001fC8542bB1703532EE1E5aA0D458fD.toBytes32();
-            values[mainnet]["automationRegistrarV2"] = 0x6B0B234fB2f380309D47A7E9391E29E9a179395a.toBytes32();
-
-            // FraxLend Pairs
-            values[mainnet]["FXS_FRAX_PAIR"] = 0xDbe88DBAc39263c47629ebbA02b3eF4cf0752A72.toBytes32();
-            values[mainnet]["FPI_FRAX_PAIR"] = 0x74F82Bd9D0390A4180DaaEc92D64cf0708751759.toBytes32();
-            values[mainnet]["SFRXETH_FRAX_PAIR"] = 0x78bB3aEC3d855431bd9289fD98dA13F9ebB7ef15.toBytes32();
-            values[mainnet]["CRV_FRAX_PAIR"] = 0x3835a58CA93Cdb5f912519ad366826aC9a752510.toBytes32(); // FraxlendV1
-            values[mainnet]["WBTC_FRAX_PAIR"] = 0x32467a5fc2d72D21E8DCe990906547A2b012f382.toBytes32(); // FraxlendV1
-            values[mainnet]["WETH_FRAX_PAIR"] = 0x794F6B13FBd7EB7ef10d1ED205c9a416910207Ff.toBytes32(); // FraxlendV1
-            values[mainnet]["CVX_FRAX_PAIR"] = 0xa1D100a5bf6BFd2736837c97248853D989a9ED84.toBytes32(); // FraxlendV1
-            values[mainnet]["MKR_FRAX_PAIR"] = 0x82Ec28636B77661a95f021090F6bE0C8d379DD5D.toBytes32(); // FraxlendV2
-            values[mainnet]["APE_FRAX_PAIR"] = 0x3a25B9aB8c07FfEFEe614531C75905E810d8A239.toBytes32(); // FraxlendV2
-            values[mainnet]["UNI_FRAX_PAIR"] = 0xc6CadA314389430d396C7b0C70c6281e99ca7fe8.toBytes32(); // FraxlendV2
-
-            /// From Crispy's curve tests
-
-            // Curve Pools and Tokens
-            values[mainnet]["TriCryptoPool"] = 0xD51a44d3FaE010294C616388b506AcdA1bfAAE46.toBytes32();
-            values[mainnet]["CRV_3_CRYPTO"] = 0xc4AD29ba4B3c580e6D59105FFf484999997675Ff.toBytes32();
-            values[mainnet]["daiUsdcUsdtPool"] = 0xbEbc44782C7dB0a1A60Cb6fe97d0b483032FF1C7.toBytes32();
-            values[mainnet]["CRV_DAI_USDC_USDT"] = 0x6c3F90f043a72FA612cbac8115EE7e52BDe6E490.toBytes32();
-            values[mainnet]["frax3CrvPool"] = 0xd632f22692FaC7611d2AA1C0D552930D43CAEd3B.toBytes32();
-            values[mainnet]["CRV_FRAX_3CRV"] = 0xd632f22692FaC7611d2AA1C0D552930D43CAEd3B.toBytes32();
-            values[mainnet]["wethCrvPool"] = 0x8301AE4fc9c624d1D396cbDAa1ed877821D7C511.toBytes32();
-            values[mainnet]["CRV_WETH_CRV"] = 0xEd4064f376cB8d68F770FB1Ff088a3d0F3FF5c4d.toBytes32();
-            values[mainnet]["aave3Pool"] = 0xDeBF20617708857ebe4F679508E7b7863a8A8EeE.toBytes32();
-            values[mainnet]["CRV_AAVE_3CRV"] = 0xFd2a8fA60Abd58Efe3EeE34dd494cD491dC14900.toBytes32();
-            values[mainnet]["stETHWethNg"] = 0x21E27a5E5513D6e65C4f830167390997aA84843a.toBytes32();
-            values[mainnet]["EthFrxEthCurvePool"] = 0xa1F8A6807c402E4A15ef4EBa36528A3FED24E577.toBytes32();
-            values[mainnet]["triCrypto2"] = 0xD51a44d3FaE010294C616388b506AcdA1bfAAE46.toBytes32();
-            values[mainnet]["weETH_wETH_ng"] = 0xDB74dfDD3BB46bE8Ce6C33dC9D82777BCFc3dEd5.toBytes32();
-            values[mainnet]["weETH_wETH_ng_gauge"] = 0x053df3e4D0CeD9a3Bf0494F97E83CE1f13BdC0E2.toBytes32();
-            values[mainnet]["USD0_USD0++_CurvePool"] = 0x1d08E7adC263CfC70b1BaBe6dC5Bb339c16Eec52.toBytes32();
-            values[mainnet]["USD0_USD0++_CurveGauge"] = 0x5C00817B67b40f3b347bD4275B4BBA4840c8127a.toBytes32();
-
-            values[mainnet]["UsdcCrvUsdPool"] = 0x4DEcE678ceceb27446b35C672dC7d61F30bAD69E.toBytes32();
-            values[mainnet]["UsdcCrvUsdToken"] = 0x4DEcE678ceceb27446b35C672dC7d61F30bAD69E.toBytes32();
-            values[mainnet]["UsdcCrvUsdGauge"] = 0x95f00391cB5EebCd190EB58728B4CE23DbFa6ac1.toBytes32();
-            values[mainnet]["WethRethPool"] = 0x0f3159811670c117c372428D4E69AC32325e4D0F.toBytes32();
-            values[mainnet]["WethRethToken"] = 0x6c38cE8984a890F5e46e6dF6117C26b3F1EcfC9C.toBytes32();
-            values[mainnet]["WethRethGauge"] = 0x9d4D981d8a9066f5db8532A5816543dE8819d4A8.toBytes32();
-            values[mainnet]["UsdtCrvUsdPool"] = 0x390f3595bCa2Df7d23783dFd126427CCeb997BF4.toBytes32();
-            values[mainnet]["UsdtCrvUsdToken"] = 0x390f3595bCa2Df7d23783dFd126427CCeb997BF4.toBytes32();
-            values[mainnet]["UsdtCrvUsdGauge"] = 0x4e6bB6B7447B7B2Aa268C16AB87F4Bb48BF57939.toBytes32();
-            values[mainnet]["EthStethPool"] = 0xDC24316b9AE028F1497c275EB9192a3Ea0f67022.toBytes32();
-            values[mainnet]["EthStethToken"] = 0x06325440D014e39736583c165C2963BA99fAf14E.toBytes32();
-            values[mainnet]["EthStethGauge"] = 0x182B723a58739a9c974cFDB385ceaDb237453c28.toBytes32();
-            values[mainnet]["FraxUsdcPool"] = 0xDcEF968d416a41Cdac0ED8702fAC8128A64241A2.toBytes32();
-            values[mainnet]["FraxUsdcToken"] = 0x3175Df0976dFA876431C2E9eE6Bc45b65d3473CC.toBytes32();
-            values[mainnet]["FraxUsdcGauge"] = 0xCFc25170633581Bf896CB6CDeE170e3E3Aa59503.toBytes32();
-            values[mainnet]["WethFrxethPool"] = 0x9c3B46C0Ceb5B9e304FCd6D88Fc50f7DD24B31Bc.toBytes32();
-            values[mainnet]["WethFrxethToken"] = 0x9c3B46C0Ceb5B9e304FCd6D88Fc50f7DD24B31Bc.toBytes32();
-            values[mainnet]["WethFrxethGauge"] = 0x4E21418095d32d15c6e2B96A9910772613A50d50.toBytes32();
-            values[mainnet]["EthFrxethPool"] = 0xa1F8A6807c402E4A15ef4EBa36528A3FED24E577.toBytes32();
-            values[mainnet]["EthFrxethToken"] = 0xf43211935C781D5ca1a41d2041F397B8A7366C7A.toBytes32();
-            values[mainnet]["EthFrxethGauge"] = 0x2932a86df44Fe8D2A706d8e9c5d51c24883423F5.toBytes32();
-            values[mainnet]["StethFrxethPool"] = 0x4d9f9D15101EEC665F77210cB999639f760F831E.toBytes32();
-            values[mainnet]["StethFrxethToken"] = 0x4d9f9D15101EEC665F77210cB999639f760F831E.toBytes32();
-            values[mainnet]["StethFrxethGauge"] = 0x821529Bb07c83803C9CC7763e5974386e9eFEdC7.toBytes32();
-            values[mainnet]["WethCvxPool"] = 0xB576491F1E6e5E62f1d8F26062Ee822B40B0E0d4.toBytes32();
-            values[mainnet]["WethCvxToken"] = 0x3A283D9c08E8b55966afb64C515f5143cf907611.toBytes32();
-            values[mainnet]["WethCvxGauge"] = 0x7E1444BA99dcdFfE8fBdb42C02F0005D14f13BE1.toBytes32();
-            values[mainnet]["EthStethNgPool"] = 0x21E27a5E5513D6e65C4f830167390997aA84843a.toBytes32();
-            values[mainnet]["EthStethNgToken"] = 0x21E27a5E5513D6e65C4f830167390997aA84843a.toBytes32();
-            values[mainnet]["EthStethNgGauge"] = 0x79F21BC30632cd40d2aF8134B469a0EB4C9574AA.toBytes32();
-            values[mainnet]["EthOethPool"] = 0x94B17476A93b3262d87B9a326965D1E91f9c13E7.toBytes32();
-            values[mainnet]["EthOethToken"] = 0x94B17476A93b3262d87B9a326965D1E91f9c13E7.toBytes32();
-            values[mainnet]["EthOethGauge"] = 0xd03BE91b1932715709e18021734fcB91BB431715.toBytes32();
-            values[mainnet]["FraxCrvUsdPool"] = 0x0CD6f267b2086bea681E922E19D40512511BE538.toBytes32();
-            values[mainnet]["FraxCrvUsdToken"] = 0x0CD6f267b2086bea681E922E19D40512511BE538.toBytes32();
-            values[mainnet]["FraxCrvUsdGauge"] = 0x96424E6b5eaafe0c3B36CA82068d574D44BE4e3c.toBytes32();
-            values[mainnet]["mkUsdFraxUsdcPool"] = 0x0CFe5C777A7438C9Dd8Add53ed671cEc7A5FAeE5.toBytes32();
-            values[mainnet]["mkUsdFraxUsdcToken"] = 0x0CFe5C777A7438C9Dd8Add53ed671cEc7A5FAeE5.toBytes32();
-            values[mainnet]["mkUsdFraxUsdcGauge"] = 0xF184d80915Ba7d835D941BA70cDdf93DE36517ee.toBytes32();
-            values[mainnet]["WethYethPool"] = 0x69ACcb968B19a53790f43e57558F5E443A91aF22.toBytes32();
-            values[mainnet]["WethYethToken"] = 0x69ACcb968B19a53790f43e57558F5E443A91aF22.toBytes32();
-            values[mainnet]["WethYethGauge"] = 0x138cC21D15b7A06F929Fc6CFC88d2b830796F4f1.toBytes32();
-            values[mainnet]["EthEthxPool"] = 0x59Ab5a5b5d617E478a2479B0cAD80DA7e2831492.toBytes32();
-            values[mainnet]["EthEthxToken"] = 0x59Ab5a5b5d617E478a2479B0cAD80DA7e2831492.toBytes32();
-            values[mainnet]["EthEthxGauge"] = 0x7671299eA7B4bbE4f3fD305A994e6443b4be680E.toBytes32();
-            values[mainnet]["CrvUsdSdaiPool"] = 0x1539c2461d7432cc114b0903f1824079BfCA2C92.toBytes32();
-            values[mainnet]["CrvUsdSdaiToken"] = 0x1539c2461d7432cc114b0903f1824079BfCA2C92.toBytes32();
-            values[mainnet]["CrvUsdSdaiGauge"] = 0x2B5a5e182768a18C70EDd265240578a72Ca475ae.toBytes32();
-            values[mainnet]["CrvUsdSfraxPool"] = 0xfEF79304C80A694dFd9e603D624567D470e1a0e7.toBytes32();
-            values[mainnet]["CrvUsdSfraxToken"] = 0xfEF79304C80A694dFd9e603D624567D470e1a0e7.toBytes32();
-            values[mainnet]["CrvUsdSfraxGauge"] = 0x62B8DA8f1546a092500c457452fC2d45fa1777c4.toBytes32();
-            values[mainnet]["LusdCrvUsdPool"] = 0x9978c6B08d28d3B74437c917c5dD7C026df9d55C.toBytes32();
-            values[mainnet]["LusdCrvUsdToken"] = 0x9978c6B08d28d3B74437c917c5dD7C026df9d55C.toBytes32();
-            values[mainnet]["LusdCrvUsdGauge"] = 0x66F65323bdE835B109A92045Aa7c655559dbf863.toBytes32();
-            values[mainnet]["WstethEthXPool"] = 0x14756A5eD229265F86990e749285bDD39Fe0334F.toBytes32();
-            values[mainnet]["WstethEthXToken"] = 0xfffAE954601cFF1195a8E20342db7EE66d56436B.toBytes32();
-            values[mainnet]["WstethEthXGauge"] = 0xc1394d6c89cf8F553da8c8256674C778ccFf3E80.toBytes32();
-            values[mainnet]["EthEthXPool"] = 0x59Ab5a5b5d617E478a2479B0cAD80DA7e2831492.toBytes32();
-            values[mainnet]["EthEthXToken"] = 0x59Ab5a5b5d617E478a2479B0cAD80DA7e2831492.toBytes32();
-            values[mainnet]["EthEthXGauge"] = 0x7671299eA7B4bbE4f3fD305A994e6443b4be680E.toBytes32();
-            values[mainnet]["weETH_wETH_Curve_LP"] = 0x13947303F63b363876868D070F14dc865C36463b.toBytes32();
-            values[mainnet]["weETH_wETH_Curve_Gauge"] = 0x1CAC1a0Ed47E2e0A313c712b2dcF85994021a365.toBytes32();
-            values[mainnet]["weETH_wETH_Convex_Reward"] = 0x2D159E01A5cEe7498F84Be68276a5266b3cb3774.toBytes32();
-
-            values[mainnet]["weETH_wETH_Pool"] = 0x13947303F63b363876868D070F14dc865C36463b.toBytes32();
-            values[mainnet]["weETH_wETH_NG_Pool"] = 0xDB74dfDD3BB46bE8Ce6C33dC9D82777BCFc3dEd5.toBytes32();
-            values[mainnet]["weETH_wETH_NG_Convex_Reward"] = 0x5411CC583f0b51104fA523eEF9FC77A29DF80F58.toBytes32();
-
-            values[mainnet]["pyUsd_Usdc_Curve_Pool"] = 0x383E6b4437b59fff47B619CBA855CA29342A8559.toBytes32();
-            values[mainnet]["pyUsd_Usdc_Convex_Id"] = address(270).toBytes32();
-            values[mainnet]["frax_Usdc_Curve_Pool"] = 0xDcEF968d416a41Cdac0ED8702fAC8128A64241A2.toBytes32();
-            values[mainnet]["frax_Usdc_Convex_Id"] = address(100).toBytes32();
-            values[mainnet]["usdc_CrvUsd_Curve_Pool"] = 0x4DEcE678ceceb27446b35C672dC7d61F30bAD69E.toBytes32();
-            values[mainnet]["usdc_CrvUsd_Convex_Id"] = address(182).toBytes32();
-            values[mainnet]["sDai_sUsde_Curve_Pool"] = 0x167478921b907422F8E88B43C4Af2B8BEa278d3A.toBytes32();
-            values[mainnet]["sDai_sUsde_Curve_Gauge"] = 0x330Cfd12e0E97B0aDF46158D2A81E8Bd2985c6cB.toBytes32();
-
-            values[mainnet]["ezETH_wETH_Curve_Pool"] = 0x85dE3ADd465a219EE25E04d22c39aB027cF5C12E.toBytes32();
-            values[mainnet]["weETH_rswETH_Curve_Pool"] = 0x278cfB6f06B1EFc09d34fC7127d6060C61d629Db.toBytes32();
-            values[mainnet]["rswETH_wETH_Curve_Pool"] = 0xeE04382c4cA6c450213923fE0f0daB19b0ff3939.toBytes32();
-            values[mainnet]["USDe_USDC_Curve_Pool"] = 0x02950460E2b9529D0E00284A5fA2d7bDF3fA4d72.toBytes32();
-            values[mainnet]["USDe_DAI_Curve_Pool"] = 0xF36a4BA50C603204c3FC6d2dA8b78A7b69CBC67d.toBytes32();
-            values[mainnet]["sDAI_sUSDe_Curve_Pool"] = 0x167478921b907422F8E88B43C4Af2B8BEa278d3A.toBytes32();
-            values[mainnet]["deUSD_USDC_Curve_Pool"] = 0x5F6c431AC417f0f430B84A666a563FAbe681Da94.toBytes32();
-            values[mainnet]["deUSD_USDT_Curve_Pool"] = 0x7C4e143B23D72E6938E06291f705B5ae3D5c7c7C.toBytes32();
-            values[mainnet]["deUSD_DAI_Curve_Pool"] = 0xb478Bf40dD622086E0d0889eeBbAdCb63806ADde.toBytes32();
-            values[mainnet]["deUSD_FRAX_Curve_Pool"] = 0x88DFb9370fE350aA51ADE31C32549d4d3A24fAf2.toBytes32();
-            values[mainnet]["deUSD_FRAX_Curve_Gauge"] = 0x7C634909DDbfd5C6EEd7Ccf3611e8C4f3643635d.toBytes32();
-            values[mainnet]["eBTC_LBTC_WBTC_Curve_Pool"] = 0xabaf76590478F2fE0b396996f55F0b61101e9502.toBytes32();
-            values[mainnet]["eBTC_LBTC_WBTC_Curve_Gauge"] = 0x8D666daED20B502e5Cf692B101028fc0058a5d4E.toBytes32();
-
-            values[mainnet]["lBTC_wBTC_Curve_Pool"] = 0x2f3bC4c27A4437AeCA13dE0e37cdf1028f3706F0.toBytes32();
-
-            values[mainnet]["WethMkUsdPool"] = 0xc89570207c5BA1B0E3cD372172cCaEFB173DB270.toBytes32();
-
-            // Convex-Curve Platform Specifics
-            values[mainnet]["convexCurveMainnetBooster"] = 0xF403C135812408BFbE8713b5A23a04b3D48AAE31.toBytes32();
-
-            values[mainnet]["ethFrxethBaseRewardPool"] = 0xbD5445402B0a287cbC77cb67B2a52e2FC635dce4.toBytes32();
-            values[mainnet]["ethStethNgBaseRewardPool"] = 0x6B27D7BC63F1999D14fF9bA900069ee516669ee8.toBytes32();
-            values[mainnet]["fraxCrvUsdBaseRewardPool"] = 0x3CfB4B26dc96B124D15A6f360503d028cF2a3c00.toBytes32();
-            values[mainnet]["mkUsdFraxUsdcBaseRewardPool"] = 0x35FbE5520E70768DCD6E3215Ed54E14CBccA10D2.toBytes32();
-            values[mainnet]["wethYethBaseRewardPool"] = 0xB0867ADE998641Ab1Ff04cF5cA5e5773fA92AaE3.toBytes32();
-            values[mainnet]["ethEthxBaseRewardPool"] = 0x399e111c7209a741B06F8F86Ef0Fdd88fC198D20.toBytes32();
-            values[mainnet]["crvUsdSFraxBaseRewardPool"] = 0x73eA73C3a191bd05F3266eB2414609dC5Fe777a2.toBytes32();
-            values[mainnet]["usdtCrvUsdBaseRewardPool"] = 0xD1DdB0a0815fD28932fBb194C84003683AF8a824.toBytes32();
-            values[mainnet]["lusdCrvUsdBaseRewardPool"] = 0x633D3B227696B3FacF628a197f982eF68d26c7b5.toBytes32();
-            values[mainnet]["wstethEthxBaseRewardPool"] = 0x85b118e0Fa5706d99b270be43d782FBE429aD409.toBytes32();
-
-            // Uniswap V3
-            values[mainnet]["WSTETH_WETH_100"] = 0x109830a1AAaD605BbF02a9dFA7B0B92EC2FB7dAa.toBytes32();
-            values[mainnet]["WSTETH_WETH_500"] = 0xD340B57AAcDD10F96FC1CF10e15921936F41E29c.toBytes32();
-            values[mainnet]["DAI_USDC_100"] = 0x5777d92f208679DB4b9778590Fa3CAB3aC9e2168.toBytes32();
-            values[mainnet]["uniswapV3NonFungiblePositionManager"] = 0xC36442b4a4522E871399CD717aBDD847Ab11FE88.toBytes32();
-
-            // Redstone
-            values[mainnet]["swEthAdapter"] = 0x68ba9602B2AeE30847412109D2eE89063bf08Ec2.toBytes32();
-            values[mainnet]["swEthDataFeedId"] = 0x5357455448000000000000000000000000000000000000000000000000000000;
-            values[mainnet]["swEthEthDataFeedId"] = 0x53574554482f4554480000000000000000000000000000000000000000000000;
-
-            values[mainnet]["ethXEthAdapter"] = 0xc799194cAa24E2874Efa89b4Bf5c92a530B047FF.toBytes32();
-            values[mainnet]["ethXEthDataFeedId"] = 0x455448782f455448000000000000000000000000000000000000000000000000;
-
-            values[mainnet]["ethXAdapter"] = 0xF3eB387Ac1317fBc7E2EFD82214eE1E148f0Fe00.toBytes32();
-            values[mainnet]["ethXUsdDataFeedId"] = 0x4554487800000000000000000000000000000000000000000000000000000000;
-
-            values[mainnet]["weEthEthAdapter"] = 0x8751F736E94F6CD167e8C5B97E245680FbD9CC36.toBytes32();
-            values[mainnet]["weEthDataFeedId"] = 0x77654554482f4554480000000000000000000000000000000000000000000000;
-            values[mainnet]["weethAdapter"] = 0xdDb6F90fFb4d3257dd666b69178e5B3c5Bf41136.toBytes32();
-            values[mainnet]["weethUsdDataFeedId"] = 0x7765455448000000000000000000000000000000000000000000000000000000;
-
-            values[mainnet]["osEthEthAdapter"] = 0x66ac817f997Efd114EDFcccdce99F3268557B32C.toBytes32();
-            values[mainnet]["osEthEthDataFeedId"] = 0x6f734554482f4554480000000000000000000000000000000000000000000000;
-
-            values[mainnet]["rsEthEthAdapter"] = 0xA736eAe8805dDeFFba40cAB8c99bCB309dEaBd9B.toBytes32();
-            values[mainnet]["rsEthEthDataFeedId"] = 0x72734554482f4554480000000000000000000000000000000000000000000000;
-
-            values[mainnet]["ezEthEthAdapter"] = 0xF4a3e183F59D2599ee3DF213ff78b1B3b1923696.toBytes32();
-            values[mainnet]["ezEthEthDataFeedId"] = 0x657a4554482f4554480000000000000000000000000000000000000000000000;
-
-            // Maker
-            values[mainnet]["dsrManager"] = 0x373238337Bfe1146fb49989fc222523f83081dDb.toBytes32();
-
-            // Maker
-            values[mainnet]["savingsDaiAddress"] = 0x83F20F44975D03b1b09e64809B757c47f942BEeA.toBytes32();
-            values[mainnet]["sDAI"] = 0x83F20F44975D03b1b09e64809B757c47f942BEeA.toBytes32();
-
-            // Frax
-            values[mainnet]["sFRAX"] = 0xA663B02CF0a4b149d2aD41910CB81e23e1c41c32.toBytes32();
-
-            // Lido
-            values[mainnet]["unstETH"] = 0x889edC2eDab5f40e902b864aD4d7AdE8E412F9B1.toBytes32();
-
-            // Stader
-            values[mainnet]["stakePoolManagerAddress"] = 0xcf5EA1b38380f6aF39068375516Daf40Ed70D299.toBytes32();
-            values[mainnet]["userWithdrawManagerAddress"] = 0x9F0491B32DBce587c50c4C43AB303b06478193A7.toBytes32();
-            values[mainnet]["staderConfig"] = 0x4ABEF2263d5A5ED582FC9A9789a41D85b68d69DB.toBytes32();
-
-            // Etherfi
-            values[mainnet]["EETH_LIQUIDITY_POOL"] = 0x308861A430be4cce5502d0A12724771Fc6DaF216.toBytes32();
-            values[mainnet]["withdrawalRequestNft"] = 0x7d5706f6ef3F89B3951E23e557CDFBC3239D4E2c.toBytes32();
-
-            // Renzo
-            values[mainnet]["restakeManager"] = 0x74a09653A083691711cF8215a6ab074BB4e99ef5.toBytes32();
-
-            // Kelp DAO
-            values[mainnet]["lrtDepositPool"] = 0x036676389e48133B63a802f8635AD39E752D375D.toBytes32();
-            // Compound V3
-            values[mainnet]["cUSDCV3"] = 0xc3d688B66703497DAA19211EEdff47f25384cdc3.toBytes32();
-            values[mainnet]["cUSDTV3"] = 0x3Afdc9BCA9213A35503b077a6072F3D0d5AB0840.toBytes32();
-            values[mainnet]["cWETHV3"] = 0xA17581A9E3356d9A858b789D68B4d866e593aE94.toBytes32();
-            values[mainnet]["cometRewards"] = 0x1B0e765F6224C21223AeA2af16c1C46E38885a40.toBytes32();
-            // Morpho Blue
-            values[mainnet]["morphoBlue"] = 0xBBBBBbbBBb9cC5e90e3b3Af64bdAF62C37EEFFCb.toBytes32();
-            values[mainnet]["ezEthOracle"] = 0x61025e2B0122ac8bE4e37365A4003d87ad888Cc3.toBytes32();
-            values[mainnet]["ezEthIrm"] = 0x870aC11D48B15DB9a138Cf899d20F13F79Ba00BC.toBytes32();
-            values[mainnet]["weETH_wETH_86_market"] = 0x698fe98247a40c5771537b5786b2f3f9d78eb487b4ce4d75533cd0e94d88a115;
-            values[mainnet]["LBTC_WBTC_945"] = 0xf6a056627a51e511ec7f48332421432ea6971fc148d8f3c451e14ea108026549;
-            values[mainnet]["sUSDePT03_USDC_915"] = 0x346afa2b6d528222a2f9721ded6e7e2c40ac94877a598f5dae5013c651d2a462;
-            values[mainnet]["USD0_plusPT03_USDC_915"] = 0x8411eeb07c8e32de0b3784b6b967346a45593bfd8baeb291cc209dc195c7b3ad;
-            values[mainnet]["sUSDePT_03_27_DAI_915"] = 0x5e3e6b1e01c5708055548d82d01db741e37d03b948a7ef9f3d4b962648bcbfa7;
-
-            values[mainnet]["WBTC_USDC_86"] = 0x3a85e619751152991742810df6ec69ce473daef99e28a64ab2340d7b7ccfee49;
-            values[mainnet]["WBTC_USDT_86"] = 0xa921ef34e2fc7a27ccc50ae7e4b154e16c9799d3387076c421423ef52ac4df99;
-            values[mainnet]["Corn_eBTC_PT03_LBTC_915"] = 0x17af0be1f59e3eb8e3de2ed7655ed544c9465d089f21b89c465874a6447f2590;
-            values[mainnet]["LBTC_PT03_LBTC_915"] = 0x3170feb9e3c0172beb9901f6035e4e005f42177c5c14e8c0538c27078864654e;
-            values[mainnet]["LBTC_PT03_WBTC_915"] = 0xa39263bf7275f772863c464ef4e9e972aaa0f1a6a1bf2a47f92bf57a542d2458;
-            values[mainnet]["LBTC_PT03_WBTC_86"] = 0x198132864e7974fb451dfebeb098b3b7e7e65566667fb1cf1116db4fb2ad23f9;
-            values[mainnet]["EBTC_USDC_86"] = 0xb6f4eebd60871f99bf464ae0b67045a26797cf7ef57c458d57e08c205f84feac;
-            values[mainnet]["wstUSR_PT03_USR_915"] = 0x1e1ae51d4be670307788612599a46a73649ef85e28bab194d3ae00c3cd693ea7;
-            values[mainnet]["WBTC_USR_86"] = 0xf84288cdcf652627f66cd7a6d4c43c3ee43ca7146d9a9cfab3a136a861144d6f;
-            values[mainnet]["EBTC_USR_86"] = 0xa4577bf93e8c70d9f91b6e000ae084ae0a7a29d4ebe28cbfea24975c28dccfb5;
-
-            // MetaMorpho
-            values[mainnet]["usualBoostedUSDC"] = 0xd63070114470f685b75B74D60EEc7c1113d33a3D.toBytes32();
-            values[mainnet]["gauntletUSDCcore"] = 0x8eB67A509616cd6A7c1B3c8C21D48FF57df3d458.toBytes32();
-            values[mainnet]["gauntletUSDCprime"] = 0xdd0f28e19C1780eb6396170735D45153D261490d.toBytes32();
-            values[mainnet]["steakhouseUSDC"] = 0xBEEF01735c132Ada46AA9aA4c54623cAA92A64CB.toBytes32();
-            values[mainnet]["smokehouseUSDC"] = 0xBEeFFF209270748ddd194831b3fa287a5386f5bC.toBytes32();
-            values[mainnet]["steakhouseUSDCRWA"] = 0x6D4e530B8431a52FFDA4516BA4Aadc0951897F8C.toBytes32();
-            values[mainnet]["gauntletWBTCcore"] = 0x443df5eEE3196e9b2Dd77CaBd3eA76C3dee8f9b2.toBytes32();
-            values[mainnet]["Re7WBTC"] = 0xE0C98605f279e4D7946d25B75869c69802823763.toBytes32();
-            values[mainnet]["MCwBTC"] = 0x1c530D6de70c05A81bF1670157b9d928e9699089.toBytes32();
-            values[mainnet]["MCUSR"] = 0xD50DA5F859811A91fD1876C9461fD39c23C747Ad.toBytes32();
-            values[mainnet]["Re7cbBTC"] = 0xA02F5E93f783baF150Aa1F8b341Ae90fe0a772f7.toBytes32();
-            values[mainnet]["gauntletCbBTCcore"] = 0xF587f2e8AfF7D76618d3B6B4626621860FbD54e3.toBytes32();
-            values[mainnet]["MCcbBTC"] = 0x98cF0B67Da0F16E1F8f1a1D23ad8Dc64c0c70E0b.toBytes32();
-            values[mainnet]["gauntletLBTCcore"] = 0xdC94785959B73F7A168452b3654E44fEc6A750e4.toBytes32();
-            values[mainnet]["gauntletWETHPrime"] = 0x2371e134e3455e0593363cBF89d3b6cf53740618.toBytes32();
-            values[mainnet]["gauntletWETHCore"] = 0x4881Ef0BF6d2365D3dd6499ccd7532bcdBCE0658.toBytes32();
-            values[mainnet]["mevCapitalwWeth"] = 0x9a8bC3B04b7f3D87cfC09ba407dCED575f2d61D8.toBytes32();
-            values[mainnet]["Re7WETH"] = 0x78Fc2c2eD1A4cDb5402365934aE5648aDAd094d0.toBytes32();
-            values[mainnet]["PendleWBTC"] = 0x2f1aBb81ed86Be95bcf8178bA62C8e72D6834775.toBytes32();
-
-            values[mainnet]["uniswapV3PositionManager"] = 0xC36442b4a4522E871399CD717aBDD847Ab11FE88.toBytes32();
-
-            // 1Inch
-            values[mainnet]["aggregationRouterV5"] = 0x1111111254EEB25477B68fb85Ed929f73A960582.toBytes32();
-            values[mainnet]["oneInchExecutor"] = 0x5141B82f5fFDa4c6fE1E372978F1C5427640a190.toBytes32();
-            values[mainnet]["wETHweETH5bps"] = 0x7A415B19932c0105c82FDB6b720bb01B0CC2CAe3.toBytes32();
-
-            // Gearbox
-            values[mainnet]["dWETHV3"] = 0xda0002859B2d05F66a753d8241fCDE8623f26F4f.toBytes32();
-            values[mainnet]["sdWETHV3"] = 0x0418fEB7d0B25C411EB77cD654305d29FcbFf685.toBytes32();
-            values[mainnet]["dUSDCV3"] = 0xda00000035fef4082F78dEF6A8903bee419FbF8E.toBytes32();
-            values[mainnet]["sdUSDCV3"] = 0x9ef444a6d7F4A5adcd68FD5329aA5240C90E14d2.toBytes32();
-            values[mainnet]["dDAIV3"] = 0xe7146F53dBcae9D6Fa3555FE502648deb0B2F823.toBytes32();
-            values[mainnet]["sdDAIV3"] = 0xC853E4DA38d9Bd1d01675355b8c8f3BBC1451973.toBytes32();
-            values[mainnet]["dUSDTV3"] = 0x05A811275fE9b4DE503B3311F51edF6A856D936e.toBytes32();
-            values[mainnet]["sdUSDTV3"] = 0x16adAb68bDEcE3089D4f1626Bb5AEDD0d02471aD.toBytes32();
-            values[mainnet]["dWBTCV3"] = 0xda00010eDA646913F273E10E7A5d1F659242757d.toBytes32();
-            values[mainnet]["sdWBTCV3"] = 0xA8cE662E45E825DAF178DA2c8d5Fae97696A788A.toBytes32();
-
-            // Pendle
-            values[mainnet]["pendleMarketFactory"] = 0x1A6fCc85557BC4fB7B534ed835a03EF056552D52.toBytes32();
-            values[mainnet]["pendleRouter"] = 0x888888888889758F76e7103c6CbF23ABbF58F946.toBytes32();
-            values[mainnet]["pendleOracle"] = 0x66a1096C6366b2529274dF4f5D8247827fe4CEA8.toBytes32();
-            values[mainnet]["pendleLimitOrderRouter"] = 0x000000000000c9B3E2C3Ec88B1B4c0cD853f4321.toBytes32();
-
-            values[mainnet]["pendleWeETHMarket"] = 0xF32e58F92e60f4b0A37A69b95d642A471365EAe8.toBytes32();
-            values[mainnet]["pendleWeethSy"] = 0xAC0047886a985071476a1186bE89222659970d65.toBytes32();
-            values[mainnet]["pendleEethPt"] = 0xc69Ad9baB1dEE23F4605a82b3354F8E40d1E5966.toBytes32();
-            values[mainnet]["pendleEethYt"] = 0xfb35Fd0095dD1096b1Ca49AD44d8C5812A201677.toBytes32();
-
-            values[mainnet]["pendleZircuitWeETHMarket"] = 0xe26D7f9409581f606242300fbFE63f56789F2169.toBytes32();
-            values[mainnet]["pendleZircuitWeethSy"] = 0xD7DF7E085214743530afF339aFC420c7c720BFa7.toBytes32();
-            values[mainnet]["pendleZircuitEethPt"] = 0x4AE5411F3863CdB640309e84CEDf4B08B8b33FfF.toBytes32();
-            values[mainnet]["pendleZircuitEethYt"] = 0x7C2D26182adeEf96976035986cF56474feC03bDa.toBytes32();
-
-            values[mainnet]["pendleUSDeMarket"] = 0x19588F29f9402Bb508007FeADd415c875Ee3f19F.toBytes32();
-            values[mainnet]["pendleUSDeSy"] = 0x42862F48eAdE25661558AFE0A630b132038553D0.toBytes32();
-            values[mainnet]["pendleUSDePt"] = 0xa0021EF8970104c2d008F38D92f115ad56a9B8e1.toBytes32();
-            values[mainnet]["pendleUSDeYt"] = 0x1e3d13932C31d7355fCb3FEc680b0cD159dC1A07.toBytes32();
-
-            values[mainnet]["pendleZircuitUSDeMarket"] = 0x90c98ab215498B72Abfec04c651e2e496bA364C0.toBytes32();
-            values[mainnet]["pendleZircuitUSDeSy"] = 0x293C6937D8D82e05B01335F7B33FBA0c8e256E30.toBytes32();
-            values[mainnet]["pendleZircuitUSDePt"] = 0x3d4F535539A33FEAd4D76D7b3B7A9cB5B21C73f1.toBytes32();
-            values[mainnet]["pendleZircuitUSDeYt"] = 0x40357b9f22B4DfF0Bf56A90661b8eC106C259d29.toBytes32();
-
-            values[mainnet]["pendleSUSDeMarketSeptember"] = 0xd1D7D99764f8a52Aff007b7831cc02748b2013b5.toBytes32();
-            values[mainnet]["pendleSUSDeMarketJuly"] = 0x107a2e3cD2BB9a32B9eE2E4d51143149F8367eBa.toBytes32();
-            values[mainnet]["pendleKarakSUSDeMarket"] = 0xB1f587B354a4a363f5332e88effbbC2E4961250A.toBytes32();
-            values[mainnet]["pendleKarakUSDeMarket"] = 0x1BCBDB8c8652345A5ACF04e6E74f70086c68FEfC.toBytes32();
-
-            values[mainnet]["pendleWeETHMarketSeptember"] = 0xC8eDd52D0502Aa8b4D5C77361D4B3D300e8fC81c.toBytes32();
-            values[mainnet]["pendleWeethSySeptember"] = 0xAC0047886a985071476a1186bE89222659970d65.toBytes32();
-            values[mainnet]["pendleEethPtSeptember"] = 0x1c085195437738d73d75DC64bC5A3E098b7f93b1.toBytes32();
-            values[mainnet]["pendleEethYtSeptember"] = 0xA54Df645A042D24121a737dAA89a57EbF8E0b71c.toBytes32();
-
-            values[mainnet]["pendleWeETHMarketDecember"] = 0x7d372819240D14fB477f17b964f95F33BeB4c704.toBytes32();
-            values[mainnet]["pendleWeethSyDecember"] = 0xAC0047886a985071476a1186bE89222659970d65.toBytes32();
-            values[mainnet]["pendleEethPtDecember"] = 0x6ee2b5E19ECBa773a352E5B21415Dc419A700d1d.toBytes32();
-            values[mainnet]["pendleEethYtDecember"] = 0x129e6B5DBC0Ecc12F9e486C5BC9cDF1a6A80bc6A.toBytes32();
-
-            values[mainnet]["pendleUSDeZircuitMarketAugust"] = 0xF148a0B15712f5BfeefAdb4E6eF9739239F88b07.toBytes32();
-            values[mainnet]["pendleKarakWeETHMarketSeptember"] = 0x18bAFcaBf2d5898956AE6AC31543d9657a604165.toBytes32();
-            values[mainnet]["pendleKarakWeETHMarketDecember"] = 0xFF694CC3f74E080637008B3792a9D7760cB456Ca.toBytes32();
-
-            values[mainnet]["pendleSwethMarket"] = 0x0e1C5509B503358eA1Dac119C1D413e28Cc4b303.toBytes32();
-
-            values[mainnet]["pendleZircuitWeETHMarketAugust"] = 0x6c269DFc142259c52773430b3c78503CC994a93E.toBytes32();
-            values[mainnet]["pendleWeETHMarketJuly"] = 0xe1F19CBDa26b6418B0C8E1EE978a533184496066.toBytes32();
-            values[mainnet]["pendleWeETHkSeptember"] = 0x905A5a4792A0C27a2AdB2777f98C577D320079EF.toBytes32();
-            values[mainnet]["pendleWeETHkDecember"] = 0x792b9eDe7a18C26b814f87Eb5E0c8D26AD189780.toBytes32();
-
-            values[mainnet]["pendle_sUSDe_08_23_24"] = 0xbBf399db59A845066aAFce9AE55e68c505FA97B7.toBytes32();
-            values[mainnet]["pendle_sUSDe_12_25_24"] = 0xa0ab94DeBB3cC9A7eA77f3205ba4AB23276feD08.toBytes32();
-            values[mainnet]["pendle_USDe_08_23_24"] = 0x3d1E7312dE9b8fC246ddEd971EE7547B0a80592A.toBytes32();
-            values[mainnet]["pendle_USDe_12_25_24"] = 0x8a49f2AC2730ba15AB7EA832EdaC7f6BA22289f8.toBytes32();
-            values[mainnet]["pendle_sUSDe_03_26_25"] = 0xcDd26Eb5EB2Ce0f203a84553853667aE69Ca29Ce.toBytes32();
-            values[mainnet]["pendle_sUSDe_karak_01_29_25"] = 0xDbE4D359D4E48087586Ec04b93809bA647343548.toBytes32();
-            values[mainnet]["pendle_USDe_karak_01_29_25"] = 0x6C06bBFa3B63eD344ceb3312Df795eDC8d29BDD5.toBytes32();
-            values[mainnet]["pendle_USDe_03_26_25"] = 0xB451A36c8B6b2EAc77AD0737BA732818143A0E25.toBytes32();
-            values[mainnet]["pendle_sUSDe_05_28_25"] = 0xB162B764044697cf03617C2EFbcB1f42e31E4766.toBytes32();
-
-            values[mainnet]["pendle_weETHs_market_08_28_24"] = 0xcAa8ABB72A75C623BECe1f4D5c218F425d47A0D0.toBytes32();
-            values[mainnet]["pendle_weETHs_sy_08_28_24"] = 0x9e8f10574ACc2c62C6e5d19500CEd39163Da37A9.toBytes32();
-            values[mainnet]["pendle_weETHs_pt_08_28_24"] = 0xda6530EfaFD63A42d7b9a0a5a60A03839CDb813A.toBytes32();
-            values[mainnet]["pendle_weETHs_yt_08_28_24"] = 0x28cE264D0938C1051687FEbDCeFacc2242BA9E0E.toBytes32();
-            values[mainnet]["pendle_weETHs_market_12_25_24"] = 0x40789E8536C668c6A249aF61c81b9dfaC3EB8F32.toBytes32();
-            values[mainnet]["pendle_weETHs_market_6_25_25"] = 0xcbA3B226cA62e666042Cb4a1e6E4681053885F75.toBytes32();
-
-            values[mainnet]["pendleUSD0PlusMarketOctober"] = 0x00b321D89A8C36B3929f20B7955080baeD706D1B.toBytes32();
-            values[mainnet]["pendle_USD0Plus_market_01_29_2025"] = 0x64506968E80C9ed07bFF60C8D9d57474EFfFF2c9.toBytes32();
-            values[mainnet]["pendle_USD0Plus_market_02_26_2025"] = 0x22a72B0C504cBb7f8245208f84D8f035c311aDec.toBytes32();
-            values[mainnet]["pendle_USD0Plus_market_03_26_2025"] = 0xaFDC922d0059147486cC1F0f32e3A2354b0d35CC.toBytes32();
-            values[mainnet]["pendle_USD0++_market_01_29_25"] = 0x64506968E80C9ed07bFF60C8D9d57474EFfFF2c9.toBytes32();
-            values[mainnet]["pendle_USD0++_market_06_25_25"] = 0x048680F64d6DFf1748ba6D9a01F578433787e24B.toBytes32();
-            values[mainnet]["pendle_USD0Plus_market_04_23_2025"] = 0x81f3a11dB1DE16f4F9ba8Bf46B71D2B168c64899.toBytes32();
-            values[mainnet]["pendle_USD0Plus_market_06_25_2025"] = 0x048680F64d6DFf1748ba6D9a01F578433787e24B.toBytes32();
-
-            values[mainnet]["pendle_eBTC_market_12_26_24"] = 0x36d3ca43ae7939645C306E26603ce16e39A89192.toBytes32();
-            values[mainnet]["pendle_LBTC_corn_market_12_26_24"] = 0xCaE62858DB831272A03768f5844cbe1B40bB381f.toBytes32();
-            values[mainnet]["pendle_LBTC_market_03_26_25"] = 0x70B70Ac0445C3eF04E314DFdA6caafd825428221.toBytes32();
-            values[mainnet]["pendle_LBTC_corn_market_02_26_25"] = 0xC118635bcde024c5B01C6be2B0569a2608A8032C.toBytes32();
-            values[mainnet]["pendle_eBTC_corn_market_3_26_25"] = 0x2C71Ead7ac9AE53D05F8664e77031d4F9ebA064B.toBytes32();
-            values[mainnet]["pendle_LBTC_concrete_market_04_09_25"] = 0x83916356556f51dcBcB226202c3efeEfc88d5eaA.toBytes32();
-            values[mainnet]["pendle_WBTC_concrete_market_04_09_25"] = 0x9471d9c5B57b59d42B739b00389a6d520c33A7a9.toBytes32();
-            values[mainnet]["pendle_eBTC_market_6_25_25"] = 0x523f9441853467477b4dDE653c554942f8E17162.toBytes32();
-
-            values[mainnet]["pendle_pumpBTC_market_03_26_25"] = 0x8098B48a1c4e4080b30A43a7eBc0c87b52F17222.toBytes32();
-            values[mainnet]["pendle_corn_pumpBTC_market_12_25_24"] = 0xf8208fB52BA80075aF09840A683143C22DC5B4dd.toBytes32();
-
-            values[mainnet]["pendle_uniBTC_market_03_26_25"] = 0x380C751BD0412f47Ca560B6AFeB566d88dc18630.toBytes32();
-            values[mainnet]["pendle_corn_uniBTC_market_12_26_24"] = 0x40dEAE18c3CE932Fdd5Df1f44b54D8Cf3902787B.toBytes32();
-            values[mainnet]["pendle_sUSDs_market_03_26_25"] = 0x21D85Ff3BEDFF031EF466C7d5295240C8AB2a2b8.toBytes32();
-
-            values[mainnet]["pendle_liquid_bera_eth_04_09_25"] = 0x46E6b4A950Eb1AbBa159517DEA956Afd01ea9497.toBytes32();
-            values[mainnet]["pendle_liquidBeraBTC_04_09_25"] = 0xEbf5c58b74A836F1e51d08e9C909c4A4530AFD41.toBytes32();
-            values[mainnet]["pendle_wstUSR_market_03_26_25"] = 0x353d0B2EFB5B3a7987fB06D30Ad6160522d08426.toBytes32();
-
-            values[mainnet]["pendle_tETH_03_28_2025"] = 0xBDb8F9729d3194f75fD1A3D9bc4FFe0DDe3A404c.toBytes32(); 
-            values[mainnet]["pendle_beraSTONE_04_09_2025"] = 0x7561C5CCfe41A26B33944B58C70D6a3CB63E881c.toBytes32(); 
-
-            // Aave V3 Core
-            values[mainnet]["v3Pool"] = 0x87870Bca3F3fD6335C3F4ce8392D69350B4fA4E2.toBytes32();
-            values[mainnet]["v3RewardsController"] = 0x8164Cc65827dcFe994AB23944CBC90e0aa80bFcb.toBytes32();
-
-            //Aave v3 Prime
-            values[mainnet]["v3PrimePool"] = 0x4e033931ad43597d96D6bcc25c280717730B58B1.toBytes32();
-
-            // Aave V3 Lido
-            values[mainnet]["v3LidoPool"] = 0x4e033931ad43597d96D6bcc25c280717730B58B1.toBytes32();
-
-            // SparkLend
-            values[mainnet]["sparkLendPool"] = 0xC13e21B648A5Ee794902342038FF3aDAB66BE987.toBytes32();
-
-            // Uniswap V3 Pools
-            values[mainnet]["wETH_weETH_05"] = 0x7A415B19932c0105c82FDB6b720bb01B0CC2CAe3.toBytes32();
-            values[mainnet]["wstETH_wETH_01"] = 0x109830a1AAaD605BbF02a9dFA7B0B92EC2FB7dAa.toBytes32();
-            values[mainnet]["rETH_wETH_01"] = 0x553e9C493678d8606d6a5ba284643dB2110Df823.toBytes32();
-            values[mainnet]["rETH_wETH_05"] = 0xa4e0faA58465A2D369aa21B3e42d43374c6F9613.toBytes32();
-            values[mainnet]["wstETH_rETH_05"] = 0x18319135E02Aa6E02D412C98cCb16af3a0a9CB57.toBytes32();
-            values[mainnet]["wETH_rswETH_05"] = 0xC410573Af188f56062Ee744cC3D6F2843f5bC13b.toBytes32();
-            values[mainnet]["wETH_rswETH_30"] = 0xE62627326d7794E20bB7261B24985294de1579FE.toBytes32();
-            values[mainnet]["ezETH_wETH_01"] = 0xBE80225f09645f172B079394312220637C440A63.toBytes32();
-            values[mainnet]["PENDLE_wETH_30"] = 0x57aF956d3E2cCa3B86f3D8C6772C03ddca3eAacB.toBytes32();
-            values[mainnet]["USDe_USDT_01"] = 0x435664008F38B0650fBC1C9fc971D0A3Bc2f1e47.toBytes32();
-            values[mainnet]["USDe_USDC_01"] = 0xE6D7EbB9f1a9519dc06D557e03C522d53520e76A.toBytes32();
-            values[mainnet]["USDe_DAI_01"] = 0x5B3a0f1acBE8594a079FaFeB1c84DEA9372A5Aad.toBytes32();
-            values[mainnet]["sUSDe_USDT_05"] = 0x867B321132B18B5BF3775c0D9040D1872979422E.toBytes32();
-            values[mainnet]["GEAR_wETH_100"] = 0xaEf52f72583E6c4478B220Da82321a6a023eEE50.toBytes32();
-            values[mainnet]["GEAR_USDT_30"] = 0x349eE001D80f896F24571616932f54cBD66B18C9.toBytes32();
-            values[mainnet]["DAI_USDC_01"] = 0x5777d92f208679DB4b9778590Fa3CAB3aC9e2168.toBytes32();
-            values[mainnet]["DAI_USDC_05"] = 0x6c6Bc977E13Df9b0de53b251522280BB72383700.toBytes32();
-            values[mainnet]["USDC_USDT_01"] = 0x3416cF6C708Da44DB2624D63ea0AAef7113527C6.toBytes32();
-            values[mainnet]["USDC_USDT_05"] = 0x7858E59e0C01EA06Df3aF3D20aC7B0003275D4Bf.toBytes32();
-            values[mainnet]["USDC_wETH_05"] = 0x88e6A0c2dDD26FEEb64F039a2c41296FcB3f5640.toBytes32();
-            values[mainnet]["FRAX_USDC_05"] = 0xc63B0708E2F7e69CB8A1df0e1389A98C35A76D52.toBytes32();
-            values[mainnet]["FRAX_USDC_01"] = 0x9A834b70C07C81a9fcD6F22E842BF002fBfFbe4D.toBytes32();
-            values[mainnet]["DAI_FRAX_05"] = 0x97e7d56A0408570bA1a7852De36350f7713906ec.toBytes32();
-            values[mainnet]["FRAX_USDT_05"] = 0xc2A856c3afF2110c1171B8f942256d40E980C726.toBytes32();
-            values[mainnet]["PYUSD_USDC_01"] = 0x13394005C1012e708fCe1EB974F1130fDc73a5Ce.toBytes32();
-
-            // EigenLayer
-            values[mainnet]["strategyManager"] = 0x858646372CC42E1A627fcE94aa7A7033e7CF075A.toBytes32();
-            values[mainnet]["delegationManager"] = 0x39053D51B77DC0d36036Fc1fCc8Cb819df8Ef37A.toBytes32();
-            values[mainnet]["mETHStrategy"] = 0x298aFB19A105D59E74658C4C334Ff360BadE6dd2.toBytes32();
-            values[mainnet]["USDeStrategy"] = 0x298aFB19A105D59E74658C4C334Ff360BadE6dd2.toBytes32();
-            values[mainnet]["testOperator"] = 0xDbEd88D83176316fc46797B43aDeE927Dc2ff2F5.toBytes32();
-            values[mainnet]["eigenStrategy"] = 0xaCB55C530Acdb2849e6d4f36992Cd8c9D50ED8F7.toBytes32();
-            values[mainnet]["eEigenOperator"] = 0xDcAE4FAf7C7d0f4A78abe147244c6e9d60cFD202.toBytes32();
-            values[mainnet]["eigenRewards"] = 0x7750d328b314EfFa365A0402CcfD489B80B0adda.toBytes32();
-
-            // Swell
-            values[mainnet]["swellSimpleStaking"] = 0x38D43a6Cb8DA0E855A42fB6b0733A0498531d774.toBytes32();
-            values[mainnet]["swEXIT"] = 0x48C11b86807627AF70a34662D4865cF854251663.toBytes32();
-            values[mainnet]["accessControlManager"] = 0x625087d72c762254a72CB22cC2ECa40da6b95EAC.toBytes32();
-            values[mainnet]["depositManager"] = 0xb3D9cf8E163bbc840195a97E81F8A34E295B8f39.toBytes32();
-
-            // Frax
-            values[mainnet]["frxETHMinter"] = 0xbAFA44EFE7901E04E39Dad13167D089C559c1138.toBytes32();
-            values[mainnet]["frxETHRedemptionTicket"] = 0x82bA8da44Cd5261762e629dd5c605b17715727bd.toBytes32();
-
-            // Zircuit
-            values[mainnet]["zircuitSimpleStaking"] = 0xF047ab4c75cebf0eB9ed34Ae2c186f3611aEAfa6.toBytes32();
-
-            // Mantle
-            values[mainnet]["mantleLspStaking"] = 0xe3cBd06D7dadB3F4e6557bAb7EdD924CD1489E8f.toBytes32();
-
-            // Fluid
-            values[mainnet]["fUSDT"] = 0x5C20B550819128074FD538Edf79791733ccEdd18.toBytes32();
-            values[mainnet]["fUSDTStakingRewards"] = 0x490681095ed277B45377d28cA15Ac41d64583048.toBytes32();
-            values[mainnet]["fUSDC"] = 0x9Fb7b4477576Fe5B32be4C1843aFB1e55F251B33.toBytes32();
-            values[mainnet]["fWETH"] = 0x90551c1795392094FE6D29B758EcCD233cFAa260.toBytes32();
-            values[mainnet]["fWSTETH"] = 0x2411802D8BEA09be0aF8fD8D08314a63e706b29C.toBytes32();
-            values[mainnet]["fGHO"] = 0x6A29A46E21C730DcA1d8b23d637c101cec605C5B.toBytes32();
-
-            // Fluid Dex
-            values[mainnet]["WeETHDexUSDC-USDT"] = 0x01F0D07fdE184614216e76782c6b7dF663F5375e.toBytes32();
-            values[mainnet]["wBTC-cbBTCDex-USDT"] = 0xf7FA55D14C71241e3c970E30C509Ff58b5f5D557.toBytes32();
-            values[mainnet]["weETH_ETHDex_wstETH"] = 0xb4a15526d427f4d20b0dAdaF3baB4177C85A699A.toBytes32();
-
-            // Symbiotic
-            values[mainnet]["wstETHDefaultCollateral"] = 0xC329400492c6ff2438472D4651Ad17389fCb843a.toBytes32();
-            values[mainnet]["cbETHDefaultCollateral"] = 0xB26ff591F44b04E78de18f43B46f8b70C6676984.toBytes32();
-            values[mainnet]["wBETHDefaultCollateral"] = 0x422F5acCC812C396600010f224b320a743695f85.toBytes32();
-            values[mainnet]["rETHDefaultCollateral"] = 0x03Bf48b8A1B37FBeAd1EcAbcF15B98B924ffA5AC.toBytes32();
-            values[mainnet]["mETHDefaultCollateral"] = 0x475D3Eb031d250070B63Fa145F0fCFC5D97c304a.toBytes32();
-            values[mainnet]["swETHDefaultCollateral"] = 0x38B86004842D3FA4596f0b7A0b53DE90745Ab654.toBytes32();
-            values[mainnet]["sfrxETHDefaultCollateral"] = 0x5198CB44D7B2E993ebDDa9cAd3b9a0eAa32769D2.toBytes32();
-            values[mainnet]["ETHxDefaultCollateral"] = 0xBdea8e677F9f7C294A4556005c640Ee505bE6925.toBytes32();
-            values[mainnet]["uniETHDefaultCollateral"] = 0x1C57ea879dd3e8C9fefa8224fdD1fa20dd54211E.toBytes32();
-            values[mainnet]["sUSDeDefaultCollateral"] = 0x19d0D8e6294B7a04a2733FE433444704B791939A.toBytes32();
-            values[mainnet]["wBTCDefaultCollateral"] = 0x971e5b5D4baa5607863f3748FeBf287C7bf82618.toBytes32();
-            values[mainnet]["tBTCDefaultCollateral"] = 0x0C969ceC0729487d264716e55F232B404299032c.toBytes32();
-            values[mainnet]["ethfiDefaultCollateral"] = 0x21DbBA985eEA6ba7F27534a72CCB292eBA1D2c7c.toBytes32();
-            values[mainnet]["LBTCDefaultCollateral"] = 0x9C0823D3A1172F9DdF672d438dec79c39a64f448.toBytes32();
-
-            values[mainnet]["wstETHSymbioticVault"] = 0xBecfad885d8A89A0d2f0E099f66297b0C296Ea21.toBytes32();
-            values[mainnet]["wstETHSymbioticVaultRewards"] = 0xe34DcEA5aB7c4f3c4AD2F5f144Fc7fc3D5b0137C.toBytes32();
-            values[mainnet]["EtherFi_LBTCSymbioticVault"] = 0xd4E20ECA1f996Dab35883dC0AD5E3428AF888D45.toBytes32();
-            values[mainnet]["EtherFi_wstETHSymbioticVault"] = 0x450a90fdEa8B87a6448Ca1C87c88Ff65676aC45b.toBytes32();
-
-            // Karak
-            values[mainnet]["vaultSupervisor"] = 0x54e44DbB92dBA848ACe27F44c0CB4268981eF1CC.toBytes32();
-            values[mainnet]["delegationSupervisor"] = 0xAfa904152E04aBFf56701223118Be2832A4449E0.toBytes32();
-
-            values[mainnet]["kmETH"] = 0x7C22725d1E0871f0043397c9761AD99A86ffD498.toBytes32();
-            values[mainnet]["kweETH"] = 0x2DABcea55a12d73191AeCe59F508b191Fb68AdaC.toBytes32();
-            values[mainnet]["kwstETH"] = 0xa3726beDFD1a8AA696b9B4581277240028c4314b.toBytes32();
-            values[mainnet]["krETH"] = 0x8E475A4F7820A4b6c0FF229f74fB4762f0813C47.toBytes32();
-            values[mainnet]["kcbETH"] = 0xbD32b8aA6ff34BEDc447e503195Fb2524c72658f.toBytes32();
-            values[mainnet]["kwBETH"] = 0x04BB50329A1B7D943E7fD2368288b674c8180d5E.toBytes32();
-            values[mainnet]["kswETH"] = 0xc585DF3a8C9ca0c614D023A812624bE36161502B.toBytes32();
-            values[mainnet]["kETHx"] = 0x989Ab830C6e2BdF3f28214fF54C9B7415C349a3F.toBytes32();
-            values[mainnet]["ksfrxETH"] = 0x1751e1e4d2c9Fa99479C0c5574136F0dbD8f3EB8.toBytes32();
-            values[mainnet]["krswETH"] = 0x1B4d88f5f38988BEA334C79f48aa69BEEeFE2e1e.toBytes32();
-            values[mainnet]["krsETH"] = 0x9a23e79a8E6D77F940F2C30eb3d9282Af2E4036c.toBytes32();
-            values[mainnet]["kETHFI"] = 0xB26bD8D1FD5415eED4C99f9fB6A278A42E7d1BA8.toBytes32();
-            values[mainnet]["ksUSDe"] = 0xDe5Bff0755F192C333B126A449FF944Ee2B69681.toBytes32();
-            values[mainnet]["kUSDe"] = 0xBE3cA34D0E877A1Fc889BD5231D65477779AFf4e.toBytes32();
-            values[mainnet]["kWBTC"] = 0x126d4dBf752AaF61f3eAaDa24Ab0dB84FEcf6891.toBytes32();
-            values[mainnet]["kFBTC"] = 0x40328669Bc9e3780dFa0141dBC87450a4af6EA11.toBytes32();
-            values[mainnet]["kLBTC"] = 0x468c34703F6c648CCf39DBaB11305D17C70ba011.toBytes32();
-
-            // CCIP token transfers.
-            values[mainnet]["ccipRouter"] = 0x80226fc0Ee2b096224EeAc085Bb9a8cba1146f7D.toBytes32();
-
-            // PancakeSwap V3
-            values[mainnet]["pancakeSwapV3NonFungiblePositionManager"] =
-                0x46A15B0b27311cedF172AB29E4f4766fbE7F4364.toBytes32();
-            values[mainnet]["pancakeSwapV3MasterChefV3"] = 0x556B9306565093C855AEA9AE92A594704c2Cd59e.toBytes32();
-            values[mainnet]["pancakeSwapV3Router"] = 0x13f4EA83D0bd40E75C8222255bc855a974568Dd4.toBytes32();
-            // Arbitrum Bridge
-            values[mainnet]["arbitrumDelayedInbox"] = 0x4Dbd4fc535Ac27206064B68FfCf827b0A60BAB3f.toBytes32();
-            values[mainnet]["arbitrumOutbox"] = 0x0B9857ae2D4A3DBe74ffE1d7DF045bb7F96E4840.toBytes32();
-            values[mainnet]["arbitrumL1GatewayRouter"] = 0x72Ce9c846789fdB6fC1f34aC4AD25Dd9ef7031ef.toBytes32();
-            values[mainnet]["arbitrumL1ERC20Gateway"] = 0xa3A7B6F88361F48403514059F1F16C8E78d60EeC.toBytes32();
-            values[mainnet]["arbitrumWethGateway"] = 0xd92023E9d9911199a6711321D1277285e6d4e2db.toBytes32();
-
-            // Base Standard Bridge.
-            values[mainnet]["baseStandardBridge"] = 0x3154Cf16ccdb4C6d922629664174b904d80F2C35.toBytes32();
-            values[mainnet]["basePortal"] = 0x49048044D57e1C92A77f79988d21Fa8fAF74E97e.toBytes32();
-            values[mainnet]["baseResolvedDelegate"] = 0x866E82a600A1414e583f7F13623F1aC5d58b0Afa.toBytes32();
-
-            // Optimism Standard Bridge.
-            values[mainnet]["optimismStandardBridge"] = 0x99C9fc46f92E8a1c0deC1b1747d010903E884bE1.toBytes32();
-            values[mainnet]["optimismPortal"] = 0xbEb5Fc579115071764c7423A4f12eDde41f106Ed.toBytes32();
-            values[mainnet]["optimismResolvedDelegate"] = 0x25ace71c97B33Cc4729CF772ae268934F7ab5fA1.toBytes32();
-
-            // Swell Standard Bridge.
-            values[mainnet]["swellStandardBridge"] = 0x7aA4960908B13D104bf056B23E2C76B43c5AACc8.toBytes32();
-            values[mainnet]["swellPortal"] = 0x758E0EE66102816F5C3Ec9ECc1188860fbb87812.toBytes32();
-            values[mainnet]["swellResolvedDelegate"] = 0xe6a99Ef12995DeFC5ff47EC0e13252f0E6903759.toBytes32();
-
-            // Mantle Standard Bridge.
-            values[mainnet]["mantleStandardBridge"] = 0x95fC37A27a2f68e3A647CDc081F0A89bb47c3012.toBytes32();
-            values[mainnet]["mantlePortal"] = 0xc54cb22944F2bE476E02dECfCD7e3E7d3e15A8Fb.toBytes32();
-            values[mainnet]["mantleResolvedDelegate"] = 0x676A795fe6E43C17c668de16730c3F690FEB7120.toBytes32(); // TODO update this.
-
-            // Zircuit Standard Bridge.
-            values[mainnet]["zircuitStandardBridge"] = 0x386B76D9cA5F5Fb150B6BFB35CF5379B22B26dd8.toBytes32();
-            values[mainnet]["zircuitPortal"] = 0x17bfAfA932d2e23Bd9B909Fd5B4D2e2a27043fb1.toBytes32();
-            values[mainnet]["zircuitResolvedDelegate"] = 0x2a721cBE81a128be0F01040e3353c3805A5EA091.toBytes32();
-
-            // Fraxtal Standard Bridge.
-            values[mainnet]["fraxtalStandardBridge"] = 0x34C0bD5877A5Ee7099D0f5688D65F4bB9158BDE2.toBytes32();
-            values[mainnet]["fraxtalPortal"] = 0x36cb65c1967A0Fb0EEE11569C51C2f2aA1Ca6f6D.toBytes32();
-            values[mainnet]["fraxtalResolvedDelegate"] = 0x2a721cBE81a128be0F01040e3353c3805A5EA091.toBytes32(); // TODO update this
-
-            // Lido Base Standard Bridge.
-            values[mainnet]["lidoBaseStandardBridge"] = 0x9de443AdC5A411E83F1878Ef24C3F52C61571e72.toBytes32();
-            values[mainnet]["lidoBasePortal"] = 0x49048044D57e1C92A77f79988d21Fa8fAF74E97e.toBytes32();
-            values[mainnet]["lidoBaseResolvedDelegate"] = 0x866E82a600A1414e583f7F13623F1aC5d58b0Afa.toBytes32();
-
-            // Layer Zero.
-            values[mainnet]["LayerZeroEndPoint"] = 0x1a44076050125825900e736c501f859c50fE728c.toBytes32();
-            values[mainnet]["EtherFiOFTAdapter"] = 0xcd2eb13D6831d4602D80E5db9230A57596CDCA63.toBytes32();
-            values[mainnet]["LBTCOFTAdapter"] = 0x6bc15D7930839Ec18A57F6f7dF72aE1B439D077f.toBytes32();
-            values[mainnet]["WBTCOFTAdapter"] = 0x6bc15D7930839Ec18A57F6f7dF72aE1B439D077f.toBytes32();
-
-            // Merkl
-            values[mainnet]["merklDistributor"] = 0x3Ef3D8bA38EBe18DB133cEc108f4D14CE00Dd9Ae.toBytes32();
-
-            // Pump Staking
-            values[mainnet]["pumpStaking"] = 0x1fCca65fb6Ae3b2758b9b2B394CB227eAE404e1E.toBytes32();
-
-            // Linea Bridging
-            values[mainnet]["tokenBridge"] = 0x051F1D88f0aF5763fB888eC4378b4D8B29ea3319.toBytes32(); // approve, bridge token
-            values[mainnet]["lineaMessageService"] = 0xd19d4B5d358258f05D7B411E21A1460D11B0876F.toBytes32(); // claim message, sendMessage
-
-            // Scroll Bridging
-            values[mainnet]["scrollGatewayRouter"] = 0xF8B1378579659D8F7EE5f3C929c2f3E332E41Fd6.toBytes32(); // approve, depositERC20
-            values[mainnet]["scrollMessenger"] = 0x6774Bcbd5ceCeF1336b5300fb5186a12DDD8b367.toBytes32(); // sendMessage
-            values[mainnet]["scrollCustomERC20Gateway"] = 0x67260A8B73C5B77B55c1805218A42A7A6F98F515.toBytes32(); // sendMessage
-
-            // Syrup
-            values[mainnet]["syrupRouter"] = 0x134cCaaA4F1e4552eC8aEcb9E4A2360dDcF8df76.toBytes32();
-
-            // Satlayer
-            values[mainnet]["satlayerPool"] = 0x42a856dbEBB97AbC1269EAB32f3bb40C15102819.toBytes32();
-
-            // corn
-            values[mainnet]["cornSilo"] = 0x8bc93498b861fd98277c3b51d240e7E56E48F23c.toBytes32();
-
-            // Treehouse
-            values[mainnet]["TreehouseRedemption"] = 0x0618DBdb3Be798346e6D9C08c3c84658f94aD09F.toBytes32();
-            values[mainnet]["TreehouseRouter"] = 0xeFA3fa8e85D2b3CfdB250CdeA156c2c6C90628F5.toBytes32();
-            values[mainnet]["tETH"] = 0xD11c452fc99cF405034ee446803b6F6c1F6d5ED8.toBytes32();
-            values[mainnet]["tETH_wstETH_curve_pool"] = 0xA10d15538E09479186b4D3278BA5c979110dDdB1.toBytes32();
-
-            // Term Finance
-            values[mainnet]["termAuctionOfferLocker"] = 0xa557a6099d1a85d7569EA4B6d8ad59a94a8162CC.toBytes32();
-            values[mainnet]["termRepoLocker"] = 0xFD9033C9A97Bc3Ec8a44439Cb6512516c5053076.toBytes32();
-            values[mainnet]["termRepoServicer"] = 0xaD2401Dd7518Fac6C868c86442922E2236797e32.toBytes32();
-            values[mainnet]["termRepoToken"] = 0x3A1427da14F8A57CEe76a5E85fB465ed72De8EC7.toBytes32();
-
-            // Hyperlane
-            values[mainnet]["hyperlaneUsdcRouter"] = 0xe1De9910fe71cC216490AC7FCF019e13a34481D7.toBytes32();
-            values[mainnet]["hyperlaneTestRecipient"] = 0xfb53392bf4a0590a317ca716c28c29ace7c448bc132d7f8188ca234f595aa121;
-
-            // Euler
-            values[mainnet]["ethereumVaultConnector"] = 0x0C9a3dd6b8F28529d72d7f9cE918D493519EE383.toBytes32();
-            values[mainnet]["evkWEETH"] = 0xe846ca062aB869b66aE8DcD811973f628BA82eAf.toBytes32();
-            values[mainnet]["eulerPrimeWETH"] = 0xD8b27CF359b7D15710a5BE299AF6e7Bf904984C2.toBytes32();
-            values[mainnet]["evkUSDC"] = 0x797DD80692c3b2dAdabCe8e30C07fDE5307D48a9.toBytes32();
-            values[mainnet]["evkLBTC"] = 0xbC35161043EE2D74816d421EfD6a45fDa73B050A.toBytes32(); //Euler Prime
-            values[mainnet]["evkDAI"] = 0x83C266bdf990574a05EE62831a266a3891817B5B.toBytes32();
-            values[mainnet]["evkDAIDebt"] = 0x1796526a7705cBBe76dEdd4b13959A48c674A6cD.toBytes32();
-
-            values[mainnet]["evkWETH"] = 0xD8b27CF359b7D15710a5BE299AF6e7Bf904984C2.toBytes32();
-            values[mainnet]["evkeWETH-2"] = 0xD8b27CF359b7D15710a5BE299AF6e7Bf904984C2.toBytes32();
-
-            values[mainnet]["evkUSDC"] = 0x797DD80692c3b2dAdabCe8e30C07fDE5307D48a9.toBytes32();
-            values[mainnet]["evkeUSDC-2"] = 0x797DD80692c3b2dAdabCe8e30C07fDE5307D48a9.toBytes32();
-
-            values[mainnet]["evkeUSDC-22"] = 0xe0a80d35bB6618CBA260120b279d357978c42BCE.toBytes32();
-            values[mainnet]["evkeUSD0-3"] = 0xdEd27A6da244a5f3Ff74525A2cfaD4ed9E5B0957.toBytes32();
-            values[mainnet]["evkeUSD0++-2"] = 0x6D671B9c618D5486814FEb777552BA723F1A235C.toBytes32();
-            values[mainnet]["evkeUSDT-2"] = 0x313603FA690301b0CaeEf8069c065862f9162162.toBytes32();
-            values[mainnet]["evkeUSDT-9"] = 0x7c280DBDEf569e96c7919251bD2B0edF0734C5A8.toBytes32();
-            values[mainnet]["evkeUSDe-6"] = 0x2daCa71Cb58285212Dc05D65Cfd4f59A82BC4cF6.toBytes32();
-            values[mainnet]["evkeDAI-4"] = 0x83C266bdf990574a05EE62831a266a3891817B5B.toBytes32();
-            values[mainnet]["evkeLBTC-2"] = 0xbC35161043EE2D74816d421EfD6a45fDa73B050A.toBytes32();
-            values[mainnet]["evkecbBTC-3"] = 0x056f3a2E41d2778D3a0c0714439c53af2987718E.toBytes32();
-            values[mainnet]["evkeWBTC-3"] = 0x998D761eC1BAdaCeb064624cc3A1d37A46C88bA4.toBytes32();
-            values[mainnet]["evkesUSDe-3"] = 0x498c014dE23f19700F51e85a384AB1B059F0672e.toBytes32();
-            values[mainnet]["evkeeBTC-3"] = 0x34716B7026D9e6247D21e37Da1f1b157b62a16e0.toBytes32();
-            values[mainnet]["evkesDAI-2"] = 0x8E4AF2F36ed6fb03E5E02Ab9f3C724B6E44C13b4.toBytes32();
-            values[mainnet]["evkePYUSD-3"] = 0x6121591077Dc6898Ffd7216eA1b56cb890b3F84d.toBytes32();
-            values[mainnet]["evkeUSR-1"] = 0x3A8992754E2EF51D8F90620d2766278af5C59b90.toBytes32();
-            values[mainnet]["evkeUSDC-17"] = 0xE0c1bdab9A7d487c4fEcd402cb9b4f8B347e73c3.toBytes32();
-            values[mainnet]["evkeUSDC-19"] = 0xcBC9B61177444A793B85442D3a953B90f6170b7D.toBytes32();
-            values[mainnet]["evkeLBTC-3"] = 0xA2038a5B7Ce1C195F0C52b77134c5369CCfe0148.toBytes32();
-            values[mainnet]["evkePT-wstUSR-27MAR2025-1"] = 0x81fa50cBe6C7Ed61961fE601B7c5AC334c2c84bB.toBytes32();
-            values[mainnet]["evkePT-LBTC-27MAR2025-1"] = 0xBc99605074737d36266f45E0d192dDe6CFDFd72a.toBytes32();
-            values[mainnet]["evkeWBTC-5"] = 0x82D2CE1f71cbe391c05E21132811e5172d51A6EE.toBytes32();
-            values[mainnet]["evkewstUSR-1"] = 0x9f12d29c7CC72bb3d237E2D042A6D890421f9899.toBytes32();
-            values[mainnet]["evkecbBTC-4"] = 0x29A9E5A004002Ff9E960bb8BB536E076F53cbDF1.toBytes32();
-            values[mainnet]["evkeeBTC-1"] = 0xC605471aE09e0b7daA9e8813707d0DDbf9429Ad2.toBytes32();
-
-
-            values[mainnet]["USR"] = 0x66a1E37c9b0eAddca17d3662D6c05F4DECf3e110.toBytes32();
-            values[mainnet]["wstUSR"] = 0x1202F5C7b4B9E47a1A484E8B270be34dbbC75055.toBytes32();
-
-            // Royco
-            values[mainnet]["vaultMarketHub"] = 0xa97eCc6Bfda40baf2fdd096dD33e88bd8e769280.toBytes32();
-            values[mainnet]["recipeMarketHub"] = 0x783251f103555068c1E9D755f69458f39eD937c0.toBytes32();
-            values[mainnet]["supplyUSDCAaveWrappedVault"] = 0x2120ADcdCF8e0ed9D6dd3Df683F076402B79E3bd.toBytes32();
-
-            // Usual
-            values[mainnet]["usualSwapperEngine"] = 0xB969B0d14F7682bAF37ba7c364b351B830a812B2.toBytes32();
-
-            // Sky
-            values[mainnet]["daiConverter"] = 0x3225737a9Bbb6473CB4a45b7244ACa2BeFdB276A.toBytes32(); //converts dai to USDS
-            values[mainnet]["usdsLitePsmUsdc"] = 0xA188EEC8F81263234dA3622A406892F3D630f98c.toBytes32();
-            values[mainnet]["daiLitePsmUsdc"] = 0xf6e72Db5454dd049d0788e411b06CfAF16853042.toBytes32();
-
-            //Sonic Gateway
-            values[mainnet]["sonicGateway"] = 0xa1E2481a9CD0Cb0447EeB1cbc26F1b3fff3bec20.toBytes32();
-
-            // Incentives Distributors
-            values[mainnet]["beraUsual_incentives_distributor"] = 0x4a610757352d63D45B0a1680e95158887955582C.toBytes32();
-
-            // Morpho Rewards
-            values[mainnet]["morphoRewardsWrapper"] = 0x9D03bb2092270648d7480049d0E58d2FcF0E5123.toBytes32();
-            values[mainnet]["legacyMorpho"] = 0x9994E35Db50125E0DF82e4c2dde62496CE330999.toBytes32();
-            values[mainnet]["newMorpho"] = 0x58D97B57BB95320F9a05dC918Aef65434969c2B2.toBytes32();
-
-            // Lombard 
-            values[mainnet]["lbtcBridge"] = 0xA869817b48b25EeE986bdF4bE04062e6fd2C418B.toBytes32();
-        }
-
-        function _addBaseValues() private {
-            // Liquid Ecosystem
-            values[base]["deployerAddress"] = 0x5F2F11ad8656439d5C14d9B351f8b09cDaC2A02d.toBytes32();
-            values[base]["dev0Address"] = 0x0463E60C7cE10e57911AB7bD1667eaa21de3e79b.toBytes32();
-            values[base]["dev1Address"] = 0xf8553c8552f906C19286F21711721E206EE4909E.toBytes32();
-            values[base]["liquidPayoutAddress"] = 0xA9962a5BfBea6918E958DeE0647E99fD7863b95A.toBytes32();
-
-            // DeFi Ecosystem
-            values[base]["ETH"] = 0xEeeeeEeeeEeEeeEeEeEeeEEEeeeeEeeeeeeeEEeE.toBytes32();
-            values[base]["uniswapV3NonFungiblePositionManager"] = 0x03a520b32C04BF3bEEf7BEb72E919cf822Ed34f1.toBytes32();
-
-            values[base]["USDC"] = 0x833589fCD6eDb6E08f4c7C32D4f71b54bdA02913.toBytes32();
-            values[base]["WETH"] = 0x4200000000000000000000000000000000000006.toBytes32();
-            values[base]["WEETH"] = 0x04C0599Ae5A44757c0af6F9eC3b93da8976c150A.toBytes32();
-            values[base]["WSTETH"] = 0xc1CBa3fCea344f92D9239c08C0568f6F2F0ee452.toBytes32();
-            values[base]["AERO"] = 0x940181a94A35A4569E4529A3CDfB74e38FD98631.toBytes32();
-            values[base]["CBETH"] = 0x2Ae3F1Ec7F1F5012CFEab0185bfc7aa3cf0DEc22.toBytes32();
-            values[base]["AURA"] = 0x1509706a6c66CA549ff0cB464de88231DDBe213B.toBytes32();
-            values[base]["BAL"] = 0x4158734D47Fc9692176B5085E0F52ee0Da5d47F1.toBytes32();
-            values[base]["CRV"] = 0x8Ee73c484A26e0A5df2Ee2a4960B789967dd0415.toBytes32();
-            values[base]["LINK"] = 0x88Fb150BDc53A65fe94Dea0c9BA0a6dAf8C6e196.toBytes32();
-            values[base]["UNI"] = 0xc3De830EA07524a0761646a6a4e4be0e114a3C83.toBytes32();
-            values[base]["RETH"] = 0xB6fe221Fe9EeF5aBa221c348bA20A1Bf5e73624c.toBytes32();
-            values[base]["BSDETH"] = 0xCb327b99fF831bF8223cCEd12B1338FF3aA322Ff.toBytes32();
-            values[base]["SFRXETH"] = 0x1f55a02A049033E3419a8E2975cF3F572F4e6E9A.toBytes32();
-            values[base]["cbBTC"] = 0xcbB7C0000aB88B473b1f5aFd9ef808440eed33Bf.toBytes32();
-            values[base]["tBTC"] = 0x236aa50979D5f3De3Bd1Eeb40E81137F22ab794b.toBytes32();
-            values[base]["dlcBTC"] = 0x12418783e860997eb99e8aCf682DF952F721cF62.toBytes32();
-
-            // Balancer vault
-            values[base]["vault"] = 0xBA12222222228d8Ba445958a75a0704d566BF2C8.toBytes32();
-            values[base]["balancerVault"] = 0xBA12222222228d8Ba445958a75a0704d566BF2C8.toBytes32();
-
-            // Standard Bridge.
-            values[base]["standardBridge"] = 0x4200000000000000000000000000000000000010.toBytes32();
-            values[base]["crossDomainMessenger"] = 0x4200000000000000000000000000000000000007.toBytes32();
-
-            // Lido Standard Bridge.
-            values[base]["l2ERC20TokenBridge"] = 0xac9D11cD4D7eF6e54F14643a393F68Ca014287AB.toBytes32();
-
-            values[base]["weETH_ETH_ExchangeRate"] = 0x35e9D7001819Ea3B39Da906aE6b06A62cfe2c181.toBytes32();
-
-            // Aave V3
-            values[base]["v3Pool"] = 0xA238Dd80C259a72e81d7e4664a9801593F98d1c5.toBytes32();
-
-            // Merkl
-            values[base]["merklDistributor"] = 0x3Ef3D8bA38EBe18DB133cEc108f4D14CE00Dd9Ae.toBytes32();
-
-            // Aerodrome
-            values[base]["aerodromeRouter"] = 0xcF77a3Ba9A5CA399B7c97c74d54e5b1Beb874E43.toBytes32();
-            values[base]["aerodromeNonFungiblePositionManager"] = 0x827922686190790b37229fd06084350E74485b72.toBytes32();
-            values[base]["aerodrome_Weth_Wsteth_v3_1_gauge"] = 0x2A1f7bf46bd975b5004b61c6040597E1B6117040.toBytes32();
-            values[base]["aerodrome_Weth_Bsdeth_v3_1_gauge"] = 0x0b537aC41400433F09d97Cd370C1ea9CE78D8a74.toBytes32();
-            values[base]["aerodrome_Cbeth_Weth_v3_1_gauge"] = 0xF5550F8F0331B8CAA165046667f4E6628E9E3Aac.toBytes32();
-            values[base]["aerodrome_Weth_Wsteth_v2_30_gauge"] = 0xDf7c8F17Ab7D47702A4a4b6D951d2A4c90F99bf4.toBytes32();
-            values[base]["aerodrome_Weth_Weeth_v2_30_gauge"] = 0xf8d47b641eD9DF1c924C0F7A6deEEA2803b9CfeF.toBytes32();
-            values[base]["aerodrome_Weth_Reth_v2_05_gauge"] = 0xAa3D51d36BfE7C5C63299AF71bc19988BdBa0A06.toBytes32();
-            values[base]["aerodrome_Sfrxeth_Wsteth_v2_30_gauge"] = 0xCe7Cb6260fCBf17485cd2439B89FdDf8B0Eb39cC.toBytes32();
-
-            // MorphoBlue
-            values[base]["morphoBlue"] = 0xBBBBBbbBBb9cC5e90e3b3Af64bdAF62C37EEFFCb.toBytes32();
-            values[base]["weETH_wETH_915"] = 0x78d11c03944e0dc298398f0545dc8195ad201a18b0388cb8058b1bcb89440971;
-            values[base]["wstETH_wETH_945"] = 0x3a4048c64ba1b375330d376b1ce40e4047d03b47ab4d48af484edec9fec801ba;
-            values[base]["cbETH_wETH_965"] = 0x6600aae6c56d242fa6ba68bd527aff1a146e77813074413186828fd3f1cdca91;
-            values[base]["cbETH_wETH_945"] = 0x84662b4f95b85d6b082b68d32cf71bb565b3f22f216a65509cc2ede7dccdfe8c;
-
-            values[base]["uniV3Router"] = 0x2626664c2603336E57B271c5C0b26F421741e481.toBytes32();
-
-            values[base]["aggregationRouterV5"] = 0x1111111254EEB25477B68fb85Ed929f73A960582.toBytes32();
-            values[base]["oneInchExecutor"] = 0xE37e799D5077682FA0a244D46E5649F71457BD09.toBytes32();
-
-            // Compound V3
-            values[base]["cWETHV3"] = 0x46e6b214b524310239732D51387075E0e70970bf.toBytes32();
-            values[base]["cometRewards"] = 0x123964802e6ABabBE1Bc9547D72Ef1B69B00A6b1.toBytes32();
-
-            // Instadapp Fluid
-            values[base]["fWETH"] = 0x9272D6153133175175Bc276512B2336BE3931CE9.toBytes32();
-            values[base]["fWSTETH"] = 0x896E39f0E9af61ECA9dD2938E14543506ef2c2b5.toBytes32();
-        }
-
-        function _addArbitrumValues() private {
-            // Liquid Ecosystem
-            values[arbitrum]["deployerAddress"] = 0x5F2F11ad8656439d5C14d9B351f8b09cDaC2A02d.toBytes32();
-            values[arbitrum]["dev0Address"] = 0x0463E60C7cE10e57911AB7bD1667eaa21de3e79b.toBytes32();
-            values[arbitrum]["dev1Address"] = 0xf8553c8552f906C19286F21711721E206EE4909E.toBytes32();
-            values[arbitrum]["liquidPayoutAddress"] = 0xA9962a5BfBea6918E958DeE0647E99fD7863b95A.toBytes32();
-            values[arbitrum]["txBundlerAddress"] = 0x87D51666Da1b56332b216D456D1C2ba3Aed6089c.toBytes32();
-
-            // DeFi Ecosystem
-            values[arbitrum]["ETH"] = 0xEeeeeEeeeEeEeeEeEeEeeEEEeeeeEeeeeeeeEEeE.toBytes32();
-            values[arbitrum]["uniV3Router"] = 0xE592427A0AEce92De3Edee1F18E0157C05861564.toBytes32();
-            values[arbitrum]["uniV2Router"] = 0x7a250d5630B4cF539739dF2C5dAcb4c659F2488D.toBytes32();
-            values[arbitrum]["uniswapV3NonFungiblePositionManager"] = 0xC36442b4a4522E871399CD717aBDD847Ab11FE88.toBytes32();
-            values[arbitrum]["ccipRouter"] = 0x141fa059441E0ca23ce184B6A78bafD2A517DdE8.toBytes32();
-            values[arbitrum]["vault"] = 0xBA12222222228d8Ba445958a75a0704d566BF2C8.toBytes32();
-
-            values[arbitrum]["USDC"] = 0xaf88d065e77c8cC2239327C5EDb3A432268e5831.toBytes32();
-            values[arbitrum]["USDCe"] = 0xFF970A61A04b1cA14834A43f5dE4533eBDDB5CC8.toBytes32();
-            values[arbitrum]["WETH"] = 0x82aF49447D8a07e3bd95BD0d56f35241523fBab1.toBytes32();
-            values[arbitrum]["WBTC"] = 0x2f2a2543B76A4166549F7aaB2e75Bef0aefC5B0f.toBytes32();
-            values[arbitrum]["USDT"] = 0xFd086bC7CD5C481DCC9C85ebE478A1C0b69FCbb9.toBytes32();
-            values[arbitrum]["DAI"] = 0xDA10009cBd5D07dd0CeCc66161FC93D7c9000da1.toBytes32();
-            values[arbitrum]["WSTETH"] = 0x5979D7b546E38E414F7E9822514be443A4800529.toBytes32();
-            values[arbitrum]["FRAX"] = 0x17FC002b466eEc40DaE837Fc4bE5c67993ddBd6F.toBytes32();
-            values[arbitrum]["BAL"] = 0x040d1EdC9569d4Bab2D15287Dc5A4F10F56a56B8.toBytes32();
-            values[arbitrum]["COMP"] = 0x354A6dA3fcde098F8389cad84b0182725c6C91dE.toBytes32();
-            values[arbitrum]["LINK"] = 0xf97f4df75117a78c1A5a0DBb814Af92458539FB4.toBytes32();
-            values[arbitrum]["rETH"] = 0xEC70Dcb4A1EFa46b8F2D97C310C9c4790ba5ffA8.toBytes32();
-            values[arbitrum]["RETH"] = 0xEC70Dcb4A1EFa46b8F2D97C310C9c4790ba5ffA8.toBytes32();
-            values[arbitrum]["cbETH"] = 0x1DEBd73E752bEaF79865Fd6446b0c970EaE7732f.toBytes32();
-            values[arbitrum]["LUSD"] = 0x93b346b6BC2548dA6A1E7d98E9a421B42541425b.toBytes32();
-            values[arbitrum]["UNI"] = 0xFa7F8980b0f1E64A2062791cc3b0871572f1F7f0.toBytes32();
-            values[arbitrum]["CRV"] = 0x11cDb42B0EB46D95f990BeDD4695A6e3fA034978.toBytes32();
-            values[arbitrum]["FRXETH"] = 0x178412e79c25968a32e89b11f63B33F733770c2A.toBytes32();
-            values[arbitrum]["SFRXETH"] = 0x95aB45875cFFdba1E5f451B950bC2E42c0053f39.toBytes32();
-            values[arbitrum]["ARB"] = 0x912CE59144191C1204E64559FE8253a0e49E6548.toBytes32();
-            values[arbitrum]["WEETH"] = 0x35751007a407ca6FEFfE80b3cB397736D2cf4dbe.toBytes32();
-            values[arbitrum]["USDE"] = 0x5d3a1Ff2b6BAb83b63cd9AD0787074081a52ef34.toBytes32();
-            values[arbitrum]["AURA"] = 0x1509706a6c66CA549ff0cB464de88231DDBe213B.toBytes32();
-            values[arbitrum]["PENDLE"] = 0x0c880f6761F1af8d9Aa9C466984b80DAb9a8c9e8.toBytes32();
-            values[arbitrum]["RSR"] = 0xCa5Ca9083702c56b481D1eec86F1776FDbd2e594.toBytes32();
-            values[arbitrum]["CBETH"] = 0x1DEBd73E752bEaF79865Fd6446b0c970EaE7732f.toBytes32();
-            values[arbitrum]["OSETH"] = 0xf7d4e7273E5015C96728A6b02f31C505eE184603.toBytes32();
-            values[arbitrum]["RSETH"] = 0x4186BFC76E2E237523CBC30FD220FE055156b41F.toBytes32();
-            values[arbitrum]["GRAIL"] = 0x3d9907F9a368ad0a51Be60f7Da3b97cf940982D8.toBytes32();
-            values[arbitrum]["cbBTC"] = 0xcbB7C0000aB88B473b1f5aFd9ef808440eed33Bf.toBytes32();
-
-            // Aave V3
-            values[arbitrum]["v3Pool"] = 0x794a61358D6845594F94dc1DB02A252b5b4814aD.toBytes32();
-
-            // 1Inch
-            values[arbitrum]["aggregationRouterV5"] = 0x1111111254EEB25477B68fb85Ed929f73A960582.toBytes32();
-            values[arbitrum]["oneInchExecutor"] = 0xE37e799D5077682FA0a244D46E5649F71457BD09.toBytes32();
-
-            values[arbitrum]["balancerVault"] = 0xBA12222222228d8Ba445958a75a0704d566BF2C8.toBytes32();
-            // TODO This Balancer on L2s use a different minting logic so minter is not used
-            // but the merkle tree should be refactored for L2s
-            values[arbitrum]["minter"] = address(1).toBytes32();
-
-            // Arbitrum native bridging.
-            values[arbitrum]["arbitrumL2GatewayRouter"] = 0x5288c571Fd7aD117beA99bF60FE0846C4E84F933.toBytes32();
-            values[arbitrum]["arbitrumSys"] = 0x0000000000000000000000000000000000000064.toBytes32();
-            values[arbitrum]["arbitrumRetryableTx"] = 0x000000000000000000000000000000000000006E.toBytes32();
-            values[arbitrum]["arbitrumL2Sender"] = 0x09e9222E96E7B4AE2a407B98d48e330053351EEe.toBytes32();
-
-            // Pendle
-            values[arbitrum]["pendleMarketFactory"] = 0x2FCb47B58350cD377f94d3821e7373Df60bD9Ced.toBytes32();
-            values[arbitrum]["pendleRouter"] = 0x888888888889758F76e7103c6CbF23ABbF58F946.toBytes32();
-            values[arbitrum]["pendleLimitOrderRouter"] = 0x000000000000c9B3E2C3Ec88B1B4c0cD853f4321.toBytes32();
-            values[arbitrum]["pendleWeETHMarketSeptember"] = 0xf9F9779d8fF604732EBA9AD345E6A27EF5c2a9d6.toBytes32();
-            values[arbitrum]["pendle_weETH_market_12_25_24"] = 0x6b92feB89ED16AA971B096e247Fe234dB4Aaa262.toBytes32();
-
-            // Gearbox
-            values[arbitrum]["dWETHV3"] = 0x04419d3509f13054f60d253E0c79491d9E683399.toBytes32();
-            values[arbitrum]["sdWETHV3"] = 0xf3b7994e4dA53E04155057Fd61dc501599d57877.toBytes32();
-            values[arbitrum]["dUSDCV3"] = 0x890A69EF363C9c7BdD5E36eb95Ceb569F63ACbF6.toBytes32();
-            values[arbitrum]["sdUSDCV3"] = 0xD0181a36B0566a8645B7eECFf2148adE7Ecf2BE9.toBytes32();
-            values[arbitrum]["dUSDCeV3"] = 0xa76c604145D7394DEc36C49Af494C144Ff327861.toBytes32();
-            values[arbitrum]["sdUSDCeV3"] = 0x608F9e2E8933Ce6b39A8CddBc34a1e3E8D21cE75.toBytes32();
-
-            // Uniswap V3 pools
-            values[arbitrum]["wstETH_wETH_01"] = 0x35218a1cbaC5Bbc3E57fd9Bd38219D37571b3537.toBytes32();
-            values[arbitrum]["wstETH_wETH_05"] = 0xb93F8a075509e71325c1c2fc8FA6a75f2d536A13.toBytes32();
-            values[arbitrum]["PENDLE_wETH_30"] = 0xdbaeB7f0DFe3a0AAFD798CCECB5b22E708f7852c.toBytes32();
-            values[arbitrum]["wETH_weETH_30"] = 0xA169d1aB5c948555954D38700a6cDAA7A4E0c3A0.toBytes32();
-            values[arbitrum]["wETH_weETH_05"] = 0xd90660A0b8Ad757e7C1d660CE633776a0862b087.toBytes32();
-            values[arbitrum]["wETH_weETH_01"] = 0x14353445c8329Df76e6f15e9EAD18fA2D45A8BB6.toBytes32();
-
-            // Chainlink feeds
-            values[arbitrum]["weETH_ETH_ExchangeRate"] = 0x20bAe7e1De9c596f5F7615aeaa1342Ba99294e12.toBytes32();
-
-            // Fluid fTokens
-            values[arbitrum]["fUSDC"] = 0x1A996cb54bb95462040408C06122D45D6Cdb6096.toBytes32();
-            values[arbitrum]["fUSDT"] = 0x4A03F37e7d3fC243e3f99341d36f4b829BEe5E03.toBytes32();
-            values[arbitrum]["fWETH"] = 0x45Df0656F8aDf017590009d2f1898eeca4F0a205.toBytes32();
-            values[arbitrum]["fWSTETH"] = 0x66C25Cd75EBdAA7E04816F643d8E46cecd3183c9.toBytes32();
-
-            // Merkl
-            values[arbitrum]["merklDistributor"] = 0x3Ef3D8bA38EBe18DB133cEc108f4D14CE00Dd9Ae.toBytes32();
-
-            // Vault Craft
-            values[arbitrum]["compoundV3Weth"] = 0xC4bBbbAF12B1bE472E6E7B1A76d2756d5C763F95.toBytes32();
-            values[arbitrum]["compoundV3WethGauge"] = 0x5E6A9859Dc1b393a82a5874F9cBA22E92d9fbBd2.toBytes32();
-
-            // Camelot
-            values[arbitrum]["camelotRouterV2"] = 0xc873fEcbd354f5A56E00E710B90EF4201db2448d.toBytes32();
-            values[arbitrum]["camelotRouterV3"] = 0x1F721E2E82F6676FCE4eA07A5958cF098D339e18.toBytes32();
-            values[arbitrum]["camelotNonFungiblePositionManager"] = 0x00c7f3082833e796A5b3e4Bd59f6642FF44DCD15.toBytes32();
-
-            // Compound V3
-            values[arbitrum]["cWETHV3"] = 0x6f7D514bbD4aFf3BcD1140B7344b32f063dEe486.toBytes32();
-            values[arbitrum]["cometRewards"] = 0x88730d254A2f7e6AC8388c3198aFd694bA9f7fae.toBytes32();
-
-            // Balancer
-            values[arbitrum]["rsETH_wETH_BPT"] = 0x90e6CB5249f5e1572afBF8A96D8A1ca6aCFFd739.toBytes32();
-            values[arbitrum]["rsETH_wETH_Id"] = 0x90e6cb5249f5e1572afbf8a96d8a1ca6acffd73900000000000000000000055c;
-            values[arbitrum]["rsETH_wETH_Gauge"] = 0x59907f88C360D576Aa38dba84F26578367F96b6C.toBytes32();
-            values[arbitrum]["aura_rsETH_wETH"] = 0x90cedFDb5284a274720f1dB339eEe9798f4fa29d.toBytes32();
-            values[arbitrum]["wstETH_sfrxETH_BPT"] = 0xc2598280bFeA1Fe18dFcaBD21C7165c40c6859d3.toBytes32();
-            values[arbitrum]["wstETH_sfrxETH_Id"] = 0xc2598280bfea1fe18dfcabd21c7165c40c6859d30000000000000000000004f3;
-            values[arbitrum]["wstETH_sfrxETH_Gauge"] = 0x06eaf7bAabEac962301eE21296e711B3052F2c0d.toBytes32();
-            values[arbitrum]["aura_wstETH_sfrxETH"] = 0x83D37cbA332ffd53A4336Ee06f3c301B8929E684.toBytes32();
-            values[arbitrum]["wstETH_wETH_Gyro_BPT"] = 0x7967FA58B9501600D96bD843173b9334983EE6E6.toBytes32();
-            values[arbitrum]["wstETH_wETH_Gyro_Id"] = 0x7967fa58b9501600d96bd843173b9334983ee6e600020000000000000000056e;
-            values[arbitrum]["wstETH_wETH_Gyro_Gauge"] = 0x96d7C70c80518Ee189CB6ba672FbD22E4fDD9c19.toBytes32();
-            values[arbitrum]["aura_wstETH_wETH_Gyro"] = 0x93e567b423ED470562911078b4d7A902d4E0BEea.toBytes32();
-            values[arbitrum]["weETH_wstETH_Gyro_BPT"] = 0xCDCef9765D369954a4A936064535710f7235110A.toBytes32();
-            values[arbitrum]["weETH_wstETH_Gyro_Id"] = 0xcdcef9765d369954a4a936064535710f7235110a000200000000000000000558;
-            values[arbitrum]["weETH_wstETH_Gyro_Gauge"] = 0xdB66fFFf713B1FA758E348e69E2f2e24595111cF.toBytes32();
-            values[arbitrum]["aura_weETH_wstETH_Gyro"] = 0x40bF10900a55c69c9dADdc3dC52465e01AcEF4A4.toBytes32();
-            values[arbitrum]["osETH_wETH_BPT"] = 0x42f7Cfc38DD1583fFdA2E4f047F4F6FA06CEFc7c.toBytes32();
-            values[arbitrum]["osETH_wETH_Id"] = 0x42f7cfc38dd1583ffda2e4f047f4f6fa06cefc7c000000000000000000000553;
-            values[arbitrum]["osETH_wETH_Gauge"] = 0x5DA32F4724373c91Fdc657E0AD7B1836c70A4E52.toBytes32();
-
-            // Karak
-            values[arbitrum]["vaultSupervisor"] = 0x399f22ae52a18382a67542b3De9BeD52b7B9A4ad.toBytes32();
-            values[arbitrum]["kETHFI"] = 0xc9A908402C7f0e343691cFB8c8Fc637449333ce0.toBytes32();
-
-            // Dolomite
-            values[arbitrum]["dolomiteMargin"] = 0x6Bd780E7fDf01D77e4d475c821f1e7AE05409072.toBytes32();
-            values[arbitrum]["dolomiteDepositWithdrawRouter"] = 0xAdB9D68c613df4AA363B42161E1282117C7B9594.toBytes32();
-            values[arbitrum]["dolomiteBorrowProxy"] = 0x38E49A617305101216eC6306e3a18065D14Bf3a7.toBytes32(); //V2
-        }
-
-        function _addOptimismValues() private {
-            values[optimism]["deployerAddress"] = 0x5F2F11ad8656439d5C14d9B351f8b09cDaC2A02d.toBytes32();
-            values[optimism]["dev0Address"] = 0x0463E60C7cE10e57911AB7bD1667eaa21de3e79b.toBytes32();
-            values[optimism]["dev1Address"] = 0xf8553c8552f906C19286F21711721E206EE4909E.toBytes32();
-            values[optimism]["liquidPayoutAddress"] = 0xA9962a5BfBea6918E958DeE0647E99fD7863b95A.toBytes32();
-            values[optimism]["uniV3Router"] = 0xE592427A0AEce92De3Edee1F18E0157C05861564.toBytes32();
-            values[optimism]["aggregationRouterV5"] = 0x1111111254EEB25477B68fb85Ed929f73A960582.toBytes32();
-            values[optimism]["oneInchExecutor"] = 0xE37e799D5077682FA0a244D46E5649F71457BD09.toBytes32();
-
-            values[optimism]["WETH"] = 0x4200000000000000000000000000000000000006.toBytes32();
-            values[optimism]["WEETH"] = 0x346e03F8Cce9fE01dCB3d0Da3e9D00dC2c0E08f0.toBytes32();
-            values[optimism]["WSTETH"] = 0x1F32b1c2345538c0c6f582fCB022739c4A194Ebb.toBytes32();
-            values[optimism]["RETH"] = 0x9Bcef72be871e61ED4fBbc7630889beE758eb81D.toBytes32();
-            values[optimism]["WEETH_OFT"] = 0x5A7fACB970D094B6C7FF1df0eA68D99E6e73CBFF.toBytes32();
-            values[optimism]["OP"] = 0x4200000000000000000000000000000000000042.toBytes32();
-            values[optimism]["CRV"] = 0x0994206dfE8De6Ec6920FF4D779B0d950605Fb53.toBytes32();
-            values[optimism]["AURA"] = 0x1509706a6c66CA549ff0cB464de88231DDBe213B.toBytes32();
-            values[optimism]["BAL"] = 0xFE8B128bA8C78aabC59d4c64cEE7fF28e9379921.toBytes32();
-            values[optimism]["UNI"] = 0x6fd9d7AD17242c41f7131d257212c54A0e816691.toBytes32();
-            values[optimism]["CBETH"] = 0xadDb6A0412DE1BA0F936DCaeb8Aaa24578dcF3B2.toBytes32();
-
-            values[optimism]["vault"] = 0xBA12222222228d8Ba445958a75a0704d566BF2C8.toBytes32();
-            values[optimism]["balancerVault"] = 0xBA12222222228d8Ba445958a75a0704d566BF2C8.toBytes32();
-            values[optimism]["minter"] = 0x239e55F427D44C3cc793f49bFB507ebe76638a2b.toBytes32();
-
-            values[optimism]["uniswapV3NonFungiblePositionManager"] = 0xC36442b4a4522E871399CD717aBDD847Ab11FE88.toBytes32();
-            values[optimism]["ccipRouter"] = 0x3206695CaE29952f4b0c22a169725a865bc8Ce0f.toBytes32();
-            values[optimism]["weETH_ETH_ExchangeRate"] = 0x72EC6bF88effEd88290C66DCF1bE2321d80502f5.toBytes32();
-
-            // Gearbox
-            values[optimism]["dWETHV3"] = 0x42dB77B3103c71059F4b997d6441cFB299FD0d94.toBytes32();
-            values[optimism]["sdWETHV3"] = 0x704c4C9F0d29257E5b0E526b20b48EfFC8f758b2.toBytes32();
-
-            // Standard Bridge
-            values[optimism]["standardBridge"] = 0x4200000000000000000000000000000000000010.toBytes32();
-            values[optimism]["crossDomainMessenger"] = 0x4200000000000000000000000000000000000007.toBytes32();
-
-            // Aave V3
-            values[optimism]["v3Pool"] = 0x794a61358D6845594F94dc1DB02A252b5b4814aD.toBytes32();
-
-            // Merkl
-            values[optimism]["merklDistributor"] = 0x3Ef3D8bA38EBe18DB133cEc108f4D14CE00Dd9Ae.toBytes32();
-
-            // Beethoven
-            values[optimism]["wstETH_weETH_BPT"] = 0x2Bb4712247D5F451063b5E4f6948abDfb925d93D.toBytes32();
-            values[optimism]["wstETH_weETH_Id"] = 0x2bb4712247d5f451063b5e4f6948abdfb925d93d000000000000000000000136;
-            values[optimism]["wstETH_weETH_Gauge"] = 0xF3B314B1D2bd7d9afa8eC637716A9Bb81dBc79e5.toBytes32();
-            values[optimism]["aura_wstETH_weETH"] = 0xe351a69EB84a22E113E92A4C683391C95448d7d4.toBytes32();
-
-            // Velodrome
-            values[optimism]["velodromeRouter"] = 0xa062aE8A9c5e11aaA026fc2670B0D65cCc8B2858.toBytes32();
-            values[optimism]["velodromeNonFungiblePositionManager"] = 0x416b433906b1B72FA758e166e239c43d68dC6F29.toBytes32();
-            values[optimism]["velodrome_Weth_Wsteth_v3_1_gauge"] = 0xb2218A2cFeF38Ca30AE8C88B41f2E2BdD9347E3e.toBytes32();
-
-            // Compound V3
-            values[optimism]["cWETHV3"] = 0xE36A30D249f7761327fd973001A32010b521b6Fd.toBytes32();
-            values[optimism]["cometRewards"] = 0x443EA0340cb75a160F31A440722dec7b5bc3C2E9.toBytes32();
-        }
-
-        function _addHoleskyValues() private {
-            // ERC20
-            values[holesky]["WSTETH"] = 0x8d09a4502Cc8Cf1547aD300E066060D043f6982D.toBytes32();
-
-            // Symbiotic
-            values[holesky]["wstETHSymbioticVault"] = 0xd88dDf98fE4d161a66FB836bee4Ca469eb0E4a75.toBytes32();
-        }
-
-        function _addMantleValues() private {
-            values[mantle]["deployerAddress"] = 0x5F2F11ad8656439d5C14d9B351f8b09cDaC2A02d.toBytes32();
-            values[mantle]["dev0Address"] = 0x0463E60C7cE10e57911AB7bD1667eaa21de3e79b.toBytes32();
-            values[mantle]["dev1Address"] = 0xf8553c8552f906C19286F21711721E206EE4909E.toBytes32();
-            values[mantle]["liquidPayoutAddress"] = 0xA9962a5BfBea6918E958DeE0647E99fD7863b95A.toBytes32();
-            values[mantle]["balancerVault"] = address(1).toBytes32();
-
-            // ERC20
-            values[mantle]["WETH"] = 0xdEAddEaDdeadDEadDEADDEAddEADDEAddead1111.toBytes32();
-            values[mantle]["USDC"] = 0x09Bc4E0D864854c6aFB6eB9A9cdF58aC190D0dF9.toBytes32();
-            values[mantle]["METH"] = 0xcDA86A272531e8640cD7F1a92c01839911B90bb0.toBytes32();
-
-            // Standard Bridge.
-            values[mantle]["standardBridge"] = 0x4200000000000000000000000000000000000010.toBytes32();
-            values[mantle]["crossDomainMessenger"] = 0x4200000000000000000000000000000000000007.toBytes32();
-        }
-
-        function _addZircuitValues() private {
-            values[zircuit]["deployerAddress"] = 0xFD65ADF7d2f9ea09287543520a703522E0a360C9.toBytes32();
-            values[zircuit]["dev0Address"] = 0x0463E60C7cE10e57911AB7bD1667eaa21de3e79b.toBytes32();
-            values[zircuit]["dev1Address"] = 0xf8553c8552f906C19286F21711721E206EE4909E.toBytes32();
-            values[zircuit]["liquidPayoutAddress"] = 0xA9962a5BfBea6918E958DeE0647E99fD7863b95A.toBytes32();
-            values[zircuit]["balancerVault"] = address(1).toBytes32();
-
-            values[zircuit]["WETH"] = 0x4200000000000000000000000000000000000006.toBytes32();
-            values[zircuit]["METH"] = 0x91a0F6EBdCa0B4945FbF63ED4a95189d2b57163D.toBytes32();
-
-            // Standard Bridge.
-            values[zircuit]["standardBridge"] = 0x4200000000000000000000000000000000000010.toBytes32();
-            values[zircuit]["crossDomainMessenger"] = 0x4200000000000000000000000000000000000007.toBytes32();
-        }
-
-        function _addLineaValues() private {
-            values[linea]["deployerAddress"] = 0x5F2F11ad8656439d5C14d9B351f8b09cDaC2A02d.toBytes32();
-            values[linea]["dev0Address"] = 0x0463E60C7cE10e57911AB7bD1667eaa21de3e79b.toBytes32();
-            values[linea]["dev1Address"] = 0xf8553c8552f906C19286F21711721E206EE4909E.toBytes32();
-            values[linea]["liquidPayoutAddress"] = 0xA9962a5BfBea6918E958DeE0647E99fD7863b95A.toBytes32();
-            values[linea]["balancerVault"] = address(1).toBytes32();
-            // ERC20
-            values[linea]["DAI"] = 0x4AF15ec2A0BD43Db75dd04E62FAA3B8EF36b00d5.toBytes32();
-            values[linea]["WETH"] = 0xe5D7C2a44FfDDf6b295A15c148167daaAf5Cf34f.toBytes32();
-            values[linea]["WEETH"] = 0x1Bf74C010E6320bab11e2e5A532b5AC15e0b8aA6.toBytes32();
-
-            // Linea Bridge.
-            values[linea]["tokenBridge"] = 0x353012dc4a9A6cF55c941bADC267f82004A8ceB9.toBytes32(); //approve, also bridge token
-            values[linea]["lineaMessageService"] = 0x508Ca82Df566dCD1B0DE8296e70a96332cD644ec.toBytes32(); // claim message, sendMessage
-        }
-
-        function _addScrollValues() private {
-            values[scroll]["deployerAddress"] = 0x5F2F11ad8656439d5C14d9B351f8b09cDaC2A02d.toBytes32();
-            values[scroll]["txBundlerAddress"] = 0x534b64608E601B581AB0cbF0b03ec9f4c65f3360.toBytes32();
-            values[scroll]["dev0Address"] = 0x0463E60C7cE10e57911AB7bD1667eaa21de3e79b.toBytes32();
-            values[scroll]["dev1Address"] = 0xf8553c8552f906C19286F21711721E206EE4909E.toBytes32();
-            values[scroll]["liquidPayoutAddress"] = 0xA9962a5BfBea6918E958DeE0647E99fD7863b95A.toBytes32();
-            values[scroll]["balancerVault"] = address(1).toBytes32();
-            // ERC20
-            values[scroll]["DAI"] = 0xcA77eB3fEFe3725Dc33bccB54eDEFc3D9f764f97.toBytes32();
-            values[scroll]["WETH"] = 0x5300000000000000000000000000000000000004.toBytes32();
-            values[scroll]["WEETH"] = 0x01f0a31698C4d065659b9bdC21B3610292a1c506.toBytes32();
-            values[scroll]["WBTC"] = 0x3C1BCa5a656e69edCD0D4E36BEbb3FcDAcA60Cf1.toBytes32();
-            values[scroll]["ZRO"] = address(1).toBytes32();
-
-            // Layer Zero
-            values[scroll]["LayerZeroEndPoint"] = 0x1a44076050125825900e736c501f859c50fE728c.toBytes32();
-
-            // Scroll Bridge.
-            values[scroll]["scrollGatewayRouter"] = 0x4C0926FF5252A435FD19e10ED15e5a249Ba19d79.toBytes32(); // withdrawERC20
-            values[scroll]["scrollMessenger"] = 0x781e90f1c8Fc4611c9b7497C3B47F99Ef6969CbC.toBytes32(); // sendMessage
-            values[scroll]["scrollCustomERC20Gateway"] = 0xaC78dff3A87b5b534e366A93E785a0ce8fA6Cc62.toBytes32(); // sendMessage
-        }
-
-        function _addFraxtalValues() private {
-            values[fraxtal]["deployerAddress"] = 0x5F2F11ad8656439d5C14d9B351f8b09cDaC2A02d.toBytes32();
-            values[fraxtal]["dev0Address"] = 0x0463E60C7cE10e57911AB7bD1667eaa21de3e79b.toBytes32();
-            values[fraxtal]["dev1Address"] = 0xf8553c8552f906C19286F21711721E206EE4909E.toBytes32();
-            values[fraxtal]["liquidPayoutAddress"] = 0xA9962a5BfBea6918E958DeE0647E99fD7863b95A.toBytes32();
-            values[fraxtal]["balancerVault"] = address(1).toBytes32();
-            // ERC20
-            values[fraxtal]["wfrxETH"] = 0xFC00000000000000000000000000000000000006.toBytes32();
-
-            // Standard Bridge.
-            // values[fraxtal]["standardBridge"] = 0x4200000000000000000000000000000000000010.toBytes32();
-            // values[fraxtal]["crossDomainMessenger"] = 0x4200000000000000000000000000000000000007.toBytes32();
-        }
-
-        function _addBscValues() private {
-            values[bsc]["deployerAddress"] = 0x5F2F11ad8656439d5C14d9B351f8b09cDaC2A02d.toBytes32();
-            values[bsc]["dev0Address"] = 0x0463E60C7cE10e57911AB7bD1667eaa21de3e79b.toBytes32();
-            values[bsc]["dev1Address"] = 0xf8553c8552f906C19286F21711721E206EE4909E.toBytes32();
-
-            values[bsc]["LBTC"] = 0xecAc9C5F704e954931349Da37F60E39f515c11c1.toBytes32();
-            values[bsc]["WBTC"] = 0x0555E30da8f98308EdB960aa94C0Db47230d2B9c.toBytes32();
-            values[bsc]["WBNB"] = 0xbb4CdB9CBd36B01bD1cBaEBF2De08d9173bc095c.toBytes32();
-            values[bsc]["BTCB"] = 0x7130d2A12B9BCbFAe4f2634d864A1Ee1Ce3Ead9c.toBytes32();
-
-            // 1Inch
-            values[bsc]["aggregationRouterV5"] = 0x1111111254EEB25477B68fb85Ed929f73A960582.toBytes32();
-            values[bsc]["oneInchExecutor"] = 0xde9e4FE32B049f821c7f3e9802381aa470FFCA73.toBytes32();
-
-            // PancakeSwapV3
-            values[bsc]["pancakeSwapV3NonFungiblePositionManager"] = 0x46A15B0b27311cedF172AB29E4f4766fbE7F4364.toBytes32();
-            values[bsc]["pancakeSwapV3MasterChefV3"] = 0x556B9306565093C855AEA9AE92A594704c2Cd59e.toBytes32();
-            values[bsc]["pancakeSwapV3Router"] = 0x13f4EA83D0bd40E75C8222255bc855a974568Dd4.toBytes32();
-        }
-
-        function _addCornValues() private {
-            values[corn]["deployerAddress"] = 0x5F2F11ad8656439d5C14d9B351f8b09cDaC2A02d.toBytes32();
-            values[corn]["txBundlerAddress"] = 0x5F2F11ad8656439d5C14d9B351f8b09cDaC2A02d.toBytes32();
-            values[corn]["dev0Address"] = 0x0463E60C7cE10e57911AB7bD1667eaa21de3e79b.toBytes32();
-            values[corn]["dev1Address"] = 0xf8553c8552f906C19286F21711721E206EE4909E.toBytes32();
-
-            // Tokens
-            values[corn]["WBTCN"] = 0xda5dDd7270381A7C2717aD10D1c0ecB19e3CDFb2.toBytes32();
-            values[corn]["LBTC"] = 0xecAc9C5F704e954931349Da37F60E39f515c11c1.toBytes32();
-
-            values[corn]["balancerVault"] = address(1).toBytes32();
-
-            values[corn]["ZRO"] = address(69).toBytes32();
-            values[corn]["LBTC"] = 0xecAc9C5F704e954931349Da37F60E39f515c11c1.toBytes32();
-
-            // Layer Zero
-            values[corn]["LayerZeroEndPoint"] = 0xcb566e3B6934Fa77258d68ea18E931fa75e1aaAa.toBytes32();
-            values[corn]["WBTCN_OFT"] = 0x386E7A3a0c0919c9d53c3b04FF67E73Ff9e45Fb6.toBytes32();
-            values[corn]["LBTC_OFT"] = 0xfc7B20D9B59A8A466f4fC3d34aA69a7D98e71d7A.toBytes32();
-
-            // Curve
-            values[corn]["curve_pool_LBTC_WBTCN"] = 0xAB3291b73a1087265E126E330cEDe0cFd4B8A693.toBytes32();
-            values[corn]["curve_gauge_LBTC_WBTCN"] = 0xaE8f74c9eD7F72CA3Ea16955369f13D3d4b78Cd6.toBytes32();
-        }
-
-        function _addSonicMainnetValues() private {
-            values[sonicMainnet]["dev0Address"] = 0x0463E60C7cE10e57911AB7bD1667eaa21de3e79b.toBytes32();
-            values[sonicMainnet]["dev1Address"] = 0xf8553c8552f906C19286F21711721E206EE4909E.toBytes32();
-            values[sonicMainnet]["deployerAddress"] = 0x5F2F11ad8656439d5C14d9B351f8b09cDaC2A02d.toBytes32();
-            values[sonicMainnet]["txBundlerAddress"] = 0x5F2F11ad8656439d5C14d9B351f8b09cDaC2A02d.toBytes32();
-
-            // ERC20
-            values[sonicMainnet]["ETH"] = 0xEeeeeEeeeEeEeeEeEeEeeEEEeeeeEeeeeeeeEEeE.toBytes32(); //$S token 
-            values[sonicMainnet]["WETH"] = 0x50c42dEAcD8Fc9773493ED674b675bE577f2634b.toBytes32();
-            values[sonicMainnet]["USDC"] = 0x29219dd400f2Bf60E5a23d13Be72B486D4038894.toBytes32();
-            values[sonicMainnet]["wS"] = 0x039e2fB66102314Ce7b64Ce5Ce3E5183bc94aD38.toBytes32();
-            values[sonicMainnet]["stS"] = 0xE5DA20F15420aD15DE0fa650600aFc998bbE3955.toBytes32();
-            values[sonicMainnet]["scUSD"] = 0xd3DCe716f3eF535C5Ff8d041c1A41C3bd89b97aE.toBytes32();
-            values[sonicMainnet]["scETH"] = 0x3bcE5CB273F0F148010BbEa2470e7b5df84C7812.toBytes32();
-            values[sonicMainnet]["scBTC"] = 0xBb30e76d9Bb2CC9631F7fC5Eb8e87B5Aff32bFbd.toBytes32();  
-            values[sonicMainnet]["stkscUSD"] = 0x4D85bA8c3918359c78Ed09581E5bc7578ba932ba.toBytes32();
-            values[sonicMainnet]["eBTC"] = 0x657e8C867D8B37dCC18fA4Caead9C45EB088C642.toBytes32();
-            values[sonicMainnet]["LBTC"] = 0xecAc9C5F704e954931349Da37F60E39f515c11c1.toBytes32();
-            values[sonicMainnet]["ZRO"] = address(1).toBytes32();
-
-            values[sonicMainnet]["balancerVault"] = address(1).toBytes32();
-            values[sonicMainnet]["vault"] = address(1).toBytes32();
-
-            // UniswapV3
-            values[sonicMainnet]["uniswapV3NonFungiblePositionManager"] = 0x743E03cceB4af2efA3CC76838f6E8B50B63F184c.toBytes32();
-            values[sonicMainnet]["uniV3Router"] = 0xaa52bB8110fE38D0d2d2AF0B85C3A3eE622CA455.toBytes32();
-
-            // Beets/Balancer
-            values[sonicMainnet]["balancerVault"] = 0xBA12222222228d8Ba445958a75a0704d566BF2C8.toBytes32();
-
-            values[sonicMainnet]["scUSD_USDC_gauge"] = 0x33B29bcf17e866A35941e07CbAd54f1807B337f5.toBytes32();
-            values[sonicMainnet]["scETH_WETH_gauge"] = 0x8828a6e3166cac78F3C90A5b5bf17618BDAf1Deb.toBytes32();
-
-            values[sonicMainnet]["scUSD_USDC_PoolId"] = 0xcd4d2b142235d5650ffa6a38787ed0b7d7a51c0c000000000000000000000037;
-            values[sonicMainnet]["scETH_WETH_PoolId"] = 0xe54dd58a6d4e04687f2034dd4ddab49da55f8aff00000000000000000000007c;
-
-            // Tellers
-            values[sonicMainnet]["scUSDTeller"] = 0x358CFACf00d0B4634849821BB3d1965b472c776a.toBytes32();
-            values[sonicMainnet]["scETHTeller"] = 0x31A5A9F60Dc3d62fa5168352CaF0Ee05aA18f5B8.toBytes32();
-            values[sonicMainnet]["stkscUSDTeller"] = 0x5e39021Ae7D3f6267dc7995BB5Dd15669060DAe0.toBytes32();
-            values[sonicMainnet]["stkscETHTeller"] = 0x49AcEbF8f0f79e1Ecb0fd47D684DAdec81cc6562.toBytes32();
-
-            // Accountant
-            values[sonicMainnet]["scUSDAccountant"] = 0xA76E0F54918E39A63904b51F688513043242a0BE.toBytes32();   
-            values[sonicMainnet]["scETHAccountant"] = 0x3a592F9Ea2463379c4154d03461A73c484993668.toBytes32();   
-            values[sonicMainnet]["stkscUSDAccountant"] = 0x13cCc810DfaA6B71957F2b87060aFE17e6EB8034.toBytes32();
-            values[sonicMainnet]["stkscETHAccountant"] = 0x61bE1eC20dfE0197c27B80bA0f7fcdb1a6B236E2.toBytes32();
-
-            // Layer Zero
-            values[sonicMainnet]["LayerZeroEndPoint"] = 0x6F475642a6e85809B1c36Fa62763669b1b48DD5B.toBytes32();
-
-            // Sonic Gateway
-            values[sonicMainnet]["sonicGateway"] = 0x9Ef7629F9B930168b76283AdD7120777b3c895b3.toBytes32();
-            values[sonicMainnet]["circleTokenAdapter"] = 0xe6DCD54B4CDe2e9E935C22F57EBBBaaF5cc3BC8a.toBytes32();
-
-            // Rings
-            values[sonicMainnet]["scUSDVoter"] = 0xF365C45B6913BE7Ab74C970D9227B9D0dfF44aFb.toBytes32(); 
-            values[sonicMainnet]["scETHVoter"] = 0x9842be0f52569155fA58fff36E772bC79D92706e.toBytes32(); 
-
-            // Silo
-            values[sonicMainnet]["siloRouter"] = 0x22AacdEc57b13911dE9f188CF69633cC537BdB76.toBytes32();
-            values[sonicMainnet]["silo_stS_wS_config"] = 0x78C246f67c8A6cE03a1d894d4Cf68004Bd55Deea.toBytes32();
-            values[sonicMainnet]["silo_S_ETH_config"] = 0x9603Af53dC37F4BB6386f358A51a04fA8f599101.toBytes32();
-            values[sonicMainnet]["silo_ETH_wstkscETH_config"] = 0xefA367570B11f8745B403c0D458b9D2EAf424686.toBytes32();
-
-            // Curve
-            values[sonicMainnet]["curve_WETH_scETH_pool"] = 0xfF11f56281247EaD18dB76fD23b252156738FA94.toBytes32();
-            values[sonicMainnet]["curve_WETH_scETH_gauge"] = 0x4F7Fc3F5112eAef10495B04b5dd376E50c42dA51.toBytes32();
-
-            // Euler
-            values[sonicMainnet]["ethereumVaultConnector"] = 0x4860C903f6Ad709c3eDA46D3D502943f184D4315.toBytes32();
-            values[sonicMainnet]["euler_scETH_MEV"] = 0x0806af1762Bdd85B167825ab1a64E31CF9497038.toBytes32();
-            values[sonicMainnet]["euler_WETH_MEV"] = 0xa5cd24d9792F4F131f5976Af935A505D19c8Db2b.toBytes32();
-
-        }
-
-        function _addSepoliaValues() private {
-            values[sepolia]["dev0Address"] = 0x0463E60C7cE10e57911AB7bD1667eaa21de3e79b.toBytes32();
-            values[sepolia]["dev1Address"] = 0xf8553c8552f906C19286F21711721E206EE4909E.toBytes32();
-            values[sepolia]["deployerAddress"] = 0x5F2F11ad8656439d5C14d9B351f8b09cDaC2A02d.toBytes32();
-            values[sepolia]["txBundlerAddress"] = 0x5F2F11ad8656439d5C14d9B351f8b09cDaC2A02d.toBytes32();
-
-            values[sepolia]["WETH"] = 0xb16F35c0Ae2912430DAc15764477E179D9B9EbEa.toBytes32();
-            values[sepolia]["CrispyUSD"] = 0x867F14Da2EcD4B582812d76D94c4B10cB00b507C.toBytes32();
-            values[sepolia]["USDC"] = 0x2F6F07CDcf3588944Bf4C42aC74ff24bF56e7590.toBytes32();
-            values[sepolia]["ZRO"] = address(1).toBytes32();
-            values[sepolia]["CrispyCoin"] = 0x0c959E3AA0A74E972d1A8F759c198e660CcCebcB.toBytes32();
-
-            values[sepolia]["balancerVault"] = address(1).toBytes32();
-
-            values[sepolia]["LayerZeroEndPoint"] = 0x6EDCE65403992e310A62460808c4b910D972f10f.toBytes32();
-        }
-
-        function _addSonicTestnetValues() private {
-            values[sonicTestnet]["dev0Address"] = 0x0463E60C7cE10e57911AB7bD1667eaa21de3e79b.toBytes32();
-            values[sonicTestnet]["dev1Address"] = 0xf8553c8552f906C19286F21711721E206EE4909E.toBytes32();
-            values[sonicTestnet]["deployerAddress"] = 0x5F2F11ad8656439d5C14d9B351f8b09cDaC2A02d.toBytes32();
-            values[sonicTestnet]["txBundlerAddress"] = 0x5F2F11ad8656439d5C14d9B351f8b09cDaC2A02d.toBytes32();
-
-            values[sonicTestnet]["WETH"] = address(1).toBytes32();
-            values[sonicTestnet]["CrispyUSD"] = 0x867F14Da2EcD4B582812d76D94c4B10cB00b507C.toBytes32();
-            values[sonicTestnet]["ZRO"] = address(1).toBytes32();
-
-            values[sonicTestnet]["balancerVault"] = address(1).toBytes32();
-
-            values[sonicTestnet]["LayerZeroEndPoint"] = 0x6C7Ab2202C98C4227C5c46f1417D81144DA716Ff.toBytes32();
-        }
-
-        function _addSonicBlazeValues() private {
-            values[sonicBlaze]["dev0Address"] = 0x0463E60C7cE10e57911AB7bD1667eaa21de3e79b.toBytes32();
-            values[sonicBlaze]["dev1Address"] = 0xf8553c8552f906C19286F21711721E206EE4909E.toBytes32();
-            values[sonicBlaze]["deployerAddress"] = 0x5F2F11ad8656439d5C14d9B351f8b09cDaC2A02d.toBytes32();
-            values[sonicBlaze]["txBundlerAddress"] = 0x5F2F11ad8656439d5C14d9B351f8b09cDaC2A02d.toBytes32();
-
-            values[sonicBlaze]["WETH"] = address(1).toBytes32();
-            values[sonicBlaze]["CrispyUSD"] = 0x867F14Da2EcD4B582812d76D94c4B10cB00b507C.toBytes32();
-            values[sonicBlaze]["ZRO"] = address(1).toBytes32();
-
-            values[sonicBlaze]["balancerVault"] = address(1).toBytes32();
-
-            values[sonicBlaze]["LayerZeroEndPoint"] = 0x6C7Ab2202C98C4227C5c46f1417D81144DA716Ff.toBytes32();
-        }
-
-        function _addBartioValues() private {
-            values[bartio]["dev0Address"] = 0x0463E60C7cE10e57911AB7bD1667eaa21de3e79b.toBytes32();
-            values[bartio]["dev1Address"] = 0xf8553c8552f906C19286F21711721E206EE4909E.toBytes32();
-            values[bartio]["deployerAddress"] = 0x5F2F11ad8656439d5C14d9B351f8b09cDaC2A02d.toBytes32();
-            values[bartio]["txBundlerAddress"] = 0x5F2F11ad8656439d5C14d9B351f8b09cDaC2A02d.toBytes32();
-
-            values[bartio]["balancerVault"] = address(1).toBytes32();
-            values[bartio]["vault"] = address(1).toBytes32();
-
-            // ERC20s
-            values[bartio]["WBERA"] = 0x7507c1dc16935B82698e4C63f2746A2fCf994dF8.toBytes32();
-            values[bartio]["YEET"] = 0x8c245484890a61Eb2d1F81114b1a7216dCe2752b.toBytes32();
-            values[bartio]["USDC"] = 0xd6D83aF58a19Cd14eF3CF6fe848C9A4d21e5727c.toBytes32();
-            values[bartio]["USDT"] = 0x05D0dD5135E3eF3aDE32a9eF9Cb06e8D37A6795D.toBytes32();
-            values[bartio]["DAI"] = 0x806Ef538b228844c73E8E692ADCFa8Eb2fCF729c.toBytes32();
-            values[bartio]["iBGT"] = 0x46eFC86F0D7455F135CC9df501673739d513E982.toBytes32();
-            values[bartio]["WEETH"] = 0x7Cc43d94818005499D2740975D2aEFD3893E940E.toBytes32();
-
-            // Kodiak
-            values[bartio]["kodiakIslandRouterOld"] = 0x5E51894694297524581353bc1813073C512852bf.toBytes32(); //old
-            values[bartio]["kodiakIslandRouter"] = 0x35c98A9bA533218155f9324585914e916066A153.toBytes32(); //new
-
-            values[bartio]["kodiak_v1_WBERA_YEET"] = 0xE5A2ab5D2fb268E5fF43A5564e44c3309609aFF9.toBytes32(); //old island
-            values[bartio]["kodiak_island_WBERA_YEET_1%"] = 0x0001513F4a1f86da0f02e647609E9E2c630B3a14.toBytes32(); //new island
-
-            // Honey
-            values[bartio]["honeyFactory"] = 0xAd1782b2a7020631249031618fB1Bd09CD926b31.toBytes32();
-
-            // Infrared
-            values[bartio]["infrared_kodiak_WBERA_YEET_vault"] = 0x89DAFF790313d0Cc5cC9971472f0C73A19D9C167.toBytes32();
-
-            // Goldilocks
-            values[bartio]["goldivault_weeth"] = 0xEE4A91F5BFA0Bf54124CF00cc7e144427cCE1162.toBytes32();
-            values[bartio]["weethOT"] = 0x6218379852D5609870e91f168B81cbB4532f0346.toBytes32();
-            values[bartio]["weethYT"] = 0x401CBe777E8BE57a426A5B5F13Ca4d73200BD95B.toBytes32();
-        }
-
-        function _addSwellValues() private {
-            values[swell]["deployerAddress"] = 0x5F2F11ad8656439d5C14d9B351f8b09cDaC2A02d.toBytes32();
-            values[swell]["txBundlerAddress"] = 0x5F2F11ad8656439d5C14d9B351f8b09cDaC2A02d.toBytes32();
-            values[swell]["dev0Address"] = 0x0463E60C7cE10e57911AB7bD1667eaa21de3e79b.toBytes32();
-            values[swell]["dev1Address"] = 0xf8553c8552f906C19286F21711721E206EE4909E.toBytes32();
-
-            values[swell]["WETH"] = 0x4200000000000000000000000000000000000006.toBytes32();
-            values[swell]["balancerVault"] = address(1).toBytes32();
-
-            // ERC20s
-            values[swell]["WEETH"] = 0xA6cB988942610f6731e664379D15fFcfBf282b44.toBytes32(); //also OFT
-            values[swell]["WSWELL"] = 0xda1F8EA667dc5600F5f654DF44b47F1639a83DD1.toBytes32(); 
-
-            // Standard Bridge
-            values[swell]["standardBridge"] = 0x4200000000000000000000000000000000000010.toBytes32();
-            values[swell]["crossDomainMessenger"] = 0x4200000000000000000000000000000000000007.toBytes32();
-
-
-            // Euler
-            values[swell]["ethereumVaultConnector"] = 0x08739CBede6E28E387685ba20e6409bD16969Cde.toBytes32();
-            values[swell]["eulerWETH"] = 0x49C077B74292aA8F589d39034Bf9C1Ed1825a608.toBytes32();
-            values[swell]["eulerWEETH"] = 0x10D0D11A8B693F4E3e33d09BBab7D4aFc3C03ef3.toBytes32();
-
-            // Merkl
-            values[swell]["merklDistributor"] = 0x3Ef3D8bA38EBe18DB133cEc108f4D14CE00Dd9Ae.toBytes32(); 
-        }
-
-        function _addBerachainTestnetValues() private {
-            values[berachainTestnet]["deployerAddress"] = 0x5F2F11ad8656439d5C14d9B351f8b09cDaC2A02d.toBytes32();
-            values[berachainTestnet]["txBundlerAddress"] = 0x5F2F11ad8656439d5C14d9B351f8b09cDaC2A02d.toBytes32();
-            values[berachainTestnet]["dev0Address"] = 0x0463E60C7cE10e57911AB7bD1667eaa21de3e79b.toBytes32();
-            values[berachainTestnet]["dev1Address"] = 0xf8553c8552f906C19286F21711721E206EE4909E.toBytes32();
-
-            values[berachainTestnet]["WETH"] = 0x4200000000000000000000000000000000000006.toBytes32();
-            values[berachainTestnet]["balancerVault"] = address(1).toBytes32();
-            values[berachainTestnet]["USDC"] = 0x015fd589F4f1A33ce4487E12714e1B15129c9329.toBytes32();
-            values[berachainTestnet]["ZRO"] = address(1).toBytes32();
-
-            // ERC20s
-            values[berachainTestnet]["WEETH"] = 0xA6cB988942610f6731e664379D15fFcfBf282b44.toBytes32(); //also OFT
-
-            values[berachainTestnet]["LayerZeroEndPoint"] = 0x6C7Ab2202C98C4227C5c46f1417D81144DA716Ff.toBytes32();
-        }
-
-        function _addBerachainValues() private {
-            values[berachain]["deployerAddress"] = 0x5F2F11ad8656439d5C14d9B351f8b09cDaC2A02d.toBytes32();
-            values[berachain]["txBundlerAddress"] = 0x5F2F11ad8656439d5C14d9B351f8b09cDaC2A02d.toBytes32();
-            values[berachain]["dev0Address"] = 0x0463E60C7cE10e57911AB7bD1667eaa21de3e79b.toBytes32();
-            values[berachain]["dev1Address"] = 0xf8553c8552f906C19286F21711721E206EE4909E.toBytes32();
-
-            // ERC20s
-            values[berachain]["WBERA"] = 0x6969696969696969696969696969696969696969.toBytes32();
-            values[berachain]["WETH"] = 0x2F6F07CDcf3588944Bf4C42aC74ff24bF56e7590.toBytes32();
-            values[berachain]["WEETH"] = 0x7DCC39B4d1C53CB31e1aBc0e358b43987FEF80f7.toBytes32();
-            values[berachain]["LBTC"] = 0xecAc9C5F704e954931349Da37F60E39f515c11c1.toBytes32();
-            values[berachain]["WBTC"] = 0x0555E30da8f98308EdB960aa94C0Db47230d2B9c.toBytes32();
-            values[berachain]["EBTC"] = 0x657e8C867D8B37dCC18fA4Caead9C45EB088C642.toBytes32();
-            values[berachain]["eBTC"] = 0x657e8C867D8B37dCC18fA4Caead9C45EB088C642.toBytes32();
-            values[berachain]["rberaETH"] = 0x3B0145f3CFA64BC66F5742F512f871665309075d.toBytes32(); //LST
-            values[berachain]["beraETH"] = 0x6fc6545d5cDE268D5C7f1e476D444F39c995120d.toBytes32(); //wrapped LST
-            values[berachain]["WEETH_OT"] = 0x46C7BdE4422b6798A09e76B555F2fea8D7FfADdc.toBytes32();
-            values[berachain]["WEETH_YT"] = 0x98577aC3C6b376fc9Ee56377FEcAb6D751e40610.toBytes32();
-
-            values[berachain]["balancerVault"] = address(1).toBytes32();
-            values[berachain]["vault"] = address(1).toBytes32();
-
-            // Kodiak
-            values[berachain]["kodiakRouter"] = 0xe301E48F77963D3F7DbD2a4796962Bd7f3867Fb4.toBytes32(); //swapRouter02, doesn't work with univ3 leaves for whatever reason
-            values[berachain]["uniV3Router"] = 0xEd158C4b336A6FCb5B193A5570e3a571f6cbe690.toBytes32(); //for compatability w/ existing univ3 functions (swapRouter01)
-            values[berachain]["kodiakNonFungiblePositionManager"] = 0xFE5E8C83FFE4d9627A75EaA7Fee864768dB989bD.toBytes32();
-            values[berachain]["uniswapV3NonFungiblePositionManager"] = 0xFE5E8C83FFE4d9627A75EaA7Fee864768dB989bD.toBytes32(); //for compatability w/ existing univ3 functions
-            values[berachain]["kodiakIslandRouter"] = 0x679a7C63FC83b6A4D9C1F931891d705483d4791F.toBytes32(); //for kodiak specific islands
-
-            values[berachain]["kodiak_island_EBTC_WBTC_005%"] = 0xfC4994e0A4780ba7536d7e79611468B6bde14CaE.toBytes32();
-            values[berachain]["kodiak_island_WETH_WEETH_005%"] = 0xA0cAbFc04Fc420b3d31BA431d18eB5bD33B3f334.toBytes32();
-            values[berachain]["kodiak_island_WETH_beraETH_005%"] = 0x03bCcF796cDef61064c4a2EffdD21f1AC8C29E92.toBytes32();
-            values[berachain]["kodiak_island_WEETH_WEETH_OT_005%"] = 0xAd63328f4F4b8681dB713ce2eB353596628fc3B2.toBytes32();
-            values[berachain]["kodiak_island_WBTC_EBTC_005%"] = 0xfC4994e0A4780ba7536d7e79611468B6bde14CaE.toBytes32();
-            values[berachain]["kodiak_island_EBTC_LBTC_005%"] = 0xc3E64469e1c333360Ddb6BF0eA9B0c18E69410f0.toBytes32();
-            values[berachain]["kodiak_island_EBTC_EBTC_OT_005%"] = 0x6E29Ec043103fF346450763AC364a22fc7fd4a7C.toBytes32();
-            values[berachain]["kodiak_island_EBTC_WBTC_005%"] = 0xfC4994e0A4780ba7536d7e79611468B6bde14CaE.toBytes32();
-            values[berachain]["kodiak_island_beraETH_WEETH_005%"] = 0x2f8C651E2F576C8c4B6DE3c32210d9b4A4461d5c.toBytes32();
-
-            // Dolomite
-            values[berachain]["dolomiteMargin"] = 0x003Ca23Fd5F0ca87D01F6eC6CD14A8AE60c2b97D.toBytes32();
-            values[berachain]["dolomiteDepositWithdrawRouter"] = 0xd6a31B6AeA4d26A19bF479b5032D9DDc481187e6.toBytes32();
-            values[berachain]["dolomiteBorrowProxy"] = 0xC06271eb97d960F4034DDF953e16271CcB2B10BD.toBytes32();
-
-            // dTokens
-            values[berachain]["dWETH"] = 0xf7b5127B510E568fdC39e6Bb54e2081BFaD489AF.toBytes32();
-            values[berachain]["dWEETH"] = 0x48282e3B990625CBDcb885E4a4D83B6e9D5C8442.toBytes32();
-            values[berachain]["dWBTC"] = 0x29cF6e8eCeFb8d3c9dd2b727C1b7d1df1a754F6f.toBytes32();
-            values[berachain]["dEBTC"] = 0x6B21026e1Fe8be7F23660B5fBFb1885dbd1147E6.toBytes32();
-
-            // Goldilocks Vaults
-            values[berachain]["goldivault_weETH"] = 0x0B8B5e0ec1dc908E0d8513cC03E91Eb479Ab6Ea9.toBytes32();
-            values[berachain]["goldivault_eBTC"] = 0x0c3F856b93d6D7B46C76296f073A1357738d238C.toBytes32();
-            
-            // Tellers
-            values[berachain]["eBTCTeller"] = 0x6Ee3aaCcf9f2321E49063C4F8da775DdBd407268.toBytes32(); 
-
-            // dTokens
-            values[berachain]["dWETH"] = 0xf7b5127B510E568fdC39e6Bb54e2081BFaD489AF.toBytes32();
-            values[berachain]["dWEETH"] = 0x48282e3B990625CBDcb885E4a4D83B6e9D5C8442.toBytes32();
-
-        }
-
-        function _addBobValues() private {
-            values[bob]["deployerAddress"] = 0x5F2F11ad8656439d5C14d9B351f8b09cDaC2A02d.toBytes32();
-            values[bob]["deployerAddress2"] = 0xF3d0672a91Fd56C9ef04C79ec67d60c34c6148a0.toBytes32();
-            values[bob]["txBundlerAddress"] = 0xF3d0672a91Fd56C9ef04C79ec67d60c34c6148a0.toBytes32();
-            values[bob]["dev0Address"] = 0x0463E60C7cE10e57911AB7bD1667eaa21de3e79b.toBytes32();
-            values[bob]["dev1Address"] = 0xf8553c8552f906C19286F21711721E206EE4909E.toBytes32();
-
-            // ERC20s
-            values[bob]["WETH"] = 0x4200000000000000000000000000000000000006.toBytes32();
-            values[bob]["WBTC"] = 0x03C7054BCB39f7b2e5B2c7AcB37583e32D70Cfa3.toBytes32();
-            values[bob]["solvBTC"] = 0x541FD749419CA806a8bc7da8ac23D346f2dF8B77.toBytes32();
-            values[bob]["solvBTC.BBN"] = 0xCC0966D8418d412c599A6421b760a847eB169A8c.toBytes32();
-            values[bob]["LBTC"] = 0xA45d4121b3D47719FF57a947A9d961539Ba33204.toBytes32();
-
-            values[bob]["balancerVault"] = address(1).toBytes32();
-            values[bob]["vault"] = address(1).toBytes32();
-
-            values[bob]["ZRO"] = address(1).toBytes32(); 
-            values[bob]["LayerZeroEndPoint"] = 0x1a44076050125825900e736c501f859c50fE728c.toBytes32();
-
-            // OFTs
-            values[berachain]["LBTC_OFT"] = 0x630e12D53D4E041b8C5451aD035Ea841E08391d7.toBytes32();
+        values[chainName][valueName] = value;
+    }
+
+    function setAddress(bool overrideOk, string memory chainName, string memory valueName, address value) public {
+        setValue(overrideOk, chainName, valueName, value.toBytes32());
+    }
+
+    constructor() {
+        // Add mainnet values
+        _addMainnetValues();
+        _addBaseValues();
+        _addArbitrumValues();
+        _addOptimismValues();
+        _addMantleValues();
+        _addZircuitValues();
+        _addLineaValues();
+        _addScrollValues();
+        _addFraxtalValues();
+        _addBscValues();
+        _addCornValues();
+        _addSwellValues();
+        _addSonicMainnetValues();
+        _addBerachainValues();
+        _addBobValues();
+        // Add testnet values
+        _addHoleskyValues();
+        _addSepoliaValues();
+        _addSonicTestnetValues();
+        _addSonicBlazeValues();
+        _addBerachainTestnetValues();
+        _addBartioValues();
+    }
+
+    function _addMainnetValues() private {
+        values[mainnet]["boringDeployerContract"] = 0xFD65ADF7d2f9ea09287543520a703522E0a360C9.toBytes32();
+        // Liquid Ecosystem
+        values[mainnet]["deployerAddress"] = 0x5F2F11ad8656439d5C14d9B351f8b09cDaC2A02d.toBytes32();
+        values[mainnet]["deployerAddress2"] = 0xF3d0672a91Fd56C9ef04C79ec67d60c34c6148a0.toBytes32();
+        values[mainnet]["dev0Address"] = 0x0463E60C7cE10e57911AB7bD1667eaa21de3e79b.toBytes32();
+        values[mainnet]["dev1Address"] = 0xf8553c8552f906C19286F21711721E206EE4909E.toBytes32();
+        values[mainnet]["dev3Address"] = 0xBBc5569B0b32403037F37255f4ff50B8Bb825b2A.toBytes32();
+        values[mainnet]["liquidV1PriceRouter"] = 0x693799805B502264f9365440B93C113D86a4fFF5.toBytes32();
+        values[mainnet]["liquidPayoutAddress"] = 0xA9962a5BfBea6918E958DeE0647E99fD7863b95A.toBytes32();
+        values[mainnet]["liquidMultisig"] = 0xCEA8039076E35a825854c5C2f85659430b06ec96.toBytes32();
+        values[mainnet]["liquidEth"] = 0xf0bb20865277aBd641a307eCe5Ee04E79073416C.toBytes32();
+        values[mainnet]["liquidEthStrategist"] = 0x41DFc53B13932a2690C9790527C1967d8579a6ae.toBytes32();
+        values[mainnet]["liquidEthManager"] = 0x227975088C28DBBb4b421c6d96781a53578f19a8.toBytes32();
+        values[mainnet]["liquidEthDelayedWithdraw"] = 0xA1177Bc62E42eF2f9225a6cBF1CfE5CbC360C33A.toBytes32();
+        values[mainnet]["superSymbiotic"] = 0x917ceE801a67f933F2e6b33fC0cD1ED2d5909D88.toBytes32();
+        values[mainnet]["superSymbioticTeller"] = 0x99dE9e5a3eC2750a6983C8732E6e795A35e7B861.toBytes32();
+        values[mainnet]["weETHs"] = 0x917ceE801a67f933F2e6b33fC0cD1ED2d5909D88.toBytes32();
+        values[mainnet]["txBundlerAddress"] = 0x47Cec90FACc9364D7C21A8ab5e2aD9F1f75D740C.toBytes32();
+        values[mainnet]["eBTCVault"] = 0x657e8C867D8B37dCC18fA4Caead9C45EB088C642.toBytes32();
+        values[mainnet]["eBTCDelayedWithdraw"] = 0x75E3f26Ceff44258CE8cB451D7d2cC8966Ef3554.toBytes32();
+        values[mainnet]["eBTCOnChainQueue"] = 0x74EC75fb641ec17B04007733d9efBE2D1dA5CA2C.toBytes32();
+        values[mainnet]["eBTCTeller"] = 0x6Ee3aaCcf9f2321E49063C4F8da775DdBd407268.toBytes32();
+
+        // Tellers
+        values[mainnet]["eBTCTeller"] = 0x6Ee3aaCcf9f2321E49063C4F8da775DdBd407268.toBytes32();
+        values[mainnet]["liquidBeraBTCTeller"] = 0x07951756b68427e7554AB4c9091344cB8De1Ad5a.toBytes32();
+
+        // DeFi Ecosystem
+        values[mainnet]["ETH"] = 0xEeeeeEeeeEeEeeEeEeEeeEEEeeeeEeeeeeeeEEeE.toBytes32();
+        values[mainnet]["uniV3Router"] = 0xE592427A0AEce92De3Edee1F18E0157C05861564.toBytes32();
+        values[mainnet]["uniV2Router"] = 0x7a250d5630B4cF539739dF2C5dAcb4c659F2488D.toBytes32();
+        values[mainnet]["uniV2Factory"] = 0x5C69bEe701ef814a2B6a3EDD4B1652CB9cc5aA6f.toBytes32();
+
+        // ERC20s
+        values[mainnet]["USDC"] = 0xA0b86991c6218b36c1d19D4a2e9Eb0cE3606eB48.toBytes32();
+        values[mainnet]["WETH"] = 0xC02aaA39b223FE8D0A0e5C4F27eAD9083C756Cc2.toBytes32();
+        values[mainnet]["WBTC"] = 0x2260FAC5E5542a773Aa44fBCfeDf7C193bc2C599.toBytes32();
+        values[mainnet]["USDT"] = 0xdAC17F958D2ee523a2206206994597C13D831ec7.toBytes32();
+        values[mainnet]["TUSD"] = 0x0000000000085d4780B73119b644AE5ecd22b376.toBytes32();
+        values[mainnet]["DAI"] = 0x6B175474E89094C44Da98b954EedeAC495271d0F.toBytes32();
+        values[mainnet]["WSTETH"] = 0x7f39C581F595B53c5cb19bD0b3f8dA6c935E2Ca0.toBytes32();
+        values[mainnet]["STETH"] = 0xae7ab96520DE3A18E5e111B5EaAb095312D7fE84.toBytes32();
+        values[mainnet]["FRAX"] = 0x853d955aCEf822Db058eb8505911ED77F175b99e.toBytes32();
+        values[mainnet]["BAL"] = 0xba100000625a3754423978a60c9317c58a424e3D.toBytes32();
+        values[mainnet]["COMP"] = 0xc00e94Cb662C3520282E6f5717214004A7f26888.toBytes32();
+        values[mainnet]["LINK"] = 0x514910771AF9Ca656af840dff83E8264EcF986CA.toBytes32();
+        values[mainnet]["rETH"] = 0xae78736Cd615f374D3085123A210448E74Fc6393.toBytes32();
+        values[mainnet]["RETH"] = 0xae78736Cd615f374D3085123A210448E74Fc6393.toBytes32();
+        values[mainnet]["cbETH"] = 0xBe9895146f7AF43049ca1c1AE358B0541Ea49704.toBytes32();
+        values[mainnet]["RPL"] = 0xD33526068D116cE69F19A9ee46F0bd304F21A51f.toBytes32();
+        values[mainnet]["BOND"] = 0x0391D2021f89DC339F60Fff84546EA23E337750f.toBytes32();
+        values[mainnet]["SWETH"] = 0xf951E335afb289353dc249e82926178EaC7DEd78.toBytes32();
+        values[mainnet]["AURA"] = 0xC0c293ce456fF0ED870ADd98a0828Dd4d2903DBF.toBytes32();
+        values[mainnet]["GHO"] = 0x40D16FC0246aD3160Ccc09B8D0D3A2cD28aE6C2f.toBytes32();
+        values[mainnet]["LUSD"] = 0x5f98805A4E8be255a32880FDeC7F6728C6568bA0.toBytes32();
+        values[mainnet]["OHM"] = 0x64aa3364F17a4D01c6f1751Fd97C2BD3D7e7f1D5.toBytes32();
+        values[mainnet]["MKR"] = 0x9f8F72aA9304c8B593d555F12eF6589cC3A579A2.toBytes32();
+        values[mainnet]["APE"] = 0x4d224452801ACEd8B2F0aebE155379bb5D594381.toBytes32();
+        values[mainnet]["UNI"] = 0x1f9840a85d5aF5bf1D1762F925BDADdC4201F984.toBytes32();
+        values[mainnet]["CRV"] = 0xD533a949740bb3306d119CC777fa900bA034cd52.toBytes32();
+        values[mainnet]["CVX"] = 0x4e3FBD56CD56c3e72c1403e103b45Db9da5B9D2B.toBytes32();
+        values[mainnet]["FRXETH"] = 0x5E8422345238F34275888049021821E8E08CAa1f.toBytes32();
+        values[mainnet]["CRVUSD"] = 0xf939E0A03FB07F59A73314E73794Be0E57ac1b4E.toBytes32();
+        values[mainnet]["OETH"] = 0x856c4Efb76C1D1AE02e20CEB03A2A6a08b0b8dC3.toBytes32();
+        values[mainnet]["MKUSD"] = 0x4591DBfF62656E7859Afe5e45f6f47D3669fBB28.toBytes32();
+        values[mainnet]["YETH"] = 0x1BED97CBC3c24A4fb5C069C6E311a967386131f7.toBytes32();
+        values[mainnet]["ETHX"] = 0xA35b1B31Ce002FBF2058D22F30f95D405200A15b.toBytes32();
+        values[mainnet]["weETH"] = 0xCd5fE23C85820F7B72D0926FC9b05b43E359b7ee.toBytes32();
+        values[mainnet]["WEETH"] = 0xCd5fE23C85820F7B72D0926FC9b05b43E359b7ee.toBytes32();
+        values[mainnet]["EETH"] = 0x35fA164735182de50811E8e2E824cFb9B6118ac2.toBytes32();
+        values[mainnet]["EZETH"] = 0xbf5495Efe5DB9ce00f80364C8B423567e58d2110.toBytes32();
+        values[mainnet]["RSETH"] = 0xA1290d69c65A6Fe4DF752f95823fae25cB99e5A7.toBytes32();
+        values[mainnet]["OSETH"] = 0xf1C9acDc66974dFB6dEcB12aA385b9cD01190E38.toBytes32();
+        values[mainnet]["RSWETH"] = 0xFAe103DC9cf190eD75350761e95403b7b8aFa6c0.toBytes32();
+        values[mainnet]["PENDLE"] = 0x808507121B80c02388fAd14726482e061B8da827.toBytes32();
+        values[mainnet]["SUSDE"] = 0x9D39A5DE30e57443BfF2A8307A4256c8797A3497.toBytes32();
+        values[mainnet]["USDE"] = 0x4c9EDD5852cd905f086C759E8383e09bff1E68B3.toBytes32();
+        values[mainnet]["GEAR"] = 0xBa3335588D9403515223F109EdC4eB7269a9Ab5D.toBytes32();
+        values[mainnet]["SDAI"] = 0x83F20F44975D03b1b09e64809B757c47f942BEeA.toBytes32();
+        values[mainnet]["PYUSD"] = 0x6c3ea9036406852006290770BEdFcAbA0e23A0e8.toBytes32();
+        values[mainnet]["METH"] = 0xd5F7838F5C461fefF7FE49ea5ebaF7728bB0ADfa.toBytes32();
+        values[mainnet]["TBTC"] = 0x18084fbA666a33d37592fA2633fD49a74DD93a88.toBytes32();
+        values[mainnet]["INST"] = 0x6f40d4A6237C257fff2dB00FA0510DeEECd303eb.toBytes32();
+        values[mainnet]["LBTC"] = 0x8236a87084f8B84306f72007F36F2618A5634494.toBytes32();
+        values[mainnet]["EBTC"] = 0x657e8C867D8B37dCC18fA4Caead9C45EB088C642.toBytes32();
+        values[mainnet]["RSR"] = 0x320623b8E4fF03373931769A31Fc52A4E78B5d70.toBytes32();
+        values[mainnet]["SFRXETH"] = 0xac3E018457B222d93114458476f3E3416Abbe38F.toBytes32();
+        values[mainnet]["WBETH"] = 0xa2E3356610840701BDf5611a53974510Ae27E2e1.toBytes32();
+        values[mainnet]["UNIETH"] = 0xF1376bceF0f78459C0Ed0ba5ddce976F1ddF51F4.toBytes32();
+        values[mainnet]["CBETH"] = 0xBe9895146f7AF43049ca1c1AE358B0541Ea49704.toBytes32();
+        values[mainnet]["USD0"] = 0x73A15FeD60Bf67631dC6cd7Bc5B6e8da8190aCF5.toBytes32();
+        values[mainnet]["USD0_plus"] = 0x35D8949372D46B7a3D5A56006AE77B215fc69bC0.toBytes32();
+        values[mainnet]["deUSD"] = 0x15700B564Ca08D9439C58cA5053166E8317aa138.toBytes32();
+        values[mainnet]["sdeUSD"] = 0x5C5b196aBE0d54485975D1Ec29617D42D9198326.toBytes32();
+        values[mainnet]["pumpBTC"] = 0xF469fBD2abcd6B9de8E169d128226C0Fc90a012e.toBytes32();
+        values[mainnet]["CAKE"] = 0x152649eA73beAb28c5b49B26eb48f7EAD6d4c898.toBytes32();
+        values[mainnet]["cbBTC"] = 0xcbB7C0000aB88B473b1f5aFd9ef808440eed33Bf.toBytes32();
+        values[mainnet]["fBTC"] = 0xC96dE26018A54D51c097160568752c4E3BD6C364.toBytes32();
+        values[mainnet]["EIGEN"] = 0xec53bF9167f50cDEB3Ae105f56099aaaB9061F83.toBytes32();
+        values[mainnet]["wcUSDCv3"] = 0x27F2f159Fe990Ba83D57f39Fd69661764BEbf37a.toBytes32();
+        values[mainnet]["ZRO"] = 0x6985884C4392D348587B19cb9eAAf157F13271cd.toBytes32();
+        values[mainnet]["eBTC"] = 0x657e8C867D8B37dCC18fA4Caead9C45EB088C642.toBytes32();
+        values[mainnet]["USDS"] = 0xdC035D45d973E3EC169d2276DDab16f1e407384F.toBytes32();
+        values[mainnet]["uniBTC"] = 0x004E9C3EF86bc1ca1f0bB5C7662861Ee93350568.toBytes32();
+        values[mainnet]["BTCN"] = 0x386E7A3a0c0919c9d53c3b04FF67E73Ff9e45Fb6.toBytes32();
+        values[mainnet]["sUSDs"] = 0xa3931d71877C0E7a3148CB7Eb4463524FEc27fbD.toBytes32();
+        values[mainnet]["USR"] = 0x66a1E37c9b0eAddca17d3662D6c05F4DECf3e110.toBytes32();
+        values[mainnet]["WSTUSR"] = 0x1202F5C7b4B9E47a1A484E8B270be34dbbC75055.toBytes32();
+        values[mainnet]["USUAL"] = 0xC4441c2BE5d8fA8126822B9929CA0b81Ea0DE38E.toBytes32();
+        values[mainnet]["MORPHO"] = 0x58D97B57BB95320F9a05dC918Aef65434969c2B2.toBytes32();
+        values[mainnet]["ETHFI"] = 0xFe0c30065B384F05761f15d0CC899D4F9F9Cc0eB.toBytes32(); 
+        values[mainnet]["USR"] = 0x66a1E37c9b0eAddca17d3662D6c05F4DECf3e110.toBytes32(); 
+        values[mainnet]["scBTC"] = 0xBb30e76d9Bb2CC9631F7fC5Eb8e87B5Aff32bFbd.toBytes32();
+        values[mainnet]["beraSTONE"] = 0x97Ad75064b20fb2B2447feD4fa953bF7F007a706.toBytes32(); 
+        values[mainnet]["solvBTC"] = 0x7A56E1C57C7475CCf742a1832B028F0456652F97.toBytes32(); 
+        values[mainnet]["solvBTC.BBN"] = 0xd9D920AA40f578ab794426F5C90F6C731D159DEf.toBytes32(); 
+        values[mainnet]["STONE"] = 0x7122985656e38BDC0302Db86685bb972b145bD3C.toBytes32(); 
+        values[mainnet]["SWBTC"] = 0x8DB2350D78aBc13f5673A411D4700BCF87864dDE.toBytes32(); 
+        values[mainnet]["enzoBTC"] = 0x6A9A65B84843F5fD4aC9a0471C4fc11AFfFBce4a.toBytes32(); 
+        values[mainnet]["SBTC"] = 0x094c0e36210634c3CfA25DC11B96b562E0b07624.toBytes32(); 
+
+        // Rate providers
+        values[mainnet]["WEETH_RATE_PROVIDER"] = 0xCd5fE23C85820F7B72D0926FC9b05b43E359b7ee.toBytes32();
+        values[mainnet]["ETHX_RATE_PROVIDER"] = 0xAAE054B9b822554dd1D9d1F48f892B4585D3bbf0.toBytes32();
+        values[mainnet]["UNIETH_RATE_PROVIDER"] = 0x2c3b8c5e98A6e89AAAF21Deebf5FF9d08c4A9FF7.toBytes32();
+        values[mainnet]["WSTETH_RATE_PROVIDER"] = 0x06FF289EdCE4b9021d7eCbF9FE01198cfc4E1282.toBytes32();
+        values[mainnet]["RSETH_RATE_PROVIDER"] = 0xf1b71B1Ce00e0f91ac92bD5a0d24eB75F0cA69Ad.toBytes32();
+
+        // Chainlink Datafeeds
+        values[mainnet]["WETH_USD_FEED"] = 0x5f4eC3Df9cbd43714FE2740f5E3616155c5b8419.toBytes32();
+        values[mainnet]["USDC_USD_FEED"] = 0x8fFfFfd4AfB6115b954Bd326cbe7B4BA576818f6.toBytes32();
+        values[mainnet]["WBTC_USD_FEED"] = 0xF4030086522a5bEEa4988F8cA5B36dbC97BeE88c.toBytes32();
+        values[mainnet]["TUSD_USD_FEED"] = 0xec746eCF986E2927Abd291a2A1716c940100f8Ba.toBytes32();
+        values[mainnet]["STETH_USD_FEED"] = 0xCfE54B5cD566aB89272946F602D76Ea879CAb4a8.toBytes32();
+        values[mainnet]["DAI_USD_FEED"] = 0xAed0c38402a5d19df6E4c03F4E2DceD6e29c1ee9.toBytes32();
+        values[mainnet]["USDT_USD_FEED"] = 0x3E7d1eAB13ad0104d2750B8863b489D65364e32D.toBytes32();
+        values[mainnet]["COMP_USD_FEED"] = 0xdbd020CAeF83eFd542f4De03e3cF0C28A4428bd5.toBytes32();
+        values[mainnet]["fastGasFeed"] = 0x169E633A2D1E6c10dD91238Ba11c4A708dfEF37C.toBytes32();
+        values[mainnet]["FRAX_USD_FEED"] = 0xB9E1E3A9feFf48998E45Fa90847ed4D467E8BcfD.toBytes32();
+        values[mainnet]["RETH_ETH_FEED"] = 0x536218f9E9Eb48863970252233c8F271f554C2d0.toBytes32();
+        values[mainnet]["BOND_ETH_FEED"] = 0xdd22A54e05410D8d1007c38b5c7A3eD74b855281.toBytes32();
+        values[mainnet]["CBETH_ETH_FEED"] = 0xF017fcB346A1885194689bA23Eff2fE6fA5C483b.toBytes32();
+        values[mainnet]["STETH_ETH_FEED"] = 0x86392dC19c0b719886221c78AB11eb8Cf5c52812.toBytes32();
+        values[mainnet]["BAL_USD_FEED"] = 0xdF2917806E30300537aEB49A7663062F4d1F2b5F.toBytes32();
+        values[mainnet]["GHO_USD_FEED"] = 0x3f12643D3f6f874d39C2a4c9f2Cd6f2DbAC877FC.toBytes32();
+        values[mainnet]["LUSD_USD_FEED"] = 0x3D7aE7E594f2f2091Ad8798313450130d0Aba3a0.toBytes32();
+        values[mainnet]["OHM_ETH_FEED"] = 0x9a72298ae3886221820B1c878d12D872087D3a23.toBytes32();
+        values[mainnet]["MKR_USD_FEED"] = 0xec1D1B3b0443256cc3860e24a46F108e699484Aa.toBytes32();
+        values[mainnet]["UNI_ETH_FEED"] = 0xD6aA3D25116d8dA79Ea0246c4826EB951872e02e.toBytes32();
+        values[mainnet]["APE_USD_FEED"] = 0xD10aBbC76679a20055E167BB80A24ac851b37056.toBytes32();
+        values[mainnet]["CRV_USD_FEED"] = 0xCd627aA160A6fA45Eb793D19Ef54f5062F20f33f.toBytes32();
+        values[mainnet]["CVX_USD_FEED"] = 0xd962fC30A72A84cE50161031391756Bf2876Af5D.toBytes32();
+        values[mainnet]["CVX_ETH_FEED"] = 0xC9CbF687f43176B302F03f5e58470b77D07c61c6.toBytes32();
+        values[mainnet]["CRVUSD_USD_FEED"] = 0xEEf0C605546958c1f899b6fB336C20671f9cD49F.toBytes32();
+        values[mainnet]["LINK_USD_FEED"] = 0x2c1d072e956AFFC0D435Cb7AC38EF18d24d9127c.toBytes32();
+
+        // Aave V2 Tokens
+        values[mainnet]["aV2WETH"] = 0x030bA81f1c18d280636F32af80b9AAd02Cf0854e.toBytes32();
+        values[mainnet]["aV2USDC"] = 0xBcca60bB61934080951369a648Fb03DF4F96263C.toBytes32();
+        values[mainnet]["dV2USDC"] = 0x619beb58998eD2278e08620f97007e1116D5D25b.toBytes32();
+        values[mainnet]["dV2WETH"] = 0xF63B34710400CAd3e044cFfDcAb00a0f32E33eCf.toBytes32();
+        values[mainnet]["aV2WBTC"] = 0x9ff58f4fFB29fA2266Ab25e75e2A8b3503311656.toBytes32();
+        values[mainnet]["aV2TUSD"] = 0x101cc05f4A51C0319f570d5E146a8C625198e636.toBytes32();
+        values[mainnet]["aV2STETH"] = 0x1982b2F5814301d4e9a8b0201555376e62F82428.toBytes32();
+        values[mainnet]["aV2DAI"] = 0x028171bCA77440897B824Ca71D1c56caC55b68A3.toBytes32();
+        values[mainnet]["dV2DAI"] = 0x6C3c78838c761c6Ac7bE9F59fe808ea2A6E4379d.toBytes32();
+        values[mainnet]["aV2USDT"] = 0x3Ed3B47Dd13EC9a98b44e6204A523E766B225811.toBytes32();
+        values[mainnet]["dV2USDT"] = 0x531842cEbbdD378f8ee36D171d6cC9C4fcf475Ec.toBytes32();
+
+        // Aave V3 Tokens
+        values[mainnet]["aV3WETH"] = 0x4d5F47FA6A74757f35C14fD3a6Ef8E3C9BC514E8.toBytes32();
+        values[mainnet]["aV3USDC"] = 0x98C23E9d8f34FEFb1B7BD6a91B7FF122F4e16F5c.toBytes32();
+        values[mainnet]["dV3USDC"] = 0x72E95b8931767C79bA4EeE721354d6E99a61D004.toBytes32();
+        values[mainnet]["aV3DAI"] = 0x018008bfb33d285247A21d44E50697654f754e63.toBytes32();
+        values[mainnet]["dV3DAI"] = 0xcF8d0c70c850859266f5C338b38F9D663181C314.toBytes32();
+        values[mainnet]["dV3WETH"] = 0xeA51d7853EEFb32b6ee06b1C12E6dcCA88Be0fFE.toBytes32();
+        values[mainnet]["aV3WBTC"] = 0x5Ee5bf7ae06D1Be5997A1A72006FE6C607eC6DE8.toBytes32();
+        values[mainnet]["aV3USDT"] = 0x23878914EFE38d27C4D67Ab83ed1b93A74D4086a.toBytes32();
+        values[mainnet]["dV3USDT"] = 0x6df1C1E379bC5a00a7b4C6e67A203333772f45A8.toBytes32();
+        values[mainnet]["aV3sDAI"] = 0x4C612E3B15b96Ff9A6faED838F8d07d479a8dD4c.toBytes32();
+        values[mainnet]["aV3CrvUsd"] = 0xb82fa9f31612989525992FCfBB09AB22Eff5c85A.toBytes32();
+        values[mainnet]["dV3CrvUsd"] = 0x028f7886F3e937f8479efaD64f31B3fE1119857a.toBytes32();
+        values[mainnet]["aV3WeETH"] = 0xBdfa7b7893081B35Fb54027489e2Bc7A38275129.toBytes32();
+
+        // Balancer V2 Addresses
+        values[mainnet]["BB_A_USD"] = 0xfeBb0bbf162E64fb9D0dfe186E517d84C395f016.toBytes32();
+        values[mainnet]["BB_A_USD_V3"] = 0xc443C15033FCB6Cf72cC24f1BDA0Db070DdD9786.toBytes32();
+        values[mainnet]["vanillaUsdcDaiUsdt"] = 0x79c58f70905F734641735BC61e45c19dD9Ad60bC.toBytes32();
+        values[mainnet]["BB_A_WETH"] = 0x60D604890feaa0b5460B28A424407c24fe89374a.toBytes32();
+        values[mainnet]["wstETH_bbaWETH"] = 0xE0fCBf4d98F0aD982DB260f86cf28b49845403C5.toBytes32();
+        values[mainnet]["new_wstETH_bbaWETH"] = 0x41503C9D499ddbd1dCdf818a1b05e9774203Bf46.toBytes32();
+        values[mainnet]["GHO_LUSD_BPT"] = 0x3FA8C89704e5d07565444009e5d9e624B40Be813.toBytes32();
+        values[mainnet]["swETH_bbaWETH"] = 0xaE8535c23afeDdA9304B03c68a3563B75fc8f92b.toBytes32();
+        values[mainnet]["swETH_wETH"] = 0x02D928E68D8F10C0358566152677Db51E1e2Dc8C.toBytes32();
+        values[mainnet]["deUSD_sdeUSD_ECLP"] = 0x41FDbea2E52790c0a1Dc374F07b628741f2E062D.toBytes32();
+        values[mainnet]["deUSD_sdeUSD_ECLP_Gauge"] = 0xA00DB7d9c465e95e4AA814A9340B9A161364470a.toBytes32();
+        values[mainnet]["deUSD_sdeUSD_ECLP_id"] = 0x41fdbea2e52790c0a1dc374f07b628741f2e062d0002000000000000000006be;
+        values[mainnet]["aura_deUSD_sdeUSD_ECLP"] = 0x7405Bf405185391525Ab06fABcdFf51fdc656A46.toBytes32();
+
+        values[mainnet]["rETH_weETH_id"] = 0x05ff47afada98a98982113758878f9a8b9fdda0a000000000000000000000645;
+        values[mainnet]["rETH_weETH"] = 0x05ff47AFADa98a98982113758878F9A8B9FddA0a.toBytes32();
+        values[mainnet]["rETH_weETH_gauge"] = 0xC859BF9d7B8C557bBd229565124c2C09269F3aEF.toBytes32();
+        values[mainnet]["aura_reth_weeth"] = 0x07A319A023859BbD49CC9C38ee891c3EA9283Cc5.toBytes32();
+
+        values[mainnet]["ezETH_wETH"] = 0x596192bB6e41802428Ac943D2f1476C1Af25CC0E.toBytes32();
+        values[mainnet]["ezETH_wETH_gauge"] = 0xa8B309a75f0D64ED632d45A003c68A30e59A1D8b.toBytes32();
+        values[mainnet]["aura_ezETH_wETH"] = 0x95eC73Baa0eCF8159b4EE897D973E41f51978E50.toBytes32();
+
+        values[mainnet]["rsETH_ETHx"] = 0x7761b6E0Daa04E70637D81f1Da7d186C205C2aDE.toBytes32();
+        values[mainnet]["rsETH_ETHx_gauge"] = 0x0BcDb6d9b27Bd62d3De605393902C7d1a2c71Aab.toBytes32();
+        values[mainnet]["aura_rsETH_ETHx"] = 0xf618102462Ff3cf7edbA4c067316F1C3AbdbA193.toBytes32();
+
+        values[mainnet]["rETH_wETH_id"] = 0x1e19cf2d73a72ef1332c882f20534b6519be0276000200000000000000000112;
+        values[mainnet]["rETH_wETH"] = 0x1E19CF2D73a72Ef1332C882F20534B6519Be0276.toBytes32();
+        values[mainnet]["rETH_wETH_gauge"] = 0x79eF6103A513951a3b25743DB509E267685726B7.toBytes32();
+        values[mainnet]["aura_reth_weth"] = 0xDd1fE5AD401D4777cE89959b7fa587e569Bf125D.toBytes32();
+
+        values[mainnet]["rsETH_wETH_id"] = 0x58aadfb1afac0ad7fca1148f3cde6aedf5236b6d00000000000000000000067f;
+        values[mainnet]["rsETH_wETH"] = 0x58AAdFB1Afac0ad7fca1148f3cdE6aEDF5236B6D.toBytes32();
+        values[mainnet]["rsETH_wETH_gauge"] = 0xdf04E3a7ab9857a16FB97174e0f1001aa44380AF.toBytes32();
+        values[mainnet]["aura_rsETH_wETH"] = 0xB5FdB4f75C26798A62302ee4959E4281667557E0.toBytes32();
+
+        values[mainnet]["ezETH_weETH_rswETH"] = 0x848a5564158d84b8A8fb68ab5D004Fae11619A54.toBytes32();
+        values[mainnet]["ezETH_weETH_rswETH_gauge"] = 0x253ED65fff980AEE7E94a0dC57BE304426048b35.toBytes32();
+        values[mainnet]["aura_ezETH_weETH_rswETH"] = 0xce98eb8b2Fb98049b3F2dB0A212Ba7ca3Efd63b0.toBytes32();
+
+        values[mainnet]["BAL_wETH"] = 0x5c6Ee304399DBdB9C8Ef030aB642B10820DB8F56.toBytes32();
+        values[mainnet]["PENDLE_wETH"] = 0xFD1Cf6FD41F229Ca86ada0584c63C49C3d66BbC9.toBytes32();
+        values[mainnet]["wETH_AURA"] = 0xCfCA23cA9CA720B6E98E3Eb9B6aa0fFC4a5C08B9.toBytes32();
+
+        // values[mainnet]["ezETH_wETH"] = 0x596192bB6e41802428Ac943D2f1476C1Af25CC0E.toBytes32();
+        // values[mainnet]["ezETH_wETH_gauge"] = 0xa8B309a75f0D64ED632d45A003c68A30e59A1D8b.toBytes32();
+        // values[mainnet]["aura_ezETH_wETH"] = 0x95eC73Baa0eCF8159b4EE897D973E41f51978E50.toBytes32();
+
+        // Linear Pools.
+        values[mainnet]["bb_a_dai"] = 0x6667c6fa9f2b3Fc1Cc8D85320b62703d938E4385.toBytes32();
+        values[mainnet]["bb_a_usdt"] = 0xA1697F9Af0875B63DdC472d6EeBADa8C1fAB8568.toBytes32();
+        values[mainnet]["bb_a_usdc"] = 0xcbFA4532D8B2ade2C261D3DD5ef2A2284f792692.toBytes32();
+
+        values[mainnet]["BB_A_USD_GAUGE"] = 0x0052688295413b32626D226a205b95cDB337DE86.toBytes32(); // query subgraph for gauges wrt to poolId: https://docs.balancer.fi/reference/vebal-and-gauges/gauges.html#query-gauge-by-l2-sidechain-pool:~:text=%23-,Query%20Pending%20Tokens%20for%20a%20Given%20Pool,-The%20process%20differs
+        values[mainnet]["BB_A_USD_GAUGE_ADDRESS"] = 0x0052688295413b32626D226a205b95cDB337DE86.toBytes32();
+        values[mainnet]["wstETH_bbaWETH_GAUGE_ADDRESS"] = 0x5f838591A5A8048F0E4C4c7fCca8fD9A25BF0590.toBytes32();
+
+        // Mainnet Balancer Specific Addresses
+        values[mainnet]["vault"] = 0xBA12222222228d8Ba445958a75a0704d566BF2C8.toBytes32();
+        values[mainnet]["balancerVault"] = 0xBA12222222228d8Ba445958a75a0704d566BF2C8.toBytes32();
+        values[mainnet]["relayer"] = 0xfeA793Aa415061C483D2390414275AD314B3F621.toBytes32();
+        values[mainnet]["minter"] = 0x239e55F427D44C3cc793f49bFB507ebe76638a2b.toBytes32();
+        values[mainnet]["USDC_DAI_USDT_BPT"] = 0x79c58f70905F734641735BC61e45c19dD9Ad60bC.toBytes32();
+        values[mainnet]["rETH_wETH_BPT"] = 0x1E19CF2D73a72Ef1332C882F20534B6519Be0276.toBytes32();
+        values[mainnet]["wstETH_wETH_BPT"] = 0x32296969Ef14EB0c6d29669C550D4a0449130230.toBytes32();
+        values[mainnet]["wstETH_cbETH_BPT"] = 0x9c6d47Ff73e0F5E51BE5FD53236e3F595C5793F2.toBytes32();
+        values[mainnet]["bb_a_USD_BPT"] = 0xfeBb0bbf162E64fb9D0dfe186E517d84C395f016.toBytes32();
+        values[mainnet]["bb_a_USDC_BPT"] = 0xcbFA4532D8B2ade2C261D3DD5ef2A2284f792692.toBytes32();
+        values[mainnet]["bb_a_DAI_BPT"] = 0x6667c6fa9f2b3Fc1Cc8D85320b62703d938E4385.toBytes32();
+        values[mainnet]["bb_a_USDT_BPT"] = 0xA1697F9Af0875B63DdC472d6EeBADa8C1fAB8568.toBytes32();
+        values[mainnet]["aura_rETH_wETH_BPT"] = 0xDd1fE5AD401D4777cE89959b7fa587e569Bf125D.toBytes32();
+        values[mainnet]["GHO_bb_a_USD_BPT"] = 0xc2B021133D1b0cF07dba696fd5DD89338428225B.toBytes32();
+
+        values[mainnet]["wstETH_wETH_BPT"] = 0x93d199263632a4EF4Bb438F1feB99e57b4b5f0BD.toBytes32();
+        values[mainnet]["wstETH_wETH_Id"] = 0x93d199263632a4ef4bb438f1feb99e57b4b5f0bd0000000000000000000005c2;
+        values[mainnet]["wstETH_wETH_Gauge"] = 0x5C0F23A5c1be65Fa710d385814a7Fd1Bda480b1C.toBytes32();
+        values[mainnet]["aura_wstETH_wETH"] = 0x2a14dB8D09dB0542f6A371c0cB308A768227D67D.toBytes32();
+
+        // Rate Providers
+        values[mainnet]["cbethRateProvider"] = 0x7311E4BB8a72e7B300c5B8BDE4de6CdaA822a5b1.toBytes32();
+        values[mainnet]["rethRateProvider"] = 0x1a8F81c256aee9C640e14bB0453ce247ea0DFE6F.toBytes32();
+        values[mainnet]["sDaiRateProvider"] = 0xc7177B6E18c1Abd725F5b75792e5F7A3bA5DBC2c.toBytes32();
+        values[mainnet]["rsETHRateProvider"] = 0x746df66bc1Bb361b9E8E2a794C299c3427976e6C.toBytes32();
+
+        // Compound V2
+        // Cvalues[mainnet]["cDAI"] = C0x5d3a536E4D6DbD6114cc1Ead35777bAB948E3643.toBytes32();
+        // Cvalues[mainnet]["cUSDC"] = C0x39AA39c021dfbaE8faC545936693aC917d5E7563.toBytes32();
+        // Cvalues[mainnet]["cTUSD"] = C0x12392F67bdf24faE0AF363c24aC620a2f67DAd86.toBytes32();
+
+        // Chainlink Automation Registry
+        values[mainnet]["automationRegistry"] = 0x02777053d6764996e594c3E88AF1D58D5363a2e6.toBytes32();
+        values[mainnet]["automationRegistryV2"] = 0x6593c7De001fC8542bB1703532EE1E5aA0D458fD.toBytes32();
+        values[mainnet]["automationRegistrarV2"] = 0x6B0B234fB2f380309D47A7E9391E29E9a179395a.toBytes32();
+
+        // FraxLend Pairs
+        values[mainnet]["FXS_FRAX_PAIR"] = 0xDbe88DBAc39263c47629ebbA02b3eF4cf0752A72.toBytes32();
+        values[mainnet]["FPI_FRAX_PAIR"] = 0x74F82Bd9D0390A4180DaaEc92D64cf0708751759.toBytes32();
+        values[mainnet]["SFRXETH_FRAX_PAIR"] = 0x78bB3aEC3d855431bd9289fD98dA13F9ebB7ef15.toBytes32();
+        values[mainnet]["CRV_FRAX_PAIR"] = 0x3835a58CA93Cdb5f912519ad366826aC9a752510.toBytes32(); // FraxlendV1
+        values[mainnet]["WBTC_FRAX_PAIR"] = 0x32467a5fc2d72D21E8DCe990906547A2b012f382.toBytes32(); // FraxlendV1
+        values[mainnet]["WETH_FRAX_PAIR"] = 0x794F6B13FBd7EB7ef10d1ED205c9a416910207Ff.toBytes32(); // FraxlendV1
+        values[mainnet]["CVX_FRAX_PAIR"] = 0xa1D100a5bf6BFd2736837c97248853D989a9ED84.toBytes32(); // FraxlendV1
+        values[mainnet]["MKR_FRAX_PAIR"] = 0x82Ec28636B77661a95f021090F6bE0C8d379DD5D.toBytes32(); // FraxlendV2
+        values[mainnet]["APE_FRAX_PAIR"] = 0x3a25B9aB8c07FfEFEe614531C75905E810d8A239.toBytes32(); // FraxlendV2
+        values[mainnet]["UNI_FRAX_PAIR"] = 0xc6CadA314389430d396C7b0C70c6281e99ca7fe8.toBytes32(); // FraxlendV2
+
+        /// From Crispy's curve tests
+
+        // Curve Pools and Tokens
+        values[mainnet]["TriCryptoPool"] = 0xD51a44d3FaE010294C616388b506AcdA1bfAAE46.toBytes32();
+        values[mainnet]["CRV_3_CRYPTO"] = 0xc4AD29ba4B3c580e6D59105FFf484999997675Ff.toBytes32();
+        values[mainnet]["daiUsdcUsdtPool"] = 0xbEbc44782C7dB0a1A60Cb6fe97d0b483032FF1C7.toBytes32();
+        values[mainnet]["CRV_DAI_USDC_USDT"] = 0x6c3F90f043a72FA612cbac8115EE7e52BDe6E490.toBytes32();
+        values[mainnet]["frax3CrvPool"] = 0xd632f22692FaC7611d2AA1C0D552930D43CAEd3B.toBytes32();
+        values[mainnet]["CRV_FRAX_3CRV"] = 0xd632f22692FaC7611d2AA1C0D552930D43CAEd3B.toBytes32();
+        values[mainnet]["wethCrvPool"] = 0x8301AE4fc9c624d1D396cbDAa1ed877821D7C511.toBytes32();
+        values[mainnet]["CRV_WETH_CRV"] = 0xEd4064f376cB8d68F770FB1Ff088a3d0F3FF5c4d.toBytes32();
+        values[mainnet]["aave3Pool"] = 0xDeBF20617708857ebe4F679508E7b7863a8A8EeE.toBytes32();
+        values[mainnet]["CRV_AAVE_3CRV"] = 0xFd2a8fA60Abd58Efe3EeE34dd494cD491dC14900.toBytes32();
+        values[mainnet]["stETHWethNg"] = 0x21E27a5E5513D6e65C4f830167390997aA84843a.toBytes32();
+        values[mainnet]["EthFrxEthCurvePool"] = 0xa1F8A6807c402E4A15ef4EBa36528A3FED24E577.toBytes32();
+        values[mainnet]["triCrypto2"] = 0xD51a44d3FaE010294C616388b506AcdA1bfAAE46.toBytes32();
+        values[mainnet]["weETH_wETH_ng"] = 0xDB74dfDD3BB46bE8Ce6C33dC9D82777BCFc3dEd5.toBytes32();
+        values[mainnet]["weETH_wETH_ng_gauge"] = 0x053df3e4D0CeD9a3Bf0494F97E83CE1f13BdC0E2.toBytes32();
+        values[mainnet]["USD0_USD0++_CurvePool"] = 0x1d08E7adC263CfC70b1BaBe6dC5Bb339c16Eec52.toBytes32();
+        values[mainnet]["USD0_USD0++_CurveGauge"] = 0x5C00817B67b40f3b347bD4275B4BBA4840c8127a.toBytes32();
+
+        values[mainnet]["UsdcCrvUsdPool"] = 0x4DEcE678ceceb27446b35C672dC7d61F30bAD69E.toBytes32();
+        values[mainnet]["UsdcCrvUsdToken"] = 0x4DEcE678ceceb27446b35C672dC7d61F30bAD69E.toBytes32();
+        values[mainnet]["UsdcCrvUsdGauge"] = 0x95f00391cB5EebCd190EB58728B4CE23DbFa6ac1.toBytes32();
+        values[mainnet]["WethRethPool"] = 0x0f3159811670c117c372428D4E69AC32325e4D0F.toBytes32();
+        values[mainnet]["WethRethToken"] = 0x6c38cE8984a890F5e46e6dF6117C26b3F1EcfC9C.toBytes32();
+        values[mainnet]["WethRethGauge"] = 0x9d4D981d8a9066f5db8532A5816543dE8819d4A8.toBytes32();
+        values[mainnet]["UsdtCrvUsdPool"] = 0x390f3595bCa2Df7d23783dFd126427CCeb997BF4.toBytes32();
+        values[mainnet]["UsdtCrvUsdToken"] = 0x390f3595bCa2Df7d23783dFd126427CCeb997BF4.toBytes32();
+        values[mainnet]["UsdtCrvUsdGauge"] = 0x4e6bB6B7447B7B2Aa268C16AB87F4Bb48BF57939.toBytes32();
+        values[mainnet]["EthStethPool"] = 0xDC24316b9AE028F1497c275EB9192a3Ea0f67022.toBytes32();
+        values[mainnet]["EthStethToken"] = 0x06325440D014e39736583c165C2963BA99fAf14E.toBytes32();
+        values[mainnet]["EthStethGauge"] = 0x182B723a58739a9c974cFDB385ceaDb237453c28.toBytes32();
+        values[mainnet]["FraxUsdcPool"] = 0xDcEF968d416a41Cdac0ED8702fAC8128A64241A2.toBytes32();
+        values[mainnet]["FraxUsdcToken"] = 0x3175Df0976dFA876431C2E9eE6Bc45b65d3473CC.toBytes32();
+        values[mainnet]["FraxUsdcGauge"] = 0xCFc25170633581Bf896CB6CDeE170e3E3Aa59503.toBytes32();
+        values[mainnet]["WethFrxethPool"] = 0x9c3B46C0Ceb5B9e304FCd6D88Fc50f7DD24B31Bc.toBytes32();
+        values[mainnet]["WethFrxethToken"] = 0x9c3B46C0Ceb5B9e304FCd6D88Fc50f7DD24B31Bc.toBytes32();
+        values[mainnet]["WethFrxethGauge"] = 0x4E21418095d32d15c6e2B96A9910772613A50d50.toBytes32();
+        values[mainnet]["EthFrxethPool"] = 0xa1F8A6807c402E4A15ef4EBa36528A3FED24E577.toBytes32();
+        values[mainnet]["EthFrxethToken"] = 0xf43211935C781D5ca1a41d2041F397B8A7366C7A.toBytes32();
+        values[mainnet]["EthFrxethGauge"] = 0x2932a86df44Fe8D2A706d8e9c5d51c24883423F5.toBytes32();
+        values[mainnet]["StethFrxethPool"] = 0x4d9f9D15101EEC665F77210cB999639f760F831E.toBytes32();
+        values[mainnet]["StethFrxethToken"] = 0x4d9f9D15101EEC665F77210cB999639f760F831E.toBytes32();
+        values[mainnet]["StethFrxethGauge"] = 0x821529Bb07c83803C9CC7763e5974386e9eFEdC7.toBytes32();
+        values[mainnet]["WethCvxPool"] = 0xB576491F1E6e5E62f1d8F26062Ee822B40B0E0d4.toBytes32();
+        values[mainnet]["WethCvxToken"] = 0x3A283D9c08E8b55966afb64C515f5143cf907611.toBytes32();
+        values[mainnet]["WethCvxGauge"] = 0x7E1444BA99dcdFfE8fBdb42C02F0005D14f13BE1.toBytes32();
+        values[mainnet]["EthStethNgPool"] = 0x21E27a5E5513D6e65C4f830167390997aA84843a.toBytes32();
+        values[mainnet]["EthStethNgToken"] = 0x21E27a5E5513D6e65C4f830167390997aA84843a.toBytes32();
+        values[mainnet]["EthStethNgGauge"] = 0x79F21BC30632cd40d2aF8134B469a0EB4C9574AA.toBytes32();
+        values[mainnet]["EthOethPool"] = 0x94B17476A93b3262d87B9a326965D1E91f9c13E7.toBytes32();
+        values[mainnet]["EthOethToken"] = 0x94B17476A93b3262d87B9a326965D1E91f9c13E7.toBytes32();
+        values[mainnet]["EthOethGauge"] = 0xd03BE91b1932715709e18021734fcB91BB431715.toBytes32();
+        values[mainnet]["FraxCrvUsdPool"] = 0x0CD6f267b2086bea681E922E19D40512511BE538.toBytes32();
+        values[mainnet]["FraxCrvUsdToken"] = 0x0CD6f267b2086bea681E922E19D40512511BE538.toBytes32();
+        values[mainnet]["FraxCrvUsdGauge"] = 0x96424E6b5eaafe0c3B36CA82068d574D44BE4e3c.toBytes32();
+        values[mainnet]["mkUsdFraxUsdcPool"] = 0x0CFe5C777A7438C9Dd8Add53ed671cEc7A5FAeE5.toBytes32();
+        values[mainnet]["mkUsdFraxUsdcToken"] = 0x0CFe5C777A7438C9Dd8Add53ed671cEc7A5FAeE5.toBytes32();
+        values[mainnet]["mkUsdFraxUsdcGauge"] = 0xF184d80915Ba7d835D941BA70cDdf93DE36517ee.toBytes32();
+        values[mainnet]["WethYethPool"] = 0x69ACcb968B19a53790f43e57558F5E443A91aF22.toBytes32();
+        values[mainnet]["WethYethToken"] = 0x69ACcb968B19a53790f43e57558F5E443A91aF22.toBytes32();
+        values[mainnet]["WethYethGauge"] = 0x138cC21D15b7A06F929Fc6CFC88d2b830796F4f1.toBytes32();
+        values[mainnet]["EthEthxPool"] = 0x59Ab5a5b5d617E478a2479B0cAD80DA7e2831492.toBytes32();
+        values[mainnet]["EthEthxToken"] = 0x59Ab5a5b5d617E478a2479B0cAD80DA7e2831492.toBytes32();
+        values[mainnet]["EthEthxGauge"] = 0x7671299eA7B4bbE4f3fD305A994e6443b4be680E.toBytes32();
+        values[mainnet]["CrvUsdSdaiPool"] = 0x1539c2461d7432cc114b0903f1824079BfCA2C92.toBytes32();
+        values[mainnet]["CrvUsdSdaiToken"] = 0x1539c2461d7432cc114b0903f1824079BfCA2C92.toBytes32();
+        values[mainnet]["CrvUsdSdaiGauge"] = 0x2B5a5e182768a18C70EDd265240578a72Ca475ae.toBytes32();
+        values[mainnet]["CrvUsdSfraxPool"] = 0xfEF79304C80A694dFd9e603D624567D470e1a0e7.toBytes32();
+        values[mainnet]["CrvUsdSfraxToken"] = 0xfEF79304C80A694dFd9e603D624567D470e1a0e7.toBytes32();
+        values[mainnet]["CrvUsdSfraxGauge"] = 0x62B8DA8f1546a092500c457452fC2d45fa1777c4.toBytes32();
+        values[mainnet]["LusdCrvUsdPool"] = 0x9978c6B08d28d3B74437c917c5dD7C026df9d55C.toBytes32();
+        values[mainnet]["LusdCrvUsdToken"] = 0x9978c6B08d28d3B74437c917c5dD7C026df9d55C.toBytes32();
+        values[mainnet]["LusdCrvUsdGauge"] = 0x66F65323bdE835B109A92045Aa7c655559dbf863.toBytes32();
+        values[mainnet]["WstethEthXPool"] = 0x14756A5eD229265F86990e749285bDD39Fe0334F.toBytes32();
+        values[mainnet]["WstethEthXToken"] = 0xfffAE954601cFF1195a8E20342db7EE66d56436B.toBytes32();
+        values[mainnet]["WstethEthXGauge"] = 0xc1394d6c89cf8F553da8c8256674C778ccFf3E80.toBytes32();
+        values[mainnet]["EthEthXPool"] = 0x59Ab5a5b5d617E478a2479B0cAD80DA7e2831492.toBytes32();
+        values[mainnet]["EthEthXToken"] = 0x59Ab5a5b5d617E478a2479B0cAD80DA7e2831492.toBytes32();
+        values[mainnet]["EthEthXGauge"] = 0x7671299eA7B4bbE4f3fD305A994e6443b4be680E.toBytes32();
+        values[mainnet]["weETH_wETH_Curve_LP"] = 0x13947303F63b363876868D070F14dc865C36463b.toBytes32();
+        values[mainnet]["weETH_wETH_Curve_Gauge"] = 0x1CAC1a0Ed47E2e0A313c712b2dcF85994021a365.toBytes32();
+        values[mainnet]["weETH_wETH_Convex_Reward"] = 0x2D159E01A5cEe7498F84Be68276a5266b3cb3774.toBytes32();
+
+        values[mainnet]["weETH_wETH_Pool"] = 0x13947303F63b363876868D070F14dc865C36463b.toBytes32();
+        values[mainnet]["weETH_wETH_NG_Pool"] = 0xDB74dfDD3BB46bE8Ce6C33dC9D82777BCFc3dEd5.toBytes32();
+        values[mainnet]["weETH_wETH_NG_Convex_Reward"] = 0x5411CC583f0b51104fA523eEF9FC77A29DF80F58.toBytes32();
+
+        values[mainnet]["pyUsd_Usdc_Curve_Pool"] = 0x383E6b4437b59fff47B619CBA855CA29342A8559.toBytes32();
+        values[mainnet]["pyUsd_Usdc_Convex_Id"] = address(270).toBytes32();
+        values[mainnet]["frax_Usdc_Curve_Pool"] = 0xDcEF968d416a41Cdac0ED8702fAC8128A64241A2.toBytes32();
+        values[mainnet]["frax_Usdc_Convex_Id"] = address(100).toBytes32();
+        values[mainnet]["usdc_CrvUsd_Curve_Pool"] = 0x4DEcE678ceceb27446b35C672dC7d61F30bAD69E.toBytes32();
+        values[mainnet]["usdc_CrvUsd_Convex_Id"] = address(182).toBytes32();
+        values[mainnet]["sDai_sUsde_Curve_Pool"] = 0x167478921b907422F8E88B43C4Af2B8BEa278d3A.toBytes32();
+        values[mainnet]["sDai_sUsde_Curve_Gauge"] = 0x330Cfd12e0E97B0aDF46158D2A81E8Bd2985c6cB.toBytes32();
+
+        values[mainnet]["ezETH_wETH_Curve_Pool"] = 0x85dE3ADd465a219EE25E04d22c39aB027cF5C12E.toBytes32();
+        values[mainnet]["weETH_rswETH_Curve_Pool"] = 0x278cfB6f06B1EFc09d34fC7127d6060C61d629Db.toBytes32();
+        values[mainnet]["rswETH_wETH_Curve_Pool"] = 0xeE04382c4cA6c450213923fE0f0daB19b0ff3939.toBytes32();
+        values[mainnet]["USDe_USDC_Curve_Pool"] = 0x02950460E2b9529D0E00284A5fA2d7bDF3fA4d72.toBytes32();
+        values[mainnet]["USDe_DAI_Curve_Pool"] = 0xF36a4BA50C603204c3FC6d2dA8b78A7b69CBC67d.toBytes32();
+        values[mainnet]["sDAI_sUSDe_Curve_Pool"] = 0x167478921b907422F8E88B43C4Af2B8BEa278d3A.toBytes32();
+        values[mainnet]["deUSD_USDC_Curve_Pool"] = 0x5F6c431AC417f0f430B84A666a563FAbe681Da94.toBytes32();
+        values[mainnet]["deUSD_USDT_Curve_Pool"] = 0x7C4e143B23D72E6938E06291f705B5ae3D5c7c7C.toBytes32();
+        values[mainnet]["deUSD_DAI_Curve_Pool"] = 0xb478Bf40dD622086E0d0889eeBbAdCb63806ADde.toBytes32();
+        values[mainnet]["deUSD_FRAX_Curve_Pool"] = 0x88DFb9370fE350aA51ADE31C32549d4d3A24fAf2.toBytes32();
+        values[mainnet]["deUSD_FRAX_Curve_Gauge"] = 0x7C634909DDbfd5C6EEd7Ccf3611e8C4f3643635d.toBytes32();
+        values[mainnet]["eBTC_LBTC_WBTC_Curve_Pool"] = 0xabaf76590478F2fE0b396996f55F0b61101e9502.toBytes32();
+        values[mainnet]["eBTC_LBTC_WBTC_Curve_Gauge"] = 0x8D666daED20B502e5Cf692B101028fc0058a5d4E.toBytes32();
+
+        values[mainnet]["lBTC_wBTC_Curve_Pool"] = 0x2f3bC4c27A4437AeCA13dE0e37cdf1028f3706F0.toBytes32();
+
+        values[mainnet]["WethMkUsdPool"] = 0xc89570207c5BA1B0E3cD372172cCaEFB173DB270.toBytes32();
+
+        // Convex-Curve Platform Specifics
+        values[mainnet]["convexCurveMainnetBooster"] = 0xF403C135812408BFbE8713b5A23a04b3D48AAE31.toBytes32();
+
+        values[mainnet]["ethFrxethBaseRewardPool"] = 0xbD5445402B0a287cbC77cb67B2a52e2FC635dce4.toBytes32();
+        values[mainnet]["ethStethNgBaseRewardPool"] = 0x6B27D7BC63F1999D14fF9bA900069ee516669ee8.toBytes32();
+        values[mainnet]["fraxCrvUsdBaseRewardPool"] = 0x3CfB4B26dc96B124D15A6f360503d028cF2a3c00.toBytes32();
+        values[mainnet]["mkUsdFraxUsdcBaseRewardPool"] = 0x35FbE5520E70768DCD6E3215Ed54E14CBccA10D2.toBytes32();
+        values[mainnet]["wethYethBaseRewardPool"] = 0xB0867ADE998641Ab1Ff04cF5cA5e5773fA92AaE3.toBytes32();
+        values[mainnet]["ethEthxBaseRewardPool"] = 0x399e111c7209a741B06F8F86Ef0Fdd88fC198D20.toBytes32();
+        values[mainnet]["crvUsdSFraxBaseRewardPool"] = 0x73eA73C3a191bd05F3266eB2414609dC5Fe777a2.toBytes32();
+        values[mainnet]["usdtCrvUsdBaseRewardPool"] = 0xD1DdB0a0815fD28932fBb194C84003683AF8a824.toBytes32();
+        values[mainnet]["lusdCrvUsdBaseRewardPool"] = 0x633D3B227696B3FacF628a197f982eF68d26c7b5.toBytes32();
+        values[mainnet]["wstethEthxBaseRewardPool"] = 0x85b118e0Fa5706d99b270be43d782FBE429aD409.toBytes32();
+
+        // Uniswap V3
+        values[mainnet]["WSTETH_WETH_100"] = 0x109830a1AAaD605BbF02a9dFA7B0B92EC2FB7dAa.toBytes32();
+        values[mainnet]["WSTETH_WETH_500"] = 0xD340B57AAcDD10F96FC1CF10e15921936F41E29c.toBytes32();
+        values[mainnet]["DAI_USDC_100"] = 0x5777d92f208679DB4b9778590Fa3CAB3aC9e2168.toBytes32();
+        values[mainnet]["uniswapV3NonFungiblePositionManager"] = 0xC36442b4a4522E871399CD717aBDD847Ab11FE88.toBytes32();
+
+        // Redstone
+        values[mainnet]["swEthAdapter"] = 0x68ba9602B2AeE30847412109D2eE89063bf08Ec2.toBytes32();
+        values[mainnet]["swEthDataFeedId"] = 0x5357455448000000000000000000000000000000000000000000000000000000;
+        values[mainnet]["swEthEthDataFeedId"] = 0x53574554482f4554480000000000000000000000000000000000000000000000;
+
+        values[mainnet]["ethXEthAdapter"] = 0xc799194cAa24E2874Efa89b4Bf5c92a530B047FF.toBytes32();
+        values[mainnet]["ethXEthDataFeedId"] = 0x455448782f455448000000000000000000000000000000000000000000000000;
+
+        values[mainnet]["ethXAdapter"] = 0xF3eB387Ac1317fBc7E2EFD82214eE1E148f0Fe00.toBytes32();
+        values[mainnet]["ethXUsdDataFeedId"] = 0x4554487800000000000000000000000000000000000000000000000000000000;
+
+        values[mainnet]["weEthEthAdapter"] = 0x8751F736E94F6CD167e8C5B97E245680FbD9CC36.toBytes32();
+        values[mainnet]["weEthDataFeedId"] = 0x77654554482f4554480000000000000000000000000000000000000000000000;
+        values[mainnet]["weethAdapter"] = 0xdDb6F90fFb4d3257dd666b69178e5B3c5Bf41136.toBytes32();
+        values[mainnet]["weethUsdDataFeedId"] = 0x7765455448000000000000000000000000000000000000000000000000000000;
+
+        values[mainnet]["osEthEthAdapter"] = 0x66ac817f997Efd114EDFcccdce99F3268557B32C.toBytes32();
+        values[mainnet]["osEthEthDataFeedId"] = 0x6f734554482f4554480000000000000000000000000000000000000000000000;
+
+        values[mainnet]["rsEthEthAdapter"] = 0xA736eAe8805dDeFFba40cAB8c99bCB309dEaBd9B.toBytes32();
+        values[mainnet]["rsEthEthDataFeedId"] = 0x72734554482f4554480000000000000000000000000000000000000000000000;
+
+        values[mainnet]["ezEthEthAdapter"] = 0xF4a3e183F59D2599ee3DF213ff78b1B3b1923696.toBytes32();
+        values[mainnet]["ezEthEthDataFeedId"] = 0x657a4554482f4554480000000000000000000000000000000000000000000000;
+
+        // Maker
+        values[mainnet]["dsrManager"] = 0x373238337Bfe1146fb49989fc222523f83081dDb.toBytes32();
+
+        // Maker
+        values[mainnet]["savingsDaiAddress"] = 0x83F20F44975D03b1b09e64809B757c47f942BEeA.toBytes32();
+        values[mainnet]["sDAI"] = 0x83F20F44975D03b1b09e64809B757c47f942BEeA.toBytes32();
+
+        // Frax
+        values[mainnet]["sFRAX"] = 0xA663B02CF0a4b149d2aD41910CB81e23e1c41c32.toBytes32();
+
+        // Lido
+        values[mainnet]["unstETH"] = 0x889edC2eDab5f40e902b864aD4d7AdE8E412F9B1.toBytes32();
+
+        // Stader
+        values[mainnet]["stakePoolManagerAddress"] = 0xcf5EA1b38380f6aF39068375516Daf40Ed70D299.toBytes32();
+        values[mainnet]["userWithdrawManagerAddress"] = 0x9F0491B32DBce587c50c4C43AB303b06478193A7.toBytes32();
+        values[mainnet]["staderConfig"] = 0x4ABEF2263d5A5ED582FC9A9789a41D85b68d69DB.toBytes32();
+
+        // Etherfi
+        values[mainnet]["EETH_LIQUIDITY_POOL"] = 0x308861A430be4cce5502d0A12724771Fc6DaF216.toBytes32();
+        values[mainnet]["withdrawalRequestNft"] = 0x7d5706f6ef3F89B3951E23e557CDFBC3239D4E2c.toBytes32();
+
+        // Renzo
+        values[mainnet]["restakeManager"] = 0x74a09653A083691711cF8215a6ab074BB4e99ef5.toBytes32();
+
+        // Kelp DAO
+        values[mainnet]["lrtDepositPool"] = 0x036676389e48133B63a802f8635AD39E752D375D.toBytes32();
+        // Compound V3
+        values[mainnet]["cUSDCV3"] = 0xc3d688B66703497DAA19211EEdff47f25384cdc3.toBytes32();
+        values[mainnet]["cUSDTV3"] = 0x3Afdc9BCA9213A35503b077a6072F3D0d5AB0840.toBytes32();
+        values[mainnet]["cWETHV3"] = 0xA17581A9E3356d9A858b789D68B4d866e593aE94.toBytes32();
+        values[mainnet]["cometRewards"] = 0x1B0e765F6224C21223AeA2af16c1C46E38885a40.toBytes32();
+        // Morpho Blue
+        values[mainnet]["morphoBlue"] = 0xBBBBBbbBBb9cC5e90e3b3Af64bdAF62C37EEFFCb.toBytes32();
+        values[mainnet]["ezEthOracle"] = 0x61025e2B0122ac8bE4e37365A4003d87ad888Cc3.toBytes32();
+        values[mainnet]["ezEthIrm"] = 0x870aC11D48B15DB9a138Cf899d20F13F79Ba00BC.toBytes32();
+        values[mainnet]["weETH_wETH_86_market"] = 0x698fe98247a40c5771537b5786b2f3f9d78eb487b4ce4d75533cd0e94d88a115;
+        values[mainnet]["LBTC_WBTC_945"] = 0xf6a056627a51e511ec7f48332421432ea6971fc148d8f3c451e14ea108026549;
+        values[mainnet]["sUSDePT03_USDC_915"] = 0x346afa2b6d528222a2f9721ded6e7e2c40ac94877a598f5dae5013c651d2a462;
+        values[mainnet]["USD0_plusPT03_USDC_915"] = 0x8411eeb07c8e32de0b3784b6b967346a45593bfd8baeb291cc209dc195c7b3ad;
+        values[mainnet]["sUSDePT_03_27_DAI_915"] = 0x5e3e6b1e01c5708055548d82d01db741e37d03b948a7ef9f3d4b962648bcbfa7;
+
+        values[mainnet]["WBTC_USDC_86"] = 0x3a85e619751152991742810df6ec69ce473daef99e28a64ab2340d7b7ccfee49;
+        values[mainnet]["WBTC_USDT_86"] = 0xa921ef34e2fc7a27ccc50ae7e4b154e16c9799d3387076c421423ef52ac4df99;
+        values[mainnet]["Corn_eBTC_PT03_LBTC_915"] = 0x17af0be1f59e3eb8e3de2ed7655ed544c9465d089f21b89c465874a6447f2590;
+        values[mainnet]["LBTC_PT03_LBTC_915"] = 0x3170feb9e3c0172beb9901f6035e4e005f42177c5c14e8c0538c27078864654e;
+        values[mainnet]["LBTC_PT03_WBTC_915"] = 0xa39263bf7275f772863c464ef4e9e972aaa0f1a6a1bf2a47f92bf57a542d2458;
+        values[mainnet]["LBTC_PT03_WBTC_86"] = 0x198132864e7974fb451dfebeb098b3b7e7e65566667fb1cf1116db4fb2ad23f9;
+        values[mainnet]["EBTC_USDC_86"] = 0xb6f4eebd60871f99bf464ae0b67045a26797cf7ef57c458d57e08c205f84feac;
+        values[mainnet]["wstUSR_PT03_USR_915"] = 0x1e1ae51d4be670307788612599a46a73649ef85e28bab194d3ae00c3cd693ea7;
+        values[mainnet]["WBTC_USR_86"] = 0xf84288cdcf652627f66cd7a6d4c43c3ee43ca7146d9a9cfab3a136a861144d6f;
+        values[mainnet]["EBTC_USR_86"] = 0xa4577bf93e8c70d9f91b6e000ae084ae0a7a29d4ebe28cbfea24975c28dccfb5;
+
+        // MetaMorpho
+        values[mainnet]["usualBoostedUSDC"] = 0xd63070114470f685b75B74D60EEc7c1113d33a3D.toBytes32();
+        values[mainnet]["gauntletUSDCcore"] = 0x8eB67A509616cd6A7c1B3c8C21D48FF57df3d458.toBytes32();
+        values[mainnet]["gauntletUSDCprime"] = 0xdd0f28e19C1780eb6396170735D45153D261490d.toBytes32();
+        values[mainnet]["steakhouseUSDC"] = 0xBEEF01735c132Ada46AA9aA4c54623cAA92A64CB.toBytes32();
+        values[mainnet]["smokehouseUSDC"] = 0xBEeFFF209270748ddd194831b3fa287a5386f5bC.toBytes32();
+        values[mainnet]["steakhouseUSDCRWA"] = 0x6D4e530B8431a52FFDA4516BA4Aadc0951897F8C.toBytes32();
+        values[mainnet]["gauntletWBTCcore"] = 0x443df5eEE3196e9b2Dd77CaBd3eA76C3dee8f9b2.toBytes32();
+        values[mainnet]["Re7WBTC"] = 0xE0C98605f279e4D7946d25B75869c69802823763.toBytes32();
+        values[mainnet]["MCwBTC"] = 0x1c530D6de70c05A81bF1670157b9d928e9699089.toBytes32();
+        values[mainnet]["MCUSR"] = 0xD50DA5F859811A91fD1876C9461fD39c23C747Ad.toBytes32();
+        values[mainnet]["Re7cbBTC"] = 0xA02F5E93f783baF150Aa1F8b341Ae90fe0a772f7.toBytes32();
+        values[mainnet]["gauntletCbBTCcore"] = 0xF587f2e8AfF7D76618d3B6B4626621860FbD54e3.toBytes32();
+        values[mainnet]["MCcbBTC"] = 0x98cF0B67Da0F16E1F8f1a1D23ad8Dc64c0c70E0b.toBytes32();
+        values[mainnet]["gauntletLBTCcore"] = 0xdC94785959B73F7A168452b3654E44fEc6A750e4.toBytes32();
+        values[mainnet]["gauntletWETHPrime"] = 0x2371e134e3455e0593363cBF89d3b6cf53740618.toBytes32();
+        values[mainnet]["gauntletWETHCore"] = 0x4881Ef0BF6d2365D3dd6499ccd7532bcdBCE0658.toBytes32();
+        values[mainnet]["mevCapitalwWeth"] = 0x9a8bC3B04b7f3D87cfC09ba407dCED575f2d61D8.toBytes32();
+        values[mainnet]["Re7WETH"] = 0x78Fc2c2eD1A4cDb5402365934aE5648aDAd094d0.toBytes32();
+        values[mainnet]["PendleWBTC"] = 0x2f1aBb81ed86Be95bcf8178bA62C8e72D6834775.toBytes32();
+
+        values[mainnet]["uniswapV3PositionManager"] = 0xC36442b4a4522E871399CD717aBDD847Ab11FE88.toBytes32();
+
+        // 1Inch
+        values[mainnet]["aggregationRouterV5"] = 0x1111111254EEB25477B68fb85Ed929f73A960582.toBytes32();
+        values[mainnet]["oneInchExecutor"] = 0x5141B82f5fFDa4c6fE1E372978F1C5427640a190.toBytes32();
+        values[mainnet]["wETHweETH5bps"] = 0x7A415B19932c0105c82FDB6b720bb01B0CC2CAe3.toBytes32();
+
+        // Gearbox
+        values[mainnet]["dWETHV3"] = 0xda0002859B2d05F66a753d8241fCDE8623f26F4f.toBytes32();
+        values[mainnet]["sdWETHV3"] = 0x0418fEB7d0B25C411EB77cD654305d29FcbFf685.toBytes32();
+        values[mainnet]["dUSDCV3"] = 0xda00000035fef4082F78dEF6A8903bee419FbF8E.toBytes32();
+        values[mainnet]["sdUSDCV3"] = 0x9ef444a6d7F4A5adcd68FD5329aA5240C90E14d2.toBytes32();
+        values[mainnet]["dDAIV3"] = 0xe7146F53dBcae9D6Fa3555FE502648deb0B2F823.toBytes32();
+        values[mainnet]["sdDAIV3"] = 0xC853E4DA38d9Bd1d01675355b8c8f3BBC1451973.toBytes32();
+        values[mainnet]["dUSDTV3"] = 0x05A811275fE9b4DE503B3311F51edF6A856D936e.toBytes32();
+        values[mainnet]["sdUSDTV3"] = 0x16adAb68bDEcE3089D4f1626Bb5AEDD0d02471aD.toBytes32();
+        values[mainnet]["dWBTCV3"] = 0xda00010eDA646913F273E10E7A5d1F659242757d.toBytes32();
+        values[mainnet]["sdWBTCV3"] = 0xA8cE662E45E825DAF178DA2c8d5Fae97696A788A.toBytes32();
+
+        // Pendle
+        values[mainnet]["pendleMarketFactory"] = 0x1A6fCc85557BC4fB7B534ed835a03EF056552D52.toBytes32();
+        values[mainnet]["pendleRouter"] = 0x888888888889758F76e7103c6CbF23ABbF58F946.toBytes32();
+        values[mainnet]["pendleOracle"] = 0x66a1096C6366b2529274dF4f5D8247827fe4CEA8.toBytes32();
+        values[mainnet]["pendleLimitOrderRouter"] = 0x000000000000c9B3E2C3Ec88B1B4c0cD853f4321.toBytes32();
+
+        values[mainnet]["pendleWeETHMarket"] = 0xF32e58F92e60f4b0A37A69b95d642A471365EAe8.toBytes32();
+        values[mainnet]["pendleWeethSy"] = 0xAC0047886a985071476a1186bE89222659970d65.toBytes32();
+        values[mainnet]["pendleEethPt"] = 0xc69Ad9baB1dEE23F4605a82b3354F8E40d1E5966.toBytes32();
+        values[mainnet]["pendleEethYt"] = 0xfb35Fd0095dD1096b1Ca49AD44d8C5812A201677.toBytes32();
+
+        values[mainnet]["pendleZircuitWeETHMarket"] = 0xe26D7f9409581f606242300fbFE63f56789F2169.toBytes32();
+        values[mainnet]["pendleZircuitWeethSy"] = 0xD7DF7E085214743530afF339aFC420c7c720BFa7.toBytes32();
+        values[mainnet]["pendleZircuitEethPt"] = 0x4AE5411F3863CdB640309e84CEDf4B08B8b33FfF.toBytes32();
+        values[mainnet]["pendleZircuitEethYt"] = 0x7C2D26182adeEf96976035986cF56474feC03bDa.toBytes32();
+
+        values[mainnet]["pendleUSDeMarket"] = 0x19588F29f9402Bb508007FeADd415c875Ee3f19F.toBytes32();
+        values[mainnet]["pendleUSDeSy"] = 0x42862F48eAdE25661558AFE0A630b132038553D0.toBytes32();
+        values[mainnet]["pendleUSDePt"] = 0xa0021EF8970104c2d008F38D92f115ad56a9B8e1.toBytes32();
+        values[mainnet]["pendleUSDeYt"] = 0x1e3d13932C31d7355fCb3FEc680b0cD159dC1A07.toBytes32();
+
+        values[mainnet]["pendleZircuitUSDeMarket"] = 0x90c98ab215498B72Abfec04c651e2e496bA364C0.toBytes32();
+        values[mainnet]["pendleZircuitUSDeSy"] = 0x293C6937D8D82e05B01335F7B33FBA0c8e256E30.toBytes32();
+        values[mainnet]["pendleZircuitUSDePt"] = 0x3d4F535539A33FEAd4D76D7b3B7A9cB5B21C73f1.toBytes32();
+        values[mainnet]["pendleZircuitUSDeYt"] = 0x40357b9f22B4DfF0Bf56A90661b8eC106C259d29.toBytes32();
+
+        values[mainnet]["pendleSUSDeMarketSeptember"] = 0xd1D7D99764f8a52Aff007b7831cc02748b2013b5.toBytes32();
+        values[mainnet]["pendleSUSDeMarketJuly"] = 0x107a2e3cD2BB9a32B9eE2E4d51143149F8367eBa.toBytes32();
+        values[mainnet]["pendleKarakSUSDeMarket"] = 0xB1f587B354a4a363f5332e88effbbC2E4961250A.toBytes32();
+        values[mainnet]["pendleKarakUSDeMarket"] = 0x1BCBDB8c8652345A5ACF04e6E74f70086c68FEfC.toBytes32();
+
+        values[mainnet]["pendleWeETHMarketSeptember"] = 0xC8eDd52D0502Aa8b4D5C77361D4B3D300e8fC81c.toBytes32();
+        values[mainnet]["pendleWeethSySeptember"] = 0xAC0047886a985071476a1186bE89222659970d65.toBytes32();
+        values[mainnet]["pendleEethPtSeptember"] = 0x1c085195437738d73d75DC64bC5A3E098b7f93b1.toBytes32();
+        values[mainnet]["pendleEethYtSeptember"] = 0xA54Df645A042D24121a737dAA89a57EbF8E0b71c.toBytes32();
+
+        values[mainnet]["pendleWeETHMarketDecember"] = 0x7d372819240D14fB477f17b964f95F33BeB4c704.toBytes32();
+        values[mainnet]["pendleWeethSyDecember"] = 0xAC0047886a985071476a1186bE89222659970d65.toBytes32();
+        values[mainnet]["pendleEethPtDecember"] = 0x6ee2b5E19ECBa773a352E5B21415Dc419A700d1d.toBytes32();
+        values[mainnet]["pendleEethYtDecember"] = 0x129e6B5DBC0Ecc12F9e486C5BC9cDF1a6A80bc6A.toBytes32();
+
+        values[mainnet]["pendleUSDeZircuitMarketAugust"] = 0xF148a0B15712f5BfeefAdb4E6eF9739239F88b07.toBytes32();
+        values[mainnet]["pendleKarakWeETHMarketSeptember"] = 0x18bAFcaBf2d5898956AE6AC31543d9657a604165.toBytes32();
+        values[mainnet]["pendleKarakWeETHMarketDecember"] = 0xFF694CC3f74E080637008B3792a9D7760cB456Ca.toBytes32();
+
+        values[mainnet]["pendleSwethMarket"] = 0x0e1C5509B503358eA1Dac119C1D413e28Cc4b303.toBytes32();
+
+        values[mainnet]["pendleZircuitWeETHMarketAugust"] = 0x6c269DFc142259c52773430b3c78503CC994a93E.toBytes32();
+        values[mainnet]["pendleWeETHMarketJuly"] = 0xe1F19CBDa26b6418B0C8E1EE978a533184496066.toBytes32();
+        values[mainnet]["pendleWeETHkSeptember"] = 0x905A5a4792A0C27a2AdB2777f98C577D320079EF.toBytes32();
+        values[mainnet]["pendleWeETHkDecember"] = 0x792b9eDe7a18C26b814f87Eb5E0c8D26AD189780.toBytes32();
+
+        values[mainnet]["pendle_sUSDe_08_23_24"] = 0xbBf399db59A845066aAFce9AE55e68c505FA97B7.toBytes32();
+        values[mainnet]["pendle_sUSDe_12_25_24"] = 0xa0ab94DeBB3cC9A7eA77f3205ba4AB23276feD08.toBytes32();
+        values[mainnet]["pendle_USDe_08_23_24"] = 0x3d1E7312dE9b8fC246ddEd971EE7547B0a80592A.toBytes32();
+        values[mainnet]["pendle_USDe_12_25_24"] = 0x8a49f2AC2730ba15AB7EA832EdaC7f6BA22289f8.toBytes32();
+        values[mainnet]["pendle_sUSDe_03_26_25"] = 0xcDd26Eb5EB2Ce0f203a84553853667aE69Ca29Ce.toBytes32();
+        values[mainnet]["pendle_sUSDe_karak_01_29_25"] = 0xDbE4D359D4E48087586Ec04b93809bA647343548.toBytes32();
+        values[mainnet]["pendle_USDe_karak_01_29_25"] = 0x6C06bBFa3B63eD344ceb3312Df795eDC8d29BDD5.toBytes32();
+        values[mainnet]["pendle_USDe_03_26_25"] = 0xB451A36c8B6b2EAc77AD0737BA732818143A0E25.toBytes32();
+        values[mainnet]["pendle_sUSDe_05_28_25"] = 0xB162B764044697cf03617C2EFbcB1f42e31E4766.toBytes32();
+
+        values[mainnet]["pendle_weETHs_market_08_28_24"] = 0xcAa8ABB72A75C623BECe1f4D5c218F425d47A0D0.toBytes32();
+        values[mainnet]["pendle_weETHs_sy_08_28_24"] = 0x9e8f10574ACc2c62C6e5d19500CEd39163Da37A9.toBytes32();
+        values[mainnet]["pendle_weETHs_pt_08_28_24"] = 0xda6530EfaFD63A42d7b9a0a5a60A03839CDb813A.toBytes32();
+        values[mainnet]["pendle_weETHs_yt_08_28_24"] = 0x28cE264D0938C1051687FEbDCeFacc2242BA9E0E.toBytes32();
+        values[mainnet]["pendle_weETHs_market_12_25_24"] = 0x40789E8536C668c6A249aF61c81b9dfaC3EB8F32.toBytes32();
+        values[mainnet]["pendle_weETHs_market_6_25_25"] = 0xcbA3B226cA62e666042Cb4a1e6E4681053885F75.toBytes32();
+
+        values[mainnet]["pendleUSD0PlusMarketOctober"] = 0x00b321D89A8C36B3929f20B7955080baeD706D1B.toBytes32();
+        values[mainnet]["pendle_USD0Plus_market_01_29_2025"] = 0x64506968E80C9ed07bFF60C8D9d57474EFfFF2c9.toBytes32();
+        values[mainnet]["pendle_USD0Plus_market_02_26_2025"] = 0x22a72B0C504cBb7f8245208f84D8f035c311aDec.toBytes32();
+        values[mainnet]["pendle_USD0Plus_market_03_26_2025"] = 0xaFDC922d0059147486cC1F0f32e3A2354b0d35CC.toBytes32();
+        values[mainnet]["pendle_USD0++_market_01_29_25"] = 0x64506968E80C9ed07bFF60C8D9d57474EFfFF2c9.toBytes32();
+        values[mainnet]["pendle_USD0++_market_06_25_25"] = 0x048680F64d6DFf1748ba6D9a01F578433787e24B.toBytes32();
+        values[mainnet]["pendle_USD0Plus_market_04_23_2025"] = 0x81f3a11dB1DE16f4F9ba8Bf46B71D2B168c64899.toBytes32();
+        values[mainnet]["pendle_USD0Plus_market_06_25_2025"] = 0x048680F64d6DFf1748ba6D9a01F578433787e24B.toBytes32();
+
+        values[mainnet]["pendle_eBTC_market_12_26_24"] = 0x36d3ca43ae7939645C306E26603ce16e39A89192.toBytes32();
+        values[mainnet]["pendle_LBTC_corn_market_12_26_24"] = 0xCaE62858DB831272A03768f5844cbe1B40bB381f.toBytes32();
+        values[mainnet]["pendle_LBTC_market_03_26_25"] = 0x70B70Ac0445C3eF04E314DFdA6caafd825428221.toBytes32();
+        values[mainnet]["pendle_LBTC_corn_market_02_26_25"] = 0xC118635bcde024c5B01C6be2B0569a2608A8032C.toBytes32();
+        values[mainnet]["pendle_eBTC_corn_market_3_26_25"] = 0x2C71Ead7ac9AE53D05F8664e77031d4F9ebA064B.toBytes32();
+        values[mainnet]["pendle_LBTC_concrete_market_04_09_25"] = 0x83916356556f51dcBcB226202c3efeEfc88d5eaA.toBytes32();
+        values[mainnet]["pendle_WBTC_concrete_market_04_09_25"] = 0x9471d9c5B57b59d42B739b00389a6d520c33A7a9.toBytes32();
+        values[mainnet]["pendle_eBTC_market_6_25_25"] = 0x523f9441853467477b4dDE653c554942f8E17162.toBytes32();
+
+        values[mainnet]["pendle_pumpBTC_market_03_26_25"] = 0x8098B48a1c4e4080b30A43a7eBc0c87b52F17222.toBytes32();
+        values[mainnet]["pendle_corn_pumpBTC_market_12_25_24"] = 0xf8208fB52BA80075aF09840A683143C22DC5B4dd.toBytes32();
+
+        values[mainnet]["pendle_uniBTC_market_03_26_25"] = 0x380C751BD0412f47Ca560B6AFeB566d88dc18630.toBytes32();
+        values[mainnet]["pendle_corn_uniBTC_market_12_26_24"] = 0x40dEAE18c3CE932Fdd5Df1f44b54D8Cf3902787B.toBytes32();
+        values[mainnet]["pendle_sUSDs_market_03_26_25"] = 0x21D85Ff3BEDFF031EF466C7d5295240C8AB2a2b8.toBytes32();
+
+        values[mainnet]["pendle_liquid_bera_eth_04_09_25"] = 0x46E6b4A950Eb1AbBa159517DEA956Afd01ea9497.toBytes32();
+        values[mainnet]["pendle_liquidBeraBTC_04_09_25"] = 0xEbf5c58b74A836F1e51d08e9C909c4A4530AFD41.toBytes32();
+        values[mainnet]["pendle_wstUSR_market_03_26_25"] = 0x353d0B2EFB5B3a7987fB06D30Ad6160522d08426.toBytes32();
+
+        values[mainnet]["pendle_tETH_03_28_2025"] = 0xBDb8F9729d3194f75fD1A3D9bc4FFe0DDe3A404c.toBytes32(); 
+        values[mainnet]["pendle_beraSTONE_04_09_2025"] = 0x7561C5CCfe41A26B33944B58C70D6a3CB63E881c.toBytes32(); 
+
+        // Aave V3 Core
+        values[mainnet]["v3Pool"] = 0x87870Bca3F3fD6335C3F4ce8392D69350B4fA4E2.toBytes32();
+        values[mainnet]["v3RewardsController"] = 0x8164Cc65827dcFe994AB23944CBC90e0aa80bFcb.toBytes32();
+
+        //Aave v3 Prime
+        values[mainnet]["v3PrimePool"] = 0x4e033931ad43597d96D6bcc25c280717730B58B1.toBytes32();
+
+        // Aave V3 Lido
+        values[mainnet]["v3LidoPool"] = 0x4e033931ad43597d96D6bcc25c280717730B58B1.toBytes32();
+
+        // SparkLend
+        values[mainnet]["sparkLendPool"] = 0xC13e21B648A5Ee794902342038FF3aDAB66BE987.toBytes32();
+
+        // Uniswap V3 Pools
+        values[mainnet]["wETH_weETH_05"] = 0x7A415B19932c0105c82FDB6b720bb01B0CC2CAe3.toBytes32();
+        values[mainnet]["wstETH_wETH_01"] = 0x109830a1AAaD605BbF02a9dFA7B0B92EC2FB7dAa.toBytes32();
+        values[mainnet]["rETH_wETH_01"] = 0x553e9C493678d8606d6a5ba284643dB2110Df823.toBytes32();
+        values[mainnet]["rETH_wETH_05"] = 0xa4e0faA58465A2D369aa21B3e42d43374c6F9613.toBytes32();
+        values[mainnet]["wstETH_rETH_05"] = 0x18319135E02Aa6E02D412C98cCb16af3a0a9CB57.toBytes32();
+        values[mainnet]["wETH_rswETH_05"] = 0xC410573Af188f56062Ee744cC3D6F2843f5bC13b.toBytes32();
+        values[mainnet]["wETH_rswETH_30"] = 0xE62627326d7794E20bB7261B24985294de1579FE.toBytes32();
+        values[mainnet]["ezETH_wETH_01"] = 0xBE80225f09645f172B079394312220637C440A63.toBytes32();
+        values[mainnet]["PENDLE_wETH_30"] = 0x57aF956d3E2cCa3B86f3D8C6772C03ddca3eAacB.toBytes32();
+        values[mainnet]["USDe_USDT_01"] = 0x435664008F38B0650fBC1C9fc971D0A3Bc2f1e47.toBytes32();
+        values[mainnet]["USDe_USDC_01"] = 0xE6D7EbB9f1a9519dc06D557e03C522d53520e76A.toBytes32();
+        values[mainnet]["USDe_DAI_01"] = 0x5B3a0f1acBE8594a079FaFeB1c84DEA9372A5Aad.toBytes32();
+        values[mainnet]["sUSDe_USDT_05"] = 0x867B321132B18B5BF3775c0D9040D1872979422E.toBytes32();
+        values[mainnet]["GEAR_wETH_100"] = 0xaEf52f72583E6c4478B220Da82321a6a023eEE50.toBytes32();
+        values[mainnet]["GEAR_USDT_30"] = 0x349eE001D80f896F24571616932f54cBD66B18C9.toBytes32();
+        values[mainnet]["DAI_USDC_01"] = 0x5777d92f208679DB4b9778590Fa3CAB3aC9e2168.toBytes32();
+        values[mainnet]["DAI_USDC_05"] = 0x6c6Bc977E13Df9b0de53b251522280BB72383700.toBytes32();
+        values[mainnet]["USDC_USDT_01"] = 0x3416cF6C708Da44DB2624D63ea0AAef7113527C6.toBytes32();
+        values[mainnet]["USDC_USDT_05"] = 0x7858E59e0C01EA06Df3aF3D20aC7B0003275D4Bf.toBytes32();
+        values[mainnet]["USDC_wETH_05"] = 0x88e6A0c2dDD26FEEb64F039a2c41296FcB3f5640.toBytes32();
+        values[mainnet]["FRAX_USDC_05"] = 0xc63B0708E2F7e69CB8A1df0e1389A98C35A76D52.toBytes32();
+        values[mainnet]["FRAX_USDC_01"] = 0x9A834b70C07C81a9fcD6F22E842BF002fBfFbe4D.toBytes32();
+        values[mainnet]["DAI_FRAX_05"] = 0x97e7d56A0408570bA1a7852De36350f7713906ec.toBytes32();
+        values[mainnet]["FRAX_USDT_05"] = 0xc2A856c3afF2110c1171B8f942256d40E980C726.toBytes32();
+        values[mainnet]["PYUSD_USDC_01"] = 0x13394005C1012e708fCe1EB974F1130fDc73a5Ce.toBytes32();
+
+        // EigenLayer
+        values[mainnet]["strategyManager"] = 0x858646372CC42E1A627fcE94aa7A7033e7CF075A.toBytes32();
+        values[mainnet]["delegationManager"] = 0x39053D51B77DC0d36036Fc1fCc8Cb819df8Ef37A.toBytes32();
+        values[mainnet]["mETHStrategy"] = 0x298aFB19A105D59E74658C4C334Ff360BadE6dd2.toBytes32();
+        values[mainnet]["USDeStrategy"] = 0x298aFB19A105D59E74658C4C334Ff360BadE6dd2.toBytes32();
+        values[mainnet]["testOperator"] = 0xDbEd88D83176316fc46797B43aDeE927Dc2ff2F5.toBytes32();
+        values[mainnet]["eigenStrategy"] = 0xaCB55C530Acdb2849e6d4f36992Cd8c9D50ED8F7.toBytes32();
+        values[mainnet]["eEigenOperator"] = 0xDcAE4FAf7C7d0f4A78abe147244c6e9d60cFD202.toBytes32();
+        values[mainnet]["eigenRewards"] = 0x7750d328b314EfFa365A0402CcfD489B80B0adda.toBytes32();
+
+        // Swell
+        values[mainnet]["swellSimpleStaking"] = 0x38D43a6Cb8DA0E855A42fB6b0733A0498531d774.toBytes32();
+        values[mainnet]["swEXIT"] = 0x48C11b86807627AF70a34662D4865cF854251663.toBytes32();
+        values[mainnet]["accessControlManager"] = 0x625087d72c762254a72CB22cC2ECa40da6b95EAC.toBytes32();
+        values[mainnet]["depositManager"] = 0xb3D9cf8E163bbc840195a97E81F8A34E295B8f39.toBytes32();
+
+        // Frax
+        values[mainnet]["frxETHMinter"] = 0xbAFA44EFE7901E04E39Dad13167D089C559c1138.toBytes32();
+        values[mainnet]["frxETHRedemptionTicket"] = 0x82bA8da44Cd5261762e629dd5c605b17715727bd.toBytes32();
+
+        // Zircuit
+        values[mainnet]["zircuitSimpleStaking"] = 0xF047ab4c75cebf0eB9ed34Ae2c186f3611aEAfa6.toBytes32();
+
+        // Mantle
+        values[mainnet]["mantleLspStaking"] = 0xe3cBd06D7dadB3F4e6557bAb7EdD924CD1489E8f.toBytes32();
+
+        // Fluid
+        values[mainnet]["fUSDT"] = 0x5C20B550819128074FD538Edf79791733ccEdd18.toBytes32();
+        values[mainnet]["fUSDTStakingRewards"] = 0x490681095ed277B45377d28cA15Ac41d64583048.toBytes32();
+        values[mainnet]["fUSDC"] = 0x9Fb7b4477576Fe5B32be4C1843aFB1e55F251B33.toBytes32();
+        values[mainnet]["fWETH"] = 0x90551c1795392094FE6D29B758EcCD233cFAa260.toBytes32();
+        values[mainnet]["fWSTETH"] = 0x2411802D8BEA09be0aF8fD8D08314a63e706b29C.toBytes32();
+        values[mainnet]["fGHO"] = 0x6A29A46E21C730DcA1d8b23d637c101cec605C5B.toBytes32();
+
+        // Fluid Dex
+        values[mainnet]["WeETHDexUSDC-USDT"] = 0x01F0D07fdE184614216e76782c6b7dF663F5375e.toBytes32();
+        values[mainnet]["wBTC-cbBTCDex-USDT"] = 0xf7FA55D14C71241e3c970E30C509Ff58b5f5D557.toBytes32();
+        values[mainnet]["weETH_ETHDex_wstETH"] = 0xb4a15526d427f4d20b0dAdaF3baB4177C85A699A.toBytes32();
+
+        // Symbiotic
+        values[mainnet]["wstETHDefaultCollateral"] = 0xC329400492c6ff2438472D4651Ad17389fCb843a.toBytes32();
+        values[mainnet]["cbETHDefaultCollateral"] = 0xB26ff591F44b04E78de18f43B46f8b70C6676984.toBytes32();
+        values[mainnet]["wBETHDefaultCollateral"] = 0x422F5acCC812C396600010f224b320a743695f85.toBytes32();
+        values[mainnet]["rETHDefaultCollateral"] = 0x03Bf48b8A1B37FBeAd1EcAbcF15B98B924ffA5AC.toBytes32();
+        values[mainnet]["mETHDefaultCollateral"] = 0x475D3Eb031d250070B63Fa145F0fCFC5D97c304a.toBytes32();
+        values[mainnet]["swETHDefaultCollateral"] = 0x38B86004842D3FA4596f0b7A0b53DE90745Ab654.toBytes32();
+        values[mainnet]["sfrxETHDefaultCollateral"] = 0x5198CB44D7B2E993ebDDa9cAd3b9a0eAa32769D2.toBytes32();
+        values[mainnet]["ETHxDefaultCollateral"] = 0xBdea8e677F9f7C294A4556005c640Ee505bE6925.toBytes32();
+        values[mainnet]["uniETHDefaultCollateral"] = 0x1C57ea879dd3e8C9fefa8224fdD1fa20dd54211E.toBytes32();
+        values[mainnet]["sUSDeDefaultCollateral"] = 0x19d0D8e6294B7a04a2733FE433444704B791939A.toBytes32();
+        values[mainnet]["wBTCDefaultCollateral"] = 0x971e5b5D4baa5607863f3748FeBf287C7bf82618.toBytes32();
+        values[mainnet]["tBTCDefaultCollateral"] = 0x0C969ceC0729487d264716e55F232B404299032c.toBytes32();
+        values[mainnet]["ethfiDefaultCollateral"] = 0x21DbBA985eEA6ba7F27534a72CCB292eBA1D2c7c.toBytes32();
+        values[mainnet]["LBTCDefaultCollateral"] = 0x9C0823D3A1172F9DdF672d438dec79c39a64f448.toBytes32();
+
+        values[mainnet]["wstETHSymbioticVault"] = 0xBecfad885d8A89A0d2f0E099f66297b0C296Ea21.toBytes32();
+        values[mainnet]["wstETHSymbioticVaultRewards"] = 0xe34DcEA5aB7c4f3c4AD2F5f144Fc7fc3D5b0137C.toBytes32();
+        values[mainnet]["EtherFi_LBTCSymbioticVault"] = 0xd4E20ECA1f996Dab35883dC0AD5E3428AF888D45.toBytes32();
+        values[mainnet]["EtherFi_wstETHSymbioticVault"] = 0x450a90fdEa8B87a6448Ca1C87c88Ff65676aC45b.toBytes32();
+
+        // Karak
+        values[mainnet]["vaultSupervisor"] = 0x54e44DbB92dBA848ACe27F44c0CB4268981eF1CC.toBytes32();
+        values[mainnet]["delegationSupervisor"] = 0xAfa904152E04aBFf56701223118Be2832A4449E0.toBytes32();
+
+        values[mainnet]["kmETH"] = 0x7C22725d1E0871f0043397c9761AD99A86ffD498.toBytes32();
+        values[mainnet]["kweETH"] = 0x2DABcea55a12d73191AeCe59F508b191Fb68AdaC.toBytes32();
+        values[mainnet]["kwstETH"] = 0xa3726beDFD1a8AA696b9B4581277240028c4314b.toBytes32();
+        values[mainnet]["krETH"] = 0x8E475A4F7820A4b6c0FF229f74fB4762f0813C47.toBytes32();
+        values[mainnet]["kcbETH"] = 0xbD32b8aA6ff34BEDc447e503195Fb2524c72658f.toBytes32();
+        values[mainnet]["kwBETH"] = 0x04BB50329A1B7D943E7fD2368288b674c8180d5E.toBytes32();
+        values[mainnet]["kswETH"] = 0xc585DF3a8C9ca0c614D023A812624bE36161502B.toBytes32();
+        values[mainnet]["kETHx"] = 0x989Ab830C6e2BdF3f28214fF54C9B7415C349a3F.toBytes32();
+        values[mainnet]["ksfrxETH"] = 0x1751e1e4d2c9Fa99479C0c5574136F0dbD8f3EB8.toBytes32();
+        values[mainnet]["krswETH"] = 0x1B4d88f5f38988BEA334C79f48aa69BEEeFE2e1e.toBytes32();
+        values[mainnet]["krsETH"] = 0x9a23e79a8E6D77F940F2C30eb3d9282Af2E4036c.toBytes32();
+        values[mainnet]["kETHFI"] = 0xB26bD8D1FD5415eED4C99f9fB6A278A42E7d1BA8.toBytes32();
+        values[mainnet]["ksUSDe"] = 0xDe5Bff0755F192C333B126A449FF944Ee2B69681.toBytes32();
+        values[mainnet]["kUSDe"] = 0xBE3cA34D0E877A1Fc889BD5231D65477779AFf4e.toBytes32();
+        values[mainnet]["kWBTC"] = 0x126d4dBf752AaF61f3eAaDa24Ab0dB84FEcf6891.toBytes32();
+        values[mainnet]["kFBTC"] = 0x40328669Bc9e3780dFa0141dBC87450a4af6EA11.toBytes32();
+        values[mainnet]["kLBTC"] = 0x468c34703F6c648CCf39DBaB11305D17C70ba011.toBytes32();
+
+        // CCIP token transfers.
+        values[mainnet]["ccipRouter"] = 0x80226fc0Ee2b096224EeAc085Bb9a8cba1146f7D.toBytes32();
+
+        // PancakeSwap V3
+        values[mainnet]["pancakeSwapV3NonFungiblePositionManager"] =
+            0x46A15B0b27311cedF172AB29E4f4766fbE7F4364.toBytes32();
+        values[mainnet]["pancakeSwapV3MasterChefV3"] = 0x556B9306565093C855AEA9AE92A594704c2Cd59e.toBytes32();
+        values[mainnet]["pancakeSwapV3Router"] = 0x13f4EA83D0bd40E75C8222255bc855a974568Dd4.toBytes32();
+        // Arbitrum Bridge
+        values[mainnet]["arbitrumDelayedInbox"] = 0x4Dbd4fc535Ac27206064B68FfCf827b0A60BAB3f.toBytes32();
+        values[mainnet]["arbitrumOutbox"] = 0x0B9857ae2D4A3DBe74ffE1d7DF045bb7F96E4840.toBytes32();
+        values[mainnet]["arbitrumL1GatewayRouter"] = 0x72Ce9c846789fdB6fC1f34aC4AD25Dd9ef7031ef.toBytes32();
+        values[mainnet]["arbitrumL1ERC20Gateway"] = 0xa3A7B6F88361F48403514059F1F16C8E78d60EeC.toBytes32();
+        values[mainnet]["arbitrumWethGateway"] = 0xd92023E9d9911199a6711321D1277285e6d4e2db.toBytes32();
+
+        // Base Standard Bridge.
+        values[mainnet]["baseStandardBridge"] = 0x3154Cf16ccdb4C6d922629664174b904d80F2C35.toBytes32();
+        values[mainnet]["basePortal"] = 0x49048044D57e1C92A77f79988d21Fa8fAF74E97e.toBytes32();
+        values[mainnet]["baseResolvedDelegate"] = 0x866E82a600A1414e583f7F13623F1aC5d58b0Afa.toBytes32();
+
+        // Optimism Standard Bridge.
+        values[mainnet]["optimismStandardBridge"] = 0x99C9fc46f92E8a1c0deC1b1747d010903E884bE1.toBytes32();
+        values[mainnet]["optimismPortal"] = 0xbEb5Fc579115071764c7423A4f12eDde41f106Ed.toBytes32();
+        values[mainnet]["optimismResolvedDelegate"] = 0x25ace71c97B33Cc4729CF772ae268934F7ab5fA1.toBytes32();
+
+        // Swell Standard Bridge.
+        values[mainnet]["swellStandardBridge"] = 0x7aA4960908B13D104bf056B23E2C76B43c5AACc8.toBytes32();
+        values[mainnet]["swellPortal"] = 0x758E0EE66102816F5C3Ec9ECc1188860fbb87812.toBytes32();
+        values[mainnet]["swellResolvedDelegate"] = 0xe6a99Ef12995DeFC5ff47EC0e13252f0E6903759.toBytes32();
+
+        // Mantle Standard Bridge.
+        values[mainnet]["mantleStandardBridge"] = 0x95fC37A27a2f68e3A647CDc081F0A89bb47c3012.toBytes32();
+        values[mainnet]["mantlePortal"] = 0xc54cb22944F2bE476E02dECfCD7e3E7d3e15A8Fb.toBytes32();
+        values[mainnet]["mantleResolvedDelegate"] = 0x676A795fe6E43C17c668de16730c3F690FEB7120.toBytes32(); // TODO update this.
+
+        // Zircuit Standard Bridge.
+        values[mainnet]["zircuitStandardBridge"] = 0x386B76D9cA5F5Fb150B6BFB35CF5379B22B26dd8.toBytes32();
+        values[mainnet]["zircuitPortal"] = 0x17bfAfA932d2e23Bd9B909Fd5B4D2e2a27043fb1.toBytes32();
+        values[mainnet]["zircuitResolvedDelegate"] = 0x2a721cBE81a128be0F01040e3353c3805A5EA091.toBytes32();
+
+        // Fraxtal Standard Bridge.
+        values[mainnet]["fraxtalStandardBridge"] = 0x34C0bD5877A5Ee7099D0f5688D65F4bB9158BDE2.toBytes32();
+        values[mainnet]["fraxtalPortal"] = 0x36cb65c1967A0Fb0EEE11569C51C2f2aA1Ca6f6D.toBytes32();
+        values[mainnet]["fraxtalResolvedDelegate"] = 0x2a721cBE81a128be0F01040e3353c3805A5EA091.toBytes32(); // TODO update this
+
+        // Lido Base Standard Bridge.
+        values[mainnet]["lidoBaseStandardBridge"] = 0x9de443AdC5A411E83F1878Ef24C3F52C61571e72.toBytes32();
+        values[mainnet]["lidoBasePortal"] = 0x49048044D57e1C92A77f79988d21Fa8fAF74E97e.toBytes32();
+        values[mainnet]["lidoBaseResolvedDelegate"] = 0x866E82a600A1414e583f7F13623F1aC5d58b0Afa.toBytes32();
+
+        // Layer Zero.
+        values[mainnet]["LayerZeroEndPoint"] = 0x1a44076050125825900e736c501f859c50fE728c.toBytes32();
+        values[mainnet]["EtherFiOFTAdapter"] = 0xcd2eb13D6831d4602D80E5db9230A57596CDCA63.toBytes32();
+        values[mainnet]["LBTCOFTAdapter"] = 0x6bc15D7930839Ec18A57F6f7dF72aE1B439D077f.toBytes32();
+        values[mainnet]["WBTCOFTAdapter"] = 0x6bc15D7930839Ec18A57F6f7dF72aE1B439D077f.toBytes32();
+
+        // Merkl
+        values[mainnet]["merklDistributor"] = 0x3Ef3D8bA38EBe18DB133cEc108f4D14CE00Dd9Ae.toBytes32();
+
+        // Pump Staking
+        values[mainnet]["pumpStaking"] = 0x1fCca65fb6Ae3b2758b9b2B394CB227eAE404e1E.toBytes32();
+
+        // Linea Bridging
+        values[mainnet]["tokenBridge"] = 0x051F1D88f0aF5763fB888eC4378b4D8B29ea3319.toBytes32(); // approve, bridge token
+        values[mainnet]["lineaMessageService"] = 0xd19d4B5d358258f05D7B411E21A1460D11B0876F.toBytes32(); // claim message, sendMessage
+
+        // Scroll Bridging
+        values[mainnet]["scrollGatewayRouter"] = 0xF8B1378579659D8F7EE5f3C929c2f3E332E41Fd6.toBytes32(); // approve, depositERC20
+        values[mainnet]["scrollMessenger"] = 0x6774Bcbd5ceCeF1336b5300fb5186a12DDD8b367.toBytes32(); // sendMessage
+        values[mainnet]["scrollCustomERC20Gateway"] = 0x67260A8B73C5B77B55c1805218A42A7A6F98F515.toBytes32(); // sendMessage
+
+        // Syrup
+        values[mainnet]["syrupRouter"] = 0x134cCaaA4F1e4552eC8aEcb9E4A2360dDcF8df76.toBytes32();
+
+        // Satlayer
+        values[mainnet]["satlayerPool"] = 0x42a856dbEBB97AbC1269EAB32f3bb40C15102819.toBytes32();
+
+        // corn
+        values[mainnet]["cornSilo"] = 0x8bc93498b861fd98277c3b51d240e7E56E48F23c.toBytes32();
+
+        // Treehouse
+        values[mainnet]["TreehouseRedemption"] = 0x0618DBdb3Be798346e6D9C08c3c84658f94aD09F.toBytes32();
+        values[mainnet]["TreehouseRouter"] = 0xeFA3fa8e85D2b3CfdB250CdeA156c2c6C90628F5.toBytes32();
+        values[mainnet]["tETH"] = 0xD11c452fc99cF405034ee446803b6F6c1F6d5ED8.toBytes32();
+        values[mainnet]["tETH_wstETH_curve_pool"] = 0xA10d15538E09479186b4D3278BA5c979110dDdB1.toBytes32();
+
+        // Term Finance
+        values[mainnet]["termAuctionOfferLocker"] = 0xa557a6099d1a85d7569EA4B6d8ad59a94a8162CC.toBytes32();
+        values[mainnet]["termRepoLocker"] = 0xFD9033C9A97Bc3Ec8a44439Cb6512516c5053076.toBytes32();
+        values[mainnet]["termRepoServicer"] = 0xaD2401Dd7518Fac6C868c86442922E2236797e32.toBytes32();
+        values[mainnet]["termRepoToken"] = 0x3A1427da14F8A57CEe76a5E85fB465ed72De8EC7.toBytes32();
+
+        // Hyperlane
+        values[mainnet]["hyperlaneUsdcRouter"] = 0xe1De9910fe71cC216490AC7FCF019e13a34481D7.toBytes32();
+        values[mainnet]["hyperlaneTestRecipient"] = 0xfb53392bf4a0590a317ca716c28c29ace7c448bc132d7f8188ca234f595aa121;
+
+        // Euler
+        values[mainnet]["ethereumVaultConnector"] = 0x0C9a3dd6b8F28529d72d7f9cE918D493519EE383.toBytes32();
+        values[mainnet]["evkWEETH"] = 0xe846ca062aB869b66aE8DcD811973f628BA82eAf.toBytes32();
+        values[mainnet]["eulerPrimeWETH"] = 0xD8b27CF359b7D15710a5BE299AF6e7Bf904984C2.toBytes32();
+        values[mainnet]["evkUSDC"] = 0x797DD80692c3b2dAdabCe8e30C07fDE5307D48a9.toBytes32();
+        values[mainnet]["evkLBTC"] = 0xbC35161043EE2D74816d421EfD6a45fDa73B050A.toBytes32(); //Euler Prime
+        values[mainnet]["evkDAI"] = 0x83C266bdf990574a05EE62831a266a3891817B5B.toBytes32();
+        values[mainnet]["evkDAIDebt"] = 0x1796526a7705cBBe76dEdd4b13959A48c674A6cD.toBytes32();
+
+        values[mainnet]["evkWETH"] = 0xD8b27CF359b7D15710a5BE299AF6e7Bf904984C2.toBytes32();
+        values[mainnet]["evkeWETH-2"] = 0xD8b27CF359b7D15710a5BE299AF6e7Bf904984C2.toBytes32();
+
+        values[mainnet]["evkUSDC"] = 0x797DD80692c3b2dAdabCe8e30C07fDE5307D48a9.toBytes32();
+        values[mainnet]["evkeUSDC-2"] = 0x797DD80692c3b2dAdabCe8e30C07fDE5307D48a9.toBytes32();
+
+        values[mainnet]["evkeUSDC-22"] = 0xe0a80d35bB6618CBA260120b279d357978c42BCE.toBytes32();
+        values[mainnet]["evkeUSD0-3"] = 0xdEd27A6da244a5f3Ff74525A2cfaD4ed9E5B0957.toBytes32();
+        values[mainnet]["evkeUSD0++-2"] = 0x6D671B9c618D5486814FEb777552BA723F1A235C.toBytes32();
+        values[mainnet]["evkeUSDT-2"] = 0x313603FA690301b0CaeEf8069c065862f9162162.toBytes32();
+        values[mainnet]["evkeUSDT-9"] = 0x7c280DBDEf569e96c7919251bD2B0edF0734C5A8.toBytes32();
+        values[mainnet]["evkeUSDe-6"] = 0x2daCa71Cb58285212Dc05D65Cfd4f59A82BC4cF6.toBytes32();
+        values[mainnet]["evkeDAI-4"] = 0x83C266bdf990574a05EE62831a266a3891817B5B.toBytes32();
+        values[mainnet]["evkeLBTC-2"] = 0xbC35161043EE2D74816d421EfD6a45fDa73B050A.toBytes32();
+        values[mainnet]["evkecbBTC-3"] = 0x056f3a2E41d2778D3a0c0714439c53af2987718E.toBytes32();
+        values[mainnet]["evkeWBTC-3"] = 0x998D761eC1BAdaCeb064624cc3A1d37A46C88bA4.toBytes32();
+        values[mainnet]["evkesUSDe-3"] = 0x498c014dE23f19700F51e85a384AB1B059F0672e.toBytes32();
+        values[mainnet]["evkeeBTC-3"] = 0x34716B7026D9e6247D21e37Da1f1b157b62a16e0.toBytes32();
+        values[mainnet]["evkesDAI-2"] = 0x8E4AF2F36ed6fb03E5E02Ab9f3C724B6E44C13b4.toBytes32();
+        values[mainnet]["evkePYUSD-3"] = 0x6121591077Dc6898Ffd7216eA1b56cb890b3F84d.toBytes32();
+        values[mainnet]["evkeUSR-1"] = 0x3A8992754E2EF51D8F90620d2766278af5C59b90.toBytes32();
+        values[mainnet]["evkeUSDC-17"] = 0xE0c1bdab9A7d487c4fEcd402cb9b4f8B347e73c3.toBytes32();
+        values[mainnet]["evkeUSDC-19"] = 0xcBC9B61177444A793B85442D3a953B90f6170b7D.toBytes32();
+        values[mainnet]["evkeLBTC-3"] = 0xA2038a5B7Ce1C195F0C52b77134c5369CCfe0148.toBytes32();
+        values[mainnet]["evkePT-wstUSR-27MAR2025-1"] = 0x81fa50cBe6C7Ed61961fE601B7c5AC334c2c84bB.toBytes32();
+        values[mainnet]["evkePT-LBTC-27MAR2025-1"] = 0xBc99605074737d36266f45E0d192dDe6CFDFd72a.toBytes32();
+        values[mainnet]["evkeWBTC-5"] = 0x82D2CE1f71cbe391c05E21132811e5172d51A6EE.toBytes32();
+        values[mainnet]["evkewstUSR-1"] = 0x9f12d29c7CC72bb3d237E2D042A6D890421f9899.toBytes32();
+        values[mainnet]["evkecbBTC-4"] = 0x29A9E5A004002Ff9E960bb8BB536E076F53cbDF1.toBytes32();
+        values[mainnet]["evkeeBTC-1"] = 0xC605471aE09e0b7daA9e8813707d0DDbf9429Ad2.toBytes32();
+
+
+        values[mainnet]["USR"] = 0x66a1E37c9b0eAddca17d3662D6c05F4DECf3e110.toBytes32();
+        values[mainnet]["wstUSR"] = 0x1202F5C7b4B9E47a1A484E8B270be34dbbC75055.toBytes32();
+
+        // Royco
+        values[mainnet]["vaultMarketHub"] = 0xa97eCc6Bfda40baf2fdd096dD33e88bd8e769280.toBytes32();
+        values[mainnet]["recipeMarketHub"] = 0x783251f103555068c1E9D755f69458f39eD937c0.toBytes32();
+        values[mainnet]["supplyUSDCAaveWrappedVault"] = 0x2120ADcdCF8e0ed9D6dd3Df683F076402B79E3bd.toBytes32();
+
+        // Usual
+        values[mainnet]["usualSwapperEngine"] = 0xB969B0d14F7682bAF37ba7c364b351B830a812B2.toBytes32();
+
+        // Sky
+        values[mainnet]["daiConverter"] = 0x3225737a9Bbb6473CB4a45b7244ACa2BeFdB276A.toBytes32(); //converts dai to USDS
+        values[mainnet]["usdsLitePsmUsdc"] = 0xA188EEC8F81263234dA3622A406892F3D630f98c.toBytes32();
+        values[mainnet]["daiLitePsmUsdc"] = 0xf6e72Db5454dd049d0788e411b06CfAF16853042.toBytes32();
+
+        //Sonic Gateway
+        values[mainnet]["sonicGateway"] = 0xa1E2481a9CD0Cb0447EeB1cbc26F1b3fff3bec20.toBytes32();
+
+        // Incentives Distributors
+        values[mainnet]["beraUsual_incentives_distributor"] = 0x4a610757352d63D45B0a1680e95158887955582C.toBytes32();
+
+        // Morpho Rewards
+        values[mainnet]["morphoRewardsWrapper"] = 0x9D03bb2092270648d7480049d0E58d2FcF0E5123.toBytes32();
+        values[mainnet]["legacyMorpho"] = 0x9994E35Db50125E0DF82e4c2dde62496CE330999.toBytes32();
+        values[mainnet]["newMorpho"] = 0x58D97B57BB95320F9a05dC918Aef65434969c2B2.toBytes32();
+
+        // Lombard 
+        values[mainnet]["lbtcBridge"] = 0xA869817b48b25EeE986bdF4bE04062e6fd2C418B.toBytes32();
+    }
+
+    function _addBaseValues() private {
+        // Liquid Ecosystem
+        values[base]["deployerAddress"] = 0x5F2F11ad8656439d5C14d9B351f8b09cDaC2A02d.toBytes32();
+        values[base]["dev0Address"] = 0x0463E60C7cE10e57911AB7bD1667eaa21de3e79b.toBytes32();
+        values[base]["dev1Address"] = 0xf8553c8552f906C19286F21711721E206EE4909E.toBytes32();
+        values[base]["liquidPayoutAddress"] = 0xA9962a5BfBea6918E958DeE0647E99fD7863b95A.toBytes32();
+
+        // DeFi Ecosystem
+        values[base]["ETH"] = 0xEeeeeEeeeEeEeeEeEeEeeEEEeeeeEeeeeeeeEEeE.toBytes32();
+        values[base]["uniswapV3NonFungiblePositionManager"] = 0x03a520b32C04BF3bEEf7BEb72E919cf822Ed34f1.toBytes32();
+
+        values[base]["USDC"] = 0x833589fCD6eDb6E08f4c7C32D4f71b54bdA02913.toBytes32();
+        values[base]["WETH"] = 0x4200000000000000000000000000000000000006.toBytes32();
+        values[base]["WEETH"] = 0x04C0599Ae5A44757c0af6F9eC3b93da8976c150A.toBytes32();
+        values[base]["WSTETH"] = 0xc1CBa3fCea344f92D9239c08C0568f6F2F0ee452.toBytes32();
+        values[base]["AERO"] = 0x940181a94A35A4569E4529A3CDfB74e38FD98631.toBytes32();
+        values[base]["CBETH"] = 0x2Ae3F1Ec7F1F5012CFEab0185bfc7aa3cf0DEc22.toBytes32();
+        values[base]["AURA"] = 0x1509706a6c66CA549ff0cB464de88231DDBe213B.toBytes32();
+        values[base]["BAL"] = 0x4158734D47Fc9692176B5085E0F52ee0Da5d47F1.toBytes32();
+        values[base]["CRV"] = 0x8Ee73c484A26e0A5df2Ee2a4960B789967dd0415.toBytes32();
+        values[base]["LINK"] = 0x88Fb150BDc53A65fe94Dea0c9BA0a6dAf8C6e196.toBytes32();
+        values[base]["UNI"] = 0xc3De830EA07524a0761646a6a4e4be0e114a3C83.toBytes32();
+        values[base]["RETH"] = 0xB6fe221Fe9EeF5aBa221c348bA20A1Bf5e73624c.toBytes32();
+        values[base]["BSDETH"] = 0xCb327b99fF831bF8223cCEd12B1338FF3aA322Ff.toBytes32();
+        values[base]["SFRXETH"] = 0x1f55a02A049033E3419a8E2975cF3F572F4e6E9A.toBytes32();
+        values[base]["cbBTC"] = 0xcbB7C0000aB88B473b1f5aFd9ef808440eed33Bf.toBytes32();
+        values[base]["tBTC"] = 0x236aa50979D5f3De3Bd1Eeb40E81137F22ab794b.toBytes32();
+        values[base]["dlcBTC"] = 0x12418783e860997eb99e8aCf682DF952F721cF62.toBytes32();
+
+        // Balancer vault
+        values[base]["vault"] = 0xBA12222222228d8Ba445958a75a0704d566BF2C8.toBytes32();
+        values[base]["balancerVault"] = 0xBA12222222228d8Ba445958a75a0704d566BF2C8.toBytes32();
+
+        // Standard Bridge.
+        values[base]["standardBridge"] = 0x4200000000000000000000000000000000000010.toBytes32();
+        values[base]["crossDomainMessenger"] = 0x4200000000000000000000000000000000000007.toBytes32();
+
+        // Lido Standard Bridge.
+        values[base]["l2ERC20TokenBridge"] = 0xac9D11cD4D7eF6e54F14643a393F68Ca014287AB.toBytes32();
+
+        values[base]["weETH_ETH_ExchangeRate"] = 0x35e9D7001819Ea3B39Da906aE6b06A62cfe2c181.toBytes32();
+
+        // Aave V3
+        values[base]["v3Pool"] = 0xA238Dd80C259a72e81d7e4664a9801593F98d1c5.toBytes32();
+
+        // Merkl
+        values[base]["merklDistributor"] = 0x3Ef3D8bA38EBe18DB133cEc108f4D14CE00Dd9Ae.toBytes32();
+
+        // Aerodrome
+        values[base]["aerodromeRouter"] = 0xcF77a3Ba9A5CA399B7c97c74d54e5b1Beb874E43.toBytes32();
+        values[base]["aerodromeNonFungiblePositionManager"] = 0x827922686190790b37229fd06084350E74485b72.toBytes32();
+        values[base]["aerodrome_Weth_Wsteth_v3_1_gauge"] = 0x2A1f7bf46bd975b5004b61c6040597E1B6117040.toBytes32();
+        values[base]["aerodrome_Weth_Bsdeth_v3_1_gauge"] = 0x0b537aC41400433F09d97Cd370C1ea9CE78D8a74.toBytes32();
+        values[base]["aerodrome_Cbeth_Weth_v3_1_gauge"] = 0xF5550F8F0331B8CAA165046667f4E6628E9E3Aac.toBytes32();
+        values[base]["aerodrome_Weth_Wsteth_v2_30_gauge"] = 0xDf7c8F17Ab7D47702A4a4b6D951d2A4c90F99bf4.toBytes32();
+        values[base]["aerodrome_Weth_Weeth_v2_30_gauge"] = 0xf8d47b641eD9DF1c924C0F7A6deEEA2803b9CfeF.toBytes32();
+        values[base]["aerodrome_Weth_Reth_v2_05_gauge"] = 0xAa3D51d36BfE7C5C63299AF71bc19988BdBa0A06.toBytes32();
+        values[base]["aerodrome_Sfrxeth_Wsteth_v2_30_gauge"] = 0xCe7Cb6260fCBf17485cd2439B89FdDf8B0Eb39cC.toBytes32();
+
+        // MorphoBlue
+        values[base]["morphoBlue"] = 0xBBBBBbbBBb9cC5e90e3b3Af64bdAF62C37EEFFCb.toBytes32();
+        values[base]["weETH_wETH_915"] = 0x78d11c03944e0dc298398f0545dc8195ad201a18b0388cb8058b1bcb89440971;
+        values[base]["wstETH_wETH_945"] = 0x3a4048c64ba1b375330d376b1ce40e4047d03b47ab4d48af484edec9fec801ba;
+        values[base]["cbETH_wETH_965"] = 0x6600aae6c56d242fa6ba68bd527aff1a146e77813074413186828fd3f1cdca91;
+        values[base]["cbETH_wETH_945"] = 0x84662b4f95b85d6b082b68d32cf71bb565b3f22f216a65509cc2ede7dccdfe8c;
+
+        values[base]["uniV3Router"] = 0x2626664c2603336E57B271c5C0b26F421741e481.toBytes32();
+
+        values[base]["aggregationRouterV5"] = 0x1111111254EEB25477B68fb85Ed929f73A960582.toBytes32();
+        values[base]["oneInchExecutor"] = 0xE37e799D5077682FA0a244D46E5649F71457BD09.toBytes32();
+
+        // Compound V3
+        values[base]["cWETHV3"] = 0x46e6b214b524310239732D51387075E0e70970bf.toBytes32();
+        values[base]["cometRewards"] = 0x123964802e6ABabBE1Bc9547D72Ef1B69B00A6b1.toBytes32();
+
+        // Instadapp Fluid
+        values[base]["fWETH"] = 0x9272D6153133175175Bc276512B2336BE3931CE9.toBytes32();
+        values[base]["fWSTETH"] = 0x896E39f0E9af61ECA9dD2938E14543506ef2c2b5.toBytes32();
+    }
+
+    function _addArbitrumValues() private {
+        // Liquid Ecosystem
+        values[arbitrum]["deployerAddress"] = 0x5F2F11ad8656439d5C14d9B351f8b09cDaC2A02d.toBytes32();
+        values[arbitrum]["dev0Address"] = 0x0463E60C7cE10e57911AB7bD1667eaa21de3e79b.toBytes32();
+        values[arbitrum]["dev1Address"] = 0xf8553c8552f906C19286F21711721E206EE4909E.toBytes32();
+        values[arbitrum]["liquidPayoutAddress"] = 0xA9962a5BfBea6918E958DeE0647E99fD7863b95A.toBytes32();
+        values[arbitrum]["txBundlerAddress"] = 0x87D51666Da1b56332b216D456D1C2ba3Aed6089c.toBytes32();
+
+        // DeFi Ecosystem
+        values[arbitrum]["ETH"] = 0xEeeeeEeeeEeEeeEeEeEeeEEEeeeeEeeeeeeeEEeE.toBytes32();
+        values[arbitrum]["uniV3Router"] = 0xE592427A0AEce92De3Edee1F18E0157C05861564.toBytes32();
+        values[arbitrum]["uniV2Router"] = 0x7a250d5630B4cF539739dF2C5dAcb4c659F2488D.toBytes32();
+        values[arbitrum]["uniswapV3NonFungiblePositionManager"] = 0xC36442b4a4522E871399CD717aBDD847Ab11FE88.toBytes32();
+        values[arbitrum]["ccipRouter"] = 0x141fa059441E0ca23ce184B6A78bafD2A517DdE8.toBytes32();
+        values[arbitrum]["vault"] = 0xBA12222222228d8Ba445958a75a0704d566BF2C8.toBytes32();
+
+        values[arbitrum]["USDC"] = 0xaf88d065e77c8cC2239327C5EDb3A432268e5831.toBytes32();
+        values[arbitrum]["USDCe"] = 0xFF970A61A04b1cA14834A43f5dE4533eBDDB5CC8.toBytes32();
+        values[arbitrum]["WETH"] = 0x82aF49447D8a07e3bd95BD0d56f35241523fBab1.toBytes32();
+        values[arbitrum]["WBTC"] = 0x2f2a2543B76A4166549F7aaB2e75Bef0aefC5B0f.toBytes32();
+        values[arbitrum]["USDT"] = 0xFd086bC7CD5C481DCC9C85ebE478A1C0b69FCbb9.toBytes32();
+        values[arbitrum]["DAI"] = 0xDA10009cBd5D07dd0CeCc66161FC93D7c9000da1.toBytes32();
+        values[arbitrum]["WSTETH"] = 0x5979D7b546E38E414F7E9822514be443A4800529.toBytes32();
+        values[arbitrum]["FRAX"] = 0x17FC002b466eEc40DaE837Fc4bE5c67993ddBd6F.toBytes32();
+        values[arbitrum]["BAL"] = 0x040d1EdC9569d4Bab2D15287Dc5A4F10F56a56B8.toBytes32();
+        values[arbitrum]["COMP"] = 0x354A6dA3fcde098F8389cad84b0182725c6C91dE.toBytes32();
+        values[arbitrum]["LINK"] = 0xf97f4df75117a78c1A5a0DBb814Af92458539FB4.toBytes32();
+        values[arbitrum]["rETH"] = 0xEC70Dcb4A1EFa46b8F2D97C310C9c4790ba5ffA8.toBytes32();
+        values[arbitrum]["RETH"] = 0xEC70Dcb4A1EFa46b8F2D97C310C9c4790ba5ffA8.toBytes32();
+        values[arbitrum]["cbETH"] = 0x1DEBd73E752bEaF79865Fd6446b0c970EaE7732f.toBytes32();
+        values[arbitrum]["LUSD"] = 0x93b346b6BC2548dA6A1E7d98E9a421B42541425b.toBytes32();
+        values[arbitrum]["UNI"] = 0xFa7F8980b0f1E64A2062791cc3b0871572f1F7f0.toBytes32();
+        values[arbitrum]["CRV"] = 0x11cDb42B0EB46D95f990BeDD4695A6e3fA034978.toBytes32();
+        values[arbitrum]["FRXETH"] = 0x178412e79c25968a32e89b11f63B33F733770c2A.toBytes32();
+        values[arbitrum]["SFRXETH"] = 0x95aB45875cFFdba1E5f451B950bC2E42c0053f39.toBytes32();
+        values[arbitrum]["ARB"] = 0x912CE59144191C1204E64559FE8253a0e49E6548.toBytes32();
+        values[arbitrum]["WEETH"] = 0x35751007a407ca6FEFfE80b3cB397736D2cf4dbe.toBytes32();
+        values[arbitrum]["USDE"] = 0x5d3a1Ff2b6BAb83b63cd9AD0787074081a52ef34.toBytes32();
+        values[arbitrum]["AURA"] = 0x1509706a6c66CA549ff0cB464de88231DDBe213B.toBytes32();
+        values[arbitrum]["PENDLE"] = 0x0c880f6761F1af8d9Aa9C466984b80DAb9a8c9e8.toBytes32();
+        values[arbitrum]["RSR"] = 0xCa5Ca9083702c56b481D1eec86F1776FDbd2e594.toBytes32();
+        values[arbitrum]["CBETH"] = 0x1DEBd73E752bEaF79865Fd6446b0c970EaE7732f.toBytes32();
+        values[arbitrum]["OSETH"] = 0xf7d4e7273E5015C96728A6b02f31C505eE184603.toBytes32();
+        values[arbitrum]["RSETH"] = 0x4186BFC76E2E237523CBC30FD220FE055156b41F.toBytes32();
+        values[arbitrum]["GRAIL"] = 0x3d9907F9a368ad0a51Be60f7Da3b97cf940982D8.toBytes32();
+        values[arbitrum]["cbBTC"] = 0xcbB7C0000aB88B473b1f5aFd9ef808440eed33Bf.toBytes32();
+
+        // Aave V3
+        values[arbitrum]["v3Pool"] = 0x794a61358D6845594F94dc1DB02A252b5b4814aD.toBytes32();
+
+        // 1Inch
+        values[arbitrum]["aggregationRouterV5"] = 0x1111111254EEB25477B68fb85Ed929f73A960582.toBytes32();
+        values[arbitrum]["oneInchExecutor"] = 0xE37e799D5077682FA0a244D46E5649F71457BD09.toBytes32();
+
+        values[arbitrum]["balancerVault"] = 0xBA12222222228d8Ba445958a75a0704d566BF2C8.toBytes32();
+        // TODO This Balancer on L2s use a different minting logic so minter is not used
+        // but the merkle tree should be refactored for L2s
+        values[arbitrum]["minter"] = address(1).toBytes32();
+
+        // Arbitrum native bridging.
+        values[arbitrum]["arbitrumL2GatewayRouter"] = 0x5288c571Fd7aD117beA99bF60FE0846C4E84F933.toBytes32();
+        values[arbitrum]["arbitrumSys"] = 0x0000000000000000000000000000000000000064.toBytes32();
+        values[arbitrum]["arbitrumRetryableTx"] = 0x000000000000000000000000000000000000006E.toBytes32();
+        values[arbitrum]["arbitrumL2Sender"] = 0x09e9222E96E7B4AE2a407B98d48e330053351EEe.toBytes32();
+
+        // Pendle
+        values[arbitrum]["pendleMarketFactory"] = 0x2FCb47B58350cD377f94d3821e7373Df60bD9Ced.toBytes32();
+        values[arbitrum]["pendleRouter"] = 0x888888888889758F76e7103c6CbF23ABbF58F946.toBytes32();
+        values[arbitrum]["pendleLimitOrderRouter"] = 0x000000000000c9B3E2C3Ec88B1B4c0cD853f4321.toBytes32();
+        values[arbitrum]["pendleWeETHMarketSeptember"] = 0xf9F9779d8fF604732EBA9AD345E6A27EF5c2a9d6.toBytes32();
+        values[arbitrum]["pendle_weETH_market_12_25_24"] = 0x6b92feB89ED16AA971B096e247Fe234dB4Aaa262.toBytes32();
+
+        // Gearbox
+        values[arbitrum]["dWETHV3"] = 0x04419d3509f13054f60d253E0c79491d9E683399.toBytes32();
+        values[arbitrum]["sdWETHV3"] = 0xf3b7994e4dA53E04155057Fd61dc501599d57877.toBytes32();
+        values[arbitrum]["dUSDCV3"] = 0x890A69EF363C9c7BdD5E36eb95Ceb569F63ACbF6.toBytes32();
+        values[arbitrum]["sdUSDCV3"] = 0xD0181a36B0566a8645B7eECFf2148adE7Ecf2BE9.toBytes32();
+        values[arbitrum]["dUSDCeV3"] = 0xa76c604145D7394DEc36C49Af494C144Ff327861.toBytes32();
+        values[arbitrum]["sdUSDCeV3"] = 0x608F9e2E8933Ce6b39A8CddBc34a1e3E8D21cE75.toBytes32();
+
+        // Uniswap V3 pools
+        values[arbitrum]["wstETH_wETH_01"] = 0x35218a1cbaC5Bbc3E57fd9Bd38219D37571b3537.toBytes32();
+        values[arbitrum]["wstETH_wETH_05"] = 0xb93F8a075509e71325c1c2fc8FA6a75f2d536A13.toBytes32();
+        values[arbitrum]["PENDLE_wETH_30"] = 0xdbaeB7f0DFe3a0AAFD798CCECB5b22E708f7852c.toBytes32();
+        values[arbitrum]["wETH_weETH_30"] = 0xA169d1aB5c948555954D38700a6cDAA7A4E0c3A0.toBytes32();
+        values[arbitrum]["wETH_weETH_05"] = 0xd90660A0b8Ad757e7C1d660CE633776a0862b087.toBytes32();
+        values[arbitrum]["wETH_weETH_01"] = 0x14353445c8329Df76e6f15e9EAD18fA2D45A8BB6.toBytes32();
+
+        // Chainlink feeds
+        values[arbitrum]["weETH_ETH_ExchangeRate"] = 0x20bAe7e1De9c596f5F7615aeaa1342Ba99294e12.toBytes32();
+
+        // Fluid fTokens
+        values[arbitrum]["fUSDC"] = 0x1A996cb54bb95462040408C06122D45D6Cdb6096.toBytes32();
+        values[arbitrum]["fUSDT"] = 0x4A03F37e7d3fC243e3f99341d36f4b829BEe5E03.toBytes32();
+        values[arbitrum]["fWETH"] = 0x45Df0656F8aDf017590009d2f1898eeca4F0a205.toBytes32();
+        values[arbitrum]["fWSTETH"] = 0x66C25Cd75EBdAA7E04816F643d8E46cecd3183c9.toBytes32();
+
+        // Merkl
+        values[arbitrum]["merklDistributor"] = 0x3Ef3D8bA38EBe18DB133cEc108f4D14CE00Dd9Ae.toBytes32();
+
+        // Vault Craft
+        values[arbitrum]["compoundV3Weth"] = 0xC4bBbbAF12B1bE472E6E7B1A76d2756d5C763F95.toBytes32();
+        values[arbitrum]["compoundV3WethGauge"] = 0x5E6A9859Dc1b393a82a5874F9cBA22E92d9fbBd2.toBytes32();
+
+        // Camelot
+        values[arbitrum]["camelotRouterV2"] = 0xc873fEcbd354f5A56E00E710B90EF4201db2448d.toBytes32();
+        values[arbitrum]["camelotRouterV3"] = 0x1F721E2E82F6676FCE4eA07A5958cF098D339e18.toBytes32();
+        values[arbitrum]["camelotNonFungiblePositionManager"] = 0x00c7f3082833e796A5b3e4Bd59f6642FF44DCD15.toBytes32();
+
+        // Compound V3
+        values[arbitrum]["cWETHV3"] = 0x6f7D514bbD4aFf3BcD1140B7344b32f063dEe486.toBytes32();
+        values[arbitrum]["cometRewards"] = 0x88730d254A2f7e6AC8388c3198aFd694bA9f7fae.toBytes32();
+
+        // Balancer
+        values[arbitrum]["rsETH_wETH_BPT"] = 0x90e6CB5249f5e1572afBF8A96D8A1ca6aCFFd739.toBytes32();
+        values[arbitrum]["rsETH_wETH_Id"] = 0x90e6cb5249f5e1572afbf8a96d8a1ca6acffd73900000000000000000000055c;
+        values[arbitrum]["rsETH_wETH_Gauge"] = 0x59907f88C360D576Aa38dba84F26578367F96b6C.toBytes32();
+        values[arbitrum]["aura_rsETH_wETH"] = 0x90cedFDb5284a274720f1dB339eEe9798f4fa29d.toBytes32();
+        values[arbitrum]["wstETH_sfrxETH_BPT"] = 0xc2598280bFeA1Fe18dFcaBD21C7165c40c6859d3.toBytes32();
+        values[arbitrum]["wstETH_sfrxETH_Id"] = 0xc2598280bfea1fe18dfcabd21c7165c40c6859d30000000000000000000004f3;
+        values[arbitrum]["wstETH_sfrxETH_Gauge"] = 0x06eaf7bAabEac962301eE21296e711B3052F2c0d.toBytes32();
+        values[arbitrum]["aura_wstETH_sfrxETH"] = 0x83D37cbA332ffd53A4336Ee06f3c301B8929E684.toBytes32();
+        values[arbitrum]["wstETH_wETH_Gyro_BPT"] = 0x7967FA58B9501600D96bD843173b9334983EE6E6.toBytes32();
+        values[arbitrum]["wstETH_wETH_Gyro_Id"] = 0x7967fa58b9501600d96bd843173b9334983ee6e600020000000000000000056e;
+        values[arbitrum]["wstETH_wETH_Gyro_Gauge"] = 0x96d7C70c80518Ee189CB6ba672FbD22E4fDD9c19.toBytes32();
+        values[arbitrum]["aura_wstETH_wETH_Gyro"] = 0x93e567b423ED470562911078b4d7A902d4E0BEea.toBytes32();
+        values[arbitrum]["weETH_wstETH_Gyro_BPT"] = 0xCDCef9765D369954a4A936064535710f7235110A.toBytes32();
+        values[arbitrum]["weETH_wstETH_Gyro_Id"] = 0xcdcef9765d369954a4a936064535710f7235110a000200000000000000000558;
+        values[arbitrum]["weETH_wstETH_Gyro_Gauge"] = 0xdB66fFFf713B1FA758E348e69E2f2e24595111cF.toBytes32();
+        values[arbitrum]["aura_weETH_wstETH_Gyro"] = 0x40bF10900a55c69c9dADdc3dC52465e01AcEF4A4.toBytes32();
+        values[arbitrum]["osETH_wETH_BPT"] = 0x42f7Cfc38DD1583fFdA2E4f047F4F6FA06CEFc7c.toBytes32();
+        values[arbitrum]["osETH_wETH_Id"] = 0x42f7cfc38dd1583ffda2e4f047f4f6fa06cefc7c000000000000000000000553;
+        values[arbitrum]["osETH_wETH_Gauge"] = 0x5DA32F4724373c91Fdc657E0AD7B1836c70A4E52.toBytes32();
+
+        // Karak
+        values[arbitrum]["vaultSupervisor"] = 0x399f22ae52a18382a67542b3De9BeD52b7B9A4ad.toBytes32();
+        values[arbitrum]["kETHFI"] = 0xc9A908402C7f0e343691cFB8c8Fc637449333ce0.toBytes32();
+
+        // Dolomite
+        values[arbitrum]["dolomiteMargin"] = 0x6Bd780E7fDf01D77e4d475c821f1e7AE05409072.toBytes32();
+        values[arbitrum]["dolomiteDepositWithdrawRouter"] = 0xAdB9D68c613df4AA363B42161E1282117C7B9594.toBytes32();
+        values[arbitrum]["dolomiteBorrowProxy"] = 0x38E49A617305101216eC6306e3a18065D14Bf3a7.toBytes32(); //V2
+    }
+
+    function _addOptimismValues() private {
+        values[optimism]["deployerAddress"] = 0x5F2F11ad8656439d5C14d9B351f8b09cDaC2A02d.toBytes32();
+        values[optimism]["dev0Address"] = 0x0463E60C7cE10e57911AB7bD1667eaa21de3e79b.toBytes32();
+        values[optimism]["dev1Address"] = 0xf8553c8552f906C19286F21711721E206EE4909E.toBytes32();
+        values[optimism]["liquidPayoutAddress"] = 0xA9962a5BfBea6918E958DeE0647E99fD7863b95A.toBytes32();
+        values[optimism]["uniV3Router"] = 0xE592427A0AEce92De3Edee1F18E0157C05861564.toBytes32();
+        values[optimism]["aggregationRouterV5"] = 0x1111111254EEB25477B68fb85Ed929f73A960582.toBytes32();
+        values[optimism]["oneInchExecutor"] = 0xE37e799D5077682FA0a244D46E5649F71457BD09.toBytes32();
+
+        values[optimism]["WETH"] = 0x4200000000000000000000000000000000000006.toBytes32();
+        values[optimism]["WEETH"] = 0x346e03F8Cce9fE01dCB3d0Da3e9D00dC2c0E08f0.toBytes32();
+        values[optimism]["WSTETH"] = 0x1F32b1c2345538c0c6f582fCB022739c4A194Ebb.toBytes32();
+        values[optimism]["RETH"] = 0x9Bcef72be871e61ED4fBbc7630889beE758eb81D.toBytes32();
+        values[optimism]["WEETH_OFT"] = 0x5A7fACB970D094B6C7FF1df0eA68D99E6e73CBFF.toBytes32();
+        values[optimism]["OP"] = 0x4200000000000000000000000000000000000042.toBytes32();
+        values[optimism]["CRV"] = 0x0994206dfE8De6Ec6920FF4D779B0d950605Fb53.toBytes32();
+        values[optimism]["AURA"] = 0x1509706a6c66CA549ff0cB464de88231DDBe213B.toBytes32();
+        values[optimism]["BAL"] = 0xFE8B128bA8C78aabC59d4c64cEE7fF28e9379921.toBytes32();
+        values[optimism]["UNI"] = 0x6fd9d7AD17242c41f7131d257212c54A0e816691.toBytes32();
+        values[optimism]["CBETH"] = 0xadDb6A0412DE1BA0F936DCaeb8Aaa24578dcF3B2.toBytes32();
+
+        values[optimism]["vault"] = 0xBA12222222228d8Ba445958a75a0704d566BF2C8.toBytes32();
+        values[optimism]["balancerVault"] = 0xBA12222222228d8Ba445958a75a0704d566BF2C8.toBytes32();
+        values[optimism]["minter"] = 0x239e55F427D44C3cc793f49bFB507ebe76638a2b.toBytes32();
+
+        values[optimism]["uniswapV3NonFungiblePositionManager"] = 0xC36442b4a4522E871399CD717aBDD847Ab11FE88.toBytes32();
+        values[optimism]["ccipRouter"] = 0x3206695CaE29952f4b0c22a169725a865bc8Ce0f.toBytes32();
+        values[optimism]["weETH_ETH_ExchangeRate"] = 0x72EC6bF88effEd88290C66DCF1bE2321d80502f5.toBytes32();
+
+        // Gearbox
+        values[optimism]["dWETHV3"] = 0x42dB77B3103c71059F4b997d6441cFB299FD0d94.toBytes32();
+        values[optimism]["sdWETHV3"] = 0x704c4C9F0d29257E5b0E526b20b48EfFC8f758b2.toBytes32();
+
+        // Standard Bridge
+        values[optimism]["standardBridge"] = 0x4200000000000000000000000000000000000010.toBytes32();
+        values[optimism]["crossDomainMessenger"] = 0x4200000000000000000000000000000000000007.toBytes32();
+
+        // Aave V3
+        values[optimism]["v3Pool"] = 0x794a61358D6845594F94dc1DB02A252b5b4814aD.toBytes32();
+
+        // Merkl
+        values[optimism]["merklDistributor"] = 0x3Ef3D8bA38EBe18DB133cEc108f4D14CE00Dd9Ae.toBytes32();
+
+        // Beethoven
+        values[optimism]["wstETH_weETH_BPT"] = 0x2Bb4712247D5F451063b5E4f6948abDfb925d93D.toBytes32();
+        values[optimism]["wstETH_weETH_Id"] = 0x2bb4712247d5f451063b5e4f6948abdfb925d93d000000000000000000000136;
+        values[optimism]["wstETH_weETH_Gauge"] = 0xF3B314B1D2bd7d9afa8eC637716A9Bb81dBc79e5.toBytes32();
+        values[optimism]["aura_wstETH_weETH"] = 0xe351a69EB84a22E113E92A4C683391C95448d7d4.toBytes32();
+
+        // Velodrome
+        values[optimism]["velodromeRouter"] = 0xa062aE8A9c5e11aaA026fc2670B0D65cCc8B2858.toBytes32();
+        values[optimism]["velodromeNonFungiblePositionManager"] = 0x416b433906b1B72FA758e166e239c43d68dC6F29.toBytes32();
+        values[optimism]["velodrome_Weth_Wsteth_v3_1_gauge"] = 0xb2218A2cFeF38Ca30AE8C88B41f2E2BdD9347E3e.toBytes32();
+
+        // Compound V3
+        values[optimism]["cWETHV3"] = 0xE36A30D249f7761327fd973001A32010b521b6Fd.toBytes32();
+        values[optimism]["cometRewards"] = 0x443EA0340cb75a160F31A440722dec7b5bc3C2E9.toBytes32();
+    }
+
+    function _addHoleskyValues() private {
+        // ERC20
+        values[holesky]["WSTETH"] = 0x8d09a4502Cc8Cf1547aD300E066060D043f6982D.toBytes32();
+
+        // Symbiotic
+        values[holesky]["wstETHSymbioticVault"] = 0xd88dDf98fE4d161a66FB836bee4Ca469eb0E4a75.toBytes32();
+    }
+
+    function _addMantleValues() private {
+        values[mantle]["deployerAddress"] = 0x5F2F11ad8656439d5C14d9B351f8b09cDaC2A02d.toBytes32();
+        values[mantle]["dev0Address"] = 0x0463E60C7cE10e57911AB7bD1667eaa21de3e79b.toBytes32();
+        values[mantle]["dev1Address"] = 0xf8553c8552f906C19286F21711721E206EE4909E.toBytes32();
+        values[mantle]["liquidPayoutAddress"] = 0xA9962a5BfBea6918E958DeE0647E99fD7863b95A.toBytes32();
+        values[mantle]["balancerVault"] = address(1).toBytes32();
+
+        // ERC20
+        values[mantle]["WETH"] = 0xdEAddEaDdeadDEadDEADDEAddEADDEAddead1111.toBytes32();
+        values[mantle]["USDC"] = 0x09Bc4E0D864854c6aFB6eB9A9cdF58aC190D0dF9.toBytes32();
+        values[mantle]["METH"] = 0xcDA86A272531e8640cD7F1a92c01839911B90bb0.toBytes32();
+
+        // Standard Bridge.
+        values[mantle]["standardBridge"] = 0x4200000000000000000000000000000000000010.toBytes32();
+        values[mantle]["crossDomainMessenger"] = 0x4200000000000000000000000000000000000007.toBytes32();
+    }
+
+    function _addZircuitValues() private {
+        values[zircuit]["deployerAddress"] = 0xFD65ADF7d2f9ea09287543520a703522E0a360C9.toBytes32();
+        values[zircuit]["dev0Address"] = 0x0463E60C7cE10e57911AB7bD1667eaa21de3e79b.toBytes32();
+        values[zircuit]["dev1Address"] = 0xf8553c8552f906C19286F21711721E206EE4909E.toBytes32();
+        values[zircuit]["liquidPayoutAddress"] = 0xA9962a5BfBea6918E958DeE0647E99fD7863b95A.toBytes32();
+        values[zircuit]["balancerVault"] = address(1).toBytes32();
+
+        values[zircuit]["WETH"] = 0x4200000000000000000000000000000000000006.toBytes32();
+        values[zircuit]["METH"] = 0x91a0F6EBdCa0B4945FbF63ED4a95189d2b57163D.toBytes32();
+
+        // Standard Bridge.
+        values[zircuit]["standardBridge"] = 0x4200000000000000000000000000000000000010.toBytes32();
+        values[zircuit]["crossDomainMessenger"] = 0x4200000000000000000000000000000000000007.toBytes32();
+    }
+
+    function _addLineaValues() private {
+        values[linea]["deployerAddress"] = 0x5F2F11ad8656439d5C14d9B351f8b09cDaC2A02d.toBytes32();
+        values[linea]["dev0Address"] = 0x0463E60C7cE10e57911AB7bD1667eaa21de3e79b.toBytes32();
+        values[linea]["dev1Address"] = 0xf8553c8552f906C19286F21711721E206EE4909E.toBytes32();
+        values[linea]["liquidPayoutAddress"] = 0xA9962a5BfBea6918E958DeE0647E99fD7863b95A.toBytes32();
+        values[linea]["balancerVault"] = address(1).toBytes32();
+        // ERC20
+        values[linea]["DAI"] = 0x4AF15ec2A0BD43Db75dd04E62FAA3B8EF36b00d5.toBytes32();
+        values[linea]["WETH"] = 0xe5D7C2a44FfDDf6b295A15c148167daaAf5Cf34f.toBytes32();
+        values[linea]["WEETH"] = 0x1Bf74C010E6320bab11e2e5A532b5AC15e0b8aA6.toBytes32();
+
+        // Linea Bridge.
+        values[linea]["tokenBridge"] = 0x353012dc4a9A6cF55c941bADC267f82004A8ceB9.toBytes32(); //approve, also bridge token
+        values[linea]["lineaMessageService"] = 0x508Ca82Df566dCD1B0DE8296e70a96332cD644ec.toBytes32(); // claim message, sendMessage
+    }
+
+    function _addScrollValues() private {
+        values[scroll]["deployerAddress"] = 0x5F2F11ad8656439d5C14d9B351f8b09cDaC2A02d.toBytes32();
+        values[scroll]["txBundlerAddress"] = 0x534b64608E601B581AB0cbF0b03ec9f4c65f3360.toBytes32();
+        values[scroll]["dev0Address"] = 0x0463E60C7cE10e57911AB7bD1667eaa21de3e79b.toBytes32();
+        values[scroll]["dev1Address"] = 0xf8553c8552f906C19286F21711721E206EE4909E.toBytes32();
+        values[scroll]["liquidPayoutAddress"] = 0xA9962a5BfBea6918E958DeE0647E99fD7863b95A.toBytes32();
+        values[scroll]["balancerVault"] = address(1).toBytes32();
+        // ERC20
+        values[scroll]["DAI"] = 0xcA77eB3fEFe3725Dc33bccB54eDEFc3D9f764f97.toBytes32();
+        values[scroll]["WETH"] = 0x5300000000000000000000000000000000000004.toBytes32();
+        values[scroll]["WEETH"] = 0x01f0a31698C4d065659b9bdC21B3610292a1c506.toBytes32();
+        values[scroll]["WBTC"] = 0x3C1BCa5a656e69edCD0D4E36BEbb3FcDAcA60Cf1.toBytes32();
+        values[scroll]["ZRO"] = address(1).toBytes32();
+
+        // Layer Zero
+        values[scroll]["LayerZeroEndPoint"] = 0x1a44076050125825900e736c501f859c50fE728c.toBytes32();
+
+        // Scroll Bridge.
+        values[scroll]["scrollGatewayRouter"] = 0x4C0926FF5252A435FD19e10ED15e5a249Ba19d79.toBytes32(); // withdrawERC20
+        values[scroll]["scrollMessenger"] = 0x781e90f1c8Fc4611c9b7497C3B47F99Ef6969CbC.toBytes32(); // sendMessage
+        values[scroll]["scrollCustomERC20Gateway"] = 0xaC78dff3A87b5b534e366A93E785a0ce8fA6Cc62.toBytes32(); // sendMessage
+    }
+
+    function _addFraxtalValues() private {
+        values[fraxtal]["deployerAddress"] = 0x5F2F11ad8656439d5C14d9B351f8b09cDaC2A02d.toBytes32();
+        values[fraxtal]["dev0Address"] = 0x0463E60C7cE10e57911AB7bD1667eaa21de3e79b.toBytes32();
+        values[fraxtal]["dev1Address"] = 0xf8553c8552f906C19286F21711721E206EE4909E.toBytes32();
+        values[fraxtal]["liquidPayoutAddress"] = 0xA9962a5BfBea6918E958DeE0647E99fD7863b95A.toBytes32();
+        values[fraxtal]["balancerVault"] = address(1).toBytes32();
+        // ERC20
+        values[fraxtal]["wfrxETH"] = 0xFC00000000000000000000000000000000000006.toBytes32();
+
+        // Standard Bridge.
+        // values[fraxtal]["standardBridge"] = 0x4200000000000000000000000000000000000010.toBytes32();
+        // values[fraxtal]["crossDomainMessenger"] = 0x4200000000000000000000000000000000000007.toBytes32();
+    }
+
+    function _addBscValues() private {
+        values[bsc]["deployerAddress"] = 0x5F2F11ad8656439d5C14d9B351f8b09cDaC2A02d.toBytes32();
+        values[bsc]["dev0Address"] = 0x0463E60C7cE10e57911AB7bD1667eaa21de3e79b.toBytes32();
+        values[bsc]["dev1Address"] = 0xf8553c8552f906C19286F21711721E206EE4909E.toBytes32();
+
+        values[bsc]["LBTC"] = 0xecAc9C5F704e954931349Da37F60E39f515c11c1.toBytes32();
+        values[bsc]["WBTC"] = 0x0555E30da8f98308EdB960aa94C0Db47230d2B9c.toBytes32();
+        values[bsc]["WBNB"] = 0xbb4CdB9CBd36B01bD1cBaEBF2De08d9173bc095c.toBytes32();
+        values[bsc]["BTCB"] = 0x7130d2A12B9BCbFAe4f2634d864A1Ee1Ce3Ead9c.toBytes32();
+
+        // 1Inch
+        values[bsc]["aggregationRouterV5"] = 0x1111111254EEB25477B68fb85Ed929f73A960582.toBytes32();
+        values[bsc]["oneInchExecutor"] = 0xde9e4FE32B049f821c7f3e9802381aa470FFCA73.toBytes32();
+
+        // PancakeSwapV3
+        values[bsc]["pancakeSwapV3NonFungiblePositionManager"] = 0x46A15B0b27311cedF172AB29E4f4766fbE7F4364.toBytes32();
+        values[bsc]["pancakeSwapV3MasterChefV3"] = 0x556B9306565093C855AEA9AE92A594704c2Cd59e.toBytes32();
+        values[bsc]["pancakeSwapV3Router"] = 0x13f4EA83D0bd40E75C8222255bc855a974568Dd4.toBytes32();
+    }
+
+    function _addCornValues() private {
+        values[corn]["deployerAddress"] = 0x5F2F11ad8656439d5C14d9B351f8b09cDaC2A02d.toBytes32();
+        values[corn]["txBundlerAddress"] = 0x5F2F11ad8656439d5C14d9B351f8b09cDaC2A02d.toBytes32();
+        values[corn]["dev0Address"] = 0x0463E60C7cE10e57911AB7bD1667eaa21de3e79b.toBytes32();
+        values[corn]["dev1Address"] = 0xf8553c8552f906C19286F21711721E206EE4909E.toBytes32();
+
+        // Tokens
+        values[corn]["WBTCN"] = 0xda5dDd7270381A7C2717aD10D1c0ecB19e3CDFb2.toBytes32();
+        values[corn]["LBTC"] = 0xecAc9C5F704e954931349Da37F60E39f515c11c1.toBytes32();
+
+        values[corn]["balancerVault"] = address(1).toBytes32();
+
+        values[corn]["ZRO"] = address(69).toBytes32();
+        values[corn]["LBTC"] = 0xecAc9C5F704e954931349Da37F60E39f515c11c1.toBytes32();
+
+        // Layer Zero
+        values[corn]["LayerZeroEndPoint"] = 0xcb566e3B6934Fa77258d68ea18E931fa75e1aaAa.toBytes32();
+        values[corn]["WBTCN_OFT"] = 0x386E7A3a0c0919c9d53c3b04FF67E73Ff9e45Fb6.toBytes32();
+        values[corn]["LBTC_OFT"] = 0xfc7B20D9B59A8A466f4fC3d34aA69a7D98e71d7A.toBytes32();
+
+        // Curve
+        values[corn]["curve_pool_LBTC_WBTCN"] = 0xAB3291b73a1087265E126E330cEDe0cFd4B8A693.toBytes32();
+        values[corn]["curve_gauge_LBTC_WBTCN"] = 0xaE8f74c9eD7F72CA3Ea16955369f13D3d4b78Cd6.toBytes32();
+    }
+
+    function _addSonicMainnetValues() private {
+        values[sonicMainnet]["dev0Address"] = 0x0463E60C7cE10e57911AB7bD1667eaa21de3e79b.toBytes32();
+        values[sonicMainnet]["dev1Address"] = 0xf8553c8552f906C19286F21711721E206EE4909E.toBytes32();
+        values[sonicMainnet]["deployerAddress"] = 0x5F2F11ad8656439d5C14d9B351f8b09cDaC2A02d.toBytes32();
+        values[sonicMainnet]["txBundlerAddress"] = 0x5F2F11ad8656439d5C14d9B351f8b09cDaC2A02d.toBytes32();
+
+        // ERC20
+        values[sonicMainnet]["ETH"] = 0xEeeeeEeeeEeEeeEeEeEeeEEEeeeeEeeeeeeeEEeE.toBytes32(); //$S token 
+        values[sonicMainnet]["WETH"] = 0x50c42dEAcD8Fc9773493ED674b675bE577f2634b.toBytes32();
+        values[sonicMainnet]["USDC"] = 0x29219dd400f2Bf60E5a23d13Be72B486D4038894.toBytes32();
+        values[sonicMainnet]["wS"] = 0x039e2fB66102314Ce7b64Ce5Ce3E5183bc94aD38.toBytes32();
+        values[sonicMainnet]["stS"] = 0xE5DA20F15420aD15DE0fa650600aFc998bbE3955.toBytes32();
+        values[sonicMainnet]["scUSD"] = 0xd3DCe716f3eF535C5Ff8d041c1A41C3bd89b97aE.toBytes32();
+        values[sonicMainnet]["scETH"] = 0x3bcE5CB273F0F148010BbEa2470e7b5df84C7812.toBytes32();
+        values[sonicMainnet]["scBTC"] = 0xBb30e76d9Bb2CC9631F7fC5Eb8e87B5Aff32bFbd.toBytes32();  
+        values[sonicMainnet]["stkscUSD"] = 0x4D85bA8c3918359c78Ed09581E5bc7578ba932ba.toBytes32();
+        values[sonicMainnet]["eBTC"] = 0x657e8C867D8B37dCC18fA4Caead9C45EB088C642.toBytes32();
+        values[sonicMainnet]["LBTC"] = 0xecAc9C5F704e954931349Da37F60E39f515c11c1.toBytes32();
+        values[sonicMainnet]["ZRO"] = address(1).toBytes32();
+
+        values[sonicMainnet]["balancerVault"] = address(1).toBytes32();
+        values[sonicMainnet]["vault"] = address(1).toBytes32();
+
+        // UniswapV3
+        values[sonicMainnet]["uniswapV3NonFungiblePositionManager"] = 0x743E03cceB4af2efA3CC76838f6E8B50B63F184c.toBytes32();
+        values[sonicMainnet]["uniV3Router"] = 0xaa52bB8110fE38D0d2d2AF0B85C3A3eE622CA455.toBytes32();
+
+        // Beets/Balancer
+        values[sonicMainnet]["balancerVault"] = 0xBA12222222228d8Ba445958a75a0704d566BF2C8.toBytes32();
+
+        values[sonicMainnet]["scUSD_USDC_gauge"] = 0x33B29bcf17e866A35941e07CbAd54f1807B337f5.toBytes32();
+        values[sonicMainnet]["scETH_WETH_gauge"] = 0x8828a6e3166cac78F3C90A5b5bf17618BDAf1Deb.toBytes32();
+
+        values[sonicMainnet]["scUSD_USDC_PoolId"] = 0xcd4d2b142235d5650ffa6a38787ed0b7d7a51c0c000000000000000000000037;
+        values[sonicMainnet]["scETH_WETH_PoolId"] = 0xe54dd58a6d4e04687f2034dd4ddab49da55f8aff00000000000000000000007c;
+
+        // Tellers
+        values[sonicMainnet]["scUSDTeller"] = 0x358CFACf00d0B4634849821BB3d1965b472c776a.toBytes32();
+        values[sonicMainnet]["scETHTeller"] = 0x31A5A9F60Dc3d62fa5168352CaF0Ee05aA18f5B8.toBytes32();
+        values[sonicMainnet]["stkscUSDTeller"] = 0x5e39021Ae7D3f6267dc7995BB5Dd15669060DAe0.toBytes32();
+        values[sonicMainnet]["stkscETHTeller"] = 0x49AcEbF8f0f79e1Ecb0fd47D684DAdec81cc6562.toBytes32();
+
+        // Accountant
+        values[sonicMainnet]["scUSDAccountant"] = 0xA76E0F54918E39A63904b51F688513043242a0BE.toBytes32();   
+        values[sonicMainnet]["scETHAccountant"] = 0x3a592F9Ea2463379c4154d03461A73c484993668.toBytes32();   
+        values[sonicMainnet]["stkscUSDAccountant"] = 0x13cCc810DfaA6B71957F2b87060aFE17e6EB8034.toBytes32();
+        values[sonicMainnet]["stkscETHAccountant"] = 0x61bE1eC20dfE0197c27B80bA0f7fcdb1a6B236E2.toBytes32();
+
+        // Layer Zero
+        values[sonicMainnet]["LayerZeroEndPoint"] = 0x6F475642a6e85809B1c36Fa62763669b1b48DD5B.toBytes32();
+
+        // Sonic Gateway
+        values[sonicMainnet]["sonicGateway"] = 0x9Ef7629F9B930168b76283AdD7120777b3c895b3.toBytes32();
+        values[sonicMainnet]["circleTokenAdapter"] = 0xe6DCD54B4CDe2e9E935C22F57EBBBaaF5cc3BC8a.toBytes32();
+
+        // Rings
+        values[sonicMainnet]["scUSDVoter"] = 0xF365C45B6913BE7Ab74C970D9227B9D0dfF44aFb.toBytes32(); 
+        values[sonicMainnet]["scETHVoter"] = 0x9842be0f52569155fA58fff36E772bC79D92706e.toBytes32(); 
+
+        // Silo
+        values[sonicMainnet]["siloRouter"] = 0x22AacdEc57b13911dE9f188CF69633cC537BdB76.toBytes32();
+        values[sonicMainnet]["silo_stS_wS_config"] = 0x78C246f67c8A6cE03a1d894d4Cf68004Bd55Deea.toBytes32();
+        values[sonicMainnet]["silo_S_ETH_config"] = 0x9603Af53dC37F4BB6386f358A51a04fA8f599101.toBytes32();
+        values[sonicMainnet]["silo_ETH_wstkscETH_config"] = 0xefA367570B11f8745B403c0D458b9D2EAf424686.toBytes32();
+
+        // Curve
+        values[sonicMainnet]["curve_WETH_scETH_pool"] = 0xfF11f56281247EaD18dB76fD23b252156738FA94.toBytes32();
+        values[sonicMainnet]["curve_WETH_scETH_gauge"] = 0x4F7Fc3F5112eAef10495B04b5dd376E50c42dA51.toBytes32();
+
+        // Euler
+        values[sonicMainnet]["ethereumVaultConnector"] = 0x4860C903f6Ad709c3eDA46D3D502943f184D4315.toBytes32();
+        values[sonicMainnet]["euler_scETH_MEV"] = 0x0806af1762Bdd85B167825ab1a64E31CF9497038.toBytes32();
+        values[sonicMainnet]["euler_WETH_MEV"] = 0xa5cd24d9792F4F131f5976Af935A505D19c8Db2b.toBytes32();
+
+    }
+
+    function _addSepoliaValues() private {
+        values[sepolia]["dev0Address"] = 0x0463E60C7cE10e57911AB7bD1667eaa21de3e79b.toBytes32();
+        values[sepolia]["dev1Address"] = 0xf8553c8552f906C19286F21711721E206EE4909E.toBytes32();
+        values[sepolia]["deployerAddress"] = 0x5F2F11ad8656439d5C14d9B351f8b09cDaC2A02d.toBytes32();
+        values[sepolia]["txBundlerAddress"] = 0x5F2F11ad8656439d5C14d9B351f8b09cDaC2A02d.toBytes32();
+
+        values[sepolia]["WETH"] = 0xb16F35c0Ae2912430DAc15764477E179D9B9EbEa.toBytes32();
+        values[sepolia]["CrispyUSD"] = 0x867F14Da2EcD4B582812d76D94c4B10cB00b507C.toBytes32();
+        values[sepolia]["USDC"] = 0x2F6F07CDcf3588944Bf4C42aC74ff24bF56e7590.toBytes32();
+        values[sepolia]["ZRO"] = address(1).toBytes32();
+        values[sepolia]["CrispyCoin"] = 0x0c959E3AA0A74E972d1A8F759c198e660CcCebcB.toBytes32();
+
+        values[sepolia]["balancerVault"] = address(1).toBytes32();
+
+        values[sepolia]["LayerZeroEndPoint"] = 0x6EDCE65403992e310A62460808c4b910D972f10f.toBytes32();
+    }
+
+    function _addSonicTestnetValues() private {
+        values[sonicTestnet]["dev0Address"] = 0x0463E60C7cE10e57911AB7bD1667eaa21de3e79b.toBytes32();
+        values[sonicTestnet]["dev1Address"] = 0xf8553c8552f906C19286F21711721E206EE4909E.toBytes32();
+        values[sonicTestnet]["deployerAddress"] = 0x5F2F11ad8656439d5C14d9B351f8b09cDaC2A02d.toBytes32();
+        values[sonicTestnet]["txBundlerAddress"] = 0x5F2F11ad8656439d5C14d9B351f8b09cDaC2A02d.toBytes32();
+
+        values[sonicTestnet]["WETH"] = address(1).toBytes32();
+        values[sonicTestnet]["CrispyUSD"] = 0x867F14Da2EcD4B582812d76D94c4B10cB00b507C.toBytes32();
+        values[sonicTestnet]["ZRO"] = address(1).toBytes32();
+
+        values[sonicTestnet]["balancerVault"] = address(1).toBytes32();
+
+        values[sonicTestnet]["LayerZeroEndPoint"] = 0x6C7Ab2202C98C4227C5c46f1417D81144DA716Ff.toBytes32();
+    }
+
+    function _addSonicBlazeValues() private {
+        values[sonicBlaze]["dev0Address"] = 0x0463E60C7cE10e57911AB7bD1667eaa21de3e79b.toBytes32();
+        values[sonicBlaze]["dev1Address"] = 0xf8553c8552f906C19286F21711721E206EE4909E.toBytes32();
+        values[sonicBlaze]["deployerAddress"] = 0x5F2F11ad8656439d5C14d9B351f8b09cDaC2A02d.toBytes32();
+        values[sonicBlaze]["txBundlerAddress"] = 0x5F2F11ad8656439d5C14d9B351f8b09cDaC2A02d.toBytes32();
+
+        values[sonicBlaze]["WETH"] = address(1).toBytes32();
+        values[sonicBlaze]["CrispyUSD"] = 0x867F14Da2EcD4B582812d76D94c4B10cB00b507C.toBytes32();
+        values[sonicBlaze]["ZRO"] = address(1).toBytes32();
+
+        values[sonicBlaze]["balancerVault"] = address(1).toBytes32();
+
+        values[sonicBlaze]["LayerZeroEndPoint"] = 0x6C7Ab2202C98C4227C5c46f1417D81144DA716Ff.toBytes32();
+    }
+
+    function _addBartioValues() private {
+        values[bartio]["dev0Address"] = 0x0463E60C7cE10e57911AB7bD1667eaa21de3e79b.toBytes32();
+        values[bartio]["dev1Address"] = 0xf8553c8552f906C19286F21711721E206EE4909E.toBytes32();
+        values[bartio]["deployerAddress"] = 0x5F2F11ad8656439d5C14d9B351f8b09cDaC2A02d.toBytes32();
+        values[bartio]["txBundlerAddress"] = 0x5F2F11ad8656439d5C14d9B351f8b09cDaC2A02d.toBytes32();
+
+        values[bartio]["balancerVault"] = address(1).toBytes32();
+        values[bartio]["vault"] = address(1).toBytes32();
+
+        // ERC20s
+        values[bartio]["WBERA"] = 0x7507c1dc16935B82698e4C63f2746A2fCf994dF8.toBytes32();
+        values[bartio]["YEET"] = 0x8c245484890a61Eb2d1F81114b1a7216dCe2752b.toBytes32();
+        values[bartio]["USDC"] = 0xd6D83aF58a19Cd14eF3CF6fe848C9A4d21e5727c.toBytes32();
+        values[bartio]["USDT"] = 0x05D0dD5135E3eF3aDE32a9eF9Cb06e8D37A6795D.toBytes32();
+        values[bartio]["DAI"] = 0x806Ef538b228844c73E8E692ADCFa8Eb2fCF729c.toBytes32();
+        values[bartio]["iBGT"] = 0x46eFC86F0D7455F135CC9df501673739d513E982.toBytes32();
+        values[bartio]["WEETH"] = 0x7Cc43d94818005499D2740975D2aEFD3893E940E.toBytes32();
+
+        // Kodiak
+        values[bartio]["kodiakIslandRouterOld"] = 0x5E51894694297524581353bc1813073C512852bf.toBytes32(); //old
+        values[bartio]["kodiakIslandRouter"] = 0x35c98A9bA533218155f9324585914e916066A153.toBytes32(); //new
+
+        values[bartio]["kodiak_v1_WBERA_YEET"] = 0xE5A2ab5D2fb268E5fF43A5564e44c3309609aFF9.toBytes32(); //old island
+        values[bartio]["kodiak_island_WBERA_YEET_1%"] = 0x0001513F4a1f86da0f02e647609E9E2c630B3a14.toBytes32(); //new island
+
+        // Honey
+        values[bartio]["honeyFactory"] = 0xAd1782b2a7020631249031618fB1Bd09CD926b31.toBytes32();
+
+        // Infrared
+        values[bartio]["infrared_kodiak_WBERA_YEET_vault"] = 0x89DAFF790313d0Cc5cC9971472f0C73A19D9C167.toBytes32();
+
+        // Goldilocks
+        values[bartio]["goldivault_weeth"] = 0xEE4A91F5BFA0Bf54124CF00cc7e144427cCE1162.toBytes32();
+        values[bartio]["weethOT"] = 0x6218379852D5609870e91f168B81cbB4532f0346.toBytes32();
+        values[bartio]["weethYT"] = 0x401CBe777E8BE57a426A5B5F13Ca4d73200BD95B.toBytes32();
+    }
+
+    function _addSwellValues() private {
+        values[swell]["deployerAddress"] = 0x5F2F11ad8656439d5C14d9B351f8b09cDaC2A02d.toBytes32();
+        values[swell]["txBundlerAddress"] = 0x5F2F11ad8656439d5C14d9B351f8b09cDaC2A02d.toBytes32();
+        values[swell]["dev0Address"] = 0x0463E60C7cE10e57911AB7bD1667eaa21de3e79b.toBytes32();
+        values[swell]["dev1Address"] = 0xf8553c8552f906C19286F21711721E206EE4909E.toBytes32();
+
+        values[swell]["WETH"] = 0x4200000000000000000000000000000000000006.toBytes32();
+        values[swell]["balancerVault"] = address(1).toBytes32();
+
+        // ERC20s
+        values[swell]["WEETH"] = 0xA6cB988942610f6731e664379D15fFcfBf282b44.toBytes32(); //also OFT
+        values[swell]["WSWELL"] = 0xda1F8EA667dc5600F5f654DF44b47F1639a83DD1.toBytes32(); 
+
+        // Standard Bridge
+        values[swell]["standardBridge"] = 0x4200000000000000000000000000000000000010.toBytes32();
+        values[swell]["crossDomainMessenger"] = 0x4200000000000000000000000000000000000007.toBytes32();
+
+
+        // Euler
+        values[swell]["ethereumVaultConnector"] = 0x08739CBede6E28E387685ba20e6409bD16969Cde.toBytes32();
+        values[swell]["eulerWETH"] = 0x49C077B74292aA8F589d39034Bf9C1Ed1825a608.toBytes32();
+        values[swell]["eulerWEETH"] = 0x10D0D11A8B693F4E3e33d09BBab7D4aFc3C03ef3.toBytes32();
+
+        // Merkl
+        values[swell]["merklDistributor"] = 0x3Ef3D8bA38EBe18DB133cEc108f4D14CE00Dd9Ae.toBytes32(); 
+    }
+
+    function _addBerachainTestnetValues() private {
+        values[berachainTestnet]["deployerAddress"] = 0x5F2F11ad8656439d5C14d9B351f8b09cDaC2A02d.toBytes32();
+        values[berachainTestnet]["txBundlerAddress"] = 0x5F2F11ad8656439d5C14d9B351f8b09cDaC2A02d.toBytes32();
+        values[berachainTestnet]["dev0Address"] = 0x0463E60C7cE10e57911AB7bD1667eaa21de3e79b.toBytes32();
+        values[berachainTestnet]["dev1Address"] = 0xf8553c8552f906C19286F21711721E206EE4909E.toBytes32();
+
+        values[berachainTestnet]["WETH"] = 0x4200000000000000000000000000000000000006.toBytes32();
+        values[berachainTestnet]["balancerVault"] = address(1).toBytes32();
+        values[berachainTestnet]["USDC"] = 0x015fd589F4f1A33ce4487E12714e1B15129c9329.toBytes32();
+        values[berachainTestnet]["ZRO"] = address(1).toBytes32();
+
+        // ERC20s
+        values[berachainTestnet]["WEETH"] = 0xA6cB988942610f6731e664379D15fFcfBf282b44.toBytes32(); //also OFT
+
+        values[berachainTestnet]["LayerZeroEndPoint"] = 0x6C7Ab2202C98C4227C5c46f1417D81144DA716Ff.toBytes32();
+    }
+
+    function _addBerachainValues() private {
+        values[berachain]["deployerAddress"] = 0x5F2F11ad8656439d5C14d9B351f8b09cDaC2A02d.toBytes32();
+        values[berachain]["txBundlerAddress"] = 0x5F2F11ad8656439d5C14d9B351f8b09cDaC2A02d.toBytes32();
+        values[berachain]["dev0Address"] = 0x0463E60C7cE10e57911AB7bD1667eaa21de3e79b.toBytes32();
+        values[berachain]["dev1Address"] = 0xf8553c8552f906C19286F21711721E206EE4909E.toBytes32();
+
+        // ERC20s
+        values[berachain]["WBERA"] = 0x6969696969696969696969696969696969696969.toBytes32();
+        values[berachain]["WETH"] = 0x2F6F07CDcf3588944Bf4C42aC74ff24bF56e7590.toBytes32();
+        values[berachain]["WEETH"] = 0x7DCC39B4d1C53CB31e1aBc0e358b43987FEF80f7.toBytes32();
+        values[berachain]["LBTC"] = 0xecAc9C5F704e954931349Da37F60E39f515c11c1.toBytes32();
+        values[berachain]["WBTC"] = 0x0555E30da8f98308EdB960aa94C0Db47230d2B9c.toBytes32();
+        values[berachain]["EBTC"] = 0x657e8C867D8B37dCC18fA4Caead9C45EB088C642.toBytes32();
+        values[berachain]["eBTC"] = 0x657e8C867D8B37dCC18fA4Caead9C45EB088C642.toBytes32();
+        values[berachain]["rberaETH"] = 0x3B0145f3CFA64BC66F5742F512f871665309075d.toBytes32(); //LST
+        values[berachain]["beraETH"] = 0x6fc6545d5cDE268D5C7f1e476D444F39c995120d.toBytes32(); //wrapped LST
+        values[berachain]["WEETH_OT"] = 0x46C7BdE4422b6798A09e76B555F2fea8D7FfADdc.toBytes32();
+        values[berachain]["WEETH_YT"] = 0x98577aC3C6b376fc9Ee56377FEcAb6D751e40610.toBytes32();
+
+        values[berachain]["balancerVault"] = address(1).toBytes32();
+        values[berachain]["vault"] = address(1).toBytes32();
+
+        // Kodiak
+        values[berachain]["kodiakRouter"] = 0xe301E48F77963D3F7DbD2a4796962Bd7f3867Fb4.toBytes32(); //swapRouter02, doesn't work with univ3 leaves for whatever reason
+        values[berachain]["uniV3Router"] = 0xEd158C4b336A6FCb5B193A5570e3a571f6cbe690.toBytes32(); //for compatability w/ existing univ3 functions (swapRouter01)
+        values[berachain]["kodiakNonFungiblePositionManager"] = 0xFE5E8C83FFE4d9627A75EaA7Fee864768dB989bD.toBytes32();
+        values[berachain]["uniswapV3NonFungiblePositionManager"] = 0xFE5E8C83FFE4d9627A75EaA7Fee864768dB989bD.toBytes32(); //for compatability w/ existing univ3 functions
+        values[berachain]["kodiakIslandRouter"] = 0x679a7C63FC83b6A4D9C1F931891d705483d4791F.toBytes32(); //for kodiak specific islands
+
+        values[berachain]["kodiak_island_EBTC_WBTC_005%"] = 0xfC4994e0A4780ba7536d7e79611468B6bde14CaE.toBytes32();
+        values[berachain]["kodiak_island_WETH_WEETH_005%"] = 0xA0cAbFc04Fc420b3d31BA431d18eB5bD33B3f334.toBytes32();
+        values[berachain]["kodiak_island_WETH_beraETH_005%"] = 0x03bCcF796cDef61064c4a2EffdD21f1AC8C29E92.toBytes32();
+        values[berachain]["kodiak_island_WEETH_WEETH_OT_005%"] = 0xAd63328f4F4b8681dB713ce2eB353596628fc3B2.toBytes32();
+        values[berachain]["kodiak_island_WBTC_EBTC_005%"] = 0xfC4994e0A4780ba7536d7e79611468B6bde14CaE.toBytes32();
+        values[berachain]["kodiak_island_EBTC_LBTC_005%"] = 0xc3E64469e1c333360Ddb6BF0eA9B0c18E69410f0.toBytes32();
+        values[berachain]["kodiak_island_EBTC_EBTC_OT_005%"] = 0x6E29Ec043103fF346450763AC364a22fc7fd4a7C.toBytes32();
+        values[berachain]["kodiak_island_EBTC_WBTC_005%"] = 0xfC4994e0A4780ba7536d7e79611468B6bde14CaE.toBytes32();
+        values[berachain]["kodiak_island_beraETH_WEETH_005%"] = 0x2f8C651E2F576C8c4B6DE3c32210d9b4A4461d5c.toBytes32();
+
+        // Dolomite
+        values[berachain]["dolomiteMargin"] = 0x003Ca23Fd5F0ca87D01F6eC6CD14A8AE60c2b97D.toBytes32();
+        values[berachain]["dolomiteDepositWithdrawRouter"] = 0xd6a31B6AeA4d26A19bF479b5032D9DDc481187e6.toBytes32();
+        values[berachain]["dolomiteBorrowProxy"] = 0xC06271eb97d960F4034DDF953e16271CcB2B10BD.toBytes32();
+
+        // dTokens
+        values[berachain]["dWETH"] = 0xf7b5127B510E568fdC39e6Bb54e2081BFaD489AF.toBytes32();
+        values[berachain]["dWEETH"] = 0x48282e3B990625CBDcb885E4a4D83B6e9D5C8442.toBytes32();
+        values[berachain]["dWBTC"] = 0x29cF6e8eCeFb8d3c9dd2b727C1b7d1df1a754F6f.toBytes32();
+        values[berachain]["dEBTC"] = 0x6B21026e1Fe8be7F23660B5fBFb1885dbd1147E6.toBytes32();
+
+        // Goldilocks Vaults
+        values[berachain]["goldivault_weETH"] = 0x0B8B5e0ec1dc908E0d8513cC03E91Eb479Ab6Ea9.toBytes32();
+        values[berachain]["goldivault_eBTC"] = 0x0c3F856b93d6D7B46C76296f073A1357738d238C.toBytes32();
+        
+        // Tellers
+        values[berachain]["eBTCTeller"] = 0x6Ee3aaCcf9f2321E49063C4F8da775DdBd407268.toBytes32(); 
+
+        // dTokens
+        values[berachain]["dWETH"] = 0xf7b5127B510E568fdC39e6Bb54e2081BFaD489AF.toBytes32();
+        values[berachain]["dWEETH"] = 0x48282e3B990625CBDcb885E4a4D83B6e9D5C8442.toBytes32();
+
+    }
+
+    function _addBobValues() private {
+        values[bob]["deployerAddress"] = 0x5F2F11ad8656439d5C14d9B351f8b09cDaC2A02d.toBytes32();
+        values[bob]["deployerAddress2"] = 0xF3d0672a91Fd56C9ef04C79ec67d60c34c6148a0.toBytes32();
+        values[bob]["txBundlerAddress"] = 0xF3d0672a91Fd56C9ef04C79ec67d60c34c6148a0.toBytes32();
+        values[bob]["dev0Address"] = 0x0463E60C7cE10e57911AB7bD1667eaa21de3e79b.toBytes32();
+        values[bob]["dev1Address"] = 0xf8553c8552f906C19286F21711721E206EE4909E.toBytes32();
+
+        // ERC20s
+        values[bob]["WETH"] = 0x4200000000000000000000000000000000000006.toBytes32();
+        values[bob]["WBTC"] = 0x03C7054BCB39f7b2e5B2c7AcB37583e32D70Cfa3.toBytes32();
+        values[bob]["solvBTC"] = 0x541FD749419CA806a8bc7da8ac23D346f2dF8B77.toBytes32();
+        values[bob]["solvBTC.BBN"] = 0xCC0966D8418d412c599A6421b760a847eB169A8c.toBytes32();
+        values[bob]["LBTC"] = 0xA45d4121b3D47719FF57a947A9d961539Ba33204.toBytes32();
+
+        values[bob]["balancerVault"] = address(1).toBytes32();
+        values[bob]["vault"] = address(1).toBytes32();
+
+        values[bob]["ZRO"] = address(1).toBytes32(); 
+        values[bob]["LayerZeroEndPoint"] = 0x1a44076050125825900e736c501f859c50fE728c.toBytes32();
+
+        // OFTs
+        values[berachain]["LBTC_OFT"] = 0x630e12D53D4E041b8C5451aD035Ea841E08391d7.toBytes32();
     }
 }