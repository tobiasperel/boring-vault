// SPDX-License-Identifier: UNLICENSED
pragma solidity 0.8.21;

import {ERC20} from "@solmate/tokens/ERC20.sol";
import {AddressToBytes32Lib} from "src/helper/AddressToBytes32Lib.sol";

contract ChainValues {
    using AddressToBytes32Lib for address;
    using AddressToBytes32Lib for bytes32;

    string public constant mainnet = "mainnet";
    string public constant polygon = "polygon";
    string public constant bsc = "bsc";
    string public constant avalanche = "avalanche";
    string public constant arbitrum = "arbitrum";
    string public constant optimism = "optimism";
    string public constant base = "base";
    string public constant zircuit = "zircuit";
    string public constant mantle = "mantle";
    string public constant linea = "linea";
    string public constant scroll = "scroll";
    string public constant fraxtal = "fraxtal";
    string public constant corn = "corn";
    string public constant swell = "swell";
    string public constant sonicMainnet = "sonicMainnet";
    string public constant holesky = "holesky";
    string public constant sepolia = "sepolia";
    string public constant sonicTestnet = "sonicTestnet";
    string public constant sonicBlaze = "sonicBlaze";

    // Bridging constants.
    uint64 public constant ccipArbitrumChainSelector = 4949039107694359620;
    uint64 public constant ccipMainnetChainSelector = 5009297550715157269;
    uint32 public constant layerZeroBaseEndpointId = 30184;
    uint32 public constant layerZeroMainnetEndpointId = 30101;
    uint32 public constant layerZeroOptimismEndpointId = 30111;
    uint32 public constant layerZeroArbitrumEndpointId = 30110;
    uint32 public constant layerZeroLineaEndpointId = 30183;
    uint32 public constant layerZeroScrollEndpointId = 30214;
    uint32 public constant layerZeroCornEndpointId = 30331;
    uint32 public constant layerZeroSwellEndpointId = 30335;
    uint32 public constant layerZeroSonicMainnetEndpointId = 30332;
    uint32 public constant layerZeroSepoliaEndpointId = 40161;
    uint32 public constant layerZeroSonicBlazeEndpointId = 40349;
    uint32 public constant hyperlaneMainnetEndpointId = 1;
    uint32 public constant hyperlaneEclipseEndpointId = 1408864445;

    error ChainValues__ZeroAddress(string chainName, string valueName);
    error ChainValues__ZeroBytes32(string chainName, string valueName);
    error ChainValues__ValueAlreadySet(string chainName, string valueName);

    mapping(string => mapping(string => bytes32)) public values;

    function getAddress(string memory chainName, string memory valueName) public view returns (address a) {
        a = values[chainName][valueName].toAddress();
        if (a == address(0)) {
            revert ChainValues__ZeroAddress(chainName, valueName);
        }
    }

    function getERC20(string memory chainName, string memory valueName) public view returns (ERC20 erc20) {
        address a = getAddress(chainName, valueName);
        erc20 = ERC20(a);
    }

    function getBytes32(string memory chainName, string memory valueName) public view returns (bytes32 b) {
        b = values[chainName][valueName];
        if (b == bytes32(0)) {
            revert ChainValues__ZeroBytes32(chainName, valueName);
        }
    }

    function setValue(bool overrideOk, string memory chainName, string memory valueName, bytes32 value) public {
        if (!overrideOk && values[chainName][valueName] != bytes32(0)) {
            revert ChainValues__ValueAlreadySet(chainName, valueName);
        }
        values[chainName][valueName] = value;
    }

    function setAddress(bool overrideOk, string memory chainName, string memory valueName, address value) public {
        setValue(overrideOk, chainName, valueName, value.toBytes32());
    }

    constructor() {
        // Add mainnet values
        _addMainnetValues();
        _addBaseValues();
        _addArbitrumValues();
        _addOptimismValues();
        _addMantleValues();
        _addZircuitValues();
        _addLineaValues();
        _addScrollValues();
        _addFraxtalValues();
        _addBscValues();
        _addCornValues();
        _addSwellValues();
        _addSonicMainnetValues();
        // Add testnet values
        _addHoleskyValues();
        _addSepoliaValues();
        _addSonicTestnetValues();
        _addSonicBlazeValues();
    }

    function _addMainnetValues() private {
        values[mainnet]["boringDeployerContract"] = 0xFD65ADF7d2f9ea09287543520a703522E0a360C9.toBytes32();
        // Liquid Ecosystem
        values[mainnet]["deployerAddress"] = 0x5F2F11ad8656439d5C14d9B351f8b09cDaC2A02d.toBytes32();
        values[mainnet]["dev0Address"] = 0x0463E60C7cE10e57911AB7bD1667eaa21de3e79b.toBytes32();
        values[mainnet]["dev1Address"] = 0xf8553c8552f906C19286F21711721E206EE4909E.toBytes32();
        values[mainnet]["liquidV1PriceRouter"] = 0x693799805B502264f9365440B93C113D86a4fFF5.toBytes32();
        values[mainnet]["liquidPayoutAddress"] = 0xA9962a5BfBea6918E958DeE0647E99fD7863b95A.toBytes32();
        values[mainnet]["liquidMultisig"] = 0xCEA8039076E35a825854c5C2f85659430b06ec96.toBytes32();
        values[mainnet]["liquidEth"] = 0xf0bb20865277aBd641a307eCe5Ee04E79073416C.toBytes32();
        values[mainnet]["liquidEthStrategist"] = 0x41DFc53B13932a2690C9790527C1967d8579a6ae.toBytes32();
        values[mainnet]["liquidEthManager"] = 0x227975088C28DBBb4b421c6d96781a53578f19a8.toBytes32();
        values[mainnet]["superSymbiotic"] = 0x917ceE801a67f933F2e6b33fC0cD1ED2d5909D88.toBytes32();
        values[mainnet]["superSymbioticTeller"] = 0x99dE9e5a3eC2750a6983C8732E6e795A35e7B861.toBytes32();
        values[mainnet]["weETHs"] = 0x917ceE801a67f933F2e6b33fC0cD1ED2d5909D88.toBytes32();
        values[mainnet]["txBundlerAddress"] = 0x47Cec90FACc9364D7C21A8ab5e2aD9F1f75D740C.toBytes32();

        // DeFi Ecosystem
        values[mainnet]["ETH"] = 0xEeeeeEeeeEeEeeEeEeEeeEEEeeeeEeeeeeeeEEeE.toBytes32();
        values[mainnet]["uniV3Router"] = 0xE592427A0AEce92De3Edee1F18E0157C05861564.toBytes32();
        values[mainnet]["uniV2Router"] = 0x7a250d5630B4cF539739dF2C5dAcb4c659F2488D.toBytes32();

        // ERC20s
        values[mainnet]["USDC"] = 0xA0b86991c6218b36c1d19D4a2e9Eb0cE3606eB48.toBytes32();
        values[mainnet]["WETH"] = 0xC02aaA39b223FE8D0A0e5C4F27eAD9083C756Cc2.toBytes32();
        values[mainnet]["WBTC"] = 0x2260FAC5E5542a773Aa44fBCfeDf7C193bc2C599.toBytes32();
        values[mainnet]["USDT"] = 0xdAC17F958D2ee523a2206206994597C13D831ec7.toBytes32();
        values[mainnet]["TUSD"] = 0x0000000000085d4780B73119b644AE5ecd22b376.toBytes32();
        values[mainnet]["DAI"] = 0x6B175474E89094C44Da98b954EedeAC495271d0F.toBytes32();
        values[mainnet]["WSTETH"] = 0x7f39C581F595B53c5cb19bD0b3f8dA6c935E2Ca0.toBytes32();
        values[mainnet]["STETH"] = 0xae7ab96520DE3A18E5e111B5EaAb095312D7fE84.toBytes32();
        values[mainnet]["FRAX"] = 0x853d955aCEf822Db058eb8505911ED77F175b99e.toBytes32();
        values[mainnet]["BAL"] = 0xba100000625a3754423978a60c9317c58a424e3D.toBytes32();
        values[mainnet]["COMP"] = 0xc00e94Cb662C3520282E6f5717214004A7f26888.toBytes32();
        values[mainnet]["LINK"] = 0x514910771AF9Ca656af840dff83E8264EcF986CA.toBytes32();
        values[mainnet]["rETH"] = 0xae78736Cd615f374D3085123A210448E74Fc6393.toBytes32();
        values[mainnet]["RETH"] = 0xae78736Cd615f374D3085123A210448E74Fc6393.toBytes32();
        values[mainnet]["cbETH"] = 0xBe9895146f7AF43049ca1c1AE358B0541Ea49704.toBytes32();
        values[mainnet]["RPL"] = 0xD33526068D116cE69F19A9ee46F0bd304F21A51f.toBytes32();
        values[mainnet]["BOND"] = 0x0391D2021f89DC339F60Fff84546EA23E337750f.toBytes32();
        values[mainnet]["SWETH"] = 0xf951E335afb289353dc249e82926178EaC7DEd78.toBytes32();
        values[mainnet]["AURA"] = 0xC0c293ce456fF0ED870ADd98a0828Dd4d2903DBF.toBytes32();
        values[mainnet]["GHO"] = 0x40D16FC0246aD3160Ccc09B8D0D3A2cD28aE6C2f.toBytes32();
        values[mainnet]["LUSD"] = 0x5f98805A4E8be255a32880FDeC7F6728C6568bA0.toBytes32();
        values[mainnet]["OHM"] = 0x64aa3364F17a4D01c6f1751Fd97C2BD3D7e7f1D5.toBytes32();
        values[mainnet]["MKR"] = 0x9f8F72aA9304c8B593d555F12eF6589cC3A579A2.toBytes32();
        values[mainnet]["APE"] = 0x4d224452801ACEd8B2F0aebE155379bb5D594381.toBytes32();
        values[mainnet]["UNI"] = 0x1f9840a85d5aF5bf1D1762F925BDADdC4201F984.toBytes32();
        values[mainnet]["CRV"] = 0xD533a949740bb3306d119CC777fa900bA034cd52.toBytes32();
        values[mainnet]["CVX"] = 0x4e3FBD56CD56c3e72c1403e103b45Db9da5B9D2B.toBytes32();
        values[mainnet]["FRXETH"] = 0x5E8422345238F34275888049021821E8E08CAa1f.toBytes32();
        values[mainnet]["CRVUSD"] = 0xf939E0A03FB07F59A73314E73794Be0E57ac1b4E.toBytes32();
        values[mainnet]["OETH"] = 0x856c4Efb76C1D1AE02e20CEB03A2A6a08b0b8dC3.toBytes32();
        values[mainnet]["MKUSD"] = 0x4591DBfF62656E7859Afe5e45f6f47D3669fBB28.toBytes32();
        values[mainnet]["YETH"] = 0x1BED97CBC3c24A4fb5C069C6E311a967386131f7.toBytes32();
        values[mainnet]["ETHX"] = 0xA35b1B31Ce002FBF2058D22F30f95D405200A15b.toBytes32();
        values[mainnet]["weETH"] = 0xCd5fE23C85820F7B72D0926FC9b05b43E359b7ee.toBytes32();
        values[mainnet]["WEETH"] = 0xCd5fE23C85820F7B72D0926FC9b05b43E359b7ee.toBytes32();
        values[mainnet]["EETH"] = 0x35fA164735182de50811E8e2E824cFb9B6118ac2.toBytes32();
        values[mainnet]["EZETH"] = 0xbf5495Efe5DB9ce00f80364C8B423567e58d2110.toBytes32();
        values[mainnet]["RSETH"] = 0xA1290d69c65A6Fe4DF752f95823fae25cB99e5A7.toBytes32();
        values[mainnet]["OSETH"] = 0xf1C9acDc66974dFB6dEcB12aA385b9cD01190E38.toBytes32();
        values[mainnet]["RSWETH"] = 0xFAe103DC9cf190eD75350761e95403b7b8aFa6c0.toBytes32();
        values[mainnet]["PENDLE"] = 0x808507121B80c02388fAd14726482e061B8da827.toBytes32();
        values[mainnet]["SUSDE"] = 0x9D39A5DE30e57443BfF2A8307A4256c8797A3497.toBytes32();
        values[mainnet]["USDE"] = 0x4c9EDD5852cd905f086C759E8383e09bff1E68B3.toBytes32();
        values[mainnet]["GEAR"] = 0xBa3335588D9403515223F109EdC4eB7269a9Ab5D.toBytes32();
        values[mainnet]["SDAI"] = 0x83F20F44975D03b1b09e64809B757c47f942BEeA.toBytes32();
        values[mainnet]["PYUSD"] = 0x6c3ea9036406852006290770BEdFcAbA0e23A0e8.toBytes32();
        values[mainnet]["METH"] = 0xd5F7838F5C461fefF7FE49ea5ebaF7728bB0ADfa.toBytes32();
        values[mainnet]["TBTC"] = 0x18084fbA666a33d37592fA2633fD49a74DD93a88.toBytes32();
        values[mainnet]["INST"] = 0x6f40d4A6237C257fff2dB00FA0510DeEECd303eb.toBytes32();
        values[mainnet]["LBTC"] = 0x8236a87084f8B84306f72007F36F2618A5634494.toBytes32();
        values[mainnet]["RSR"] = 0x320623b8E4fF03373931769A31Fc52A4E78B5d70.toBytes32();
        values[mainnet]["SFRXETH"] = 0xac3E018457B222d93114458476f3E3416Abbe38F.toBytes32();
        values[mainnet]["WBETH"] = 0xa2E3356610840701BDf5611a53974510Ae27E2e1.toBytes32();
        values[mainnet]["UNIETH"] = 0xF1376bceF0f78459C0Ed0ba5ddce976F1ddF51F4.toBytes32();
        values[mainnet]["CBETH"] = 0xBe9895146f7AF43049ca1c1AE358B0541Ea49704.toBytes32();
        values[mainnet]["USD0"] = 0x73A15FeD60Bf67631dC6cd7Bc5B6e8da8190aCF5.toBytes32();
        values[mainnet]["USD0_plus"] = 0x35D8949372D46B7a3D5A56006AE77B215fc69bC0.toBytes32();
        values[mainnet]["deUSD"] = 0x15700B564Ca08D9439C58cA5053166E8317aa138.toBytes32();
        values[mainnet]["sdeUSD"] = 0x5C5b196aBE0d54485975D1Ec29617D42D9198326.toBytes32();
        values[mainnet]["pumpBTC"] = 0xF469fBD2abcd6B9de8E169d128226C0Fc90a012e.toBytes32();
        values[mainnet]["CAKE"] = 0x152649eA73beAb28c5b49B26eb48f7EAD6d4c898.toBytes32();
        values[mainnet]["cbBTC"] = 0xcbB7C0000aB88B473b1f5aFd9ef808440eed33Bf.toBytes32();
        values[mainnet]["fBTC"] = 0xC96dE26018A54D51c097160568752c4E3BD6C364.toBytes32();
        values[mainnet]["EIGEN"] = 0xec53bF9167f50cDEB3Ae105f56099aaaB9061F83.toBytes32();
        values[mainnet]["wcUSDCv3"] = 0x27F2f159Fe990Ba83D57f39Fd69661764BEbf37a.toBytes32();
        values[mainnet]["ZRO"] = 0x6985884C4392D348587B19cb9eAAf157F13271cd.toBytes32();
        values[mainnet]["eBTC"] = 0x657e8C867D8B37dCC18fA4Caead9C45EB088C642.toBytes32();
        values[mainnet]["USDS"] = 0xdC035D45d973E3EC169d2276DDab16f1e407384F.toBytes32();
        values[mainnet]["uniBTC"] = 0x004E9C3EF86bc1ca1f0bB5C7662861Ee93350568.toBytes32();
        values[mainnet]["BTCN"] = 0x386E7A3a0c0919c9d53c3b04FF67E73Ff9e45Fb6.toBytes32();
        values[mainnet]["sUSDs"] = 0xa3931d71877C0E7a3148CB7Eb4463524FEc27fbD.toBytes32();
        values[mainnet]["MORPHO"] = 0x58D97B57BB95320F9a05dC918Aef65434969c2B2.toBytes32();
        values[mainnet]["USUAL"] = 0xC4441c2BE5d8fA8126822B9929CA0b81Ea0DE38E.toBytes32();

        // Rate providers
        values[mainnet]["WEETH_RATE_PROVIDER"] = 0xCd5fE23C85820F7B72D0926FC9b05b43E359b7ee.toBytes32();
        values[mainnet]["ETHX_RATE_PROVIDER"] = 0xAAE054B9b822554dd1D9d1F48f892B4585D3bbf0.toBytes32();
        values[mainnet]["UNIETH_RATE_PROVIDER"] = 0x2c3b8c5e98A6e89AAAF21Deebf5FF9d08c4A9FF7.toBytes32();

        // Chainlink Datafeeds
        values[mainnet]["WETH_USD_FEED"] = 0x5f4eC3Df9cbd43714FE2740f5E3616155c5b8419.toBytes32();
        values[mainnet]["USDC_USD_FEED"] = 0x8fFfFfd4AfB6115b954Bd326cbe7B4BA576818f6.toBytes32();
        values[mainnet]["WBTC_USD_FEED"] = 0xF4030086522a5bEEa4988F8cA5B36dbC97BeE88c.toBytes32();
        values[mainnet]["TUSD_USD_FEED"] = 0xec746eCF986E2927Abd291a2A1716c940100f8Ba.toBytes32();
        values[mainnet]["STETH_USD_FEED"] = 0xCfE54B5cD566aB89272946F602D76Ea879CAb4a8.toBytes32();
        values[mainnet]["DAI_USD_FEED"] = 0xAed0c38402a5d19df6E4c03F4E2DceD6e29c1ee9.toBytes32();
        values[mainnet]["USDT_USD_FEED"] = 0x3E7d1eAB13ad0104d2750B8863b489D65364e32D.toBytes32();
        values[mainnet]["COMP_USD_FEED"] = 0xdbd020CAeF83eFd542f4De03e3cF0C28A4428bd5.toBytes32();
        values[mainnet]["fastGasFeed"] = 0x169E633A2D1E6c10dD91238Ba11c4A708dfEF37C.toBytes32();
        values[mainnet]["FRAX_USD_FEED"] = 0xB9E1E3A9feFf48998E45Fa90847ed4D467E8BcfD.toBytes32();
        values[mainnet]["RETH_ETH_FEED"] = 0x536218f9E9Eb48863970252233c8F271f554C2d0.toBytes32();
        values[mainnet]["BOND_ETH_FEED"] = 0xdd22A54e05410D8d1007c38b5c7A3eD74b855281.toBytes32();
        values[mainnet]["CBETH_ETH_FEED"] = 0xF017fcB346A1885194689bA23Eff2fE6fA5C483b.toBytes32();
        values[mainnet]["STETH_ETH_FEED"] = 0x86392dC19c0b719886221c78AB11eb8Cf5c52812.toBytes32();
        values[mainnet]["BAL_USD_FEED"] = 0xdF2917806E30300537aEB49A7663062F4d1F2b5F.toBytes32();
        values[mainnet]["GHO_USD_FEED"] = 0x3f12643D3f6f874d39C2a4c9f2Cd6f2DbAC877FC.toBytes32();
        values[mainnet]["LUSD_USD_FEED"] = 0x3D7aE7E594f2f2091Ad8798313450130d0Aba3a0.toBytes32();
        values[mainnet]["OHM_ETH_FEED"] = 0x9a72298ae3886221820B1c878d12D872087D3a23.toBytes32();
        values[mainnet]["MKR_USD_FEED"] = 0xec1D1B3b0443256cc3860e24a46F108e699484Aa.toBytes32();
        values[mainnet]["UNI_ETH_FEED"] = 0xD6aA3D25116d8dA79Ea0246c4826EB951872e02e.toBytes32();
        values[mainnet]["APE_USD_FEED"] = 0xD10aBbC76679a20055E167BB80A24ac851b37056.toBytes32();
        values[mainnet]["CRV_USD_FEED"] = 0xCd627aA160A6fA45Eb793D19Ef54f5062F20f33f.toBytes32();
        values[mainnet]["CVX_USD_FEED"] = 0xd962fC30A72A84cE50161031391756Bf2876Af5D.toBytes32();
        values[mainnet]["CVX_ETH_FEED"] = 0xC9CbF687f43176B302F03f5e58470b77D07c61c6.toBytes32();
        values[mainnet]["CRVUSD_USD_FEED"] = 0xEEf0C605546958c1f899b6fB336C20671f9cD49F.toBytes32();
        values[mainnet]["LINK_USD_FEED"] = 0x2c1d072e956AFFC0D435Cb7AC38EF18d24d9127c.toBytes32();

        // Aave V2 Tokens
        values[mainnet]["aV2WETH"] = 0x030bA81f1c18d280636F32af80b9AAd02Cf0854e.toBytes32();
        values[mainnet]["aV2USDC"] = 0xBcca60bB61934080951369a648Fb03DF4F96263C.toBytes32();
        values[mainnet]["dV2USDC"] = 0x619beb58998eD2278e08620f97007e1116D5D25b.toBytes32();
        values[mainnet]["dV2WETH"] = 0xF63B34710400CAd3e044cFfDcAb00a0f32E33eCf.toBytes32();
        values[mainnet]["aV2WBTC"] = 0x9ff58f4fFB29fA2266Ab25e75e2A8b3503311656.toBytes32();
        values[mainnet]["aV2TUSD"] = 0x101cc05f4A51C0319f570d5E146a8C625198e636.toBytes32();
        values[mainnet]["aV2STETH"] = 0x1982b2F5814301d4e9a8b0201555376e62F82428.toBytes32();
        values[mainnet]["aV2DAI"] = 0x028171bCA77440897B824Ca71D1c56caC55b68A3.toBytes32();
        values[mainnet]["dV2DAI"] = 0x6C3c78838c761c6Ac7bE9F59fe808ea2A6E4379d.toBytes32();
        values[mainnet]["aV2USDT"] = 0x3Ed3B47Dd13EC9a98b44e6204A523E766B225811.toBytes32();
        values[mainnet]["dV2USDT"] = 0x531842cEbbdD378f8ee36D171d6cC9C4fcf475Ec.toBytes32();

        // Aave V3 Tokens
        values[mainnet]["aV3WETH"] = 0x4d5F47FA6A74757f35C14fD3a6Ef8E3C9BC514E8.toBytes32();
        values[mainnet]["aV3USDC"] = 0x98C23E9d8f34FEFb1B7BD6a91B7FF122F4e16F5c.toBytes32();
        values[mainnet]["dV3USDC"] = 0x72E95b8931767C79bA4EeE721354d6E99a61D004.toBytes32();
        values[mainnet]["aV3DAI"] = 0x018008bfb33d285247A21d44E50697654f754e63.toBytes32();
        values[mainnet]["dV3DAI"] = 0xcF8d0c70c850859266f5C338b38F9D663181C314.toBytes32();
        values[mainnet]["dV3WETH"] = 0xeA51d7853EEFb32b6ee06b1C12E6dcCA88Be0fFE.toBytes32();
        values[mainnet]["aV3WBTC"] = 0x5Ee5bf7ae06D1Be5997A1A72006FE6C607eC6DE8.toBytes32();
        values[mainnet]["aV3USDT"] = 0x23878914EFE38d27C4D67Ab83ed1b93A74D4086a.toBytes32();
        values[mainnet]["dV3USDT"] = 0x6df1C1E379bC5a00a7b4C6e67A203333772f45A8.toBytes32();
        values[mainnet]["aV3sDAI"] = 0x4C612E3B15b96Ff9A6faED838F8d07d479a8dD4c.toBytes32();
        values[mainnet]["aV3CrvUsd"] = 0xb82fa9f31612989525992FCfBB09AB22Eff5c85A.toBytes32();
        values[mainnet]["dV3CrvUsd"] = 0x028f7886F3e937f8479efaD64f31B3fE1119857a.toBytes32();
        values[mainnet]["aV3WeETH"] = 0xBdfa7b7893081B35Fb54027489e2Bc7A38275129.toBytes32();

        // Balancer V2 Addresses
        values[mainnet]["BB_A_USD"] = 0xfeBb0bbf162E64fb9D0dfe186E517d84C395f016.toBytes32();
        values[mainnet]["BB_A_USD_V3"] = 0xc443C15033FCB6Cf72cC24f1BDA0Db070DdD9786.toBytes32();
        values[mainnet]["vanillaUsdcDaiUsdt"] = 0x79c58f70905F734641735BC61e45c19dD9Ad60bC.toBytes32();
        values[mainnet]["BB_A_WETH"] = 0x60D604890feaa0b5460B28A424407c24fe89374a.toBytes32();
        values[mainnet]["wstETH_bbaWETH"] = 0xE0fCBf4d98F0aD982DB260f86cf28b49845403C5.toBytes32();
        values[mainnet]["new_wstETH_bbaWETH"] = 0x41503C9D499ddbd1dCdf818a1b05e9774203Bf46.toBytes32();
        values[mainnet]["GHO_LUSD_BPT"] = 0x3FA8C89704e5d07565444009e5d9e624B40Be813.toBytes32();
        values[mainnet]["swETH_bbaWETH"] = 0xaE8535c23afeDdA9304B03c68a3563B75fc8f92b.toBytes32();
        values[mainnet]["swETH_wETH"] = 0x02D928E68D8F10C0358566152677Db51E1e2Dc8C.toBytes32();
        values[mainnet]["deUSD_sdeUSD_ECLP"] = 0x41FDbea2E52790c0a1Dc374F07b628741f2E062D.toBytes32();
        values[mainnet]["deUSD_sdeUSD_ECLP_Gauge"] = 0xA00DB7d9c465e95e4AA814A9340B9A161364470a.toBytes32();
        values[mainnet]["deUSD_sdeUSD_ECLP_id"] = 0x41fdbea2e52790c0a1dc374f07b628741f2e062d0002000000000000000006be;
        values[mainnet]["aura_deUSD_sdeUSD_ECLP"] = 0x7405Bf405185391525Ab06fABcdFf51fdc656A46.toBytes32();

        values[mainnet]["rETH_weETH_id"] = 0x05ff47afada98a98982113758878f9a8b9fdda0a000000000000000000000645;
        values[mainnet]["rETH_weETH"] = 0x05ff47AFADa98a98982113758878F9A8B9FddA0a.toBytes32();
        values[mainnet]["rETH_weETH_gauge"] = 0xC859BF9d7B8C557bBd229565124c2C09269F3aEF.toBytes32();
        values[mainnet]["aura_reth_weeth"] = 0x07A319A023859BbD49CC9C38ee891c3EA9283Cc5.toBytes32();

        values[mainnet]["ezETH_wETH"] = 0x596192bB6e41802428Ac943D2f1476C1Af25CC0E.toBytes32();
        values[mainnet]["ezETH_wETH_gauge"] = 0xa8B309a75f0D64ED632d45A003c68A30e59A1D8b.toBytes32();
        values[mainnet]["aura_ezETH_wETH"] = 0x95eC73Baa0eCF8159b4EE897D973E41f51978E50.toBytes32();

        values[mainnet]["rsETH_ETHx"] = 0x7761b6E0Daa04E70637D81f1Da7d186C205C2aDE.toBytes32();
        values[mainnet]["rsETH_ETHx_gauge"] = 0x0BcDb6d9b27Bd62d3De605393902C7d1a2c71Aab.toBytes32();
        values[mainnet]["aura_rsETH_ETHx"] = 0xf618102462Ff3cf7edbA4c067316F1C3AbdbA193.toBytes32();

        values[mainnet]["rETH_wETH_id"] = 0x1e19cf2d73a72ef1332c882f20534b6519be0276000200000000000000000112;
        values[mainnet]["rETH_wETH"] = 0x1E19CF2D73a72Ef1332C882F20534B6519Be0276.toBytes32();
        values[mainnet]["rETH_wETH_gauge"] = 0x79eF6103A513951a3b25743DB509E267685726B7.toBytes32();
        values[mainnet]["aura_reth_weth"] = 0xDd1fE5AD401D4777cE89959b7fa587e569Bf125D.toBytes32();

        values[mainnet]["rsETH_wETH_id"] = 0x58aadfb1afac0ad7fca1148f3cde6aedf5236b6d00000000000000000000067f;
        values[mainnet]["rsETH_wETH"] = 0x58AAdFB1Afac0ad7fca1148f3cdE6aEDF5236B6D.toBytes32();
        values[mainnet]["rsETH_wETH_gauge"] = 0xdf04E3a7ab9857a16FB97174e0f1001aa44380AF.toBytes32();
        values[mainnet]["aura_rsETH_wETH"] = 0xB5FdB4f75C26798A62302ee4959E4281667557E0.toBytes32();

        values[mainnet]["ezETH_weETH_rswETH"] = 0x848a5564158d84b8A8fb68ab5D004Fae11619A54.toBytes32();
        values[mainnet]["ezETH_weETH_rswETH_gauge"] = 0x253ED65fff980AEE7E94a0dC57BE304426048b35.toBytes32();
        values[mainnet]["aura_ezETH_weETH_rswETH"] = 0xce98eb8b2Fb98049b3F2dB0A212Ba7ca3Efd63b0.toBytes32();

        values[mainnet]["BAL_wETH"] = 0x5c6Ee304399DBdB9C8Ef030aB642B10820DB8F56.toBytes32();
        values[mainnet]["PENDLE_wETH"] = 0xFD1Cf6FD41F229Ca86ada0584c63C49C3d66BbC9.toBytes32();
        values[mainnet]["wETH_AURA"] = 0xCfCA23cA9CA720B6E98E3Eb9B6aa0fFC4a5C08B9.toBytes32();

        // values[mainnet]["ezETH_wETH"] = 0x596192bB6e41802428Ac943D2f1476C1Af25CC0E.toBytes32();
        // values[mainnet]["ezETH_wETH_gauge"] = 0xa8B309a75f0D64ED632d45A003c68A30e59A1D8b.toBytes32();
        // values[mainnet]["aura_ezETH_wETH"] = 0x95eC73Baa0eCF8159b4EE897D973E41f51978E50.toBytes32();

        // Linear Pools.
        values[mainnet]["bb_a_dai"] = 0x6667c6fa9f2b3Fc1Cc8D85320b62703d938E4385.toBytes32();
        values[mainnet]["bb_a_usdt"] = 0xA1697F9Af0875B63DdC472d6EeBADa8C1fAB8568.toBytes32();
        values[mainnet]["bb_a_usdc"] = 0xcbFA4532D8B2ade2C261D3DD5ef2A2284f792692.toBytes32();

        values[mainnet]["BB_A_USD_GAUGE"] = 0x0052688295413b32626D226a205b95cDB337DE86.toBytes32(); // query subgraph for gauges wrt to poolId: https://docs.balancer.fi/reference/vebal-and-gauges/gauges.html#query-gauge-by-l2-sidechain-pool:~:text=%23-,Query%20Pending%20Tokens%20for%20a%20Given%20Pool,-The%20process%20differs
        values[mainnet]["BB_A_USD_GAUGE_ADDRESS"] = 0x0052688295413b32626D226a205b95cDB337DE86.toBytes32();
        values[mainnet]["wstETH_bbaWETH_GAUGE_ADDRESS"] = 0x5f838591A5A8048F0E4C4c7fCca8fD9A25BF0590.toBytes32();

        // Mainnet Balancer Specific Addresses
        values[mainnet]["vault"] = 0xBA12222222228d8Ba445958a75a0704d566BF2C8.toBytes32();
        values[mainnet]["balancerVault"] = 0xBA12222222228d8Ba445958a75a0704d566BF2C8.toBytes32();
        values[mainnet]["relayer"] = 0xfeA793Aa415061C483D2390414275AD314B3F621.toBytes32();
        values[mainnet]["minter"] = 0x239e55F427D44C3cc793f49bFB507ebe76638a2b.toBytes32();
        values[mainnet]["USDC_DAI_USDT_BPT"] = 0x79c58f70905F734641735BC61e45c19dD9Ad60bC.toBytes32();
        values[mainnet]["rETH_wETH_BPT"] = 0x1E19CF2D73a72Ef1332C882F20534B6519Be0276.toBytes32();
        values[mainnet]["wstETH_wETH_BPT"] = 0x32296969Ef14EB0c6d29669C550D4a0449130230.toBytes32();
        values[mainnet]["wstETH_cbETH_BPT"] = 0x9c6d47Ff73e0F5E51BE5FD53236e3F595C5793F2.toBytes32();
        values[mainnet]["bb_a_USD_BPT"] = 0xfeBb0bbf162E64fb9D0dfe186E517d84C395f016.toBytes32();
        values[mainnet]["bb_a_USDC_BPT"] = 0xcbFA4532D8B2ade2C261D3DD5ef2A2284f792692.toBytes32();
        values[mainnet]["bb_a_DAI_BPT"] = 0x6667c6fa9f2b3Fc1Cc8D85320b62703d938E4385.toBytes32();
        values[mainnet]["bb_a_USDT_BPT"] = 0xA1697F9Af0875B63DdC472d6EeBADa8C1fAB8568.toBytes32();
        values[mainnet]["aura_rETH_wETH_BPT"] = 0xDd1fE5AD401D4777cE89959b7fa587e569Bf125D.toBytes32();
        values[mainnet]["GHO_bb_a_USD_BPT"] = 0xc2B021133D1b0cF07dba696fd5DD89338428225B.toBytes32();

        values[mainnet]["wstETH_wETH_BPT"] = 0x93d199263632a4EF4Bb438F1feB99e57b4b5f0BD.toBytes32();
        values[mainnet]["wstETH_wETH_Id"] = 0x93d199263632a4ef4bb438f1feb99e57b4b5f0bd0000000000000000000005c2;
        values[mainnet]["wstETH_wETH_Gauge"] = 0x5C0F23A5c1be65Fa710d385814a7Fd1Bda480b1C.toBytes32();
        values[mainnet]["aura_wstETH_wETH"] = 0x2a14dB8D09dB0542f6A371c0cB308A768227D67D.toBytes32();

        // Rate Providers
        values[mainnet]["cbethRateProvider"] = 0x7311E4BB8a72e7B300c5B8BDE4de6CdaA822a5b1.toBytes32();
        values[mainnet]["rethRateProvider"] = 0x1a8F81c256aee9C640e14bB0453ce247ea0DFE6F.toBytes32();
        values[mainnet]["sDaiRateProvider"] = 0xc7177B6E18c1Abd725F5b75792e5F7A3bA5DBC2c.toBytes32();
        values[mainnet]["rsETHRateProvider"] = 0x746df66bc1Bb361b9E8E2a794C299c3427976e6C.toBytes32();

        // Compound V2
        // Cvalues[mainnet]["cDAI"] = C0x5d3a536E4D6DbD6114cc1Ead35777bAB948E3643.toBytes32();
        // Cvalues[mainnet]["cUSDC"] = C0x39AA39c021dfbaE8faC545936693aC917d5E7563.toBytes32();
        // Cvalues[mainnet]["cTUSD"] = C0x12392F67bdf24faE0AF363c24aC620a2f67DAd86.toBytes32();

        // Chainlink Automation Registry
        values[mainnet]["automationRegistry"] = 0x02777053d6764996e594c3E88AF1D58D5363a2e6.toBytes32();
        values[mainnet]["automationRegistryV2"] = 0x6593c7De001fC8542bB1703532EE1E5aA0D458fD.toBytes32();
        values[mainnet]["automationRegistrarV2"] = 0x6B0B234fB2f380309D47A7E9391E29E9a179395a.toBytes32();

        // FraxLend Pairs
        values[mainnet]["FXS_FRAX_PAIR"] = 0xDbe88DBAc39263c47629ebbA02b3eF4cf0752A72.toBytes32();
        values[mainnet]["FPI_FRAX_PAIR"] = 0x74F82Bd9D0390A4180DaaEc92D64cf0708751759.toBytes32();
        values[mainnet]["SFRXETH_FRAX_PAIR"] = 0x78bB3aEC3d855431bd9289fD98dA13F9ebB7ef15.toBytes32();
        values[mainnet]["CRV_FRAX_PAIR"] = 0x3835a58CA93Cdb5f912519ad366826aC9a752510.toBytes32(); // FraxlendV1
        values[mainnet]["WBTC_FRAX_PAIR"] = 0x32467a5fc2d72D21E8DCe990906547A2b012f382.toBytes32(); // FraxlendV1
        values[mainnet]["WETH_FRAX_PAIR"] = 0x794F6B13FBd7EB7ef10d1ED205c9a416910207Ff.toBytes32(); // FraxlendV1
        values[mainnet]["CVX_FRAX_PAIR"] = 0xa1D100a5bf6BFd2736837c97248853D989a9ED84.toBytes32(); // FraxlendV1
        values[mainnet]["MKR_FRAX_PAIR"] = 0x82Ec28636B77661a95f021090F6bE0C8d379DD5D.toBytes32(); // FraxlendV2
        values[mainnet]["APE_FRAX_PAIR"] = 0x3a25B9aB8c07FfEFEe614531C75905E810d8A239.toBytes32(); // FraxlendV2
        values[mainnet]["UNI_FRAX_PAIR"] = 0xc6CadA314389430d396C7b0C70c6281e99ca7fe8.toBytes32(); // FraxlendV2

        /// From Crispy's curve tests

        // Curve Pools and Tokens
        values[mainnet]["TriCryptoPool"] = 0xD51a44d3FaE010294C616388b506AcdA1bfAAE46.toBytes32();
        values[mainnet]["CRV_3_CRYPTO"] = 0xc4AD29ba4B3c580e6D59105FFf484999997675Ff.toBytes32();
        values[mainnet]["daiUsdcUsdtPool"] = 0xbEbc44782C7dB0a1A60Cb6fe97d0b483032FF1C7.toBytes32();
        values[mainnet]["CRV_DAI_USDC_USDT"] = 0x6c3F90f043a72FA612cbac8115EE7e52BDe6E490.toBytes32();
        values[mainnet]["frax3CrvPool"] = 0xd632f22692FaC7611d2AA1C0D552930D43CAEd3B.toBytes32();
        values[mainnet]["CRV_FRAX_3CRV"] = 0xd632f22692FaC7611d2AA1C0D552930D43CAEd3B.toBytes32();
        values[mainnet]["wethCrvPool"] = 0x8301AE4fc9c624d1D396cbDAa1ed877821D7C511.toBytes32();
        values[mainnet]["CRV_WETH_CRV"] = 0xEd4064f376cB8d68F770FB1Ff088a3d0F3FF5c4d.toBytes32();
        values[mainnet]["aave3Pool"] = 0xDeBF20617708857ebe4F679508E7b7863a8A8EeE.toBytes32();
        values[mainnet]["CRV_AAVE_3CRV"] = 0xFd2a8fA60Abd58Efe3EeE34dd494cD491dC14900.toBytes32();
        values[mainnet]["stETHWethNg"] = 0x21E27a5E5513D6e65C4f830167390997aA84843a.toBytes32();
        values[mainnet]["EthFrxEthCurvePool"] = 0xa1F8A6807c402E4A15ef4EBa36528A3FED24E577.toBytes32();
        values[mainnet]["triCrypto2"] = 0xD51a44d3FaE010294C616388b506AcdA1bfAAE46.toBytes32();
        values[mainnet]["weETH_wETH_ng"] = 0xDB74dfDD3BB46bE8Ce6C33dC9D82777BCFc3dEd5.toBytes32();
        values[mainnet]["weETH_wETH_ng_gauge"] = 0x053df3e4D0CeD9a3Bf0494F97E83CE1f13BdC0E2.toBytes32();
        values[mainnet]["USD0_USD0++_CurvePool"] = 0x1d08E7adC263CfC70b1BaBe6dC5Bb339c16Eec52.toBytes32();
        values[mainnet]["USD0_USD0++_CurveGauge"] = 0x5C00817B67b40f3b347bD4275B4BBA4840c8127a.toBytes32();

        values[mainnet]["UsdcCrvUsdPool"] = 0x4DEcE678ceceb27446b35C672dC7d61F30bAD69E.toBytes32();
        values[mainnet]["UsdcCrvUsdToken"] = 0x4DEcE678ceceb27446b35C672dC7d61F30bAD69E.toBytes32();
        values[mainnet]["UsdcCrvUsdGauge"] = 0x95f00391cB5EebCd190EB58728B4CE23DbFa6ac1.toBytes32();
        values[mainnet]["WethRethPool"] = 0x0f3159811670c117c372428D4E69AC32325e4D0F.toBytes32();
        values[mainnet]["WethRethToken"] = 0x6c38cE8984a890F5e46e6dF6117C26b3F1EcfC9C.toBytes32();
        values[mainnet]["WethRethGauge"] = 0x9d4D981d8a9066f5db8532A5816543dE8819d4A8.toBytes32();
        values[mainnet]["UsdtCrvUsdPool"] = 0x390f3595bCa2Df7d23783dFd126427CCeb997BF4.toBytes32();
        values[mainnet]["UsdtCrvUsdToken"] = 0x390f3595bCa2Df7d23783dFd126427CCeb997BF4.toBytes32();
        values[mainnet]["UsdtCrvUsdGauge"] = 0x4e6bB6B7447B7B2Aa268C16AB87F4Bb48BF57939.toBytes32();
        values[mainnet]["EthStethPool"] = 0xDC24316b9AE028F1497c275EB9192a3Ea0f67022.toBytes32();
        values[mainnet]["EthStethToken"] = 0x06325440D014e39736583c165C2963BA99fAf14E.toBytes32();
        values[mainnet]["EthStethGauge"] = 0x182B723a58739a9c974cFDB385ceaDb237453c28.toBytes32();
        values[mainnet]["FraxUsdcPool"] = 0xDcEF968d416a41Cdac0ED8702fAC8128A64241A2.toBytes32();
        values[mainnet]["FraxUsdcToken"] = 0x3175Df0976dFA876431C2E9eE6Bc45b65d3473CC.toBytes32();
        values[mainnet]["FraxUsdcGauge"] = 0xCFc25170633581Bf896CB6CDeE170e3E3Aa59503.toBytes32();
        values[mainnet]["WethFrxethPool"] = 0x9c3B46C0Ceb5B9e304FCd6D88Fc50f7DD24B31Bc.toBytes32();
        values[mainnet]["WethFrxethToken"] = 0x9c3B46C0Ceb5B9e304FCd6D88Fc50f7DD24B31Bc.toBytes32();
        values[mainnet]["WethFrxethGauge"] = 0x4E21418095d32d15c6e2B96A9910772613A50d50.toBytes32();
        values[mainnet]["EthFrxethPool"] = 0xa1F8A6807c402E4A15ef4EBa36528A3FED24E577.toBytes32();
        values[mainnet]["EthFrxethToken"] = 0xf43211935C781D5ca1a41d2041F397B8A7366C7A.toBytes32();
        values[mainnet]["EthFrxethGauge"] = 0x2932a86df44Fe8D2A706d8e9c5d51c24883423F5.toBytes32();
        values[mainnet]["StethFrxethPool"] = 0x4d9f9D15101EEC665F77210cB999639f760F831E.toBytes32();
        values[mainnet]["StethFrxethToken"] = 0x4d9f9D15101EEC665F77210cB999639f760F831E.toBytes32();
        values[mainnet]["StethFrxethGauge"] = 0x821529Bb07c83803C9CC7763e5974386e9eFEdC7.toBytes32();
        values[mainnet]["WethCvxPool"] = 0xB576491F1E6e5E62f1d8F26062Ee822B40B0E0d4.toBytes32();
        values[mainnet]["WethCvxToken"] = 0x3A283D9c08E8b55966afb64C515f5143cf907611.toBytes32();
        values[mainnet]["WethCvxGauge"] = 0x7E1444BA99dcdFfE8fBdb42C02F0005D14f13BE1.toBytes32();
        values[mainnet]["EthStethNgPool"] = 0x21E27a5E5513D6e65C4f830167390997aA84843a.toBytes32();
        values[mainnet]["EthStethNgToken"] = 0x21E27a5E5513D6e65C4f830167390997aA84843a.toBytes32();
        values[mainnet]["EthStethNgGauge"] = 0x79F21BC30632cd40d2aF8134B469a0EB4C9574AA.toBytes32();
        values[mainnet]["EthOethPool"] = 0x94B17476A93b3262d87B9a326965D1E91f9c13E7.toBytes32();
        values[mainnet]["EthOethToken"] = 0x94B17476A93b3262d87B9a326965D1E91f9c13E7.toBytes32();
        values[mainnet]["EthOethGauge"] = 0xd03BE91b1932715709e18021734fcB91BB431715.toBytes32();
        values[mainnet]["FraxCrvUsdPool"] = 0x0CD6f267b2086bea681E922E19D40512511BE538.toBytes32();
        values[mainnet]["FraxCrvUsdToken"] = 0x0CD6f267b2086bea681E922E19D40512511BE538.toBytes32();
        values[mainnet]["FraxCrvUsdGauge"] = 0x96424E6b5eaafe0c3B36CA82068d574D44BE4e3c.toBytes32();
        values[mainnet]["mkUsdFraxUsdcPool"] = 0x0CFe5C777A7438C9Dd8Add53ed671cEc7A5FAeE5.toBytes32();
        values[mainnet]["mkUsdFraxUsdcToken"] = 0x0CFe5C777A7438C9Dd8Add53ed671cEc7A5FAeE5.toBytes32();
        values[mainnet]["mkUsdFraxUsdcGauge"] = 0xF184d80915Ba7d835D941BA70cDdf93DE36517ee.toBytes32();
        values[mainnet]["WethYethPool"] = 0x69ACcb968B19a53790f43e57558F5E443A91aF22.toBytes32();
        values[mainnet]["WethYethToken"] = 0x69ACcb968B19a53790f43e57558F5E443A91aF22.toBytes32();
        values[mainnet]["WethYethGauge"] = 0x138cC21D15b7A06F929Fc6CFC88d2b830796F4f1.toBytes32();
        values[mainnet]["EthEthxPool"] = 0x59Ab5a5b5d617E478a2479B0cAD80DA7e2831492.toBytes32();
        values[mainnet]["EthEthxToken"] = 0x59Ab5a5b5d617E478a2479B0cAD80DA7e2831492.toBytes32();
        values[mainnet]["EthEthxGauge"] = 0x7671299eA7B4bbE4f3fD305A994e6443b4be680E.toBytes32();
        values[mainnet]["CrvUsdSdaiPool"] = 0x1539c2461d7432cc114b0903f1824079BfCA2C92.toBytes32();
        values[mainnet]["CrvUsdSdaiToken"] = 0x1539c2461d7432cc114b0903f1824079BfCA2C92.toBytes32();
        values[mainnet]["CrvUsdSdaiGauge"] = 0x2B5a5e182768a18C70EDd265240578a72Ca475ae.toBytes32();
        values[mainnet]["CrvUsdSfraxPool"] = 0xfEF79304C80A694dFd9e603D624567D470e1a0e7.toBytes32();
        values[mainnet]["CrvUsdSfraxToken"] = 0xfEF79304C80A694dFd9e603D624567D470e1a0e7.toBytes32();
        values[mainnet]["CrvUsdSfraxGauge"] = 0x62B8DA8f1546a092500c457452fC2d45fa1777c4.toBytes32();
        values[mainnet]["LusdCrvUsdPool"] = 0x9978c6B08d28d3B74437c917c5dD7C026df9d55C.toBytes32();
        values[mainnet]["LusdCrvUsdToken"] = 0x9978c6B08d28d3B74437c917c5dD7C026df9d55C.toBytes32();
        values[mainnet]["LusdCrvUsdGauge"] = 0x66F65323bdE835B109A92045Aa7c655559dbf863.toBytes32();
        values[mainnet]["WstethEthXPool"] = 0x14756A5eD229265F86990e749285bDD39Fe0334F.toBytes32();
        values[mainnet]["WstethEthXToken"] = 0xfffAE954601cFF1195a8E20342db7EE66d56436B.toBytes32();
        values[mainnet]["WstethEthXGauge"] = 0xc1394d6c89cf8F553da8c8256674C778ccFf3E80.toBytes32();
        values[mainnet]["EthEthXPool"] = 0x59Ab5a5b5d617E478a2479B0cAD80DA7e2831492.toBytes32();
        values[mainnet]["EthEthXToken"] = 0x59Ab5a5b5d617E478a2479B0cAD80DA7e2831492.toBytes32();
        values[mainnet]["EthEthXGauge"] = 0x7671299eA7B4bbE4f3fD305A994e6443b4be680E.toBytes32();
        values[mainnet]["weETH_wETH_Curve_LP"] = 0x13947303F63b363876868D070F14dc865C36463b.toBytes32();
        values[mainnet]["weETH_wETH_Curve_Gauge"] = 0x1CAC1a0Ed47E2e0A313c712b2dcF85994021a365.toBytes32();
        values[mainnet]["weETH_wETH_Convex_Reward"] = 0x2D159E01A5cEe7498F84Be68276a5266b3cb3774.toBytes32();

        values[mainnet]["weETH_wETH_Pool"] = 0x13947303F63b363876868D070F14dc865C36463b.toBytes32();
        values[mainnet]["weETH_wETH_NG_Pool"] = 0xDB74dfDD3BB46bE8Ce6C33dC9D82777BCFc3dEd5.toBytes32();
        values[mainnet]["weETH_wETH_NG_Convex_Reward"] = 0x5411CC583f0b51104fA523eEF9FC77A29DF80F58.toBytes32();

        values[mainnet]["pyUsd_Usdc_Curve_Pool"] = 0x383E6b4437b59fff47B619CBA855CA29342A8559.toBytes32();
        values[mainnet]["pyUsd_Usdc_Convex_Id"] = address(270).toBytes32();
        values[mainnet]["frax_Usdc_Curve_Pool"] = 0xDcEF968d416a41Cdac0ED8702fAC8128A64241A2.toBytes32();
        values[mainnet]["frax_Usdc_Convex_Id"] = address(100).toBytes32();
        values[mainnet]["usdc_CrvUsd_Curve_Pool"] = 0x4DEcE678ceceb27446b35C672dC7d61F30bAD69E.toBytes32();
        values[mainnet]["usdc_CrvUsd_Convex_Id"] = address(182).toBytes32();
        values[mainnet]["sDai_sUsde_Curve_Pool"] = 0x167478921b907422F8E88B43C4Af2B8BEa278d3A.toBytes32();
        values[mainnet]["sDai_sUsde_Curve_Gauge"] = 0x330Cfd12e0E97B0aDF46158D2A81E8Bd2985c6cB.toBytes32();

        values[mainnet]["ezETH_wETH_Curve_Pool"] = 0x85dE3ADd465a219EE25E04d22c39aB027cF5C12E.toBytes32();
        values[mainnet]["weETH_rswETH_Curve_Pool"] = 0x278cfB6f06B1EFc09d34fC7127d6060C61d629Db.toBytes32();
        values[mainnet]["rswETH_wETH_Curve_Pool"] = 0xeE04382c4cA6c450213923fE0f0daB19b0ff3939.toBytes32();
        values[mainnet]["USDe_USDC_Curve_Pool"] = 0x02950460E2b9529D0E00284A5fA2d7bDF3fA4d72.toBytes32();
        values[mainnet]["USDe_DAI_Curve_Pool"] = 0xF36a4BA50C603204c3FC6d2dA8b78A7b69CBC67d.toBytes32();
        values[mainnet]["sDAI_sUSDe_Curve_Pool"] = 0x167478921b907422F8E88B43C4Af2B8BEa278d3A.toBytes32();
        values[mainnet]["deUSD_USDC_Curve_Pool"] = 0x5F6c431AC417f0f430B84A666a563FAbe681Da94.toBytes32();
        values[mainnet]["deUSD_USDT_Curve_Pool"] = 0x7C4e143B23D72E6938E06291f705B5ae3D5c7c7C.toBytes32();
        values[mainnet]["deUSD_DAI_Curve_Pool"] = 0xb478Bf40dD622086E0d0889eeBbAdCb63806ADde.toBytes32();
        values[mainnet]["deUSD_FRAX_Curve_Pool"] = 0x88DFb9370fE350aA51ADE31C32549d4d3A24fAf2.toBytes32();
        values[mainnet]["deUSD_FRAX_Curve_Gauge"] = 0x7C634909DDbfd5C6EEd7Ccf3611e8C4f3643635d.toBytes32();
        values[mainnet]["eBTC_LBTC_WBTC_Curve_Pool"] = 0xabaf76590478F2fE0b396996f55F0b61101e9502.toBytes32();
        values[mainnet]["eBTC_LBTC_WBTC_Curve_Gauge"] = 0x8D666daED20B502e5Cf692B101028fc0058a5d4E.toBytes32();

        values[mainnet]["lBTC_wBTC_Curve_Pool"] = 0x2f3bC4c27A4437AeCA13dE0e37cdf1028f3706F0.toBytes32();

        values[mainnet]["WethMkUsdPool"] = 0xc89570207c5BA1B0E3cD372172cCaEFB173DB270.toBytes32();

        // Convex-Curve Platform Specifics
        values[mainnet]["convexCurveMainnetBooster"] = 0xF403C135812408BFbE8713b5A23a04b3D48AAE31.toBytes32();

        values[mainnet]["ethFrxethBaseRewardPool"] = 0xbD5445402B0a287cbC77cb67B2a52e2FC635dce4.toBytes32();
        values[mainnet]["ethStethNgBaseRewardPool"] = 0x6B27D7BC63F1999D14fF9bA900069ee516669ee8.toBytes32();
        values[mainnet]["fraxCrvUsdBaseRewardPool"] = 0x3CfB4B26dc96B124D15A6f360503d028cF2a3c00.toBytes32();
        values[mainnet]["mkUsdFraxUsdcBaseRewardPool"] = 0x35FbE5520E70768DCD6E3215Ed54E14CBccA10D2.toBytes32();
        values[mainnet]["wethYethBaseRewardPool"] = 0xB0867ADE998641Ab1Ff04cF5cA5e5773fA92AaE3.toBytes32();
        values[mainnet]["ethEthxBaseRewardPool"] = 0x399e111c7209a741B06F8F86Ef0Fdd88fC198D20.toBytes32();
        values[mainnet]["crvUsdSFraxBaseRewardPool"] = 0x73eA73C3a191bd05F3266eB2414609dC5Fe777a2.toBytes32();
        values[mainnet]["usdtCrvUsdBaseRewardPool"] = 0xD1DdB0a0815fD28932fBb194C84003683AF8a824.toBytes32();
        values[mainnet]["lusdCrvUsdBaseRewardPool"] = 0x633D3B227696B3FacF628a197f982eF68d26c7b5.toBytes32();
        values[mainnet]["wstethEthxBaseRewardPool"] = 0x85b118e0Fa5706d99b270be43d782FBE429aD409.toBytes32();

        // Uniswap V3
        values[mainnet]["WSTETH_WETH_100"] = 0x109830a1AAaD605BbF02a9dFA7B0B92EC2FB7dAa.toBytes32();
        values[mainnet]["WSTETH_WETH_500"] = 0xD340B57AAcDD10F96FC1CF10e15921936F41E29c.toBytes32();
        values[mainnet]["DAI_USDC_100"] = 0x5777d92f208679DB4b9778590Fa3CAB3aC9e2168.toBytes32();
        values[mainnet]["uniswapV3NonFungiblePositionManager"] = 0xC36442b4a4522E871399CD717aBDD847Ab11FE88.toBytes32();

        // Redstone
        values[mainnet]["swEthAdapter"] = 0x68ba9602B2AeE30847412109D2eE89063bf08Ec2.toBytes32();
        values[mainnet]["swEthDataFeedId"] = 0x5357455448000000000000000000000000000000000000000000000000000000;
        values[mainnet]["swEthEthDataFeedId"] = 0x53574554482f4554480000000000000000000000000000000000000000000000;

        values[mainnet]["ethXEthAdapter"] = 0xc799194cAa24E2874Efa89b4Bf5c92a530B047FF.toBytes32();
        values[mainnet]["ethXEthDataFeedId"] = 0x455448782f455448000000000000000000000000000000000000000000000000;

        values[mainnet]["ethXAdapter"] = 0xF3eB387Ac1317fBc7E2EFD82214eE1E148f0Fe00.toBytes32();
        values[mainnet]["ethXUsdDataFeedId"] = 0x4554487800000000000000000000000000000000000000000000000000000000;

        values[mainnet]["weEthEthAdapter"] = 0x8751F736E94F6CD167e8C5B97E245680FbD9CC36.toBytes32();
        values[mainnet]["weEthDataFeedId"] = 0x77654554482f4554480000000000000000000000000000000000000000000000;
        values[mainnet]["weethAdapter"] = 0xdDb6F90fFb4d3257dd666b69178e5B3c5Bf41136.toBytes32();
        values[mainnet]["weethUsdDataFeedId"] = 0x7765455448000000000000000000000000000000000000000000000000000000;

        values[mainnet]["osEthEthAdapter"] = 0x66ac817f997Efd114EDFcccdce99F3268557B32C.toBytes32();
        values[mainnet]["osEthEthDataFeedId"] = 0x6f734554482f4554480000000000000000000000000000000000000000000000;

        values[mainnet]["rsEthEthAdapter"] = 0xA736eAe8805dDeFFba40cAB8c99bCB309dEaBd9B.toBytes32();
        values[mainnet]["rsEthEthDataFeedId"] = 0x72734554482f4554480000000000000000000000000000000000000000000000;

        values[mainnet]["ezEthEthAdapter"] = 0xF4a3e183F59D2599ee3DF213ff78b1B3b1923696.toBytes32();
        values[mainnet]["ezEthEthDataFeedId"] = 0x657a4554482f4554480000000000000000000000000000000000000000000000;

        // Maker
        values[mainnet]["dsrManager"] = 0x373238337Bfe1146fb49989fc222523f83081dDb.toBytes32();

        // Maker
        values[mainnet]["savingsDaiAddress"] = 0x83F20F44975D03b1b09e64809B757c47f942BEeA.toBytes32();
        values[mainnet]["sDAI"] = 0x83F20F44975D03b1b09e64809B757c47f942BEeA.toBytes32();

        // Frax
        values[mainnet]["sFRAX"] = 0xA663B02CF0a4b149d2aD41910CB81e23e1c41c32.toBytes32();

        // Lido
        values[mainnet]["unstETH"] = 0x889edC2eDab5f40e902b864aD4d7AdE8E412F9B1.toBytes32();

        // Stader
        values[mainnet]["stakePoolManagerAddress"] = 0xcf5EA1b38380f6aF39068375516Daf40Ed70D299.toBytes32();
        values[mainnet]["userWithdrawManagerAddress"] = 0x9F0491B32DBce587c50c4C43AB303b06478193A7.toBytes32();
        values[mainnet]["staderConfig"] = 0x4ABEF2263d5A5ED582FC9A9789a41D85b68d69DB.toBytes32();

        // Etherfi
        values[mainnet]["EETH_LIQUIDITY_POOL"] = 0x308861A430be4cce5502d0A12724771Fc6DaF216.toBytes32();
        values[mainnet]["withdrawalRequestNft"] = 0x7d5706f6ef3F89B3951E23e557CDFBC3239D4E2c.toBytes32();

        // Renzo
        values[mainnet]["restakeManager"] = 0x74a09653A083691711cF8215a6ab074BB4e99ef5.toBytes32();

        // Kelp DAO
        values[mainnet]["lrtDepositPool"] = 0x036676389e48133B63a802f8635AD39E752D375D.toBytes32();
        // Compound V3
        values[mainnet]["cUSDCV3"] = 0xc3d688B66703497DAA19211EEdff47f25384cdc3.toBytes32();
        values[mainnet]["cUSDTV3"] = 0x3Afdc9BCA9213A35503b077a6072F3D0d5AB0840.toBytes32();
        values[mainnet]["cWETHV3"] = 0xA17581A9E3356d9A858b789D68B4d866e593aE94.toBytes32();
        values[mainnet]["cometRewards"] = 0x1B0e765F6224C21223AeA2af16c1C46E38885a40.toBytes32();
        // Morpho Blue
        values[mainnet]["morphoBlue"] = 0xBBBBBbbBBb9cC5e90e3b3Af64bdAF62C37EEFFCb.toBytes32();
        values[mainnet]["ezEthOracle"] = 0x61025e2B0122ac8bE4e37365A4003d87ad888Cc3.toBytes32();
        values[mainnet]["ezEthIrm"] = 0x870aC11D48B15DB9a138Cf899d20F13F79Ba00BC.toBytes32();
        values[mainnet]["weETH_wETH_86_market"] = 0x698fe98247a40c5771537b5786b2f3f9d78eb487b4ce4d75533cd0e94d88a115;
        values[mainnet]["LBTC_WBTC_945"] = 0xf6a056627a51e511ec7f48332421432ea6971fc148d8f3c451e14ea108026549;
        values[mainnet]["sUSDePT03_USDC_915"] = 0x346afa2b6d528222a2f9721ded6e7e2c40ac94877a598f5dae5013c651d2a462;
        values[mainnet]["USD0_plusPT03_USDC_915"] = 0x8411eeb07c8e32de0b3784b6b967346a45593bfd8baeb291cc209dc195c7b3ad;

        // MetaMorpho
        values[mainnet]["usualBoostedUSDC"] = 0xd63070114470f685b75B74D60EEc7c1113d33a3D.toBytes32();
        values[mainnet]["gauntletUSDCcore"] = 0x8eB67A509616cd6A7c1B3c8C21D48FF57df3d458.toBytes32();
        values[mainnet]["gauntletUSDCprime"] = 0xdd0f28e19C1780eb6396170735D45153D261490d.toBytes32();
        values[mainnet]["steakhouseUSDC"] = 0xBEEF01735c132Ada46AA9aA4c54623cAA92A64CB.toBytes32();
        values[mainnet]["smokehouseUSDC"] = 0xBEeFFF209270748ddd194831b3fa287a5386f5bC.toBytes32();
        values[mainnet]["steakhouseUSDCRWA"] = 0x6D4e530B8431a52FFDA4516BA4Aadc0951897F8C.toBytes32(); 
        values[mainnet]["gauntletWBTCcore"] = 0x443df5eEE3196e9b2Dd77CaBd3eA76C3dee8f9b2.toBytes32();
        values[mainnet]["Re7WBTC"] = 0xE0C98605f279e4D7946d25B75869c69802823763.toBytes32();
        values[mainnet]["MCwBTC"] = 0x1c530D6de70c05A81bF1670157b9d928e9699089.toBytes32();
        values[mainnet]["Re7cbBTC"] = 0xA02F5E93f783baF150Aa1F8b341Ae90fe0a772f7.toBytes32();
        values[mainnet]["gauntletCbBTCcore"] = 0xF587f2e8AfF7D76618d3B6B4626621860FbD54e3.toBytes32();
        values[mainnet]["MCcbBTC"] = 0x98cF0B67Da0F16E1F8f1a1D23ad8Dc64c0c70E0b.toBytes32();
        values[mainnet]["gauntletLBTCcore"] = 0xdC94785959B73F7A168452b3654E44fEc6A750e4.toBytes32();
        values[mainnet]["gauntletWETHPrime"] = 0x2371e134e3455e0593363cBF89d3b6cf53740618.toBytes32();
        values[mainnet]["gauntletWETHCore"] = 0x4881Ef0BF6d2365D3dd6499ccd7532bcdBCE0658.toBytes32();
        values[mainnet]["mevCapitalwWeth"] = 0x9a8bC3B04b7f3D87cfC09ba407dCED575f2d61D8.toBytes32();
        values[mainnet]["Re7WETH"] = 0x78Fc2c2eD1A4cDb5402365934aE5648aDAd094d0.toBytes32();

        values[mainnet]["uniswapV3PositionManager"] = 0xC36442b4a4522E871399CD717aBDD847Ab11FE88.toBytes32();

        // 1Inch
        values[mainnet]["aggregationRouterV5"] = 0x1111111254EEB25477B68fb85Ed929f73A960582.toBytes32();
        values[mainnet]["oneInchExecutor"] = 0x5141B82f5fFDa4c6fE1E372978F1C5427640a190.toBytes32();
        values[mainnet]["wETHweETH5bps"] = 0x7A415B19932c0105c82FDB6b720bb01B0CC2CAe3.toBytes32();

        // Gearbox
        values[mainnet]["dWETHV3"] = 0xda0002859B2d05F66a753d8241fCDE8623f26F4f.toBytes32();
        values[mainnet]["sdWETHV3"] = 0x0418fEB7d0B25C411EB77cD654305d29FcbFf685.toBytes32();
        values[mainnet]["dUSDCV3"] = 0xda00000035fef4082F78dEF6A8903bee419FbF8E.toBytes32();
        values[mainnet]["sdUSDCV3"] = 0x9ef444a6d7F4A5adcd68FD5329aA5240C90E14d2.toBytes32();
        values[mainnet]["dDAIV3"] = 0xe7146F53dBcae9D6Fa3555FE502648deb0B2F823.toBytes32();
        values[mainnet]["sdDAIV3"] = 0xC853E4DA38d9Bd1d01675355b8c8f3BBC1451973.toBytes32();
        values[mainnet]["dUSDTV3"] = 0x05A811275fE9b4DE503B3311F51edF6A856D936e.toBytes32();
        values[mainnet]["sdUSDTV3"] = 0x16adAb68bDEcE3089D4f1626Bb5AEDD0d02471aD.toBytes32();
        values[mainnet]["dWBTCV3"] = 0xda00010eDA646913F273E10E7A5d1F659242757d.toBytes32();
        values[mainnet]["sdWBTCV3"] = 0xA8cE662E45E825DAF178DA2c8d5Fae97696A788A.toBytes32();

        // Pendle
        values[mainnet]["pendleMarketFactory"] = 0x1A6fCc85557BC4fB7B534ed835a03EF056552D52.toBytes32();
        values[mainnet]["pendleRouter"] = 0x888888888889758F76e7103c6CbF23ABbF58F946.toBytes32();
        values[mainnet]["pendleOracle"] = 0x66a1096C6366b2529274dF4f5D8247827fe4CEA8.toBytes32();
        values[mainnet]["pendleLimitOrderRouter"] = 0x000000000000c9B3E2C3Ec88B1B4c0cD853f4321.toBytes32();

        values[mainnet]["pendleWeETHMarket"] = 0xF32e58F92e60f4b0A37A69b95d642A471365EAe8.toBytes32();
        values[mainnet]["pendleWeethSy"] = 0xAC0047886a985071476a1186bE89222659970d65.toBytes32();
        values[mainnet]["pendleEethPt"] = 0xc69Ad9baB1dEE23F4605a82b3354F8E40d1E5966.toBytes32();
        values[mainnet]["pendleEethYt"] = 0xfb35Fd0095dD1096b1Ca49AD44d8C5812A201677.toBytes32();

        values[mainnet]["pendleZircuitWeETHMarket"] = 0xe26D7f9409581f606242300fbFE63f56789F2169.toBytes32();
        values[mainnet]["pendleZircuitWeethSy"] = 0xD7DF7E085214743530afF339aFC420c7c720BFa7.toBytes32();
        values[mainnet]["pendleZircuitEethPt"] = 0x4AE5411F3863CdB640309e84CEDf4B08B8b33FfF.toBytes32();
        values[mainnet]["pendleZircuitEethYt"] = 0x7C2D26182adeEf96976035986cF56474feC03bDa.toBytes32();

        values[mainnet]["pendleUSDeMarket"] = 0x19588F29f9402Bb508007FeADd415c875Ee3f19F.toBytes32();
        values[mainnet]["pendleUSDeSy"] = 0x42862F48eAdE25661558AFE0A630b132038553D0.toBytes32();
        values[mainnet]["pendleUSDePt"] = 0xa0021EF8970104c2d008F38D92f115ad56a9B8e1.toBytes32();
        values[mainnet]["pendleUSDeYt"] = 0x1e3d13932C31d7355fCb3FEc680b0cD159dC1A07.toBytes32();

        values[mainnet]["pendleZircuitUSDeMarket"] = 0x90c98ab215498B72Abfec04c651e2e496bA364C0.toBytes32();
        values[mainnet]["pendleZircuitUSDeSy"] = 0x293C6937D8D82e05B01335F7B33FBA0c8e256E30.toBytes32();
        values[mainnet]["pendleZircuitUSDePt"] = 0x3d4F535539A33FEAd4D76D7b3B7A9cB5B21C73f1.toBytes32();
        values[mainnet]["pendleZircuitUSDeYt"] = 0x40357b9f22B4DfF0Bf56A90661b8eC106C259d29.toBytes32();

        values[mainnet]["pendleSUSDeMarketSeptember"] = 0xd1D7D99764f8a52Aff007b7831cc02748b2013b5.toBytes32();
        values[mainnet]["pendleSUSDeMarketJuly"] = 0x107a2e3cD2BB9a32B9eE2E4d51143149F8367eBa.toBytes32();
        values[mainnet]["pendleKarakSUSDeMarket"] = 0xB1f587B354a4a363f5332e88effbbC2E4961250A.toBytes32();
        values[mainnet]["pendleKarakUSDeMarket"] = 0x1BCBDB8c8652345A5ACF04e6E74f70086c68FEfC.toBytes32();

        values[mainnet]["pendleWeETHMarketSeptember"] = 0xC8eDd52D0502Aa8b4D5C77361D4B3D300e8fC81c.toBytes32();
        values[mainnet]["pendleWeethSySeptember"] = 0xAC0047886a985071476a1186bE89222659970d65.toBytes32();
        values[mainnet]["pendleEethPtSeptember"] = 0x1c085195437738d73d75DC64bC5A3E098b7f93b1.toBytes32();
        values[mainnet]["pendleEethYtSeptember"] = 0xA54Df645A042D24121a737dAA89a57EbF8E0b71c.toBytes32();

        values[mainnet]["pendleWeETHMarketDecember"] = 0x7d372819240D14fB477f17b964f95F33BeB4c704.toBytes32();
        values[mainnet]["pendleWeethSyDecember"] = 0xAC0047886a985071476a1186bE89222659970d65.toBytes32();
        values[mainnet]["pendleEethPtDecember"] = 0x6ee2b5E19ECBa773a352E5B21415Dc419A700d1d.toBytes32();
        values[mainnet]["pendleEethYtDecember"] = 0x129e6B5DBC0Ecc12F9e486C5BC9cDF1a6A80bc6A.toBytes32();

        values[mainnet]["pendleUSDeZircuitMarketAugust"] = 0xF148a0B15712f5BfeefAdb4E6eF9739239F88b07.toBytes32();
        values[mainnet]["pendleKarakWeETHMarketSeptember"] = 0x18bAFcaBf2d5898956AE6AC31543d9657a604165.toBytes32();
        values[mainnet]["pendleKarakWeETHMarketDecember"] = 0xFF694CC3f74E080637008B3792a9D7760cB456Ca.toBytes32();

        values[mainnet]["pendleSwethMarket"] = 0x0e1C5509B503358eA1Dac119C1D413e28Cc4b303.toBytes32();

        values[mainnet]["pendleZircuitWeETHMarketAugust"] = 0x6c269DFc142259c52773430b3c78503CC994a93E.toBytes32();
        values[mainnet]["pendleWeETHMarketJuly"] = 0xe1F19CBDa26b6418B0C8E1EE978a533184496066.toBytes32();
        values[mainnet]["pendleWeETHkSeptember"] = 0x905A5a4792A0C27a2AdB2777f98C577D320079EF.toBytes32();
        values[mainnet]["pendleWeETHkDecember"] = 0x792b9eDe7a18C26b814f87Eb5E0c8D26AD189780.toBytes32();

        values[mainnet]["pendle_sUSDe_08_23_24"] = 0xbBf399db59A845066aAFce9AE55e68c505FA97B7.toBytes32();
        values[mainnet]["pendle_sUSDe_12_25_24"] = 0xa0ab94DeBB3cC9A7eA77f3205ba4AB23276feD08.toBytes32();
        values[mainnet]["pendle_USDe_08_23_24"] = 0x3d1E7312dE9b8fC246ddEd971EE7547B0a80592A.toBytes32();
        values[mainnet]["pendle_USDe_12_25_24"] = 0x8a49f2AC2730ba15AB7EA832EdaC7f6BA22289f8.toBytes32();
        values[mainnet]["pendle_sUSDe_03_26_25"] = 0xcDd26Eb5EB2Ce0f203a84553853667aE69Ca29Ce.toBytes32();
        values[mainnet]["pendle_sUSDe_karak_01_29_25"] = 0xDbE4D359D4E48087586Ec04b93809bA647343548.toBytes32();
        values[mainnet]["pendle_USDe_karak_01_29_25"] = 0x6C06bBFa3B63eD344ceb3312Df795eDC8d29BDD5.toBytes32();
        values[mainnet]["pendle_USDe_03_26_25"] = 0xB451A36c8B6b2EAc77AD0737BA732818143A0E25.toBytes32();
        values[mainnet]["pendle_sUSDe_05_28_25"] = 0xB162B764044697cf03617C2EFbcB1f42e31E4766.toBytes32();

        values[mainnet]["pendle_weETHs_market_08_28_24"] = 0xcAa8ABB72A75C623BECe1f4D5c218F425d47A0D0.toBytes32();
        values[mainnet]["pendle_weETHs_sy_08_28_24"] = 0x9e8f10574ACc2c62C6e5d19500CEd39163Da37A9.toBytes32();
        values[mainnet]["pendle_weETHs_pt_08_28_24"] = 0xda6530EfaFD63A42d7b9a0a5a60A03839CDb813A.toBytes32();
        values[mainnet]["pendle_weETHs_yt_08_28_24"] = 0x28cE264D0938C1051687FEbDCeFacc2242BA9E0E.toBytes32();

        values[mainnet]["pendle_weETHs_market_12_25_24"] = 0x40789E8536C668c6A249aF61c81b9dfaC3EB8F32.toBytes32();
        values[mainnet]["pendleUSD0PlusMarketOctober"] = 0x00b321D89A8C36B3929f20B7955080baeD706D1B.toBytes32();
        values[mainnet]["pendle_USD0Plus_market_01_29_2025"] = 0x64506968E80C9ed07bFF60C8D9d57474EFfFF2c9.toBytes32();
        values[mainnet]["pendle_USD0Plus_market_02_26_2025"] = 0x22a72B0C504cBb7f8245208f84D8f035c311aDec.toBytes32();
        values[mainnet]["pendle_USD0Plus_market_03_26_2025"] = 0xaFDC922d0059147486cC1F0f32e3A2354b0d35CC.toBytes32();
        values[mainnet]["pendle_USD0++_market_01_29_25"] = 0x64506968E80C9ed07bFF60C8D9d57474EFfFF2c9.toBytes32();
        values[mainnet]["pendle_USD0++_market_06_25_25"] = 0x048680F64d6DFf1748ba6D9a01F578433787e24B.toBytes32();
        values[mainnet]["pendle_USD0Plus_market_04_23_2025"] = 0x81f3a11dB1DE16f4F9ba8Bf46B71D2B168c64899.toBytes32();
        values[mainnet]["pendle_USD0Plus_market_06_25_2025"] = 0x048680F64d6DFf1748ba6D9a01F578433787e24B.toBytes32();

        values[mainnet]["pendle_eBTC_market_12_26_24"] = 0x36d3ca43ae7939645C306E26603ce16e39A89192.toBytes32();
        values[mainnet]["pendle_LBTC_corn_market_12_26_24"] = 0xCaE62858DB831272A03768f5844cbe1B40bB381f.toBytes32();
        values[mainnet]["pendle_LBTC_market_03_26_25"] = 0x70B70Ac0445C3eF04E314DFdA6caafd825428221.toBytes32();
        values[mainnet]["pendle_eBTC_corn_market_3_26_25"] = 0x2C71Ead7ac9AE53D05F8664e77031d4F9ebA064B.toBytes32();

        values[mainnet]["pendle_pumpBTC_market_03_26_25"] = 0x8098B48a1c4e4080b30A43a7eBc0c87b52F17222.toBytes32();
        values[mainnet]["pendle_corn_pumpBTC_market_12_25_24"] = 0xf8208fB52BA80075aF09840A683143C22DC5B4dd.toBytes32();

        values[mainnet]["pendle_uniBTC_market_03_26_25"] = 0x380C751BD0412f47Ca560B6AFeB566d88dc18630.toBytes32();
        values[mainnet]["pendle_corn_uniBTC_market_12_26_24"] = 0x40dEAE18c3CE932Fdd5Df1f44b54D8Cf3902787B.toBytes32();
        values[mainnet]["pendle_sUSDs_market_03_26_25"] = 0x21D85Ff3BEDFF031EF466C7d5295240C8AB2a2b8.toBytes32();

        // Aave V3 Core
        values[mainnet]["v3Pool"] = 0x87870Bca3F3fD6335C3F4ce8392D69350B4fA4E2.toBytes32();
        values[mainnet]["v3RewardsController"] = 0x8164Cc65827dcFe994AB23944CBC90e0aa80bFcb.toBytes32();

        //Aave v3 Prime
        values[mainnet]["v3PrimePool"] = 0x4e033931ad43597d96D6bcc25c280717730B58B1.toBytes32();

        // Aave V3 Lido
        values[mainnet]["v3LidoPool"] = 0x4e033931ad43597d96D6bcc25c280717730B58B1.toBytes32();

        // SparkLend
        values[mainnet]["sparkLendPool"] = 0xC13e21B648A5Ee794902342038FF3aDAB66BE987.toBytes32();

        // Uniswap V3 Pools
        values[mainnet]["wETH_weETH_05"] = 0x7A415B19932c0105c82FDB6b720bb01B0CC2CAe3.toBytes32();
        values[mainnet]["wstETH_wETH_01"] = 0x109830a1AAaD605BbF02a9dFA7B0B92EC2FB7dAa.toBytes32();
        values[mainnet]["rETH_wETH_01"] = 0x553e9C493678d8606d6a5ba284643dB2110Df823.toBytes32();
        values[mainnet]["rETH_wETH_05"] = 0xa4e0faA58465A2D369aa21B3e42d43374c6F9613.toBytes32();
        values[mainnet]["wstETH_rETH_05"] = 0x18319135E02Aa6E02D412C98cCb16af3a0a9CB57.toBytes32();
        values[mainnet]["wETH_rswETH_05"] = 0xC410573Af188f56062Ee744cC3D6F2843f5bC13b.toBytes32();
        values[mainnet]["wETH_rswETH_30"] = 0xE62627326d7794E20bB7261B24985294de1579FE.toBytes32();
        values[mainnet]["ezETH_wETH_01"] = 0xBE80225f09645f172B079394312220637C440A63.toBytes32();
        values[mainnet]["PENDLE_wETH_30"] = 0x57aF956d3E2cCa3B86f3D8C6772C03ddca3eAacB.toBytes32();
        values[mainnet]["USDe_USDT_01"] = 0x435664008F38B0650fBC1C9fc971D0A3Bc2f1e47.toBytes32();
        values[mainnet]["USDe_USDC_01"] = 0xE6D7EbB9f1a9519dc06D557e03C522d53520e76A.toBytes32();
        values[mainnet]["USDe_DAI_01"] = 0x5B3a0f1acBE8594a079FaFeB1c84DEA9372A5Aad.toBytes32();
        values[mainnet]["sUSDe_USDT_05"] = 0x867B321132B18B5BF3775c0D9040D1872979422E.toBytes32();
        values[mainnet]["GEAR_wETH_100"] = 0xaEf52f72583E6c4478B220Da82321a6a023eEE50.toBytes32();
        values[mainnet]["GEAR_USDT_30"] = 0x349eE001D80f896F24571616932f54cBD66B18C9.toBytes32();
        values[mainnet]["DAI_USDC_01"] = 0x5777d92f208679DB4b9778590Fa3CAB3aC9e2168.toBytes32();
        values[mainnet]["DAI_USDC_05"] = 0x6c6Bc977E13Df9b0de53b251522280BB72383700.toBytes32();
        values[mainnet]["USDC_USDT_01"] = 0x3416cF6C708Da44DB2624D63ea0AAef7113527C6.toBytes32();
        values[mainnet]["USDC_USDT_05"] = 0x7858E59e0C01EA06Df3aF3D20aC7B0003275D4Bf.toBytes32();
        values[mainnet]["USDC_wETH_05"] = 0x88e6A0c2dDD26FEEb64F039a2c41296FcB3f5640.toBytes32();
        values[mainnet]["FRAX_USDC_05"] = 0xc63B0708E2F7e69CB8A1df0e1389A98C35A76D52.toBytes32();
        values[mainnet]["FRAX_USDC_01"] = 0x9A834b70C07C81a9fcD6F22E842BF002fBfFbe4D.toBytes32();
        values[mainnet]["DAI_FRAX_05"] = 0x97e7d56A0408570bA1a7852De36350f7713906ec.toBytes32();
        values[mainnet]["FRAX_USDT_05"] = 0xc2A856c3afF2110c1171B8f942256d40E980C726.toBytes32();
        values[mainnet]["PYUSD_USDC_01"] = 0x13394005C1012e708fCe1EB974F1130fDc73a5Ce.toBytes32();

        // EigenLayer
        values[mainnet]["strategyManager"] = 0x858646372CC42E1A627fcE94aa7A7033e7CF075A.toBytes32();
        values[mainnet]["delegationManager"] = 0x39053D51B77DC0d36036Fc1fCc8Cb819df8Ef37A.toBytes32();
        values[mainnet]["mETHStrategy"] = 0x298aFB19A105D59E74658C4C334Ff360BadE6dd2.toBytes32();
        values[mainnet]["USDeStrategy"] = 0x298aFB19A105D59E74658C4C334Ff360BadE6dd2.toBytes32();
        values[mainnet]["testOperator"] = 0xDbEd88D83176316fc46797B43aDeE927Dc2ff2F5.toBytes32();
        values[mainnet]["eigenStrategy"] = 0xaCB55C530Acdb2849e6d4f36992Cd8c9D50ED8F7.toBytes32();
        values[mainnet]["eEigenOperator"] = 0xDcAE4FAf7C7d0f4A78abe147244c6e9d60cFD202.toBytes32();
        values[mainnet]["eigenRewards"] = 0x7750d328b314EfFa365A0402CcfD489B80B0adda.toBytes32();

        // Swell
        values[mainnet]["swellSimpleStaking"] = 0x38D43a6Cb8DA0E855A42fB6b0733A0498531d774.toBytes32();
        values[mainnet]["swEXIT"] = 0x48C11b86807627AF70a34662D4865cF854251663.toBytes32();
        values[mainnet]["accessControlManager"] = 0x625087d72c762254a72CB22cC2ECa40da6b95EAC.toBytes32();
        values[mainnet]["depositManager"] = 0xb3D9cf8E163bbc840195a97E81F8A34E295B8f39.toBytes32();

        // Frax
        values[mainnet]["frxETHMinter"] = 0xbAFA44EFE7901E04E39Dad13167D089C559c1138.toBytes32();
        values[mainnet]["frxETHRedemptionTicket"] = 0x82bA8da44Cd5261762e629dd5c605b17715727bd.toBytes32();

        // Zircuit
        values[mainnet]["zircuitSimpleStaking"] = 0xF047ab4c75cebf0eB9ed34Ae2c186f3611aEAfa6.toBytes32();

        // Mantle
        values[mainnet]["mantleLspStaking"] = 0xe3cBd06D7dadB3F4e6557bAb7EdD924CD1489E8f.toBytes32();

        // Fluid
        values[mainnet]["fUSDT"] = 0x5C20B550819128074FD538Edf79791733ccEdd18.toBytes32();
        values[mainnet]["fUSDTStakingRewards"] = 0x490681095ed277B45377d28cA15Ac41d64583048.toBytes32();
        values[mainnet]["fUSDC"] = 0x9Fb7b4477576Fe5B32be4C1843aFB1e55F251B33.toBytes32();
        values[mainnet]["fWETH"] = 0x90551c1795392094FE6D29B758EcCD233cFAa260.toBytes32();
        values[mainnet]["fWSTETH"] = 0x2411802D8BEA09be0aF8fD8D08314a63e706b29C.toBytes32();
        values[mainnet]["fGHO"] = 0x6A29A46E21C730DcA1d8b23d637c101cec605C5B.toBytes32();

        // Fluid Dex
        values[mainnet]["WeETHDexUSDC-USDT"] = 0x01F0D07fdE184614216e76782c6b7dF663F5375e.toBytes32();
        values[mainnet]["wBTC-cbBTCDex-USDT"] = 0xf7FA55D14C71241e3c970E30C509Ff58b5f5D557.toBytes32();

        // Symbiotic
        values[mainnet]["wstETHDefaultCollateral"] = 0xC329400492c6ff2438472D4651Ad17389fCb843a.toBytes32();
        values[mainnet]["cbETHDefaultCollateral"] = 0xB26ff591F44b04E78de18f43B46f8b70C6676984.toBytes32();
        values[mainnet]["wBETHDefaultCollateral"] = 0x422F5acCC812C396600010f224b320a743695f85.toBytes32();
        values[mainnet]["rETHDefaultCollateral"] = 0x03Bf48b8A1B37FBeAd1EcAbcF15B98B924ffA5AC.toBytes32();
        values[mainnet]["mETHDefaultCollateral"] = 0x475D3Eb031d250070B63Fa145F0fCFC5D97c304a.toBytes32();
        values[mainnet]["swETHDefaultCollateral"] = 0x38B86004842D3FA4596f0b7A0b53DE90745Ab654.toBytes32();
        values[mainnet]["sfrxETHDefaultCollateral"] = 0x5198CB44D7B2E993ebDDa9cAd3b9a0eAa32769D2.toBytes32();
        values[mainnet]["ETHxDefaultCollateral"] = 0xBdea8e677F9f7C294A4556005c640Ee505bE6925.toBytes32();
        values[mainnet]["uniETHDefaultCollateral"] = 0x1C57ea879dd3e8C9fefa8224fdD1fa20dd54211E.toBytes32();
        values[mainnet]["sUSDeDefaultCollateral"] = 0x19d0D8e6294B7a04a2733FE433444704B791939A.toBytes32();
        values[mainnet]["wBTCDefaultCollateral"] = 0x971e5b5D4baa5607863f3748FeBf287C7bf82618.toBytes32();
        values[mainnet]["tBTCDefaultCollateral"] = 0x0C969ceC0729487d264716e55F232B404299032c.toBytes32();
        values[mainnet]["ethfiDefaultCollateral"] = 0x21DbBA985eEA6ba7F27534a72CCB292eBA1D2c7c.toBytes32();
        values[mainnet]["LBTCDefaultCollateral"] = 0x9C0823D3A1172F9DdF672d438dec79c39a64f448.toBytes32();

        // Karak
        values[mainnet]["vaultSupervisor"] = 0x54e44DbB92dBA848ACe27F44c0CB4268981eF1CC.toBytes32();
        values[mainnet]["delegationSupervisor"] = 0xAfa904152E04aBFf56701223118Be2832A4449E0.toBytes32();

        values[mainnet]["kmETH"] = 0x7C22725d1E0871f0043397c9761AD99A86ffD498.toBytes32();
        values[mainnet]["kweETH"] = 0x2DABcea55a12d73191AeCe59F508b191Fb68AdaC.toBytes32();
        values[mainnet]["kwstETH"] = 0xa3726beDFD1a8AA696b9B4581277240028c4314b.toBytes32();
        values[mainnet]["krETH"] = 0x8E475A4F7820A4b6c0FF229f74fB4762f0813C47.toBytes32();
        values[mainnet]["kcbETH"] = 0xbD32b8aA6ff34BEDc447e503195Fb2524c72658f.toBytes32();
        values[mainnet]["kwBETH"] = 0x04BB50329A1B7D943E7fD2368288b674c8180d5E.toBytes32();
        values[mainnet]["kswETH"] = 0xc585DF3a8C9ca0c614D023A812624bE36161502B.toBytes32();
        values[mainnet]["kETHx"] = 0x989Ab830C6e2BdF3f28214fF54C9B7415C349a3F.toBytes32();
        values[mainnet]["ksfrxETH"] = 0x1751e1e4d2c9Fa99479C0c5574136F0dbD8f3EB8.toBytes32();
        values[mainnet]["krswETH"] = 0x1B4d88f5f38988BEA334C79f48aa69BEEeFE2e1e.toBytes32();
        values[mainnet]["krsETH"] = 0x9a23e79a8E6D77F940F2C30eb3d9282Af2E4036c.toBytes32();
        values[mainnet]["kETHFI"] = 0xB26bD8D1FD5415eED4C99f9fB6A278A42E7d1BA8.toBytes32();
        values[mainnet]["ksUSDe"] = 0xDe5Bff0755F192C333B126A449FF944Ee2B69681.toBytes32();
        values[mainnet]["kUSDe"] = 0xBE3cA34D0E877A1Fc889BD5231D65477779AFf4e.toBytes32();
        values[mainnet]["kWBTC"] = 0x126d4dBf752AaF61f3eAaDa24Ab0dB84FEcf6891.toBytes32();
        values[mainnet]["kFBTC"] = 0x40328669Bc9e3780dFa0141dBC87450a4af6EA11.toBytes32();
        values[mainnet]["kLBTC"] = 0x468c34703F6c648CCf39DBaB11305D17C70ba011.toBytes32();

        // CCIP token transfers.
        values[mainnet]["ccipRouter"] = 0x80226fc0Ee2b096224EeAc085Bb9a8cba1146f7D.toBytes32();

        // PancakeSwap V3
        values[mainnet]["pancakeSwapV3NonFungiblePositionManager"] =
            0x46A15B0b27311cedF172AB29E4f4766fbE7F4364.toBytes32();
        values[mainnet]["pancakeSwapV3MasterChefV3"] = 0x556B9306565093C855AEA9AE92A594704c2Cd59e.toBytes32();
        values[mainnet]["pancakeSwapV3Router"] = 0x13f4EA83D0bd40E75C8222255bc855a974568Dd4.toBytes32();
        // Arbitrum Bridge
        values[mainnet]["arbitrumDelayedInbox"] = 0x4Dbd4fc535Ac27206064B68FfCf827b0A60BAB3f.toBytes32();
        values[mainnet]["arbitrumOutbox"] = 0x0B9857ae2D4A3DBe74ffE1d7DF045bb7F96E4840.toBytes32();
        values[mainnet]["arbitrumL1GatewayRouter"] = 0x72Ce9c846789fdB6fC1f34aC4AD25Dd9ef7031ef.toBytes32();
        values[mainnet]["arbitrumL1ERC20Gateway"] = 0xa3A7B6F88361F48403514059F1F16C8E78d60EeC.toBytes32();
        values[mainnet]["arbitrumWethGateway"] = 0xd92023E9d9911199a6711321D1277285e6d4e2db.toBytes32();

        // Base Standard Bridge.
        values[mainnet]["baseStandardBridge"] = 0x3154Cf16ccdb4C6d922629664174b904d80F2C35.toBytes32();
        values[mainnet]["basePortal"] = 0x49048044D57e1C92A77f79988d21Fa8fAF74E97e.toBytes32();
        values[mainnet]["baseResolvedDelegate"] = 0x866E82a600A1414e583f7F13623F1aC5d58b0Afa.toBytes32();

        // Optimism Standard Bridge.
        values[mainnet]["optimismStandardBridge"] = 0x99C9fc46f92E8a1c0deC1b1747d010903E884bE1.toBytes32();
        values[mainnet]["optimismPortal"] = 0xbEb5Fc579115071764c7423A4f12eDde41f106Ed.toBytes32();
        values[mainnet]["optimismResolvedDelegate"] = 0x25ace71c97B33Cc4729CF772ae268934F7ab5fA1.toBytes32();

        // Mantle Standard Bridge.
        values[mainnet]["mantleStandardBridge"] = 0x95fC37A27a2f68e3A647CDc081F0A89bb47c3012.toBytes32();
        values[mainnet]["mantlePortal"] = 0xc54cb22944F2bE476E02dECfCD7e3E7d3e15A8Fb.toBytes32();
        values[mainnet]["mantleResolvedDelegate"] = 0x676A795fe6E43C17c668de16730c3F690FEB7120.toBytes32(); // TODO update this.

        // Zircuit Standard Bridge.
        values[mainnet]["zircuitStandardBridge"] = 0x386B76D9cA5F5Fb150B6BFB35CF5379B22B26dd8.toBytes32();
        values[mainnet]["zircuitPortal"] = 0x17bfAfA932d2e23Bd9B909Fd5B4D2e2a27043fb1.toBytes32();
        values[mainnet]["zircuitResolvedDelegate"] = 0x2a721cBE81a128be0F01040e3353c3805A5EA091.toBytes32();

        // Fraxtal Standard Bridge.
        values[mainnet]["fraxtalStandardBridge"] = 0x34C0bD5877A5Ee7099D0f5688D65F4bB9158BDE2.toBytes32();
        values[mainnet]["fraxtalPortal"] = 0x36cb65c1967A0Fb0EEE11569C51C2f2aA1Ca6f6D.toBytes32();
        values[mainnet]["fraxtalResolvedDelegate"] = 0x2a721cBE81a128be0F01040e3353c3805A5EA091.toBytes32(); // TODO update this

        // Lido Base Standard Bridge.
        values[mainnet]["lidoBaseStandardBridge"] = 0x9de443AdC5A411E83F1878Ef24C3F52C61571e72.toBytes32();
        values[mainnet]["lidoBasePortal"] = 0x49048044D57e1C92A77f79988d21Fa8fAF74E97e.toBytes32();
        values[mainnet]["lidoBaseResolvedDelegate"] = 0x866E82a600A1414e583f7F13623F1aC5d58b0Afa.toBytes32();

        // Layer Zero.
        values[mainnet]["LayerZeroEndPoint"] = 0x1a44076050125825900e736c501f859c50fE728c.toBytes32();
        values[mainnet]["EtherFiOFTAdapter"] = 0xcd2eb13D6831d4602D80E5db9230A57596CDCA63.toBytes32();

        // Merkl
        values[mainnet]["merklDistributor"] = 0x3Ef3D8bA38EBe18DB133cEc108f4D14CE00Dd9Ae.toBytes32();

        // Pump Staking
        values[mainnet]["pumpStaking"] = 0x1fCca65fb6Ae3b2758b9b2B394CB227eAE404e1E.toBytes32();

        // Linea Bridging
        values[mainnet]["tokenBridge"] = 0x051F1D88f0aF5763fB888eC4378b4D8B29ea3319.toBytes32(); // approve, bridge token
        values[mainnet]["lineaMessageService"] = 0xd19d4B5d358258f05D7B411E21A1460D11B0876F.toBytes32(); // claim message, sendMessage

        // Scroll Bridging
        values[mainnet]["scrollGatewayRouter"] = 0xF8B1378579659D8F7EE5f3C929c2f3E332E41Fd6.toBytes32(); // approve, depositERC20
        values[mainnet]["scrollMessenger"] = 0x6774Bcbd5ceCeF1336b5300fb5186a12DDD8b367.toBytes32(); // sendMessage
        values[mainnet]["scrollCustomERC20Gateway"] = 0x67260A8B73C5B77B55c1805218A42A7A6F98F515.toBytes32(); // sendMessage

        // Syrup
        values[mainnet]["syrupRouter"] = 0x134cCaaA4F1e4552eC8aEcb9E4A2360dDcF8df76.toBytes32();

        // Satlayer
        values[mainnet]["satlayerPool"] = 0x42a856dbEBB97AbC1269EAB32f3bb40C15102819.toBytes32();

        // corn
        values[mainnet]["cornSilo"] = 0x8bc93498b861fd98277c3b51d240e7E56E48F23c.toBytes32();

        // Treehouse
        values[mainnet]["TreehouseRedemption"] = 0x0618DBdb3Be798346e6D9C08c3c84658f94aD09F.toBytes32();
        values[mainnet]["TreehouseRouter"] = 0xeFA3fa8e85D2b3CfdB250CdeA156c2c6C90628F5.toBytes32();
        values[mainnet]["tETH"] = 0xD11c452fc99cF405034ee446803b6F6c1F6d5ED8.toBytes32();
        values[mainnet]["tETH_wstETH_curve_pool"] = 0xA10d15538E09479186b4D3278BA5c979110dDdB1.toBytes32();
        // Term Finance
        values[mainnet]["termAuctionOfferLocker"] = 0xa557a6099d1a85d7569EA4B6d8ad59a94a8162CC.toBytes32();
        values[mainnet]["termRepoLocker"] = 0xFD9033C9A97Bc3Ec8a44439Cb6512516c5053076.toBytes32();
        values[mainnet]["termRepoServicer"] = 0xaD2401Dd7518Fac6C868c86442922E2236797e32.toBytes32();
        values[mainnet]["termRepoToken"] = 0x3A1427da14F8A57CEe76a5E85fB465ed72De8EC7.toBytes32();

        // Hyperlane
        values[mainnet]["hyperlaneUsdcRouter"] = 0xe1De9910fe71cC216490AC7FCF019e13a34481D7.toBytes32();
        values[mainnet]["hyperlaneTestRecipient"] = 0xfb53392bf4a0590a317ca716c28c29ace7c448bc132d7f8188ca234f595aa121;
<<<<<<< HEAD

        // Euler
        values[mainnet]["ethereumVaultConnector"] = 0x0C9a3dd6b8F28529d72d7f9cE918D493519EE383.toBytes32();
        values[mainnet]["evkWEETH"] = 0xe846ca062aB869b66aE8DcD811973f628BA82eAf.toBytes32();
        values[mainnet]["evkWETH"] = 0xD8b27CF359b7D15710a5BE299AF6e7Bf904984C2.toBytes32();
        values[mainnet]["evkUSDC"] = 0x797DD80692c3b2dAdabCe8e30C07fDE5307D48a9.toBytes32();
=======
    
        // Royco
        values[mainnet]["vaultMarketHub"] = 0xa97eCc6Bfda40baf2fdd096dD33e88bd8e769280.toBytes32(); 
        values[mainnet]["recipeMarketHub"] = 0x783251f103555068c1E9D755f69458f39eD937c0.toBytes32(); 
        values[mainnet]["supplyUSDCAaveWrappedVault"] = 0x2120ADcdCF8e0ed9D6dd3Df683F076402B79E3bd.toBytes32(); 

        // Usual
        values[mainnet]["usualSwapperEngine"] = 0xB969B0d14F7682bAF37ba7c364b351B830a812B2.toBytes32();

        // Sky
        values[mainnet]["daiConverter"] = 0x3225737a9Bbb6473CB4a45b7244ACa2BeFdB276A.toBytes32(); //converts dai to USDS
        values[mainnet]["usdsLitePsmUsdc"] = 0xA188EEC8F81263234dA3622A406892F3D630f98c.toBytes32(); 
        values[mainnet]["daiLitePsmUsdc"] = 0xf6e72Db5454dd049d0788e411b06CfAF16853042.toBytes32(); 

        //Sonic Gateway
        values[mainnet]["sonicGateway"] = 0xa1E2481a9CD0Cb0447EeB1cbc26F1b3fff3bec20.toBytes32();

        // Morpho Rewards
        values[mainnet]["morphoRewardsWrapper"] = 0x9D03bb2092270648d7480049d0E58d2FcF0E5123.toBytes32();
        values[mainnet]["legacyMorpho"] = 0x9994E35Db50125E0DF82e4c2dde62496CE330999.toBytes32();
        values[mainnet]["newMorpho"] = 0x58D97B57BB95320F9a05dC918Aef65434969c2B2.toBytes32();
>>>>>>> 3d7dd8d1
    }

    function _addBaseValues() private {
        // Liquid Ecosystem
        values[base]["deployerAddress"] = 0x5F2F11ad8656439d5C14d9B351f8b09cDaC2A02d.toBytes32();
        values[base]["dev0Address"] = 0x0463E60C7cE10e57911AB7bD1667eaa21de3e79b.toBytes32();
        values[base]["dev1Address"] = 0xf8553c8552f906C19286F21711721E206EE4909E.toBytes32();
        values[base]["liquidPayoutAddress"] = 0xA9962a5BfBea6918E958DeE0647E99fD7863b95A.toBytes32();

        // DeFi Ecosystem
        values[base]["ETH"] = 0xEeeeeEeeeEeEeeEeEeEeeEEEeeeeEeeeeeeeEEeE.toBytes32();
        values[base]["uniswapV3NonFungiblePositionManager"] = 0x03a520b32C04BF3bEEf7BEb72E919cf822Ed34f1.toBytes32();

        values[base]["USDC"] = 0x833589fCD6eDb6E08f4c7C32D4f71b54bdA02913.toBytes32();
        values[base]["WETH"] = 0x4200000000000000000000000000000000000006.toBytes32();
        values[base]["WEETH"] = 0x04C0599Ae5A44757c0af6F9eC3b93da8976c150A.toBytes32();
        values[base]["WSTETH"] = 0xc1CBa3fCea344f92D9239c08C0568f6F2F0ee452.toBytes32();
        values[base]["AERO"] = 0x940181a94A35A4569E4529A3CDfB74e38FD98631.toBytes32();
        values[base]["CBETH"] = 0x2Ae3F1Ec7F1F5012CFEab0185bfc7aa3cf0DEc22.toBytes32();
        values[base]["AURA"] = 0x1509706a6c66CA549ff0cB464de88231DDBe213B.toBytes32();
        values[base]["BAL"] = 0x4158734D47Fc9692176B5085E0F52ee0Da5d47F1.toBytes32();
        values[base]["CRV"] = 0x8Ee73c484A26e0A5df2Ee2a4960B789967dd0415.toBytes32();
        values[base]["LINK"] = 0x88Fb150BDc53A65fe94Dea0c9BA0a6dAf8C6e196.toBytes32();
        values[base]["UNI"] = 0xc3De830EA07524a0761646a6a4e4be0e114a3C83.toBytes32();
        values[base]["RETH"] = 0xB6fe221Fe9EeF5aBa221c348bA20A1Bf5e73624c.toBytes32();
        values[base]["BSDETH"] = 0xCb327b99fF831bF8223cCEd12B1338FF3aA322Ff.toBytes32();
        values[base]["SFRXETH"] = 0x1f55a02A049033E3419a8E2975cF3F572F4e6E9A.toBytes32();
        values[base]["cbBTC"] = 0xcbB7C0000aB88B473b1f5aFd9ef808440eed33Bf.toBytes32();
        values[base]["tBTC"] = 0x236aa50979D5f3De3Bd1Eeb40E81137F22ab794b.toBytes32();
        values[base]["dlcBTC"] = 0x12418783e860997eb99e8aCf682DF952F721cF62.toBytes32();

        // Balancer vault
        values[base]["vault"] = 0xBA12222222228d8Ba445958a75a0704d566BF2C8.toBytes32();
        values[base]["balancerVault"] = 0xBA12222222228d8Ba445958a75a0704d566BF2C8.toBytes32();

        // Standard Bridge.
        values[base]["standardBridge"] = 0x4200000000000000000000000000000000000010.toBytes32();
        values[base]["crossDomainMessenger"] = 0x4200000000000000000000000000000000000007.toBytes32();

        // Lido Standard Bridge.
        values[base]["l2ERC20TokenBridge"] = 0xac9D11cD4D7eF6e54F14643a393F68Ca014287AB.toBytes32();

        values[base]["weETH_ETH_ExchangeRate"] = 0x35e9D7001819Ea3B39Da906aE6b06A62cfe2c181.toBytes32();

        // Aave V3
        values[base]["v3Pool"] = 0xA238Dd80C259a72e81d7e4664a9801593F98d1c5.toBytes32();

        // Merkl
        values[base]["merklDistributor"] = 0x3Ef3D8bA38EBe18DB133cEc108f4D14CE00Dd9Ae.toBytes32();

        // Aerodrome
        values[base]["aerodromeRouter"] = 0xcF77a3Ba9A5CA399B7c97c74d54e5b1Beb874E43.toBytes32();
        values[base]["aerodromeNonFungiblePositionManager"] = 0x827922686190790b37229fd06084350E74485b72.toBytes32();
        values[base]["aerodrome_Weth_Wsteth_v3_1_gauge"] = 0x2A1f7bf46bd975b5004b61c6040597E1B6117040.toBytes32();
        values[base]["aerodrome_Weth_Bsdeth_v3_1_gauge"] = 0x0b537aC41400433F09d97Cd370C1ea9CE78D8a74.toBytes32();
        values[base]["aerodrome_Cbeth_Weth_v3_1_gauge"] = 0xF5550F8F0331B8CAA165046667f4E6628E9E3Aac.toBytes32();
        values[base]["aerodrome_Weth_Wsteth_v2_30_gauge"] = 0xDf7c8F17Ab7D47702A4a4b6D951d2A4c90F99bf4.toBytes32();
        values[base]["aerodrome_Weth_Weeth_v2_30_gauge"] = 0xf8d47b641eD9DF1c924C0F7A6deEEA2803b9CfeF.toBytes32();
        values[base]["aerodrome_Weth_Reth_v2_05_gauge"] = 0xAa3D51d36BfE7C5C63299AF71bc19988BdBa0A06.toBytes32();
        values[base]["aerodrome_Sfrxeth_Wsteth_v2_30_gauge"] = 0xCe7Cb6260fCBf17485cd2439B89FdDf8B0Eb39cC.toBytes32();

        // MorphoBlue
        values[base]["morphoBlue"] = 0xBBBBBbbBBb9cC5e90e3b3Af64bdAF62C37EEFFCb.toBytes32();
        values[base]["weETH_wETH_915"] = 0x78d11c03944e0dc298398f0545dc8195ad201a18b0388cb8058b1bcb89440971;
        values[base]["wstETH_wETH_945"] = 0x3a4048c64ba1b375330d376b1ce40e4047d03b47ab4d48af484edec9fec801ba;
        values[base]["cbETH_wETH_965"] = 0x6600aae6c56d242fa6ba68bd527aff1a146e77813074413186828fd3f1cdca91;
        values[base]["cbETH_wETH_945"] = 0x84662b4f95b85d6b082b68d32cf71bb565b3f22f216a65509cc2ede7dccdfe8c;

        values[base]["uniV3Router"] = 0x2626664c2603336E57B271c5C0b26F421741e481.toBytes32();

        values[base]["aggregationRouterV5"] = 0x1111111254EEB25477B68fb85Ed929f73A960582.toBytes32();
        values[base]["oneInchExecutor"] = 0xE37e799D5077682FA0a244D46E5649F71457BD09.toBytes32();

        // Compound V3
        values[base]["cWETHV3"] = 0x46e6b214b524310239732D51387075E0e70970bf.toBytes32();
        values[base]["cometRewards"] = 0x123964802e6ABabBE1Bc9547D72Ef1B69B00A6b1.toBytes32();

        // Instadapp Fluid
        values[base]["fWETH"] = 0x9272D6153133175175Bc276512B2336BE3931CE9.toBytes32();
        values[base]["fWSTETH"] = 0x896E39f0E9af61ECA9dD2938E14543506ef2c2b5.toBytes32();
    }

    function _addArbitrumValues() private {
        // Liquid Ecosystem
        values[arbitrum]["deployerAddress"] = 0x5F2F11ad8656439d5C14d9B351f8b09cDaC2A02d.toBytes32();
        values[arbitrum]["dev0Address"] = 0x0463E60C7cE10e57911AB7bD1667eaa21de3e79b.toBytes32();
        values[arbitrum]["dev1Address"] = 0xf8553c8552f906C19286F21711721E206EE4909E.toBytes32();
        values[arbitrum]["liquidPayoutAddress"] = 0xA9962a5BfBea6918E958DeE0647E99fD7863b95A.toBytes32();
        values[arbitrum]["txBundlerAddress"] = 0x87D51666Da1b56332b216D456D1C2ba3Aed6089c.toBytes32();

        // DeFi Ecosystem
        values[arbitrum]["ETH"] = 0xEeeeeEeeeEeEeeEeEeEeeEEEeeeeEeeeeeeeEEeE.toBytes32();
        values[arbitrum]["uniV3Router"] = 0xE592427A0AEce92De3Edee1F18E0157C05861564.toBytes32();
        values[arbitrum]["uniV2Router"] = 0x7a250d5630B4cF539739dF2C5dAcb4c659F2488D.toBytes32();
        values[arbitrum]["uniswapV3NonFungiblePositionManager"] = 0xC36442b4a4522E871399CD717aBDD847Ab11FE88.toBytes32();
        values[arbitrum]["ccipRouter"] = 0x141fa059441E0ca23ce184B6A78bafD2A517DdE8.toBytes32();
        values[arbitrum]["vault"] = 0xBA12222222228d8Ba445958a75a0704d566BF2C8.toBytes32();

        values[arbitrum]["USDC"] = 0xaf88d065e77c8cC2239327C5EDb3A432268e5831.toBytes32();
        values[arbitrum]["USDCe"] = 0xFF970A61A04b1cA14834A43f5dE4533eBDDB5CC8.toBytes32();
        values[arbitrum]["WETH"] = 0x82aF49447D8a07e3bd95BD0d56f35241523fBab1.toBytes32();
        values[arbitrum]["WBTC"] = 0x2f2a2543B76A4166549F7aaB2e75Bef0aefC5B0f.toBytes32();
        values[arbitrum]["USDT"] = 0xFd086bC7CD5C481DCC9C85ebE478A1C0b69FCbb9.toBytes32();
        values[arbitrum]["DAI"] = 0xDA10009cBd5D07dd0CeCc66161FC93D7c9000da1.toBytes32();
        values[arbitrum]["WSTETH"] = 0x5979D7b546E38E414F7E9822514be443A4800529.toBytes32();
        values[arbitrum]["FRAX"] = 0x17FC002b466eEc40DaE837Fc4bE5c67993ddBd6F.toBytes32();
        values[arbitrum]["BAL"] = 0x040d1EdC9569d4Bab2D15287Dc5A4F10F56a56B8.toBytes32();
        values[arbitrum]["COMP"] = 0x354A6dA3fcde098F8389cad84b0182725c6C91dE.toBytes32();
        values[arbitrum]["LINK"] = 0xf97f4df75117a78c1A5a0DBb814Af92458539FB4.toBytes32();
        values[arbitrum]["rETH"] = 0xEC70Dcb4A1EFa46b8F2D97C310C9c4790ba5ffA8.toBytes32();
        values[arbitrum]["RETH"] = 0xEC70Dcb4A1EFa46b8F2D97C310C9c4790ba5ffA8.toBytes32();
        values[arbitrum]["cbETH"] = 0x1DEBd73E752bEaF79865Fd6446b0c970EaE7732f.toBytes32();
        values[arbitrum]["LUSD"] = 0x93b346b6BC2548dA6A1E7d98E9a421B42541425b.toBytes32();
        values[arbitrum]["UNI"] = 0xFa7F8980b0f1E64A2062791cc3b0871572f1F7f0.toBytes32();
        values[arbitrum]["CRV"] = 0x11cDb42B0EB46D95f990BeDD4695A6e3fA034978.toBytes32();
        values[arbitrum]["FRXETH"] = 0x178412e79c25968a32e89b11f63B33F733770c2A.toBytes32();
        values[arbitrum]["SFRXETH"] = 0x95aB45875cFFdba1E5f451B950bC2E42c0053f39.toBytes32();
        values[arbitrum]["ARB"] = 0x912CE59144191C1204E64559FE8253a0e49E6548.toBytes32();
        values[arbitrum]["WEETH"] = 0x35751007a407ca6FEFfE80b3cB397736D2cf4dbe.toBytes32();
        values[arbitrum]["USDE"] = 0x5d3a1Ff2b6BAb83b63cd9AD0787074081a52ef34.toBytes32();
        values[arbitrum]["AURA"] = 0x1509706a6c66CA549ff0cB464de88231DDBe213B.toBytes32();
        values[arbitrum]["PENDLE"] = 0x0c880f6761F1af8d9Aa9C466984b80DAb9a8c9e8.toBytes32();
        values[arbitrum]["RSR"] = 0xCa5Ca9083702c56b481D1eec86F1776FDbd2e594.toBytes32();
        values[arbitrum]["CBETH"] = 0x1DEBd73E752bEaF79865Fd6446b0c970EaE7732f.toBytes32();
        values[arbitrum]["OSETH"] = 0xf7d4e7273E5015C96728A6b02f31C505eE184603.toBytes32();
        values[arbitrum]["RSETH"] = 0x4186BFC76E2E237523CBC30FD220FE055156b41F.toBytes32();
        values[arbitrum]["GRAIL"] = 0x3d9907F9a368ad0a51Be60f7Da3b97cf940982D8.toBytes32();
        values[arbitrum]["cbBTC"] = 0xcbB7C0000aB88B473b1f5aFd9ef808440eed33Bf.toBytes32();

        // Aave V3
        values[arbitrum]["v3Pool"] = 0x794a61358D6845594F94dc1DB02A252b5b4814aD.toBytes32();

        // 1Inch
        values[arbitrum]["aggregationRouterV5"] = 0x1111111254EEB25477B68fb85Ed929f73A960582.toBytes32();
        values[arbitrum]["oneInchExecutor"] = 0xE37e799D5077682FA0a244D46E5649F71457BD09.toBytes32();

        values[arbitrum]["balancerVault"] = 0xBA12222222228d8Ba445958a75a0704d566BF2C8.toBytes32();
        // TODO This Balancer on L2s use a different minting logic so minter is not used
        // but the merkle tree should be refactored for L2s
        values[arbitrum]["minter"] = address(1).toBytes32();

        // Arbitrum native bridging.
        values[arbitrum]["arbitrumL2GatewayRouter"] = 0x5288c571Fd7aD117beA99bF60FE0846C4E84F933.toBytes32();
        values[arbitrum]["arbitrumSys"] = 0x0000000000000000000000000000000000000064.toBytes32();
        values[arbitrum]["arbitrumRetryableTx"] = 0x000000000000000000000000000000000000006E.toBytes32();
        values[arbitrum]["arbitrumL2Sender"] = 0x09e9222E96E7B4AE2a407B98d48e330053351EEe.toBytes32();

        // Pendle
        values[arbitrum]["pendleMarketFactory"] = 0x2FCb47B58350cD377f94d3821e7373Df60bD9Ced.toBytes32();
        values[arbitrum]["pendleRouter"] = 0x888888888889758F76e7103c6CbF23ABbF58F946.toBytes32();
        values[arbitrum]["pendleLimitOrderRouter"] = 0x000000000000c9B3E2C3Ec88B1B4c0cD853f4321.toBytes32();
        values[arbitrum]["pendleWeETHMarketSeptember"] = 0xf9F9779d8fF604732EBA9AD345E6A27EF5c2a9d6.toBytes32();
        values[arbitrum]["pendle_weETH_market_12_25_24"] = 0x6b92feB89ED16AA971B096e247Fe234dB4Aaa262.toBytes32();

        // Gearbox
        values[arbitrum]["dWETHV3"] = 0x04419d3509f13054f60d253E0c79491d9E683399.toBytes32();
        values[arbitrum]["sdWETHV3"] = 0xf3b7994e4dA53E04155057Fd61dc501599d57877.toBytes32();
        values[arbitrum]["dUSDCV3"] = 0x890A69EF363C9c7BdD5E36eb95Ceb569F63ACbF6.toBytes32();
        values[arbitrum]["sdUSDCV3"] = 0xD0181a36B0566a8645B7eECFf2148adE7Ecf2BE9.toBytes32();
        values[arbitrum]["dUSDCeV3"] = 0xa76c604145D7394DEc36C49Af494C144Ff327861.toBytes32();
        values[arbitrum]["sdUSDCeV3"] = 0x608F9e2E8933Ce6b39A8CddBc34a1e3E8D21cE75.toBytes32();

        // Uniswap V3 pools
        values[arbitrum]["wstETH_wETH_01"] = 0x35218a1cbaC5Bbc3E57fd9Bd38219D37571b3537.toBytes32();
        values[arbitrum]["wstETH_wETH_05"] = 0xb93F8a075509e71325c1c2fc8FA6a75f2d536A13.toBytes32();
        values[arbitrum]["PENDLE_wETH_30"] = 0xdbaeB7f0DFe3a0AAFD798CCECB5b22E708f7852c.toBytes32();
        values[arbitrum]["wETH_weETH_30"] = 0xA169d1aB5c948555954D38700a6cDAA7A4E0c3A0.toBytes32();
        values[arbitrum]["wETH_weETH_05"] = 0xd90660A0b8Ad757e7C1d660CE633776a0862b087.toBytes32();
        values[arbitrum]["wETH_weETH_01"] = 0x14353445c8329Df76e6f15e9EAD18fA2D45A8BB6.toBytes32();

        // Chainlink feeds
        values[arbitrum]["weETH_ETH_ExchangeRate"] = 0x20bAe7e1De9c596f5F7615aeaa1342Ba99294e12.toBytes32();

        // Fluid fTokens
        values[arbitrum]["fUSDC"] = 0x1A996cb54bb95462040408C06122D45D6Cdb6096.toBytes32();
        values[arbitrum]["fUSDT"] = 0x4A03F37e7d3fC243e3f99341d36f4b829BEe5E03.toBytes32();
        values[arbitrum]["fWETH"] = 0x45Df0656F8aDf017590009d2f1898eeca4F0a205.toBytes32();
        values[arbitrum]["fWSTETH"] = 0x66C25Cd75EBdAA7E04816F643d8E46cecd3183c9.toBytes32();

        // Merkl
        values[arbitrum]["merklDistributor"] = 0x3Ef3D8bA38EBe18DB133cEc108f4D14CE00Dd9Ae.toBytes32();

        // Vault Craft
        values[arbitrum]["compoundV3Weth"] = 0xC4bBbbAF12B1bE472E6E7B1A76d2756d5C763F95.toBytes32();
        values[arbitrum]["compoundV3WethGauge"] = 0x5E6A9859Dc1b393a82a5874F9cBA22E92d9fbBd2.toBytes32();

        // Camelot
        values[arbitrum]["camelotRouterV2"] = 0xc873fEcbd354f5A56E00E710B90EF4201db2448d.toBytes32();
        values[arbitrum]["camelotRouterV3"] = 0x1F721E2E82F6676FCE4eA07A5958cF098D339e18.toBytes32();
        values[arbitrum]["camelotNonFungiblePositionManager"] = 0x00c7f3082833e796A5b3e4Bd59f6642FF44DCD15.toBytes32();

        // Compound V3
        values[arbitrum]["cWETHV3"] = 0x6f7D514bbD4aFf3BcD1140B7344b32f063dEe486.toBytes32();
        values[arbitrum]["cometRewards"] = 0x88730d254A2f7e6AC8388c3198aFd694bA9f7fae.toBytes32();

        // Balancer
        values[arbitrum]["rsETH_wETH_BPT"] = 0x90e6CB5249f5e1572afBF8A96D8A1ca6aCFFd739.toBytes32();
        values[arbitrum]["rsETH_wETH_Id"] = 0x90e6cb5249f5e1572afbf8a96d8a1ca6acffd73900000000000000000000055c;
        values[arbitrum]["rsETH_wETH_Gauge"] = 0x59907f88C360D576Aa38dba84F26578367F96b6C.toBytes32();
        values[arbitrum]["aura_rsETH_wETH"] = 0x90cedFDb5284a274720f1dB339eEe9798f4fa29d.toBytes32();
        values[arbitrum]["wstETH_sfrxETH_BPT"] = 0xc2598280bFeA1Fe18dFcaBD21C7165c40c6859d3.toBytes32();
        values[arbitrum]["wstETH_sfrxETH_Id"] = 0xc2598280bfea1fe18dfcabd21c7165c40c6859d30000000000000000000004f3;
        values[arbitrum]["wstETH_sfrxETH_Gauge"] = 0x06eaf7bAabEac962301eE21296e711B3052F2c0d.toBytes32();
        values[arbitrum]["aura_wstETH_sfrxETH"] = 0x83D37cbA332ffd53A4336Ee06f3c301B8929E684.toBytes32();
        values[arbitrum]["wstETH_wETH_Gyro_BPT"] = 0x7967FA58B9501600D96bD843173b9334983EE6E6.toBytes32();
        values[arbitrum]["wstETH_wETH_Gyro_Id"] = 0x7967fa58b9501600d96bd843173b9334983ee6e600020000000000000000056e;
        values[arbitrum]["wstETH_wETH_Gyro_Gauge"] = 0x96d7C70c80518Ee189CB6ba672FbD22E4fDD9c19.toBytes32();
        values[arbitrum]["aura_wstETH_wETH_Gyro"] = 0x93e567b423ED470562911078b4d7A902d4E0BEea.toBytes32();
        values[arbitrum]["weETH_wstETH_Gyro_BPT"] = 0xCDCef9765D369954a4A936064535710f7235110A.toBytes32();
        values[arbitrum]["weETH_wstETH_Gyro_Id"] = 0xcdcef9765d369954a4a936064535710f7235110a000200000000000000000558;
        values[arbitrum]["weETH_wstETH_Gyro_Gauge"] = 0xdB66fFFf713B1FA758E348e69E2f2e24595111cF.toBytes32();
        values[arbitrum]["aura_weETH_wstETH_Gyro"] = 0x40bF10900a55c69c9dADdc3dC52465e01AcEF4A4.toBytes32();
        values[arbitrum]["osETH_wETH_BPT"] = 0x42f7Cfc38DD1583fFdA2E4f047F4F6FA06CEFc7c.toBytes32();
        values[arbitrum]["osETH_wETH_Id"] = 0x42f7cfc38dd1583ffda2e4f047f4f6fa06cefc7c000000000000000000000553;
        values[arbitrum]["osETH_wETH_Gauge"] = 0x5DA32F4724373c91Fdc657E0AD7B1836c70A4E52.toBytes32();

        // Karak
        values[arbitrum]["vaultSupervisor"] = 0x399f22ae52a18382a67542b3De9BeD52b7B9A4ad.toBytes32();
        values[arbitrum]["kETHFI"] = 0xc9A908402C7f0e343691cFB8c8Fc637449333ce0.toBytes32();
    }

    function _addOptimismValues() private {
        values[optimism]["deployerAddress"] = 0x5F2F11ad8656439d5C14d9B351f8b09cDaC2A02d.toBytes32();
        values[optimism]["dev0Address"] = 0x0463E60C7cE10e57911AB7bD1667eaa21de3e79b.toBytes32();
        values[optimism]["dev1Address"] = 0xf8553c8552f906C19286F21711721E206EE4909E.toBytes32();
        values[optimism]["liquidPayoutAddress"] = 0xA9962a5BfBea6918E958DeE0647E99fD7863b95A.toBytes32();
        values[optimism]["uniV3Router"] = 0xE592427A0AEce92De3Edee1F18E0157C05861564.toBytes32();
        values[optimism]["aggregationRouterV5"] = 0x1111111254EEB25477B68fb85Ed929f73A960582.toBytes32();
        values[optimism]["oneInchExecutor"] = 0xE37e799D5077682FA0a244D46E5649F71457BD09.toBytes32();

        values[optimism]["WETH"] = 0x4200000000000000000000000000000000000006.toBytes32();
        values[optimism]["WEETH"] = 0x346e03F8Cce9fE01dCB3d0Da3e9D00dC2c0E08f0.toBytes32();
        values[optimism]["WSTETH"] = 0x1F32b1c2345538c0c6f582fCB022739c4A194Ebb.toBytes32();
        values[optimism]["RETH"] = 0x9Bcef72be871e61ED4fBbc7630889beE758eb81D.toBytes32();
        values[optimism]["WEETH_OFT"] = 0x5A7fACB970D094B6C7FF1df0eA68D99E6e73CBFF.toBytes32();
        values[optimism]["OP"] = 0x4200000000000000000000000000000000000042.toBytes32();
        values[optimism]["CRV"] = 0x0994206dfE8De6Ec6920FF4D779B0d950605Fb53.toBytes32();
        values[optimism]["AURA"] = 0x1509706a6c66CA549ff0cB464de88231DDBe213B.toBytes32();
        values[optimism]["BAL"] = 0xFE8B128bA8C78aabC59d4c64cEE7fF28e9379921.toBytes32();
        values[optimism]["UNI"] = 0x6fd9d7AD17242c41f7131d257212c54A0e816691.toBytes32();
        values[optimism]["CBETH"] = 0xadDb6A0412DE1BA0F936DCaeb8Aaa24578dcF3B2.toBytes32();

        values[optimism]["vault"] = 0xBA12222222228d8Ba445958a75a0704d566BF2C8.toBytes32();
        values[optimism]["balancerVault"] = 0xBA12222222228d8Ba445958a75a0704d566BF2C8.toBytes32();
        values[optimism]["minter"] = 0x239e55F427D44C3cc793f49bFB507ebe76638a2b.toBytes32();

        values[optimism]["uniswapV3NonFungiblePositionManager"] = 0xC36442b4a4522E871399CD717aBDD847Ab11FE88.toBytes32();
        values[optimism]["ccipRouter"] = 0x3206695CaE29952f4b0c22a169725a865bc8Ce0f.toBytes32();
        values[optimism]["weETH_ETH_ExchangeRate"] = 0x72EC6bF88effEd88290C66DCF1bE2321d80502f5.toBytes32();

        // Gearbox
        values[optimism]["dWETHV3"] = 0x42dB77B3103c71059F4b997d6441cFB299FD0d94.toBytes32();
        values[optimism]["sdWETHV3"] = 0x704c4C9F0d29257E5b0E526b20b48EfFC8f758b2.toBytes32();

        // Standard Bridge
        values[optimism]["standardBridge"] = 0x4200000000000000000000000000000000000010.toBytes32();
        values[optimism]["crossDomainMessenger"] = 0x4200000000000000000000000000000000000007.toBytes32();

        // Aave V3
        values[optimism]["v3Pool"] = 0x794a61358D6845594F94dc1DB02A252b5b4814aD.toBytes32();

        // Merkl
        values[optimism]["merklDistributor"] = 0x3Ef3D8bA38EBe18DB133cEc108f4D14CE00Dd9Ae.toBytes32();

        // Beethoven
        values[optimism]["wstETH_weETH_BPT"] = 0x2Bb4712247D5F451063b5E4f6948abDfb925d93D.toBytes32();
        values[optimism]["wstETH_weETH_Id"] = 0x2bb4712247d5f451063b5e4f6948abdfb925d93d000000000000000000000136;
        values[optimism]["wstETH_weETH_Gauge"] = 0xF3B314B1D2bd7d9afa8eC637716A9Bb81dBc79e5.toBytes32();
        values[optimism]["aura_wstETH_weETH"] = 0xe351a69EB84a22E113E92A4C683391C95448d7d4.toBytes32();

        // Velodrome
        values[optimism]["velodromeRouter"] = 0xa062aE8A9c5e11aaA026fc2670B0D65cCc8B2858.toBytes32();
        values[optimism]["velodromeNonFungiblePositionManager"] = 0x416b433906b1B72FA758e166e239c43d68dC6F29.toBytes32();
        values[optimism]["velodrome_Weth_Wsteth_v3_1_gauge"] = 0xb2218A2cFeF38Ca30AE8C88B41f2E2BdD9347E3e.toBytes32();

        // Compound V3
        values[optimism]["cWETHV3"] = 0xE36A30D249f7761327fd973001A32010b521b6Fd.toBytes32();
        values[optimism]["cometRewards"] = 0x443EA0340cb75a160F31A440722dec7b5bc3C2E9.toBytes32();
    }

    function _addHoleskyValues() private {
        // ERC20
        values[holesky]["WSTETH"] = 0x8d09a4502Cc8Cf1547aD300E066060D043f6982D.toBytes32();

        // Symbiotic
        values[holesky]["wstETHSymbioticVault"] = 0x89D62D1d89d8636367fc94998b3bE095a3d9c2f9.toBytes32();
    }

    function _addMantleValues() private {
        values[mantle]["deployerAddress"] = 0x5F2F11ad8656439d5C14d9B351f8b09cDaC2A02d.toBytes32();
        values[mantle]["dev0Address"] = 0x0463E60C7cE10e57911AB7bD1667eaa21de3e79b.toBytes32();
        values[mantle]["dev1Address"] = 0xf8553c8552f906C19286F21711721E206EE4909E.toBytes32();
        values[mantle]["liquidPayoutAddress"] = 0xA9962a5BfBea6918E958DeE0647E99fD7863b95A.toBytes32();
        values[mantle]["balancerVault"] = address(1).toBytes32();

        // ERC20
        values[mantle]["WETH"] = 0xdEAddEaDdeadDEadDEADDEAddEADDEAddead1111.toBytes32();
        values[mantle]["USDC"] = 0x09Bc4E0D864854c6aFB6eB9A9cdF58aC190D0dF9.toBytes32();
        values[mantle]["METH"] = 0xcDA86A272531e8640cD7F1a92c01839911B90bb0.toBytes32();

        // Standard Bridge.
        values[mantle]["standardBridge"] = 0x4200000000000000000000000000000000000010.toBytes32();
        values[mantle]["crossDomainMessenger"] = 0x4200000000000000000000000000000000000007.toBytes32();
    }

    function _addZircuitValues() private {
        values[zircuit]["deployerAddress"] = 0xFD65ADF7d2f9ea09287543520a703522E0a360C9.toBytes32();
        values[zircuit]["dev0Address"] = 0x0463E60C7cE10e57911AB7bD1667eaa21de3e79b.toBytes32();
        values[zircuit]["dev1Address"] = 0xf8553c8552f906C19286F21711721E206EE4909E.toBytes32();
        values[zircuit]["liquidPayoutAddress"] = 0xA9962a5BfBea6918E958DeE0647E99fD7863b95A.toBytes32();
        values[zircuit]["balancerVault"] = address(1).toBytes32();

        values[zircuit]["WETH"] = 0x4200000000000000000000000000000000000006.toBytes32();
        values[zircuit]["METH"] = 0x91a0F6EBdCa0B4945FbF63ED4a95189d2b57163D.toBytes32();

        // Standard Bridge.
        values[zircuit]["standardBridge"] = 0x4200000000000000000000000000000000000010.toBytes32();
        values[zircuit]["crossDomainMessenger"] = 0x4200000000000000000000000000000000000007.toBytes32();
    }

    function _addLineaValues() private {
        values[linea]["deployerAddress"] = 0x5F2F11ad8656439d5C14d9B351f8b09cDaC2A02d.toBytes32();
        values[linea]["dev0Address"] = 0x0463E60C7cE10e57911AB7bD1667eaa21de3e79b.toBytes32();
        values[linea]["dev1Address"] = 0xf8553c8552f906C19286F21711721E206EE4909E.toBytes32();
        values[linea]["liquidPayoutAddress"] = 0xA9962a5BfBea6918E958DeE0647E99fD7863b95A.toBytes32();
        values[linea]["balancerVault"] = address(1).toBytes32();
        // ERC20
        values[linea]["DAI"] = 0x4AF15ec2A0BD43Db75dd04E62FAA3B8EF36b00d5.toBytes32();
        values[linea]["WETH"] = 0xe5D7C2a44FfDDf6b295A15c148167daaAf5Cf34f.toBytes32();
        values[linea]["WEETH"] = 0x1Bf74C010E6320bab11e2e5A532b5AC15e0b8aA6.toBytes32();

        // Linea Bridge.
        values[linea]["tokenBridge"] = 0x353012dc4a9A6cF55c941bADC267f82004A8ceB9.toBytes32(); //approve, also bridge token
        values[linea]["lineaMessageService"] = 0x508Ca82Df566dCD1B0DE8296e70a96332cD644ec.toBytes32(); // claim message, sendMessage
    }

    function _addScrollValues() private {
        values[scroll]["deployerAddress"] = 0x5F2F11ad8656439d5C14d9B351f8b09cDaC2A02d.toBytes32();
        values[scroll]["txBundlerAddress"] = 0x534b64608E601B581AB0cbF0b03ec9f4c65f3360.toBytes32();
        values[scroll]["dev0Address"] = 0x0463E60C7cE10e57911AB7bD1667eaa21de3e79b.toBytes32();
        values[scroll]["dev1Address"] = 0xf8553c8552f906C19286F21711721E206EE4909E.toBytes32();
        values[scroll]["liquidPayoutAddress"] = 0xA9962a5BfBea6918E958DeE0647E99fD7863b95A.toBytes32();
        values[scroll]["balancerVault"] = address(1).toBytes32();
        // ERC20
        values[scroll]["DAI"] = 0xcA77eB3fEFe3725Dc33bccB54eDEFc3D9f764f97.toBytes32();
        values[scroll]["WETH"] = 0x5300000000000000000000000000000000000004.toBytes32();
        values[scroll]["WEETH"] = 0x01f0a31698C4d065659b9bdC21B3610292a1c506.toBytes32();
        values[scroll]["WBTC"] = 0x3C1BCa5a656e69edCD0D4E36BEbb3FcDAcA60Cf1.toBytes32();
        values[scroll]["ZRO"] = address(1).toBytes32();

        // Layer Zero
        values[scroll]["LayerZeroEndPoint"] = 0x1a44076050125825900e736c501f859c50fE728c.toBytes32();

        // Scroll Bridge.
        values[scroll]["scrollGatewayRouter"] = 0x4C0926FF5252A435FD19e10ED15e5a249Ba19d79.toBytes32(); // withdrawERC20
        values[scroll]["scrollMessenger"] = 0x781e90f1c8Fc4611c9b7497C3B47F99Ef6969CbC.toBytes32(); // sendMessage
        values[scroll]["scrollCustomERC20Gateway"] = 0xaC78dff3A87b5b534e366A93E785a0ce8fA6Cc62.toBytes32(); // sendMessage
    }

    function _addFraxtalValues() private {
        values[fraxtal]["deployerAddress"] = 0x5F2F11ad8656439d5C14d9B351f8b09cDaC2A02d.toBytes32();
        values[fraxtal]["dev0Address"] = 0x0463E60C7cE10e57911AB7bD1667eaa21de3e79b.toBytes32();
        values[fraxtal]["dev1Address"] = 0xf8553c8552f906C19286F21711721E206EE4909E.toBytes32();
        values[fraxtal]["liquidPayoutAddress"] = 0xA9962a5BfBea6918E958DeE0647E99fD7863b95A.toBytes32();
        values[fraxtal]["balancerVault"] = address(1).toBytes32();
        // ERC20
        values[fraxtal]["wfrxETH"] = 0xFC00000000000000000000000000000000000006.toBytes32();

        // Standard Bridge.
        // values[fraxtal]["standardBridge"] = 0x4200000000000000000000000000000000000010.toBytes32();
        // values[fraxtal]["crossDomainMessenger"] = 0x4200000000000000000000000000000000000007.toBytes32();
    }

    function _addBscValues() private {
        values[bsc]["deployerAddress"] = 0x5F2F11ad8656439d5C14d9B351f8b09cDaC2A02d.toBytes32();
        values[bsc]["dev0Address"] = 0x0463E60C7cE10e57911AB7bD1667eaa21de3e79b.toBytes32();
        values[bsc]["dev1Address"] = 0xf8553c8552f906C19286F21711721E206EE4909E.toBytes32();

        values[bsc]["LBTC"] = 0xecAc9C5F704e954931349Da37F60E39f515c11c1.toBytes32();
        values[bsc]["WBTC"] = 0x0555E30da8f98308EdB960aa94C0Db47230d2B9c.toBytes32();
        values[bsc]["WBNB"] = 0xbb4CdB9CBd36B01bD1cBaEBF2De08d9173bc095c.toBytes32();
    }

    function _addCornValues() private {
        values[corn]["deployerAddress"] = 0x5F2F11ad8656439d5C14d9B351f8b09cDaC2A02d.toBytes32();
        values[corn]["txBundlerAddress"] = 0x5F2F11ad8656439d5C14d9B351f8b09cDaC2A02d.toBytes32();
        values[corn]["dev0Address"] = 0x0463E60C7cE10e57911AB7bD1667eaa21de3e79b.toBytes32();
        values[corn]["dev1Address"] = 0xf8553c8552f906C19286F21711721E206EE4909E.toBytes32();

        // Tokens
        values[corn]["WBTCN"] = 0xda5dDd7270381A7C2717aD10D1c0ecB19e3CDFb2.toBytes32();
        values[corn]["LBTC"] = 0xecAc9C5F704e954931349Da37F60E39f515c11c1.toBytes32();

        values[corn]["balancerVault"] = address(1).toBytes32();

        values[corn]["ZRO"] = address(69).toBytes32();
        values[corn]["LBTC"] = 0xecAc9C5F704e954931349Da37F60E39f515c11c1.toBytes32();

        // Layer Zero
        values[corn]["LayerZeroEndPoint"] = 0xcb566e3B6934Fa77258d68ea18E931fa75e1aaAa.toBytes32();
        values[corn]["WBTCN_OFT"] = 0x386E7A3a0c0919c9d53c3b04FF67E73Ff9e45Fb6.toBytes32();
        values[corn]["LBTC_OFT"] = 0xfc7B20D9B59A8A466f4fC3d34aA69a7D98e71d7A.toBytes32();

        // Curve
        values[corn]["curve_pool_LBTC_WBTCN"] = 0xAB3291b73a1087265E126E330cEDe0cFd4B8A693.toBytes32();
        values[corn]["curve_gauge_LBTC_WBTCN"] = 0xaE8f74c9eD7F72CA3Ea16955369f13D3d4b78Cd6.toBytes32();
    }

    function _addSonicMainnetValues() private {
        values[sonicMainnet]["dev0Address"] = 0x0463E60C7cE10e57911AB7bD1667eaa21de3e79b.toBytes32();
        values[sonicMainnet]["dev1Address"] = 0xf8553c8552f906C19286F21711721E206EE4909E.toBytes32();
        values[sonicMainnet]["deployerAddress"] = 0x5F2F11ad8656439d5C14d9B351f8b09cDaC2A02d.toBytes32();
        values[sonicMainnet]["txBundlerAddress"] = 0x5F2F11ad8656439d5C14d9B351f8b09cDaC2A02d.toBytes32();

        // ERC20
        values[sonicMainnet]["WETH"] = 0x50c42dEAcD8Fc9773493ED674b675bE577f2634b.toBytes32();
        values[sonicMainnet]["USDC"] = 0x29219dd400f2Bf60E5a23d13Be72B486D4038894.toBytes32();
        values[sonicMainnet]["wS"] = 0x039e2fB66102314Ce7b64Ce5Ce3E5183bc94aD38.toBytes32();
        values[sonicMainnet]["scUSD"] = 0xd3DCe716f3eF535C5Ff8d041c1A41C3bd89b97aE.toBytes32();
        values[sonicMainnet]["scETH"] = 0x3bcE5CB273F0F148010BbEa2470e7b5df84C7812.toBytes32();
        values[sonicMainnet]["stkscUSD"] = 0x4D85bA8c3918359c78Ed09581E5bc7578ba932ba.toBytes32(); 
        values[sonicMainnet]["ZRO"] = address(1).toBytes32();

        values[sonicMainnet]["balancerVault"] = address(1).toBytes32();
        values[sonicMainnet]["vault"] = address(1).toBytes32();

        // Beets/Balancer
        values[sonicMainnet]["balancerVault"] = 0xBA12222222228d8Ba445958a75a0704d566BF2C8.toBytes32();

        values[sonicMainnet]["scUSD_USDC_gauge"] = 0x33B29bcf17e866A35941e07CbAd54f1807B337f5.toBytes32();
        values[sonicMainnet]["scETH_WETH_gauge"] = address(0).toBytes32();

        values[sonicMainnet]["scUSD_USDC_PoolId"] = 0xcd4d2b142235d5650ffa6a38787ed0b7d7a51c0c000000000000000000000037;
        values[sonicMainnet]["scETH_WETH_PoolId"] = 0xe54dd58a6d4e04687f2034dd4ddab49da55f8aff00000000000000000000007c;

        // Tellers
        values[sonicMainnet]["scUSDTeller"] = 0x358CFACf00d0B4634849821BB3d1965b472c776a.toBytes32();
        values[sonicMainnet]["scETHTeller"] = 0x31A5A9F60Dc3d62fa5168352CaF0Ee05aA18f5B8.toBytes32();
        values[sonicMainnet]["stkscUSDTeller"] = 0x5e39021Ae7D3f6267dc7995BB5Dd15669060DAe0.toBytes32(); 
        values[sonicMainnet]["stkscETHTeller"] = 0x49AcEbF8f0f79e1Ecb0fd47D684DAdec81cc6562.toBytes32(); 

        // Accountant
        values[sonicMainnet]["stkscUSDAccountant"] = 0x13cCc810DfaA6B71957F2b87060aFE17e6EB8034.toBytes32(); 
        values[sonicMainnet]["stkscETHAccountant"] = 0x61bE1eC20dfE0197c27B80bA0f7fcdb1a6B236E2.toBytes32(); 

        // Layer Zero
        values[sonicMainnet]["LayerZeroEndPoint"] = 0x6F475642a6e85809B1c36Fa62763669b1b48DD5B.toBytes32();

        // Sonic Gateway
        values[sonicMainnet]["sonicGateway"] = 0x9Ef7629F9B930168b76283AdD7120777b3c895b3.toBytes32();
        values[sonicMainnet]["circleTokenAdapter"] = 0xe6DCD54B4CDe2e9E935C22F57EBBBaaF5cc3BC8a.toBytes32();

    }

    function _addSepoliaValues() private {
        values[sepolia]["dev0Address"] = 0x0463E60C7cE10e57911AB7bD1667eaa21de3e79b.toBytes32();
        values[sepolia]["dev1Address"] = 0xf8553c8552f906C19286F21711721E206EE4909E.toBytes32();
        values[sepolia]["deployerAddress"] = 0x5F2F11ad8656439d5C14d9B351f8b09cDaC2A02d.toBytes32();
        values[sepolia]["txBundlerAddress"] = 0x5F2F11ad8656439d5C14d9B351f8b09cDaC2A02d.toBytes32();

        values[sepolia]["WETH"] = 0xb16F35c0Ae2912430DAc15764477E179D9B9EbEa.toBytes32();
        values[sepolia]["CrispyUSD"] = 0x867F14Da2EcD4B582812d76D94c4B10cB00b507C.toBytes32();
        values[sepolia]["ZRO"] = address(1).toBytes32();

        values[sepolia]["balancerVault"] = address(1).toBytes32();

        values[sepolia]["LayerZeroEndPoint"] = 0x6EDCE65403992e310A62460808c4b910D972f10f.toBytes32();
    }

    function _addSonicTestnetValues() private {
        values[sonicTestnet]["dev0Address"] = 0x0463E60C7cE10e57911AB7bD1667eaa21de3e79b.toBytes32();
        values[sonicTestnet]["dev1Address"] = 0xf8553c8552f906C19286F21711721E206EE4909E.toBytes32();
        values[sonicTestnet]["deployerAddress"] = 0x5F2F11ad8656439d5C14d9B351f8b09cDaC2A02d.toBytes32();
        values[sonicTestnet]["txBundlerAddress"] = 0x5F2F11ad8656439d5C14d9B351f8b09cDaC2A02d.toBytes32();

        values[sonicTestnet]["WETH"] = address(1).toBytes32();
        values[sonicTestnet]["CrispyUSD"] = 0x867F14Da2EcD4B582812d76D94c4B10cB00b507C.toBytes32();
        values[sonicTestnet]["ZRO"] = address(1).toBytes32();

        values[sonicTestnet]["balancerVault"] = address(1).toBytes32();

        values[sonicTestnet]["LayerZeroEndPoint"] = 0x6C7Ab2202C98C4227C5c46f1417D81144DA716Ff.toBytes32();
    }

    function _addSonicBlazeValues() private {
        values[sonicBlaze]["dev0Address"] = 0x0463E60C7cE10e57911AB7bD1667eaa21de3e79b.toBytes32();
        values[sonicBlaze]["dev1Address"] = 0xf8553c8552f906C19286F21711721E206EE4909E.toBytes32();
        values[sonicBlaze]["deployerAddress"] = 0x5F2F11ad8656439d5C14d9B351f8b09cDaC2A02d.toBytes32();
        values[sonicBlaze]["txBundlerAddress"] = 0x5F2F11ad8656439d5C14d9B351f8b09cDaC2A02d.toBytes32();

        values[sonicBlaze]["WETH"] = address(1).toBytes32();
        values[sonicBlaze]["CrispyUSD"] = 0x867F14Da2EcD4B582812d76D94c4B10cB00b507C.toBytes32();
        values[sonicBlaze]["ZRO"] = address(1).toBytes32();

        values[sonicBlaze]["balancerVault"] = address(1).toBytes32();

        values[sonicBlaze]["LayerZeroEndPoint"] = 0x6C7Ab2202C98C4227C5c46f1417D81144DA716Ff.toBytes32();
    }

    function _addSwellValues() private {
        values[swell]["deployerAddress"] = 0x5F2F11ad8656439d5C14d9B351f8b09cDaC2A02d.toBytes32();
        values[swell]["txBundlerAddress"] = 0x5F2F11ad8656439d5C14d9B351f8b09cDaC2A02d.toBytes32();
        values[swell]["dev0Address"] = 0x0463E60C7cE10e57911AB7bD1667eaa21de3e79b.toBytes32();
        values[swell]["dev1Address"] = 0xf8553c8552f906C19286F21711721E206EE4909E.toBytes32();

        values[swell]["WETH"] = 0x4200000000000000000000000000000000000006.toBytes32();
        values[swell]["balancerVault"] = address(1).toBytes32();

        // ERC20s
        values[swell]["WEETH"] = 0xA6cB988942610f6731e664379D15fFcfBf282b44.toBytes32(); //also OFT
    }
}<|MERGE_RESOLUTION|>--- conflicted
+++ resolved
@@ -901,14 +901,12 @@
         // Hyperlane
         values[mainnet]["hyperlaneUsdcRouter"] = 0xe1De9910fe71cC216490AC7FCF019e13a34481D7.toBytes32();
         values[mainnet]["hyperlaneTestRecipient"] = 0xfb53392bf4a0590a317ca716c28c29ace7c448bc132d7f8188ca234f595aa121;
-<<<<<<< HEAD
 
         // Euler
         values[mainnet]["ethereumVaultConnector"] = 0x0C9a3dd6b8F28529d72d7f9cE918D493519EE383.toBytes32();
         values[mainnet]["evkWEETH"] = 0xe846ca062aB869b66aE8DcD811973f628BA82eAf.toBytes32();
         values[mainnet]["evkWETH"] = 0xD8b27CF359b7D15710a5BE299AF6e7Bf904984C2.toBytes32();
         values[mainnet]["evkUSDC"] = 0x797DD80692c3b2dAdabCe8e30C07fDE5307D48a9.toBytes32();
-=======
     
         // Royco
         values[mainnet]["vaultMarketHub"] = 0xa97eCc6Bfda40baf2fdd096dD33e88bd8e769280.toBytes32(); 
@@ -930,7 +928,6 @@
         values[mainnet]["morphoRewardsWrapper"] = 0x9D03bb2092270648d7480049d0E58d2FcF0E5123.toBytes32();
         values[mainnet]["legacyMorpho"] = 0x9994E35Db50125E0DF82e4c2dde62496CE330999.toBytes32();
         values[mainnet]["newMorpho"] = 0x58D97B57BB95320F9a05dC918Aef65434969c2B2.toBytes32();
->>>>>>> 3d7dd8d1
     }
 
     function _addBaseValues() private {
