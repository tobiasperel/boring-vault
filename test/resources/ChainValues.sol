--- conflicted
+++ resolved
@@ -1247,15 +1247,15 @@
 
         // Tokens
         values[corn]["WBTCN"] = 0xda5dDd7270381A7C2717aD10D1c0ecB19e3CDFb2.toBytes32();
-<<<<<<< HEAD
         values[corn]["ZRO"] = address(69).toBytes32(); 
+        values[corn]["LBTC"] = 0xecAc9C5F704e954931349Da37F60E39f515c11c1.toBytes32();
 
         // Layer Zero 
         values[corn]["LayerZeroEndPoint"] = 0xcb566e3B6934Fa77258d68ea18E931fa75e1aaAa.toBytes32();
 
-=======
-        values[corn]["LBTC"] = 0xecAc9C5F704e954931349Da37F60E39f515c11c1.toBytes32();
->>>>>>> 95a7fb0b
+
+        
+
     }
 
     function _addSepoliaValues() private {
