// SPDX-License-Identifier: UNLICENSED
pragma solidity 0.8.21;

import {ERC20} from "@solmate/tokens/ERC20.sol";
import {AddressToBytes32Lib} from "src/helper/AddressToBytes32Lib.sol";

contract ChainValues {
    using AddressToBytes32Lib for address;
    using AddressToBytes32Lib for bytes32;

    string public constant mainnet = "mainnet";
    string public constant polygon = "polygon";
    string public constant bsc = "bsc";
    string public constant avalanche = "avalanche";
    string public constant arbitrum = "arbitrum";
    string public constant optimism = "optimism";
    string public constant base = "base";
    string public constant zircuit = "zircuit";
    string public constant mantle = "mantle";
    string public constant linea = "linea";
    string public constant scroll = "scroll";
    string public constant fraxtal = "fraxtal";
    string public constant corn = "corn";
    string public constant swell = "swell";
    string public constant sonicMainnet = "sonicMainnet";
    string public constant berachain = "berachain";
    string public constant bob = "bob";
    string public constant derive = "derive";
    string public constant unichain = "unichain";
    string public constant ink = "ink";
    string public constant holesky = "holesky";
    string public constant sepolia = "sepolia";
    string public constant sonicTestnet = "sonicTestnet";
    string public constant sonicBlaze = "sonicBlaze";
    string public constant berachainTestnet = "berachainTestnet";
    string public constant bartio = "bartio";
<<<<<<< HEAD
    string public constant flare = "flare";
=======
    string public constant hyperEVM = "hyperEVM";
    string public constant tacTestnet = "tacTestnet";
    string public constant flare = "flare";

>>>>>>> eb174f6f

    // Bridging constants.
    uint64 public constant ccipArbitrumChainSelector = 4949039107694359620;
    uint64 public constant ccipMainnetChainSelector = 5009297550715157269;
    uint64 public constant ccipBaseChainSelector = 15971525489660198786;
    uint64 public constant ccipBscChainSelector = 11344663589394136015;
    uint32 public constant layerZeroBaseEndpointId = 30184;
    uint32 public constant layerZeroMainnetEndpointId = 30101;
    uint32 public constant layerZeroOptimismEndpointId = 30111;
    uint32 public constant layerZeroArbitrumEndpointId = 30110;
    uint32 public constant layerZeroLineaEndpointId = 30183;
    uint32 public constant layerZeroScrollEndpointId = 30214;
    uint32 public constant layerZeroCornEndpointId = 30331;
    uint32 public constant layerZeroSwellEndpointId = 30335;
    uint32 public constant layerZeroSonicMainnetEndpointId = 30332;
    uint32 public constant layerZeroUnichainEndpointId = 30320;
    uint32 public constant layerZeroBerachainEndpointId = 30362;
    uint32 public constant layerZeroSepoliaEndpointId = 40161;
    uint32 public constant layerZeroSonicBlazeEndpointId = 40349;
    uint32 public constant layerZeroMovementEndpointId = 30325;
<<<<<<< HEAD
    uint32 public constant layerZeroFlareEndpointId = 30295;
=======
    uint32 public constant layerZeroInkEndpointId = 30339;
>>>>>>> eb174f6f
    uint32 public constant hyperlaneMainnetEndpointId = 1;
    uint32 public constant hyperlaneEclipseEndpointId = 1408864445;
    uint32 public constant HyperEVMEndpointId = 30367;

    error ChainValues__ZeroAddress(string chainName, string valueName);
    error ChainValues__ZeroBytes32(string chainName, string valueName);
    error ChainValues__ValueAlreadySet(string chainName, string valueName);

    mapping(string => mapping(string => bytes32)) public values;

    function getAddress(string memory chainName, string memory valueName) public view returns (address a) {
        a = values[chainName][valueName].toAddress();
        if (a == address(0)) {
            revert ChainValues__ZeroAddress(chainName, valueName);
        }
    }

    function getERC20(string memory chainName, string memory valueName) public view returns (ERC20 erc20) {
        address a = getAddress(chainName, valueName);
        erc20 = ERC20(a);
    }

    function getBytes32(string memory chainName, string memory valueName) public view returns (bytes32 b) {
        b = values[chainName][valueName];
        if (b == bytes32(0)) {
            revert ChainValues__ZeroBytes32(chainName, valueName);
        }
    }

    function setValue(bool overrideOk, string memory chainName, string memory valueName, bytes32 value) public {
        if (!overrideOk && values[chainName][valueName] != bytes32(0)) {
            revert ChainValues__ValueAlreadySet(chainName, valueName);
        }
        values[chainName][valueName] = value;
    }

    function setAddress(bool overrideOk, string memory chainName, string memory valueName, address value) public {
        setValue(overrideOk, chainName, valueName, value.toBytes32());
    }

    constructor() {
        // Add mainnet values
        _addMainnetValues();
        _addBaseValues();
        _addArbitrumValues();
        _addOptimismValues();
        _addMantleValues();
        _addZircuitValues();
        _addLineaValues();
        _addScrollValues();
        _addFraxtalValues();
        _addBscValues();
        _addCornValues();
        _addSwellValues();
        _addSonicMainnetValues();
        _addBerachainValues();
        _addBobValues();
        _addDeriveValues();
        _addUnichainValues();
<<<<<<< HEAD
        _addFlareValues();
=======
        _addHyperEVMValues();
        _addFlareValues();
        _addInkValues();
>>>>>>> eb174f6f
        // Add testnet values
        _addHoleskyValues();
        _addSepoliaValues();
        _addSonicTestnetValues();
        _addSonicBlazeValues();
        _addBerachainTestnetValues();
        _addBartioValues();
        _addTACTestnetValues();
    }

    function _addMainnetValues() private {
        values[mainnet]["boringDeployerContract"] = 0xFD65ADF7d2f9ea09287543520a703522E0a360C9.toBytes32();
        // Liquid Ecosystem
        values[mainnet]["deployerAddress"] = 0x5F2F11ad8656439d5C14d9B351f8b09cDaC2A02d.toBytes32();
        values[mainnet]["deployerAddress2"] = 0xF3d0672a91Fd56C9ef04C79ec67d60c34c6148a0.toBytes32();
        values[mainnet]["dev0Address"] = 0x0463E60C7cE10e57911AB7bD1667eaa21de3e79b.toBytes32();
        values[mainnet]["dev1Address"] = 0xf8553c8552f906C19286F21711721E206EE4909E.toBytes32();
        values[mainnet]["dev3Address"] = 0xBBc5569B0b32403037F37255f4ff50B8Bb825b2A.toBytes32();
        values[mainnet]["dev4Address"] = 0xD3d742a82524b6de30E54315E471264dc4CF2BcC.toBytes32();
        values[mainnet]["liquidV1PriceRouter"] = 0x693799805B502264f9365440B93C113D86a4fFF5.toBytes32();
        values[mainnet]["liquidPayoutAddress"] = 0xA9962a5BfBea6918E958DeE0647E99fD7863b95A.toBytes32();
        values[mainnet]["liquidMultisig"] = 0xCEA8039076E35a825854c5C2f85659430b06ec96.toBytes32();
        values[mainnet]["liquidEth"] = 0xf0bb20865277aBd641a307eCe5Ee04E79073416C.toBytes32();
        values[mainnet]["liquidEthStrategist"] = 0x41DFc53B13932a2690C9790527C1967d8579a6ae.toBytes32();
        values[mainnet]["liquidEthManager"] = 0x227975088C28DBBb4b421c6d96781a53578f19a8.toBytes32();
        values[mainnet]["liquidEthDelayedWithdraw"] = 0xA1177Bc62E42eF2f9225a6cBF1CfE5CbC360C33A.toBytes32();
        values[mainnet]["superSymbiotic"] = 0x917ceE801a67f933F2e6b33fC0cD1ED2d5909D88.toBytes32();
        values[mainnet]["superSymbioticTeller"] = 0x99dE9e5a3eC2750a6983C8732E6e795A35e7B861.toBytes32();
        values[mainnet]["weETHs"] = 0x917ceE801a67f933F2e6b33fC0cD1ED2d5909D88.toBytes32();
        values[mainnet]["txBundlerAddress"] = 0x47Cec90FACc9364D7C21A8ab5e2aD9F1f75D740C.toBytes32();
        values[mainnet]["eBTCVault"] = 0x657e8C867D8B37dCC18fA4Caead9C45EB088C642.toBytes32();
        values[mainnet]["eBTCDelayedWithdraw"] = 0x75E3f26Ceff44258CE8cB451D7d2cC8966Ef3554.toBytes32();
        values[mainnet]["eBTCOnChainQueue"] = 0x74EC75fb641ec17B04007733d9efBE2D1dA5CA2C.toBytes32();
        values[mainnet]["eBTCOnChainQueueFast"] = 0x686696A3e59eE16e8A8533d84B62cfA504827135.toBytes32();
        values[mainnet]["eBTCTeller"] = 0x6Ee3aaCcf9f2321E49063C4F8da775DdBd407268.toBytes32();

        // Tellers
        values[mainnet]["eBTCTeller"] = 0x6Ee3aaCcf9f2321E49063C4F8da775DdBd407268.toBytes32();
        values[mainnet]["liquidBeraBTCTeller"] = 0x07951756b68427e7554AB4c9091344cB8De1Ad5a.toBytes32();
        values[mainnet]["sBTCNTeller"] = 0xeAd024098eE05e8e975043eCc6189b49CfBe35fd.toBytes32(); 
        values[mainnet]["eBTCOnChainQueueFast"] = 0x686696A3e59eE16e8A8533d84B62cfA504827135.toBytes32(); 
        values[mainnet]["sonicLBTCTeller"] = 0x258f532CB41393c505554228e66eaf580B0171b2.toBytes32();
        values[mainnet]["sonicBTCTeller"] = 0x258f532CB41393c505554228e66eaf580B0171b2.toBytes32(); 
        values[mainnet]["tacLBTCvTeller"] = 0xAe499dAa7350b78746681931c47394eB7cC4Cf7F.toBytes32(); 
        values[mainnet]["tacLBTCvWithdrawQueue"] = 0xa6F5Aa413DdF0Ca1c57102Dbe0Badb2233798007.toBytes32(); 

        // TAC BoringVaults
        values[mainnet]["TurtleTACUSD"] = 0x699e04F98dE2Fc395a7dcBf36B48EC837A976490.toBytes32();
        values[mainnet]["TACTeller"] = 0xBbf9E8718D83CF67b568bfFd9d3034BfF02A0103.toBytes32();
        values[mainnet]["TACOnChainQueue"] = 0x699e04F98dE2Fc395a7dcBf36B48EC837A976490.toBytes32();

        values[mainnet]["TurtleTACBTCTeller"] = 0x7C75cbb851D321B2Ec8034D58A9B5075e991E584.toBytes32();
        values[mainnet]["TurtleTACBTC"] = 0x6Bf340dB729d82af1F6443A0Ea0d79647b1c3DDf.toBytes32();
        values[mainnet]["TurtleTACBTCQueue"] = 0x9A214cDD8967d7616cfaf7b92A10B2116a0c39A7.toBytes32();

        values[mainnet]["TurtleTACETH"] = 0x294eecec65A0142e84AEdfD8eB2FBEA8c9a9fbad.toBytes32();

        values[mainnet]["TACLBTCvTeller"] = 0xAe499dAa7350b78746681931c47394eB7cC4Cf7F.toBytes32();
        values[mainnet]["TACLBTCv"] = 0xD86fC1CaA0a5B82cC16B16B70DFC59F6f034C348.toBytes32();
        values[mainnet]["TACLBTCvQueue"] = 0xa6F5Aa413DdF0Ca1c57102Dbe0Badb2233798007.toBytes32();

        // DeFi Ecosystem
        values[mainnet]["ETH"] = 0xEeeeeEeeeEeEeeEeEeEeeEEEeeeeEeeeeeeeEEeE.toBytes32();
        values[mainnet]["uniV3Router"] = 0xE592427A0AEce92De3Edee1F18E0157C05861564.toBytes32();
        values[mainnet]["uniV2Router"] = 0x7a250d5630B4cF539739dF2C5dAcb4c659F2488D.toBytes32();
        values[mainnet]["uniV2Factory"] = 0x5C69bEe701ef814a2B6a3EDD4B1652CB9cc5aA6f.toBytes32();
        values[mainnet]["uniV4PoolManager"] = 0x000000000004444c5dc75cB358380D2e3dE08A90.toBytes32();
        values[mainnet]["uniV4PositionManager"] = 0xbD216513d74C8cf14cf4747E6AaA6420FF64ee9e.toBytes32();
        values[mainnet]["uniV4UniversalRouter"] = 0x66a9893cC07D91D95644AEDD05D03f95e1dBA8Af.toBytes32();
        values[mainnet]["permit2"] = 0x000000000022D473030F116dDEE9F6B43aC78BA3.toBytes32(); 

        // ERC20s
        values[mainnet]["USDC"] = 0xA0b86991c6218b36c1d19D4a2e9Eb0cE3606eB48.toBytes32();
        values[mainnet]["WETH"] = 0xC02aaA39b223FE8D0A0e5C4F27eAD9083C756Cc2.toBytes32();
        values[mainnet]["WBTC"] = 0x2260FAC5E5542a773Aa44fBCfeDf7C193bc2C599.toBytes32();
        values[mainnet]["USDT"] = 0xdAC17F958D2ee523a2206206994597C13D831ec7.toBytes32();
        values[mainnet]["TUSD"] = 0x0000000000085d4780B73119b644AE5ecd22b376.toBytes32();
        values[mainnet]["DAI"] = 0x6B175474E89094C44Da98b954EedeAC495271d0F.toBytes32();
        values[mainnet]["WSTETH"] = 0x7f39C581F595B53c5cb19bD0b3f8dA6c935E2Ca0.toBytes32();
        values[mainnet]["STETH"] = 0xae7ab96520DE3A18E5e111B5EaAb095312D7fE84.toBytes32();
        values[mainnet]["FRAX"] = 0x853d955aCEf822Db058eb8505911ED77F175b99e.toBytes32();
        values[mainnet]["BAL"] = 0xba100000625a3754423978a60c9317c58a424e3D.toBytes32();
        values[mainnet]["COMP"] = 0xc00e94Cb662C3520282E6f5717214004A7f26888.toBytes32();
        values[mainnet]["LINK"] = 0x514910771AF9Ca656af840dff83E8264EcF986CA.toBytes32();
        values[mainnet]["rETH"] = 0xae78736Cd615f374D3085123A210448E74Fc6393.toBytes32();
        values[mainnet]["RETH"] = 0xae78736Cd615f374D3085123A210448E74Fc6393.toBytes32();
        values[mainnet]["cbETH"] = 0xBe9895146f7AF43049ca1c1AE358B0541Ea49704.toBytes32();
        values[mainnet]["RPL"] = 0xD33526068D116cE69F19A9ee46F0bd304F21A51f.toBytes32();
        values[mainnet]["BOND"] = 0x0391D2021f89DC339F60Fff84546EA23E337750f.toBytes32();
        values[mainnet]["SWETH"] = 0xf951E335afb289353dc249e82926178EaC7DEd78.toBytes32();
        values[mainnet]["AURA"] = 0xC0c293ce456fF0ED870ADd98a0828Dd4d2903DBF.toBytes32();
        values[mainnet]["GHO"] = 0x40D16FC0246aD3160Ccc09B8D0D3A2cD28aE6C2f.toBytes32();
        values[mainnet]["LUSD"] = 0x5f98805A4E8be255a32880FDeC7F6728C6568bA0.toBytes32();
        values[mainnet]["OHM"] = 0x64aa3364F17a4D01c6f1751Fd97C2BD3D7e7f1D5.toBytes32();
        values[mainnet]["MKR"] = 0x9f8F72aA9304c8B593d555F12eF6589cC3A579A2.toBytes32();
        values[mainnet]["APE"] = 0x4d224452801ACEd8B2F0aebE155379bb5D594381.toBytes32();
        values[mainnet]["UNI"] = 0x1f9840a85d5aF5bf1D1762F925BDADdC4201F984.toBytes32();
        values[mainnet]["CRV"] = 0xD533a949740bb3306d119CC777fa900bA034cd52.toBytes32();
        values[mainnet]["CVX"] = 0x4e3FBD56CD56c3e72c1403e103b45Db9da5B9D2B.toBytes32();
        values[mainnet]["FRXETH"] = 0x5E8422345238F34275888049021821E8E08CAa1f.toBytes32();
        values[mainnet]["CRVUSD"] = 0xf939E0A03FB07F59A73314E73794Be0E57ac1b4E.toBytes32();
        values[mainnet]["OETH"] = 0x856c4Efb76C1D1AE02e20CEB03A2A6a08b0b8dC3.toBytes32();
        values[mainnet]["MKUSD"] = 0x4591DBfF62656E7859Afe5e45f6f47D3669fBB28.toBytes32();
        values[mainnet]["YETH"] = 0x1BED97CBC3c24A4fb5C069C6E311a967386131f7.toBytes32();
        values[mainnet]["ETHX"] = 0xA35b1B31Ce002FBF2058D22F30f95D405200A15b.toBytes32();
        values[mainnet]["weETH"] = 0xCd5fE23C85820F7B72D0926FC9b05b43E359b7ee.toBytes32();
        values[mainnet]["WEETH"] = 0xCd5fE23C85820F7B72D0926FC9b05b43E359b7ee.toBytes32();
        values[mainnet]["EETH"] = 0x35fA164735182de50811E8e2E824cFb9B6118ac2.toBytes32();
        values[mainnet]["EZETH"] = 0xbf5495Efe5DB9ce00f80364C8B423567e58d2110.toBytes32();
        values[mainnet]["RSETH"] = 0xA1290d69c65A6Fe4DF752f95823fae25cB99e5A7.toBytes32();
        values[mainnet]["OSETH"] = 0xf1C9acDc66974dFB6dEcB12aA385b9cD01190E38.toBytes32();
        values[mainnet]["RSWETH"] = 0xFAe103DC9cf190eD75350761e95403b7b8aFa6c0.toBytes32();
        values[mainnet]["PENDLE"] = 0x808507121B80c02388fAd14726482e061B8da827.toBytes32();
        values[mainnet]["SUSDE"] = 0x9D39A5DE30e57443BfF2A8307A4256c8797A3497.toBytes32();
        values[mainnet]["USDE"] = 0x4c9EDD5852cd905f086C759E8383e09bff1E68B3.toBytes32();
        values[mainnet]["GEAR"] = 0xBa3335588D9403515223F109EdC4eB7269a9Ab5D.toBytes32();
        values[mainnet]["SDAI"] = 0x83F20F44975D03b1b09e64809B757c47f942BEeA.toBytes32();
        values[mainnet]["PYUSD"] = 0x6c3ea9036406852006290770BEdFcAbA0e23A0e8.toBytes32();
        values[mainnet]["METH"] = 0xd5F7838F5C461fefF7FE49ea5ebaF7728bB0ADfa.toBytes32();
        values[mainnet]["TBTC"] = 0x18084fbA666a33d37592fA2633fD49a74DD93a88.toBytes32();
        values[mainnet]["INST"] = 0x6f40d4A6237C257fff2dB00FA0510DeEECd303eb.toBytes32();
        values[mainnet]["LBTC"] = 0x8236a87084f8B84306f72007F36F2618A5634494.toBytes32();
        values[mainnet]["EBTC"] = 0x657e8C867D8B37dCC18fA4Caead9C45EB088C642.toBytes32();
        values[mainnet]["RSR"] = 0x320623b8E4fF03373931769A31Fc52A4E78B5d70.toBytes32();
        values[mainnet]["SFRXETH"] = 0xac3E018457B222d93114458476f3E3416Abbe38F.toBytes32();
        values[mainnet]["WBETH"] = 0xa2E3356610840701BDf5611a53974510Ae27E2e1.toBytes32();
        values[mainnet]["UNIETH"] = 0xF1376bceF0f78459C0Ed0ba5ddce976F1ddF51F4.toBytes32();
        values[mainnet]["CBETH"] = 0xBe9895146f7AF43049ca1c1AE358B0541Ea49704.toBytes32();
        values[mainnet]["USD0"] = 0x73A15FeD60Bf67631dC6cd7Bc5B6e8da8190aCF5.toBytes32();
        values[mainnet]["USD0_plus"] = 0x35D8949372D46B7a3D5A56006AE77B215fc69bC0.toBytes32();
        values[mainnet]["deUSD"] = 0x15700B564Ca08D9439C58cA5053166E8317aa138.toBytes32();
        values[mainnet]["sdeUSD"] = 0x5C5b196aBE0d54485975D1Ec29617D42D9198326.toBytes32();
        values[mainnet]["pumpBTC"] = 0xF469fBD2abcd6B9de8E169d128226C0Fc90a012e.toBytes32();
        values[mainnet]["CAKE"] = 0x152649eA73beAb28c5b49B26eb48f7EAD6d4c898.toBytes32();
        values[mainnet]["cbBTC"] = 0xcbB7C0000aB88B473b1f5aFd9ef808440eed33Bf.toBytes32();
        values[mainnet]["fBTC"] = 0xC96dE26018A54D51c097160568752c4E3BD6C364.toBytes32();
        values[mainnet]["EIGEN"] = 0xec53bF9167f50cDEB3Ae105f56099aaaB9061F83.toBytes32();
        values[mainnet]["wcUSDCv3"] = 0x27F2f159Fe990Ba83D57f39Fd69661764BEbf37a.toBytes32();
        values[mainnet]["ZRO"] = 0x6985884C4392D348587B19cb9eAAf157F13271cd.toBytes32();
        values[mainnet]["eBTC"] = 0x657e8C867D8B37dCC18fA4Caead9C45EB088C642.toBytes32();
        values[mainnet]["USDS"] = 0xdC035D45d973E3EC169d2276DDab16f1e407384F.toBytes32();
        values[mainnet]["sUSDS"] = 0xa3931d71877C0E7a3148CB7Eb4463524FEc27fbD.toBytes32();
        values[mainnet]["uniBTC"] = 0x004E9C3EF86bc1ca1f0bB5C7662861Ee93350568.toBytes32();
        values[mainnet]["BTCN"] = 0x386E7A3a0c0919c9d53c3b04FF67E73Ff9e45Fb6.toBytes32();
        values[mainnet]["sUSDs"] = 0xa3931d71877C0E7a3148CB7Eb4463524FEc27fbD.toBytes32();
        values[mainnet]["USR"] = 0x66a1E37c9b0eAddca17d3662D6c05F4DECf3e110.toBytes32();
        values[mainnet]["WSTUSR"] = 0x1202F5C7b4B9E47a1A484E8B270be34dbbC75055.toBytes32();
        values[mainnet]["USUAL"] = 0xC4441c2BE5d8fA8126822B9929CA0b81Ea0DE38E.toBytes32();
        values[mainnet]["MORPHO"] = 0x58D97B57BB95320F9a05dC918Aef65434969c2B2.toBytes32();
        values[mainnet]["ETHFI"] = 0xFe0c30065B384F05761f15d0CC899D4F9F9Cc0eB.toBytes32(); 
        values[mainnet]["USR"] = 0x66a1E37c9b0eAddca17d3662D6c05F4DECf3e110.toBytes32(); 
        values[mainnet]["scBTC"] = 0xBb30e76d9Bb2CC9631F7fC5Eb8e87B5Aff32bFbd.toBytes32();
        values[mainnet]["beraSTONE"] = 0x97Ad75064b20fb2B2447feD4fa953bF7F007a706.toBytes32(); 
        values[mainnet]["solvBTC"] = 0x7A56E1C57C7475CCf742a1832B028F0456652F97.toBytes32(); 
        values[mainnet]["solvBTC.BBN"] = 0xd9D920AA40f578ab794426F5C90F6C731D159DEf.toBytes32(); 
        values[mainnet]["STONE"] = 0x7122985656e38BDC0302Db86685bb972b145bD3C.toBytes32(); 
        values[mainnet]["SWBTC"] = 0x8DB2350D78aBc13f5673A411D4700BCF87864dDE.toBytes32(); 
        values[mainnet]["enzoBTC"] = 0x6A9A65B84843F5fD4aC9a0471C4fc11AFfFBce4a.toBytes32(); 
        values[mainnet]["SBTC"] = 0x094c0e36210634c3CfA25DC11B96b562E0b07624.toBytes32(); 
        values[mainnet]["USR"] = 0x66a1E37c9b0eAddca17d3662D6c05F4DECf3e110.toBytes32();
        values[mainnet]["stUSR"] = 0x6c8984bc7DBBeDAf4F6b2FD766f16eBB7d10AAb4.toBytes32();
        values[mainnet]["wstUSR"] = 0x1202F5C7b4B9E47a1A484E8B270be34dbbC75055.toBytes32();
        values[mainnet]["stkGHO"] = 0x1a88Df1cFe15Af22B3c4c783D4e6F7F9e0C1885d.toBytes32();
        values[mainnet]["lvlUSD"] = 0x7C1156E515aA1A2E851674120074968C905aAF37.toBytes32();
        values[mainnet]["slvlUSD"] = 0x4737D9b4592B40d51e110b94c9C043c6654067Ae.toBytes32();
        values[mainnet]["PXETH"] = 0x04C154b66CB340F3Ae24111CC767e0184Ed00Cc6.toBytes32(); 
        values[mainnet]["FXUSD"] = 0x085780639CC2cACd35E474e71f4d000e2405d8f6.toBytes32(); 
        values[mainnet]["FXN"] = 0x365AccFCa291e7D3914637ABf1F7635dB165Bb09.toBytes32(); 
        values[mainnet]["RLUSD"] = 0x8292Bb45bf1Ee4d140127049757C2E0fF06317eD.toBytes32(); 
        values[mainnet]["syrupUSDC"] = 0x80ac24aA929eaF5013f6436cdA2a7ba190f5Cc0b.toBytes32();
        values[mainnet]["syrupUSDT"] = 0x356B8d89c1e1239Cbbb9dE4815c39A1474d5BA7D.toBytes32();
        values[mainnet]["ELX"] = 0x89A8c847f41C0dfA6c8B88638bACca8a0b777Da7.toBytes32(); 
        values[mainnet]["FRXUSD"] = 0xCAcd6fd266aF91b8AeD52aCCc382b4e165586E29.toBytes32(); 
        values[mainnet]["sfrxUSD"] = 0xac3E018457B222d93114458476f3E3416Abbe38F.toBytes32(); 
        values[mainnet]["EUSDE"] = 0x90D2af7d622ca3141efA4d8f1F24d86E5974Cc8F.toBytes32(); 
        values[mainnet]["SUSDS"] =  0xa3931d71877C0E7a3148CB7Eb4463524FEc27fbD.toBytes32(); 
        values[mainnet]["KING"] = 0x8F08B70456eb22f6109F57b8fafE862ED28E6040.toBytes32();
        values[mainnet]["rEUL"] = 0xf3e621395fc714B90dA337AA9108771597b4E696.toBytes32(); 
        values[mainnet]["EUL"] = 0xd9Fcd98c322942075A5C3860693e9f4f03AAE07b.toBytes32(); 
        values[mainnet]["FLUID"] = 0x6f40d4A6237C257fff2dB00FA0510DeEECd303eb.toBytes32(); 
        values[mainnet]["rUSD"] = 0x09D4214C03D01F49544C0448DBE3A27f768F2b34.toBytes32(); 
        values[mainnet]["srUSD"] = 0x738d1115B90efa71AE468F1287fc864775e23a31.toBytes32(); 
        values[mainnet]["sUSDC"] = 0xBc65ad17c5C0a2A4D159fa5a503f4992c7B545FE.toBytes32(); 
        values[mainnet]["frxUSD"] = 0xCAcd6fd266aF91b8AeD52aCCc382b4e165586E29.toBytes32(); 
        values[mainnet]["sfrxUSD"] = 0xcf62F905562626CfcDD2261162a51fd02Fc9c5b6.toBytes32(); 
        values[mainnet]["SYRUP"] = 0x643C4E15d7d62Ad0aBeC4a9BD4b001aA3Ef52d66.toBytes32();
        values[mainnet]["KBTC"] = 0x73E0C0d45E048D25Fc26Fa3159b0aA04BfA4Db98.toBytes32();

        // Rate providers
        values[mainnet]["WEETH_RATE_PROVIDER"] = 0xCd5fE23C85820F7B72D0926FC9b05b43E359b7ee.toBytes32();
        values[mainnet]["ETHX_RATE_PROVIDER"] = 0xAAE054B9b822554dd1D9d1F48f892B4585D3bbf0.toBytes32();
        values[mainnet]["UNIETH_RATE_PROVIDER"] = 0x2c3b8c5e98A6e89AAAF21Deebf5FF9d08c4A9FF7.toBytes32();
        values[mainnet]["WSTETH_RATE_PROVIDER"] = 0x06FF289EdCE4b9021d7eCbF9FE01198cfc4E1282.toBytes32();
        values[mainnet]["RSETH_RATE_PROVIDER"] = 0xf1b71B1Ce00e0f91ac92bD5a0d24eB75F0cA69Ad.toBytes32();

        // Chainlink Datafeeds
        values[mainnet]["WETH_USD_FEED"] = 0x5f4eC3Df9cbd43714FE2740f5E3616155c5b8419.toBytes32();
        values[mainnet]["USDC_USD_FEED"] = 0x8fFfFfd4AfB6115b954Bd326cbe7B4BA576818f6.toBytes32();
        values[mainnet]["WBTC_USD_FEED"] = 0xF4030086522a5bEEa4988F8cA5B36dbC97BeE88c.toBytes32();
        values[mainnet]["TUSD_USD_FEED"] = 0xec746eCF986E2927Abd291a2A1716c940100f8Ba.toBytes32();
        values[mainnet]["STETH_USD_FEED"] = 0xCfE54B5cD566aB89272946F602D76Ea879CAb4a8.toBytes32();
        values[mainnet]["DAI_USD_FEED"] = 0xAed0c38402a5d19df6E4c03F4E2DceD6e29c1ee9.toBytes32();
        values[mainnet]["USDT_USD_FEED"] = 0x3E7d1eAB13ad0104d2750B8863b489D65364e32D.toBytes32();
        values[mainnet]["COMP_USD_FEED"] = 0xdbd020CAeF83eFd542f4De03e3cF0C28A4428bd5.toBytes32();
        values[mainnet]["fastGasFeed"] = 0x169E633A2D1E6c10dD91238Ba11c4A708dfEF37C.toBytes32();
        values[mainnet]["FRAX_USD_FEED"] = 0xB9E1E3A9feFf48998E45Fa90847ed4D467E8BcfD.toBytes32();
        values[mainnet]["RETH_ETH_FEED"] = 0x536218f9E9Eb48863970252233c8F271f554C2d0.toBytes32();
        values[mainnet]["BOND_ETH_FEED"] = 0xdd22A54e05410D8d1007c38b5c7A3eD74b855281.toBytes32();
        values[mainnet]["CBETH_ETH_FEED"] = 0xF017fcB346A1885194689bA23Eff2fE6fA5C483b.toBytes32();
        values[mainnet]["STETH_ETH_FEED"] = 0x86392dC19c0b719886221c78AB11eb8Cf5c52812.toBytes32();
        values[mainnet]["BAL_USD_FEED"] = 0xdF2917806E30300537aEB49A7663062F4d1F2b5F.toBytes32();
        values[mainnet]["GHO_USD_FEED"] = 0x3f12643D3f6f874d39C2a4c9f2Cd6f2DbAC877FC.toBytes32();
        values[mainnet]["LUSD_USD_FEED"] = 0x3D7aE7E594f2f2091Ad8798313450130d0Aba3a0.toBytes32();
        values[mainnet]["OHM_ETH_FEED"] = 0x9a72298ae3886221820B1c878d12D872087D3a23.toBytes32();
        values[mainnet]["MKR_USD_FEED"] = 0xec1D1B3b0443256cc3860e24a46F108e699484Aa.toBytes32();
        values[mainnet]["UNI_ETH_FEED"] = 0xD6aA3D25116d8dA79Ea0246c4826EB951872e02e.toBytes32();
        values[mainnet]["APE_USD_FEED"] = 0xD10aBbC76679a20055E167BB80A24ac851b37056.toBytes32();
        values[mainnet]["CRV_USD_FEED"] = 0xCd627aA160A6fA45Eb793D19Ef54f5062F20f33f.toBytes32();
        values[mainnet]["CVX_USD_FEED"] = 0xd962fC30A72A84cE50161031391756Bf2876Af5D.toBytes32();
        values[mainnet]["CVX_ETH_FEED"] = 0xC9CbF687f43176B302F03f5e58470b77D07c61c6.toBytes32();
        values[mainnet]["CRVUSD_USD_FEED"] = 0xEEf0C605546958c1f899b6fB336C20671f9cD49F.toBytes32();
        values[mainnet]["LINK_USD_FEED"] = 0x2c1d072e956AFFC0D435Cb7AC38EF18d24d9127c.toBytes32();

        // Aave V2 Tokens
        values[mainnet]["aV2WETH"] = 0x030bA81f1c18d280636F32af80b9AAd02Cf0854e.toBytes32();
        values[mainnet]["aV2USDC"] = 0xBcca60bB61934080951369a648Fb03DF4F96263C.toBytes32();
        values[mainnet]["dV2USDC"] = 0x619beb58998eD2278e08620f97007e1116D5D25b.toBytes32();
        values[mainnet]["dV2WETH"] = 0xF63B34710400CAd3e044cFfDcAb00a0f32E33eCf.toBytes32();
        values[mainnet]["aV2WBTC"] = 0x9ff58f4fFB29fA2266Ab25e75e2A8b3503311656.toBytes32();
        values[mainnet]["aV2TUSD"] = 0x101cc05f4A51C0319f570d5E146a8C625198e636.toBytes32();
        values[mainnet]["aV2STETH"] = 0x1982b2F5814301d4e9a8b0201555376e62F82428.toBytes32();
        values[mainnet]["aV2DAI"] = 0x028171bCA77440897B824Ca71D1c56caC55b68A3.toBytes32();
        values[mainnet]["dV2DAI"] = 0x6C3c78838c761c6Ac7bE9F59fe808ea2A6E4379d.toBytes32();
        values[mainnet]["aV2USDT"] = 0x3Ed3B47Dd13EC9a98b44e6204A523E766B225811.toBytes32();
        values[mainnet]["dV2USDT"] = 0x531842cEbbdD378f8ee36D171d6cC9C4fcf475Ec.toBytes32();

        // Aave V3 Tokens
        values[mainnet]["aV3WETH"] = 0x4d5F47FA6A74757f35C14fD3a6Ef8E3C9BC514E8.toBytes32();
        values[mainnet]["aV3USDC"] = 0x98C23E9d8f34FEFb1B7BD6a91B7FF122F4e16F5c.toBytes32();
        values[mainnet]["dV3USDC"] = 0x72E95b8931767C79bA4EeE721354d6E99a61D004.toBytes32();
        values[mainnet]["aV3DAI"] = 0x018008bfb33d285247A21d44E50697654f754e63.toBytes32();
        values[mainnet]["dV3DAI"] = 0xcF8d0c70c850859266f5C338b38F9D663181C314.toBytes32();
        values[mainnet]["dV3WETH"] = 0xeA51d7853EEFb32b6ee06b1C12E6dcCA88Be0fFE.toBytes32();
        values[mainnet]["aV3WBTC"] = 0x5Ee5bf7ae06D1Be5997A1A72006FE6C607eC6DE8.toBytes32();
        values[mainnet]["aV3USDT"] = 0x23878914EFE38d27C4D67Ab83ed1b93A74D4086a.toBytes32();
        values[mainnet]["dV3USDT"] = 0x6df1C1E379bC5a00a7b4C6e67A203333772f45A8.toBytes32();
        values[mainnet]["aV3sDAI"] = 0x4C612E3B15b96Ff9A6faED838F8d07d479a8dD4c.toBytes32();
        values[mainnet]["aV3CrvUsd"] = 0xb82fa9f31612989525992FCfBB09AB22Eff5c85A.toBytes32();
        values[mainnet]["dV3CrvUsd"] = 0x028f7886F3e937f8479efaD64f31B3fE1119857a.toBytes32();
        values[mainnet]["aV3WeETH"] = 0xBdfa7b7893081B35Fb54027489e2Bc7A38275129.toBytes32();

        // Balancer V2 Addresses
        values[mainnet]["BB_A_USD"] = 0xfeBb0bbf162E64fb9D0dfe186E517d84C395f016.toBytes32();
        values[mainnet]["BB_A_USD_V3"] = 0xc443C15033FCB6Cf72cC24f1BDA0Db070DdD9786.toBytes32();
        values[mainnet]["vanillaUsdcDaiUsdt"] = 0x79c58f70905F734641735BC61e45c19dD9Ad60bC.toBytes32();
        values[mainnet]["BB_A_WETH"] = 0x60D604890feaa0b5460B28A424407c24fe89374a.toBytes32();
        values[mainnet]["wstETH_bbaWETH"] = 0xE0fCBf4d98F0aD982DB260f86cf28b49845403C5.toBytes32();
        values[mainnet]["new_wstETH_bbaWETH"] = 0x41503C9D499ddbd1dCdf818a1b05e9774203Bf46.toBytes32();
        values[mainnet]["GHO_LUSD_BPT"] = 0x3FA8C89704e5d07565444009e5d9e624B40Be813.toBytes32();
        values[mainnet]["swETH_bbaWETH"] = 0xaE8535c23afeDdA9304B03c68a3563B75fc8f92b.toBytes32();
        values[mainnet]["swETH_wETH"] = 0x02D928E68D8F10C0358566152677Db51E1e2Dc8C.toBytes32();
        values[mainnet]["deUSD_sdeUSD_ECLP"] = 0x41FDbea2E52790c0a1Dc374F07b628741f2E062D.toBytes32();
        values[mainnet]["deUSD_sdeUSD_ECLP_Gauge"] = 0xA00DB7d9c465e95e4AA814A9340B9A161364470a.toBytes32();
        values[mainnet]["deUSD_sdeUSD_ECLP_id"] = 0x41fdbea2e52790c0a1dc374f07b628741f2e062d0002000000000000000006be;
        values[mainnet]["aura_deUSD_sdeUSD_ECLP"] = 0x7405Bf405185391525Ab06fABcdFf51fdc656A46.toBytes32();

        values[mainnet]["rETH_weETH_id"] = 0x05ff47afada98a98982113758878f9a8b9fdda0a000000000000000000000645;
        values[mainnet]["rETH_weETH"] = 0x05ff47AFADa98a98982113758878F9A8B9FddA0a.toBytes32();
        values[mainnet]["rETH_weETH_gauge"] = 0xC859BF9d7B8C557bBd229565124c2C09269F3aEF.toBytes32();
        values[mainnet]["aura_reth_weeth"] = 0x07A319A023859BbD49CC9C38ee891c3EA9283Cc5.toBytes32();

        values[mainnet]["ezETH_wETH"] = 0x596192bB6e41802428Ac943D2f1476C1Af25CC0E.toBytes32();
        values[mainnet]["ezETH_wETH_gauge"] = 0xa8B309a75f0D64ED632d45A003c68A30e59A1D8b.toBytes32();
        values[mainnet]["aura_ezETH_wETH"] = 0x95eC73Baa0eCF8159b4EE897D973E41f51978E50.toBytes32();

        values[mainnet]["rsETH_ETHx"] = 0x7761b6E0Daa04E70637D81f1Da7d186C205C2aDE.toBytes32();
        values[mainnet]["rsETH_ETHx_gauge"] = 0x0BcDb6d9b27Bd62d3De605393902C7d1a2c71Aab.toBytes32();
        values[mainnet]["aura_rsETH_ETHx"] = 0xf618102462Ff3cf7edbA4c067316F1C3AbdbA193.toBytes32();

        values[mainnet]["rETH_wETH_id"] = 0x1e19cf2d73a72ef1332c882f20534b6519be0276000200000000000000000112;
        values[mainnet]["rETH_wETH"] = 0x1E19CF2D73a72Ef1332C882F20534B6519Be0276.toBytes32();
        values[mainnet]["rETH_wETH_gauge"] = 0x79eF6103A513951a3b25743DB509E267685726B7.toBytes32();
        values[mainnet]["aura_reth_weth"] = 0xDd1fE5AD401D4777cE89959b7fa587e569Bf125D.toBytes32();

        values[mainnet]["rsETH_wETH_id"] = 0x58aadfb1afac0ad7fca1148f3cde6aedf5236b6d00000000000000000000067f;
        values[mainnet]["rsETH_wETH"] = 0x58AAdFB1Afac0ad7fca1148f3cdE6aEDF5236B6D.toBytes32();
        values[mainnet]["rsETH_wETH_gauge"] = 0xdf04E3a7ab9857a16FB97174e0f1001aa44380AF.toBytes32();
        values[mainnet]["aura_rsETH_wETH"] = 0xB5FdB4f75C26798A62302ee4959E4281667557E0.toBytes32();

        values[mainnet]["ezETH_weETH_rswETH"] = 0x848a5564158d84b8A8fb68ab5D004Fae11619A54.toBytes32();
        values[mainnet]["ezETH_weETH_rswETH_gauge"] = 0x253ED65fff980AEE7E94a0dC57BE304426048b35.toBytes32();
        values[mainnet]["aura_ezETH_weETH_rswETH"] = 0xce98eb8b2Fb98049b3F2dB0A212Ba7ca3Efd63b0.toBytes32();

        values[mainnet]["BAL_wETH"] = 0x5c6Ee304399DBdB9C8Ef030aB642B10820DB8F56.toBytes32();
        values[mainnet]["PENDLE_wETH"] = 0xFD1Cf6FD41F229Ca86ada0584c63C49C3d66BbC9.toBytes32();
        values[mainnet]["wETH_AURA"] = 0xCfCA23cA9CA720B6E98E3Eb9B6aa0fFC4a5C08B9.toBytes32();

        // values[mainnet]["ezETH_wETH"] = 0x596192bB6e41802428Ac943D2f1476C1Af25CC0E.toBytes32();
        // values[mainnet]["ezETH_wETH_gauge"] = 0xa8B309a75f0D64ED632d45A003c68A30e59A1D8b.toBytes32();
        // values[mainnet]["aura_ezETH_wETH"] = 0x95eC73Baa0eCF8159b4EE897D973E41f51978E50.toBytes32();
        
        // Balancer V3
        values[mainnet]["balancerV3Router"] = 0x5C6fb490BDFD3246EB0bB062c168DeCAF4bD9FDd.toBytes32();
        values[mainnet]["balancerV3Router2"] = 0xAE563E3f8219521950555F5962419C8919758Ea2.toBytes32();
        values[mainnet]["balancerV3Vault"] = 0xbA1333333333a1BA1108E8412f11850A5C319bA9.toBytes32();
        values[mainnet]["balancerV3VaultExplorer"] = 0x774cB66e2B2dB59A9daF175e9b2B7A142E17EB94.toBytes32();

        // Balancer V3 Pools & Gauges
        values[mainnet]["balancerV3_USDC_GHO_USDT"] = 0x85B2b559bC2D21104C4DEFdd6EFcA8A20343361D.toBytes32();
        values[mainnet]["balancerV3_USDC_GHO_USDT_gauge"] = 0x9fdD52eFEb601E4Bc78b89C6490505B8aC637E9f.toBytes32();
        values[mainnet]["aura_USDC_GHO_USDT_gauge"] = 0x8e89d41c563e6C3d9901ad75B75e2d8e140DEF04.toBytes32();
        values[mainnet]["balancerV3_WETH_WSTETH_boosted"] = 0xc4Ce391d82D164c166dF9c8336DDF84206b2F812.toBytes32();
        values[mainnet]["balancerV3_WSTETH_TETH_stablesurge"] = 0x9ED5175aeCB6653C1BDaa19793c16fd74fBeEB37.toBytes32();

        // Aura
        values[mainnet]["auraBooster"] = 0xA57b8d98dAE62B26Ec3bcC4a365338157060B234.toBytes32();

        // Linear Pools.
        values[mainnet]["bb_a_dai"] = 0x6667c6fa9f2b3Fc1Cc8D85320b62703d938E4385.toBytes32();
        values[mainnet]["bb_a_usdt"] = 0xA1697F9Af0875B63DdC472d6EeBADa8C1fAB8568.toBytes32();
        values[mainnet]["bb_a_usdc"] = 0xcbFA4532D8B2ade2C261D3DD5ef2A2284f792692.toBytes32();

        values[mainnet]["BB_A_USD_GAUGE"] = 0x0052688295413b32626D226a205b95cDB337DE86.toBytes32(); // query subgraph for gauges wrt to poolId: https://docs.balancer.fi/reference/vebal-and-gauges/gauges.html#query-gauge-by-l2-sidechain-pool:~:text=%23-,Query%20Pending%20Tokens%20for%20a%20Given%20Pool,-The%20process%20differs
        values[mainnet]["BB_A_USD_GAUGE_ADDRESS"] = 0x0052688295413b32626D226a205b95cDB337DE86.toBytes32();
        values[mainnet]["wstETH_bbaWETH_GAUGE_ADDRESS"] = 0x5f838591A5A8048F0E4C4c7fCca8fD9A25BF0590.toBytes32();

        // Mainnet Balancer Specific Addresses
        values[mainnet]["vault"] = 0xBA12222222228d8Ba445958a75a0704d566BF2C8.toBytes32();
        values[mainnet]["balancerVault"] = 0xBA12222222228d8Ba445958a75a0704d566BF2C8.toBytes32();
        values[mainnet]["relayer"] = 0xfeA793Aa415061C483D2390414275AD314B3F621.toBytes32();
        values[mainnet]["minter"] = 0x239e55F427D44C3cc793f49bFB507ebe76638a2b.toBytes32();
        values[mainnet]["USDC_DAI_USDT_BPT"] = 0x79c58f70905F734641735BC61e45c19dD9Ad60bC.toBytes32();
        values[mainnet]["rETH_wETH_BPT"] = 0x1E19CF2D73a72Ef1332C882F20534B6519Be0276.toBytes32();
        values[mainnet]["wstETH_wETH_BPT"] = 0x32296969Ef14EB0c6d29669C550D4a0449130230.toBytes32();
        values[mainnet]["wstETH_cbETH_BPT"] = 0x9c6d47Ff73e0F5E51BE5FD53236e3F595C5793F2.toBytes32();
        values[mainnet]["bb_a_USD_BPT"] = 0xfeBb0bbf162E64fb9D0dfe186E517d84C395f016.toBytes32();
        values[mainnet]["bb_a_USDC_BPT"] = 0xcbFA4532D8B2ade2C261D3DD5ef2A2284f792692.toBytes32();
        values[mainnet]["bb_a_DAI_BPT"] = 0x6667c6fa9f2b3Fc1Cc8D85320b62703d938E4385.toBytes32();
        values[mainnet]["bb_a_USDT_BPT"] = 0xA1697F9Af0875B63DdC472d6EeBADa8C1fAB8568.toBytes32();
        values[mainnet]["aura_rETH_wETH_BPT"] = 0xDd1fE5AD401D4777cE89959b7fa587e569Bf125D.toBytes32();
        values[mainnet]["GHO_bb_a_USD_BPT"] = 0xc2B021133D1b0cF07dba696fd5DD89338428225B.toBytes32();

        values[mainnet]["wstETH_wETH_BPT"] = 0x93d199263632a4EF4Bb438F1feB99e57b4b5f0BD.toBytes32();
        values[mainnet]["wstETH_wETH_Id"] = 0x93d199263632a4ef4bb438f1feb99e57b4b5f0bd0000000000000000000005c2;
        values[mainnet]["wstETH_wETH_Gauge"] = 0x5C0F23A5c1be65Fa710d385814a7Fd1Bda480b1C.toBytes32();
        values[mainnet]["aura_wstETH_wETH"] = 0x2a14dB8D09dB0542f6A371c0cB308A768227D67D.toBytes32();

        // Rate Providers
        values[mainnet]["cbethRateProvider"] = 0x7311E4BB8a72e7B300c5B8BDE4de6CdaA822a5b1.toBytes32();
        values[mainnet]["rethRateProvider"] = 0x1a8F81c256aee9C640e14bB0453ce247ea0DFE6F.toBytes32();
        values[mainnet]["sDaiRateProvider"] = 0xc7177B6E18c1Abd725F5b75792e5F7A3bA5DBC2c.toBytes32();
        values[mainnet]["rsETHRateProvider"] = 0x746df66bc1Bb361b9E8E2a794C299c3427976e6C.toBytes32();

        // Compound V2
        // Cvalues[mainnet]["cDAI"] = C0x5d3a536E4D6DbD6114cc1Ead35777bAB948E3643.toBytes32();
        // Cvalues[mainnet]["cUSDC"] = C0x39AA39c021dfbaE8faC545936693aC917d5E7563.toBytes32();
        // Cvalues[mainnet]["cTUSD"] = C0x12392F67bdf24faE0AF363c24aC620a2f67DAd86.toBytes32();

        // Chainlink Automation Registry
        values[mainnet]["automationRegistry"] = 0x02777053d6764996e594c3E88AF1D58D5363a2e6.toBytes32();
        values[mainnet]["automationRegistryV2"] = 0x6593c7De001fC8542bB1703532EE1E5aA0D458fD.toBytes32();
        values[mainnet]["automationRegistrarV2"] = 0x6B0B234fB2f380309D47A7E9391E29E9a179395a.toBytes32();

        // FraxLend Pairs
        values[mainnet]["FXS_FRAX_PAIR"] = 0xDbe88DBAc39263c47629ebbA02b3eF4cf0752A72.toBytes32();
        values[mainnet]["FPI_FRAX_PAIR"] = 0x74F82Bd9D0390A4180DaaEc92D64cf0708751759.toBytes32();
        values[mainnet]["SFRXETH_FRAX_PAIR"] = 0x78bB3aEC3d855431bd9289fD98dA13F9ebB7ef15.toBytes32();
        values[mainnet]["CRV_FRAX_PAIR"] = 0x3835a58CA93Cdb5f912519ad366826aC9a752510.toBytes32(); // FraxlendV1
        values[mainnet]["WBTC_FRAX_PAIR"] = 0x32467a5fc2d72D21E8DCe990906547A2b012f382.toBytes32(); // FraxlendV1
        values[mainnet]["WETH_FRAX_PAIR"] = 0x794F6B13FBd7EB7ef10d1ED205c9a416910207Ff.toBytes32(); // FraxlendV1
        values[mainnet]["CVX_FRAX_PAIR"] = 0xa1D100a5bf6BFd2736837c97248853D989a9ED84.toBytes32(); // FraxlendV1
        values[mainnet]["MKR_FRAX_PAIR"] = 0x82Ec28636B77661a95f021090F6bE0C8d379DD5D.toBytes32(); // FraxlendV2
        values[mainnet]["APE_FRAX_PAIR"] = 0x3a25B9aB8c07FfEFEe614531C75905E810d8A239.toBytes32(); // FraxlendV2
        values[mainnet]["UNI_FRAX_PAIR"] = 0xc6CadA314389430d396C7b0C70c6281e99ca7fe8.toBytes32(); // FraxlendV2

        /// From Crispy's curve tests

        // Curve Pools and Tokens
        values[mainnet]["TriCryptoPool"] = 0xD51a44d3FaE010294C616388b506AcdA1bfAAE46.toBytes32();
        values[mainnet]["CRV_3_CRYPTO"] = 0xc4AD29ba4B3c580e6D59105FFf484999997675Ff.toBytes32();
        values[mainnet]["daiUsdcUsdtPool"] = 0xbEbc44782C7dB0a1A60Cb6fe97d0b483032FF1C7.toBytes32();
        values[mainnet]["CRV_DAI_USDC_USDT"] = 0x6c3F90f043a72FA612cbac8115EE7e52BDe6E490.toBytes32();
        values[mainnet]["frax3CrvPool"] = 0xd632f22692FaC7611d2AA1C0D552930D43CAEd3B.toBytes32();
        values[mainnet]["CRV_FRAX_3CRV"] = 0xd632f22692FaC7611d2AA1C0D552930D43CAEd3B.toBytes32();
        values[mainnet]["wethCrvPool"] = 0x8301AE4fc9c624d1D396cbDAa1ed877821D7C511.toBytes32();
        values[mainnet]["CRV_WETH_CRV"] = 0xEd4064f376cB8d68F770FB1Ff088a3d0F3FF5c4d.toBytes32();
        values[mainnet]["aave3Pool"] = 0xDeBF20617708857ebe4F679508E7b7863a8A8EeE.toBytes32();
        values[mainnet]["CRV_AAVE_3CRV"] = 0xFd2a8fA60Abd58Efe3EeE34dd494cD491dC14900.toBytes32();
        values[mainnet]["stETHWethNg"] = 0x21E27a5E5513D6e65C4f830167390997aA84843a.toBytes32();
        values[mainnet]["EthFrxEthCurvePool"] = 0xa1F8A6807c402E4A15ef4EBa36528A3FED24E577.toBytes32();
        values[mainnet]["triCrypto2"] = 0xD51a44d3FaE010294C616388b506AcdA1bfAAE46.toBytes32();
        values[mainnet]["weETH_wETH_ng"] = 0xDB74dfDD3BB46bE8Ce6C33dC9D82777BCFc3dEd5.toBytes32();
        values[mainnet]["weETH_wETH_ng_gauge"] = 0x053df3e4D0CeD9a3Bf0494F97E83CE1f13BdC0E2.toBytes32();
        values[mainnet]["USD0_USD0++_CurvePool"] = 0x1d08E7adC263CfC70b1BaBe6dC5Bb339c16Eec52.toBytes32();
        values[mainnet]["USD0_USD0++_CurveGauge"] = 0x5C00817B67b40f3b347bD4275B4BBA4840c8127a.toBytes32();

        values[mainnet]["UsdcCrvUsdPool"] = 0x4DEcE678ceceb27446b35C672dC7d61F30bAD69E.toBytes32();
        values[mainnet]["UsdcCrvUsdToken"] = 0x4DEcE678ceceb27446b35C672dC7d61F30bAD69E.toBytes32();
        values[mainnet]["UsdcCrvUsdGauge"] = 0x95f00391cB5EebCd190EB58728B4CE23DbFa6ac1.toBytes32();
        values[mainnet]["WethRethPool"] = 0x0f3159811670c117c372428D4E69AC32325e4D0F.toBytes32();
        values[mainnet]["WethRethToken"] = 0x6c38cE8984a890F5e46e6dF6117C26b3F1EcfC9C.toBytes32();
        values[mainnet]["WethRethGauge"] = 0x9d4D981d8a9066f5db8532A5816543dE8819d4A8.toBytes32();
        values[mainnet]["UsdtCrvUsdPool"] = 0x390f3595bCa2Df7d23783dFd126427CCeb997BF4.toBytes32();
        values[mainnet]["UsdtCrvUsdToken"] = 0x390f3595bCa2Df7d23783dFd126427CCeb997BF4.toBytes32();
        values[mainnet]["UsdtCrvUsdGauge"] = 0x4e6bB6B7447B7B2Aa268C16AB87F4Bb48BF57939.toBytes32();
        values[mainnet]["EthStethPool"] = 0xDC24316b9AE028F1497c275EB9192a3Ea0f67022.toBytes32();
        values[mainnet]["EthStethToken"] = 0x06325440D014e39736583c165C2963BA99fAf14E.toBytes32();
        values[mainnet]["EthStethGauge"] = 0x182B723a58739a9c974cFDB385ceaDb237453c28.toBytes32();
        values[mainnet]["FraxUsdcPool"] = 0xDcEF968d416a41Cdac0ED8702fAC8128A64241A2.toBytes32();
        values[mainnet]["FraxUsdcToken"] = 0x3175Df0976dFA876431C2E9eE6Bc45b65d3473CC.toBytes32();
        values[mainnet]["FraxUsdcGauge"] = 0xCFc25170633581Bf896CB6CDeE170e3E3Aa59503.toBytes32();
        values[mainnet]["WethFrxethPool"] = 0x9c3B46C0Ceb5B9e304FCd6D88Fc50f7DD24B31Bc.toBytes32();
        values[mainnet]["WethFrxethToken"] = 0x9c3B46C0Ceb5B9e304FCd6D88Fc50f7DD24B31Bc.toBytes32();
        values[mainnet]["WethFrxethGauge"] = 0x4E21418095d32d15c6e2B96A9910772613A50d50.toBytes32();
        values[mainnet]["EthFrxethPool"] = 0xa1F8A6807c402E4A15ef4EBa36528A3FED24E577.toBytes32();
        values[mainnet]["EthFrxethToken"] = 0xf43211935C781D5ca1a41d2041F397B8A7366C7A.toBytes32();
        values[mainnet]["EthFrxethGauge"] = 0x2932a86df44Fe8D2A706d8e9c5d51c24883423F5.toBytes32();
        values[mainnet]["StethFrxethPool"] = 0x4d9f9D15101EEC665F77210cB999639f760F831E.toBytes32();
        values[mainnet]["StethFrxethToken"] = 0x4d9f9D15101EEC665F77210cB999639f760F831E.toBytes32();
        values[mainnet]["StethFrxethGauge"] = 0x821529Bb07c83803C9CC7763e5974386e9eFEdC7.toBytes32();
        values[mainnet]["WethCvxPool"] = 0xB576491F1E6e5E62f1d8F26062Ee822B40B0E0d4.toBytes32();
        values[mainnet]["WethCvxToken"] = 0x3A283D9c08E8b55966afb64C515f5143cf907611.toBytes32();
        values[mainnet]["WethCvxGauge"] = 0x7E1444BA99dcdFfE8fBdb42C02F0005D14f13BE1.toBytes32();
        values[mainnet]["EthStethNgPool"] = 0x21E27a5E5513D6e65C4f830167390997aA84843a.toBytes32();
        values[mainnet]["EthStethNgToken"] = 0x21E27a5E5513D6e65C4f830167390997aA84843a.toBytes32();
        values[mainnet]["EthStethNgGauge"] = 0x79F21BC30632cd40d2aF8134B469a0EB4C9574AA.toBytes32();
        values[mainnet]["EthOethPool"] = 0x94B17476A93b3262d87B9a326965D1E91f9c13E7.toBytes32();
        values[mainnet]["EthOethToken"] = 0x94B17476A93b3262d87B9a326965D1E91f9c13E7.toBytes32();
        values[mainnet]["EthOethGauge"] = 0xd03BE91b1932715709e18021734fcB91BB431715.toBytes32();
        values[mainnet]["FraxCrvUsdPool"] = 0x0CD6f267b2086bea681E922E19D40512511BE538.toBytes32();
        values[mainnet]["FraxCrvUsdToken"] = 0x0CD6f267b2086bea681E922E19D40512511BE538.toBytes32();
        values[mainnet]["FraxCrvUsdGauge"] = 0x96424E6b5eaafe0c3B36CA82068d574D44BE4e3c.toBytes32();
        values[mainnet]["mkUsdFraxUsdcPool"] = 0x0CFe5C777A7438C9Dd8Add53ed671cEc7A5FAeE5.toBytes32();
        values[mainnet]["mkUsdFraxUsdcToken"] = 0x0CFe5C777A7438C9Dd8Add53ed671cEc7A5FAeE5.toBytes32();
        values[mainnet]["mkUsdFraxUsdcGauge"] = 0xF184d80915Ba7d835D941BA70cDdf93DE36517ee.toBytes32();
        values[mainnet]["WethYethPool"] = 0x69ACcb968B19a53790f43e57558F5E443A91aF22.toBytes32();
        values[mainnet]["WethYethToken"] = 0x69ACcb968B19a53790f43e57558F5E443A91aF22.toBytes32();
        values[mainnet]["WethYethGauge"] = 0x138cC21D15b7A06F929Fc6CFC88d2b830796F4f1.toBytes32();
        values[mainnet]["EthEthxPool"] = 0x59Ab5a5b5d617E478a2479B0cAD80DA7e2831492.toBytes32();
        values[mainnet]["EthEthxToken"] = 0x59Ab5a5b5d617E478a2479B0cAD80DA7e2831492.toBytes32();
        values[mainnet]["EthEthxGauge"] = 0x7671299eA7B4bbE4f3fD305A994e6443b4be680E.toBytes32();
        values[mainnet]["CrvUsdSdaiPool"] = 0x1539c2461d7432cc114b0903f1824079BfCA2C92.toBytes32();
        values[mainnet]["CrvUsdSdaiToken"] = 0x1539c2461d7432cc114b0903f1824079BfCA2C92.toBytes32();
        values[mainnet]["CrvUsdSdaiGauge"] = 0x2B5a5e182768a18C70EDd265240578a72Ca475ae.toBytes32();
        values[mainnet]["CrvUsdSfraxPool"] = 0xfEF79304C80A694dFd9e603D624567D470e1a0e7.toBytes32();
        values[mainnet]["CrvUsdSfraxToken"] = 0xfEF79304C80A694dFd9e603D624567D470e1a0e7.toBytes32();
        values[mainnet]["CrvUsdSfraxGauge"] = 0x62B8DA8f1546a092500c457452fC2d45fa1777c4.toBytes32();
        values[mainnet]["LusdCrvUsdPool"] = 0x9978c6B08d28d3B74437c917c5dD7C026df9d55C.toBytes32();
        values[mainnet]["LusdCrvUsdToken"] = 0x9978c6B08d28d3B74437c917c5dD7C026df9d55C.toBytes32();
        values[mainnet]["LusdCrvUsdGauge"] = 0x66F65323bdE835B109A92045Aa7c655559dbf863.toBytes32();
        values[mainnet]["WstethEthXPool"] = 0x14756A5eD229265F86990e749285bDD39Fe0334F.toBytes32();
        values[mainnet]["WstethEthXToken"] = 0xfffAE954601cFF1195a8E20342db7EE66d56436B.toBytes32();
        values[mainnet]["WstethEthXGauge"] = 0xc1394d6c89cf8F553da8c8256674C778ccFf3E80.toBytes32();
        values[mainnet]["EthEthXPool"] = 0x59Ab5a5b5d617E478a2479B0cAD80DA7e2831492.toBytes32();
        values[mainnet]["EthEthXToken"] = 0x59Ab5a5b5d617E478a2479B0cAD80DA7e2831492.toBytes32();
        values[mainnet]["EthEthXGauge"] = 0x7671299eA7B4bbE4f3fD305A994e6443b4be680E.toBytes32();
        values[mainnet]["weETH_wETH_Curve_LP"] = 0x13947303F63b363876868D070F14dc865C36463b.toBytes32();
        values[mainnet]["weETH_wETH_Curve_Gauge"] = 0x1CAC1a0Ed47E2e0A313c712b2dcF85994021a365.toBytes32();
        values[mainnet]["weETH_wETH_Convex_Reward"] = 0x2D159E01A5cEe7498F84Be68276a5266b3cb3774.toBytes32();

        values[mainnet]["weETH_wETH_Pool"] = 0x13947303F63b363876868D070F14dc865C36463b.toBytes32();
        values[mainnet]["weETH_wETH_NG_Pool"] = 0xDB74dfDD3BB46bE8Ce6C33dC9D82777BCFc3dEd5.toBytes32();
        values[mainnet]["weETH_wETH_NG_Convex_Reward"] = 0x5411CC583f0b51104fA523eEF9FC77A29DF80F58.toBytes32();

        values[mainnet]["pyUsd_Usdc_Curve_Pool"] = 0x383E6b4437b59fff47B619CBA855CA29342A8559.toBytes32();
        values[mainnet]["pyUsd_Usdc_Convex_Id"] = address(270).toBytes32();
        values[mainnet]["frax_Usdc_Curve_Pool"] = 0xDcEF968d416a41Cdac0ED8702fAC8128A64241A2.toBytes32();
        values[mainnet]["frax_Usdc_Convex_Id"] = address(100).toBytes32();
        values[mainnet]["usdc_CrvUsd_Curve_Pool"] = 0x4DEcE678ceceb27446b35C672dC7d61F30bAD69E.toBytes32();
        values[mainnet]["usdc_CrvUsd_Convex_Id"] = address(182).toBytes32();
        values[mainnet]["sDai_sUsde_Curve_Pool"] = 0x167478921b907422F8E88B43C4Af2B8BEa278d3A.toBytes32();
        values[mainnet]["sDai_sUsde_Curve_Gauge"] = 0x330Cfd12e0E97B0aDF46158D2A81E8Bd2985c6cB.toBytes32();

        values[mainnet]["USDC_RLUSD_Curve_Pool"] = 0xD001aE433f254283FeCE51d4ACcE8c53263aa186.toBytes32(); 
        values[mainnet]["USDC_RLUSD_Curve_Gauge"] = 0xFc3212Bd9Ad9A28Da6B2bd50a2918969C126894F.toBytes32(); 
        
        //FXUSD_USDC
        values[mainnet]["fxUSD_USDC_Curve_Pool"] = 0x5018BE882DccE5E3F2f3B0913AE2096B9b3fB61f.toBytes32();
        values[mainnet]["fxUSD_USDC_Curve_Gauge"] = 0xD7f9111D529ed8859A0d5A1DC1BA7a021b61f22A.toBytes32();
        
        //FXUSD_GHO
        values[mainnet]["FXUSD_GHO_Curve_Pool"] = 0x74345504Eaea3D9408fC69Ae7EB2d14095643c5b.toBytes32(); //lp token
        values[mainnet]["FXUSD_GHO_Curve_Gauge"] = 0xec303960CF0456aC304Af45C0aDDe34921a10Fdf.toBytes32();  
        values[mainnet]["FXUSD_GHO_Convex_Rewards"] = 0x77e69Dc146C6044b996ad5c93D88D104Ee13F186.toBytes32(); 
        
        //WETH_PXETH
        values[mainnet]["WETH_PXETH_Curve_Pool"] = 0xC8Eb2Cf2f792F77AF0Cd9e203305a585E588179D.toBytes32();
        values[mainnet]["WETH_PXETH_Curve_Gauge"] = 0xABaD903647511a0EC755a118849f733f7d2Ba002.toBytes32();
        values[mainnet]["WETH_PXETH_Convex_Rewards"] = 0x3B793E505A3C7dbCb718Fe871De8eBEf7854e74b.toBytes32();
        
        //STETH_PXETH
        values[mainnet]["STETH_PXETH_Curve_Pool"] = 0x6951bDC4734b9f7F3E1B74afeBC670c736A0EDB6.toBytes32();
        values[mainnet]["STETH_PXETH_Curve_Gauge"] = 0x58215F083882A5eb7056Ac34a0fdDA9D3b5665d2.toBytes32();
        values[mainnet]["STETH_PXETH_Convex_Rewards"] = 0x633556C8413FCFd45D83656290fF8d64EE41A7c1.toBytes32();

        //TBTC_EBTC
        values[mainnet]["TBTC_EBTC_Curve_Pool"] = 0x272BF7e4Ce3308B1Fb5e54d6a1Fc32113619c401.toBytes32(); //lp token
        values[mainnet]["TBTC_EBTC_Curve_Gauge"] = 0x48727018D010Dc2e414C5A14D588385Ae112869e.toBytes32();
        values[mainnet]["TBTC_EBTC_Convex_Rewards"] = 0xDbd17Dc03a442D4349de988533737db3fBb5eC39.toBytes32();

        //TBTC/CBBTC
        values[mainnet]["TBTC_CBBTC_Curve_Pool"] = 0xAE6Ee608b297305AbF3EB609B81FEBbb8F6A0bb3.toBytes32(); //lp token
        values[mainnet]["TBTC_CBBTC_Curve_Gauge"] = 0xc11B5bAD6Ef7b1BDC90c85d5498a91D7F19B5806.toBytes32();
        values[mainnet]["TBTC_CBBTC_Convex_Rewards"] = 0xB683a3D855D016A1c78c3e7887812A7CAB3989B0.toBytes32();

        //frxUSD/FRAX
        values[mainnet]["frxUSD_FRAX_Curve_Pool"] = 0xBBaf8B2837CBbc7146F5bC978D6F84db0BE1CAcc.toBytes32();

        //frxUSD/SUSDS
        values[mainnet]["frxUSD_SUSDS_Curve_Pool"] = 0x81A2612F6dEA269a6Dd1F6DeAb45C5424EE2c4b7.toBytes32();
        values[mainnet]["frxUSD_SUSDS_Curve_Gauge"] = 0x52618C40dDBA3cBbb69F3aAA4CB26Ae649844B17.toBytes32();
        values[mainnet]["frxUSD_SUSDS_Convex_Rewards"] = 0x44be1A72619eDDDccAb744eE9e1E69A0B639F85f.toBytes32();

        //frxUSD/USDE
        values[mainnet]["frxUSD_USDE_Curve_Pool"] = 0xdBb1d219d84eaCEFb850ee04caCf2f1830934580.toBytes32();
        values[mainnet]["frxUSD_USDE_Curve_Gauge"] = 0xbD7ddCe4D5a97F102DE674Ef56823b600e843C8A.toBytes32();
        values[mainnet]["frxUSD_USDE_Convex_Rewards"] = 0xb5a97cFB06f9005005a79dAA27EB44106b7ad79A.toBytes32();

        //triBTCFi
        values[mainnet]["triBTCFi_Curve_Pool"] = 0xabaf76590478F2fE0b396996f55F0b61101e9502.toBytes32();
        values[mainnet]["triBTCFi_Curve_Gauge"] = 0x8D666daED20B502e5Cf692B101028fc0058a5d4E.toBytes32();

        values[mainnet]["ezETH_wETH_Curve_Pool"] = 0x85dE3ADd465a219EE25E04d22c39aB027cF5C12E.toBytes32();
        values[mainnet]["weETH_rswETH_Curve_Pool"] = 0x278cfB6f06B1EFc09d34fC7127d6060C61d629Db.toBytes32();
        values[mainnet]["rswETH_wETH_Curve_Pool"] = 0xeE04382c4cA6c450213923fE0f0daB19b0ff3939.toBytes32();
        values[mainnet]["USDe_USDC_Curve_Pool"] = 0x02950460E2b9529D0E00284A5fA2d7bDF3fA4d72.toBytes32();
        values[mainnet]["USDe_DAI_Curve_Pool"] = 0xF36a4BA50C603204c3FC6d2dA8b78A7b69CBC67d.toBytes32();
        values[mainnet]["sDAI_sUSDe_Curve_Pool"] = 0x167478921b907422F8E88B43C4Af2B8BEa278d3A.toBytes32();
        values[mainnet]["deUSD_USDC_Curve_Pool"] = 0x5F6c431AC417f0f430B84A666a563FAbe681Da94.toBytes32();
        values[mainnet]["deUSD_USDT_Curve_Pool"] = 0x7C4e143B23D72E6938E06291f705B5ae3D5c7c7C.toBytes32();
        values[mainnet]["deUSD_DAI_Curve_Pool"] = 0xb478Bf40dD622086E0d0889eeBbAdCb63806ADde.toBytes32();
        values[mainnet]["deUSD_FRAX_Curve_Pool"] = 0x88DFb9370fE350aA51ADE31C32549d4d3A24fAf2.toBytes32();
        values[mainnet]["deUSD_FRAX_Curve_Gauge"] = 0x7C634909DDbfd5C6EEd7Ccf3611e8C4f3643635d.toBytes32();
        values[mainnet]["eBTC_LBTC_WBTC_Curve_Pool"] = 0xabaf76590478F2fE0b396996f55F0b61101e9502.toBytes32();
        values[mainnet]["eBTC_LBTC_WBTC_Curve_Gauge"] = 0x8D666daED20B502e5Cf692B101028fc0058a5d4E.toBytes32();

        values[mainnet]["lBTC_wBTC_Curve_Pool"] = 0x2f3bC4c27A4437AeCA13dE0e37cdf1028f3706F0.toBytes32();

        values[mainnet]["WethMkUsdPool"] = 0xc89570207c5BA1B0E3cD372172cCaEFB173DB270.toBytes32();

        // Convex-Curve Platform Specifics
        values[mainnet]["convexCurveMainnetBooster"] = 0xF403C135812408BFbE8713b5A23a04b3D48AAE31.toBytes32();
        values[mainnet]["convexCurveMainnetRewardsContract"] = 0xF403C135812408BFbE8713b5A23a04b3D48AAE31.toBytes32();
        values[mainnet]["convexFXPoolRegistry"] = 0xdB95d646012bB87aC2E6CD63eAb2C42323c1F5AF.toBytes32();
        values[mainnet]["convexFXBooster"] = 0xAffe966B27ba3E4Ebb8A0eC124C7b7019CC762f8.toBytes32();

        values[mainnet]["convexFX_gauge_USDC_fxUSD"] = 0xf1E141C804BA39b4a031fDF46e8c08dBa7a0df60.toBytes32();
        values[mainnet]["convexFX_lp_USDC_fxUSD"] = 0x5018BE882DccE5E3F2f3B0913AE2096B9b3fB61f.toBytes32();

        values[mainnet]["convexFX_gauge_fxUSD_GHO"] = 0xf0A3ECed42Dbd8353569639c0eaa833857aA0A75.toBytes32();
        values[mainnet]["convexFX_lp_fxUSD_GHO"] = 0x74345504Eaea3D9408fC69Ae7EB2d14095643c5b.toBytes32();

        values[mainnet]["ethFrxethBaseRewardPool"] = 0xbD5445402B0a287cbC77cb67B2a52e2FC635dce4.toBytes32();
        values[mainnet]["ethStethNgBaseRewardPool"] = 0x6B27D7BC63F1999D14fF9bA900069ee516669ee8.toBytes32();
        values[mainnet]["fraxCrvUsdBaseRewardPool"] = 0x3CfB4B26dc96B124D15A6f360503d028cF2a3c00.toBytes32();
        values[mainnet]["mkUsdFraxUsdcBaseRewardPool"] = 0x35FbE5520E70768DCD6E3215Ed54E14CBccA10D2.toBytes32();
        values[mainnet]["wethYethBaseRewardPool"] = 0xB0867ADE998641Ab1Ff04cF5cA5e5773fA92AaE3.toBytes32();
        values[mainnet]["ethEthxBaseRewardPool"] = 0x399e111c7209a741B06F8F86Ef0Fdd88fC198D20.toBytes32();
        values[mainnet]["crvUsdSFraxBaseRewardPool"] = 0x73eA73C3a191bd05F3266eB2414609dC5Fe777a2.toBytes32();
        values[mainnet]["usdtCrvUsdBaseRewardPool"] = 0xD1DdB0a0815fD28932fBb194C84003683AF8a824.toBytes32();
        values[mainnet]["lusdCrvUsdBaseRewardPool"] = 0x633D3B227696B3FacF628a197f982eF68d26c7b5.toBytes32();
        values[mainnet]["wstethEthxBaseRewardPool"] = 0x85b118e0Fa5706d99b270be43d782FBE429aD409.toBytes32();

        // Uniswap V3
        values[mainnet]["WSTETH_WETH_100"] = 0x109830a1AAaD605BbF02a9dFA7B0B92EC2FB7dAa.toBytes32();
        values[mainnet]["WSTETH_WETH_500"] = 0xD340B57AAcDD10F96FC1CF10e15921936F41E29c.toBytes32();
        values[mainnet]["DAI_USDC_100"] = 0x5777d92f208679DB4b9778590Fa3CAB3aC9e2168.toBytes32();
        values[mainnet]["uniswapV3NonFungiblePositionManager"] = 0xC36442b4a4522E871399CD717aBDD847Ab11FE88.toBytes32();

        // Redstone
        values[mainnet]["swEthAdapter"] = 0x68ba9602B2AeE30847412109D2eE89063bf08Ec2.toBytes32();
        values[mainnet]["swEthDataFeedId"] = 0x5357455448000000000000000000000000000000000000000000000000000000;
        values[mainnet]["swEthEthDataFeedId"] = 0x53574554482f4554480000000000000000000000000000000000000000000000;

        values[mainnet]["ethXEthAdapter"] = 0xc799194cAa24E2874Efa89b4Bf5c92a530B047FF.toBytes32();
        values[mainnet]["ethXEthDataFeedId"] = 0x455448782f455448000000000000000000000000000000000000000000000000;

        values[mainnet]["ethXAdapter"] = 0xF3eB387Ac1317fBc7E2EFD82214eE1E148f0Fe00.toBytes32();
        values[mainnet]["ethXUsdDataFeedId"] = 0x4554487800000000000000000000000000000000000000000000000000000000;

        values[mainnet]["weEthEthAdapter"] = 0x8751F736E94F6CD167e8C5B97E245680FbD9CC36.toBytes32();
        values[mainnet]["weEthDataFeedId"] = 0x77654554482f4554480000000000000000000000000000000000000000000000;
        values[mainnet]["weethAdapter"] = 0xdDb6F90fFb4d3257dd666b69178e5B3c5Bf41136.toBytes32();
        values[mainnet]["weethUsdDataFeedId"] = 0x7765455448000000000000000000000000000000000000000000000000000000;

        values[mainnet]["osEthEthAdapter"] = 0x66ac817f997Efd114EDFcccdce99F3268557B32C.toBytes32();
        values[mainnet]["osEthEthDataFeedId"] = 0x6f734554482f4554480000000000000000000000000000000000000000000000;

        values[mainnet]["rsEthEthAdapter"] = 0xA736eAe8805dDeFFba40cAB8c99bCB309dEaBd9B.toBytes32();
        values[mainnet]["rsEthEthDataFeedId"] = 0x72734554482f4554480000000000000000000000000000000000000000000000;

        values[mainnet]["ezEthEthAdapter"] = 0xF4a3e183F59D2599ee3DF213ff78b1B3b1923696.toBytes32();
        values[mainnet]["ezEthEthDataFeedId"] = 0x657a4554482f4554480000000000000000000000000000000000000000000000;

        // Maker
        values[mainnet]["dsrManager"] = 0x373238337Bfe1146fb49989fc222523f83081dDb.toBytes32();

        // Maker
        values[mainnet]["savingsDaiAddress"] = 0x83F20F44975D03b1b09e64809B757c47f942BEeA.toBytes32();
        values[mainnet]["sDAI"] = 0x83F20F44975D03b1b09e64809B757c47f942BEeA.toBytes32();

        // Frax
        values[mainnet]["sFRAX"] = 0xA663B02CF0a4b149d2aD41910CB81e23e1c41c32.toBytes32();

        // Lido
        values[mainnet]["unstETH"] = 0x889edC2eDab5f40e902b864aD4d7AdE8E412F9B1.toBytes32();

        // Stader
        values[mainnet]["stakePoolManagerAddress"] = 0xcf5EA1b38380f6aF39068375516Daf40Ed70D299.toBytes32();
        values[mainnet]["userWithdrawManagerAddress"] = 0x9F0491B32DBce587c50c4C43AB303b06478193A7.toBytes32();
        values[mainnet]["staderConfig"] = 0x4ABEF2263d5A5ED582FC9A9789a41D85b68d69DB.toBytes32();

        // Etherfi
        values[mainnet]["EETH_LIQUIDITY_POOL"] = 0x308861A430be4cce5502d0A12724771Fc6DaF216.toBytes32();
        values[mainnet]["withdrawalRequestNft"] = 0x7d5706f6ef3F89B3951E23e557CDFBC3239D4E2c.toBytes32();

        // Renzo
        values[mainnet]["restakeManager"] = 0x74a09653A083691711cF8215a6ab074BB4e99ef5.toBytes32();

        // Kelp DAO
        values[mainnet]["lrtDepositPool"] = 0x036676389e48133B63a802f8635AD39E752D375D.toBytes32();
        // Compound V3
        values[mainnet]["cUSDCV3"] = 0xc3d688B66703497DAA19211EEdff47f25384cdc3.toBytes32();
        values[mainnet]["cUSDTV3"] = 0x3Afdc9BCA9213A35503b077a6072F3D0d5AB0840.toBytes32();
        values[mainnet]["cWETHV3"] = 0xA17581A9E3356d9A858b789D68B4d866e593aE94.toBytes32();
        values[mainnet]["cometRewards"] = 0x1B0e765F6224C21223AeA2af16c1C46E38885a40.toBytes32();
        // Morpho Blue
        values[mainnet]["morphoBlue"] = 0xBBBBBbbBBb9cC5e90e3b3Af64bdAF62C37EEFFCb.toBytes32();
        values[mainnet]["ezEthOracle"] = 0x61025e2B0122ac8bE4e37365A4003d87ad888Cc3.toBytes32();
        values[mainnet]["ezEthIrm"] = 0x870aC11D48B15DB9a138Cf899d20F13F79Ba00BC.toBytes32();
        values[mainnet]["weETH_wETH_86_market"] = 0x698fe98247a40c5771537b5786b2f3f9d78eb487b4ce4d75533cd0e94d88a115;
        values[mainnet]["LBTC_WBTC_945"] = 0xf6a056627a51e511ec7f48332421432ea6971fc148d8f3c451e14ea108026549;
        values[mainnet]["sUSDePT03_USDC_915"] = 0x346afa2b6d528222a2f9721ded6e7e2c40ac94877a598f5dae5013c651d2a462;
        values[mainnet]["USD0_plusPT03_USDC_915"] = 0x8411eeb07c8e32de0b3784b6b967346a45593bfd8baeb291cc209dc195c7b3ad;
        values[mainnet]["sUSDePT_03_27_DAI_915"] = 0x5e3e6b1e01c5708055548d82d01db741e37d03b948a7ef9f3d4b962648bcbfa7;
        values[mainnet]["eUSDePT_05_28_25_USDC_915"] =
            0x21e55c99123958ff5667f824948c97d0f64dfaa6e2848062e72bc68d200d35f9;
        values[mainnet]["eUSDePT_05_28_25_DAI_915"] = 0xae4571cdcad4191b9a59d1bb27a10a1b05c92c84fe423e4886d5781a30a9c8f1;
        values[mainnet]["syrupUSDC_USDC_915"] = 0x729badf297ee9f2f6b3f717b96fd355fc6ec00422284ce1968e76647b258cf44;

        values[mainnet]["WBTC_USDC_86"] = 0x3a85e619751152991742810df6ec69ce473daef99e28a64ab2340d7b7ccfee49;
        values[mainnet]["WBTC_USDT_86"] = 0xa921ef34e2fc7a27ccc50ae7e4b154e16c9799d3387076c421423ef52ac4df99;
        values[mainnet]["Corn_eBTC_PT03_LBTC_915"] = 0x17af0be1f59e3eb8e3de2ed7655ed544c9465d089f21b89c465874a6447f2590;
        values[mainnet]["LBTC_PT03_LBTC_915"] = 0x3170feb9e3c0172beb9901f6035e4e005f42177c5c14e8c0538c27078864654e;
        values[mainnet]["LBTC_PT03_WBTC_915"] = 0xa39263bf7275f772863c464ef4e9e972aaa0f1a6a1bf2a47f92bf57a542d2458;
        values[mainnet]["LBTC_PT03_WBTC_86"] = 0x198132864e7974fb451dfebeb098b3b7e7e65566667fb1cf1116db4fb2ad23f9;
        values[mainnet]["EBTC_USDC_86"] = 0xb6f4eebd60871f99bf464ae0b67045a26797cf7ef57c458d57e08c205f84feac;
        values[mainnet]["wstUSR_PT03_USR_915"] = 0x1e1ae51d4be670307788612599a46a73649ef85e28bab194d3ae00c3cd693ea7;
        values[mainnet]["WBTC_USR_86"] = 0xf84288cdcf652627f66cd7a6d4c43c3ee43ca7146d9a9cfab3a136a861144d6f;
        values[mainnet]["EBTC_USR_86"] = 0xa4577bf93e8c70d9f91b6e000ae084ae0a7a29d4ebe28cbfea24975c28dccfb5;
        values[mainnet]["Corn_eBTC_PT03_2025_WETH_915"] =
            0x4758ddbbcb96c8d0c10f46ca260d505e32399c2dd995380a832578ee84ef2d54;
        values[mainnet]["Corn_eBTC_PT03_2025_WBTC_915"] =
            0x9dd533d05afa8dfce6a2ed82219e1c1dcebb16fe7722fb5912b989ef69df487f;
        values[mainnet]["eUSDe_PT05_2025_USDC_915"] = 0x21e55c99123958ff5667f824948c97d0f64dfaa6e2848062e72bc68d200d35f9;
        values[mainnet]["MCUSR_USD0_915"] = 0xcc39b6c92fd03ac608b9239618db8b80a4a2034b0450bdf47b404229571312da;
        values[mainnet]["MCUSR_USDC_915"] = 0x3889dee51674c6e728f7d05f11a3407c6853e433a0e63f8febbc45887a26a475;
        values[mainnet]["EBTC_PT06_26_25_LBTC_915"] = 0xdbabefcc4e7f2fce9b6dd3843df46a92b74819453cf2f92092542e43f68b40ea;
        values[mainnet]["sdeUSD_USDC_915"] = 0x0f9563442d64ab3bd3bcb27058db0b0d4046a4c46f0acd811dacae9551d2b129;
        values[mainnet]["sUSDePT_07_30_25_DAI_915"] = 0xb81eaed0df42ff6646c8daf4fe38afab93b13b6a89c9750d08e705223a45e2ef;
        values[mainnet]["sUSDePT_07_30_25_USDC_915"] =
            0xbc552f0b14dd6f8e60b760a534ac1d8613d3539153b4d9675d697e048f2edc7e;

        // MetaMorpho
        values[mainnet]["usualBoostedUSDC"] = 0xd63070114470f685b75B74D60EEc7c1113d33a3D.toBytes32();
        values[mainnet]["gauntletUSDCcore"] = 0x8eB67A509616cd6A7c1B3c8C21D48FF57df3d458.toBytes32();
        values[mainnet]["gauntletUSDCprime"] = 0xdd0f28e19C1780eb6396170735D45153D261490d.toBytes32();
        values[mainnet]["gauntletUSDCfrontier"] = 0xc582F04d8a82795aa2Ff9c8bb4c1c889fe7b754e.toBytes32();
        values[mainnet]["steakhouseUSDC"] = 0xBEEF01735c132Ada46AA9aA4c54623cAA92A64CB.toBytes32();
        values[mainnet]["smokehouseUSDC"] = 0xBEeFFF209270748ddd194831b3fa287a5386f5bC.toBytes32();
        values[mainnet]["steakhouseUSDT"] = 0xbEef047a543E45807105E51A8BBEFCc5950fcfBa.toBytes32();
        values[mainnet]["smokehouseUSDT"] = 0xA0804346780b4c2e3bE118ac957D1DB82F9d7484.toBytes32();
        values[mainnet]["steakhouseUSDCRWA"] = 0x6D4e530B8431a52FFDA4516BA4Aadc0951897F8C.toBytes32();
        values[mainnet]["gauntletWBTCcore"] = 0x443df5eEE3196e9b2Dd77CaBd3eA76C3dee8f9b2.toBytes32();
        values[mainnet]["Re7WBTC"] = 0xE0C98605f279e4D7946d25B75869c69802823763.toBytes32();
        values[mainnet]["MCwBTC"] = 0x1c530D6de70c05A81bF1670157b9d928e9699089.toBytes32();
        values[mainnet]["MCUSR"] = 0xD50DA5F859811A91fD1876C9461fD39c23C747Ad.toBytes32();
        values[mainnet]["Re7cbBTC"] = 0xA02F5E93f783baF150Aa1F8b341Ae90fe0a772f7.toBytes32();
        values[mainnet]["gauntletCbBTCcore"] = 0xF587f2e8AfF7D76618d3B6B4626621860FbD54e3.toBytes32();
        values[mainnet]["MCcbBTC"] = 0x98cF0B67Da0F16E1F8f1a1D23ad8Dc64c0c70E0b.toBytes32();
        values[mainnet]["gauntletLBTCcore"] = 0xdC94785959B73F7A168452b3654E44fEc6A750e4.toBytes32();
        values[mainnet]["gauntletWETHPrime"] = 0x2371e134e3455e0593363cBF89d3b6cf53740618.toBytes32();
        values[mainnet]["gauntletWETHCore"] = 0x4881Ef0BF6d2365D3dd6499ccd7532bcdBCE0658.toBytes32();
        values[mainnet]["mevCapitalwWeth"] = 0x9a8bC3B04b7f3D87cfC09ba407dCED575f2d61D8.toBytes32();
        values[mainnet]["steakhouseETH"] = 0xBEEf050ecd6a16c4e7bfFbB52Ebba7846C4b8cD4.toBytes32();
        values[mainnet]["Re7WETH"] = 0x78Fc2c2eD1A4cDb5402365934aE5648aDAd094d0.toBytes32();
        values[mainnet]["PendleWBTC"] = 0x2f1aBb81ed86Be95bcf8178bA62C8e72D6834775.toBytes32();

        // Morpho Rewards
        values[mainnet]["universalRewardsDistributor"] = 0x330eefa8a787552DC5cAd3C3cA644844B1E61Ddb.toBytes32();

        values[mainnet]["uniswapV3PositionManager"] = 0xC36442b4a4522E871399CD717aBDD847Ab11FE88.toBytes32();

        // 1Inch
        values[mainnet]["aggregationRouterV5"] = 0x1111111254EEB25477B68fb85Ed929f73A960582.toBytes32();
        values[mainnet]["oneInchExecutor"] = 0x5141B82f5fFDa4c6fE1E372978F1C5427640a190.toBytes32();
        values[mainnet]["wETHweETH5bps"] = 0x7A415B19932c0105c82FDB6b720bb01B0CC2CAe3.toBytes32();

        // Gearbox
        values[mainnet]["dWETHV3"] = 0xda0002859B2d05F66a753d8241fCDE8623f26F4f.toBytes32();
        values[mainnet]["sdWETHV3"] = 0x0418fEB7d0B25C411EB77cD654305d29FcbFf685.toBytes32();
        values[mainnet]["dUSDCV3"] = 0xda00000035fef4082F78dEF6A8903bee419FbF8E.toBytes32();
        values[mainnet]["sdUSDCV3"] = 0x9ef444a6d7F4A5adcd68FD5329aA5240C90E14d2.toBytes32();
        values[mainnet]["dDAIV3"] = 0xe7146F53dBcae9D6Fa3555FE502648deb0B2F823.toBytes32();
        values[mainnet]["sdDAIV3"] = 0xC853E4DA38d9Bd1d01675355b8c8f3BBC1451973.toBytes32();
        values[mainnet]["dUSDTV3"] = 0x05A811275fE9b4DE503B3311F51edF6A856D936e.toBytes32();
        values[mainnet]["sdUSDTV3"] = 0x16adAb68bDEcE3089D4f1626Bb5AEDD0d02471aD.toBytes32();
        values[mainnet]["dWBTCV3"] = 0xda00010eDA646913F273E10E7A5d1F659242757d.toBytes32();
        values[mainnet]["sdWBTCV3"] = 0xA8cE662E45E825DAF178DA2c8d5Fae97696A788A.toBytes32();
        values[mainnet]["dGHOV3"] = 0x4d56c9cBa373AD39dF69Eb18F076b7348000AE09.toBytes32();
        values[mainnet]["sdGHOV3"] = 0xE2037090f896A858E3168B978668F22026AC52e7.toBytes32();

        // Pendle
        values[mainnet]["pendleMarketFactory"] = 0x1A6fCc85557BC4fB7B534ed835a03EF056552D52.toBytes32();
        values[mainnet]["pendleRouter"] = 0x888888888889758F76e7103c6CbF23ABbF58F946.toBytes32();
        values[mainnet]["pendleOracle"] = 0x66a1096C6366b2529274dF4f5D8247827fe4CEA8.toBytes32();
        values[mainnet]["pendleLimitOrderRouter"] = 0x000000000000c9B3E2C3Ec88B1B4c0cD853f4321.toBytes32();

        values[mainnet]["pendleWeETHMarket"] = 0xF32e58F92e60f4b0A37A69b95d642A471365EAe8.toBytes32();
        values[mainnet]["pendleWeethSy"] = 0xAC0047886a985071476a1186bE89222659970d65.toBytes32();
        values[mainnet]["pendleEethPt"] = 0xc69Ad9baB1dEE23F4605a82b3354F8E40d1E5966.toBytes32();
        values[mainnet]["pendleEethYt"] = 0xfb35Fd0095dD1096b1Ca49AD44d8C5812A201677.toBytes32();

        values[mainnet]["pendleZircuitWeETHMarket"] = 0xe26D7f9409581f606242300fbFE63f56789F2169.toBytes32();
        values[mainnet]["pendleZircuitWeethSy"] = 0xD7DF7E085214743530afF339aFC420c7c720BFa7.toBytes32();
        values[mainnet]["pendleZircuitEethPt"] = 0x4AE5411F3863CdB640309e84CEDf4B08B8b33FfF.toBytes32();
        values[mainnet]["pendleZircuitEethYt"] = 0x7C2D26182adeEf96976035986cF56474feC03bDa.toBytes32();

        values[mainnet]["pendleUSDeMarket"] = 0x19588F29f9402Bb508007FeADd415c875Ee3f19F.toBytes32();
        values[mainnet]["pendleUSDeSy"] = 0x42862F48eAdE25661558AFE0A630b132038553D0.toBytes32();
        values[mainnet]["pendleUSDePt"] = 0xa0021EF8970104c2d008F38D92f115ad56a9B8e1.toBytes32();
        values[mainnet]["pendleUSDeYt"] = 0x1e3d13932C31d7355fCb3FEc680b0cD159dC1A07.toBytes32();

        values[mainnet]["pendleZircuitUSDeMarket"] = 0x90c98ab215498B72Abfec04c651e2e496bA364C0.toBytes32();
        values[mainnet]["pendleZircuitUSDeSy"] = 0x293C6937D8D82e05B01335F7B33FBA0c8e256E30.toBytes32();
        values[mainnet]["pendleZircuitUSDePt"] = 0x3d4F535539A33FEAd4D76D7b3B7A9cB5B21C73f1.toBytes32();
        values[mainnet]["pendleZircuitUSDeYt"] = 0x40357b9f22B4DfF0Bf56A90661b8eC106C259d29.toBytes32();

        values[mainnet]["pendleSUSDeMarketSeptember"] = 0xd1D7D99764f8a52Aff007b7831cc02748b2013b5.toBytes32();
        values[mainnet]["pendleSUSDeMarketJuly"] = 0x107a2e3cD2BB9a32B9eE2E4d51143149F8367eBa.toBytes32();
        values[mainnet]["pendleKarakSUSDeMarket"] = 0xB1f587B354a4a363f5332e88effbbC2E4961250A.toBytes32();
        values[mainnet]["pendleKarakUSDeMarket"] = 0x1BCBDB8c8652345A5ACF04e6E74f70086c68FEfC.toBytes32();

        values[mainnet]["pendleWeETHMarketSeptember"] = 0xC8eDd52D0502Aa8b4D5C77361D4B3D300e8fC81c.toBytes32();
        values[mainnet]["pendleWeethSySeptember"] = 0xAC0047886a985071476a1186bE89222659970d65.toBytes32();
        values[mainnet]["pendleEethPtSeptember"] = 0x1c085195437738d73d75DC64bC5A3E098b7f93b1.toBytes32();
        values[mainnet]["pendleEethYtSeptember"] = 0xA54Df645A042D24121a737dAA89a57EbF8E0b71c.toBytes32();

        values[mainnet]["pendleWeETHMarketDecember"] = 0x7d372819240D14fB477f17b964f95F33BeB4c704.toBytes32();
        values[mainnet]["pendleWeethSyDecember"] = 0xAC0047886a985071476a1186bE89222659970d65.toBytes32();
        values[mainnet]["pendleEethPtDecember"] = 0x6ee2b5E19ECBa773a352E5B21415Dc419A700d1d.toBytes32();
        values[mainnet]["pendleEethYtDecember"] = 0x129e6B5DBC0Ecc12F9e486C5BC9cDF1a6A80bc6A.toBytes32();

        values[mainnet]["pendleUSDeZircuitMarketAugust"] = 0xF148a0B15712f5BfeefAdb4E6eF9739239F88b07.toBytes32();
        values[mainnet]["pendleKarakWeETHMarketSeptember"] = 0x18bAFcaBf2d5898956AE6AC31543d9657a604165.toBytes32();
        values[mainnet]["pendleKarakWeETHMarketDecember"] = 0xFF694CC3f74E080637008B3792a9D7760cB456Ca.toBytes32();

        values[mainnet]["pendleSwethMarket"] = 0x0e1C5509B503358eA1Dac119C1D413e28Cc4b303.toBytes32();

        values[mainnet]["pendleZircuitWeETHMarketAugust"] = 0x6c269DFc142259c52773430b3c78503CC994a93E.toBytes32();
        values[mainnet]["pendleWeETHMarketJuly"] = 0xe1F19CBDa26b6418B0C8E1EE978a533184496066.toBytes32();
        values[mainnet]["pendleWeETHkSeptember"] = 0x905A5a4792A0C27a2AdB2777f98C577D320079EF.toBytes32();
        values[mainnet]["pendleWeETHkDecember"] = 0x792b9eDe7a18C26b814f87Eb5E0c8D26AD189780.toBytes32();

        values[mainnet]["pendle_sUSDe_08_23_24"] = 0xbBf399db59A845066aAFce9AE55e68c505FA97B7.toBytes32();
        values[mainnet]["pendle_sUSDe_12_25_24"] = 0xa0ab94DeBB3cC9A7eA77f3205ba4AB23276feD08.toBytes32();
        values[mainnet]["pendle_USDe_08_23_24"] = 0x3d1E7312dE9b8fC246ddEd971EE7547B0a80592A.toBytes32();
        values[mainnet]["pendle_USDe_12_25_24"] = 0x8a49f2AC2730ba15AB7EA832EdaC7f6BA22289f8.toBytes32();
        values[mainnet]["pendle_sUSDe_03_26_25"] = 0xcDd26Eb5EB2Ce0f203a84553853667aE69Ca29Ce.toBytes32();
        values[mainnet]["pendle_sUSDe_karak_01_29_25"] = 0xDbE4D359D4E48087586Ec04b93809bA647343548.toBytes32();
        values[mainnet]["pendle_USDe_karak_01_29_25"] = 0x6C06bBFa3B63eD344ceb3312Df795eDC8d29BDD5.toBytes32();
        values[mainnet]["pendle_USDe_03_26_25"] = 0xB451A36c8B6b2EAc77AD0737BA732818143A0E25.toBytes32();
        values[mainnet]["pendle_eUSDe_market_05_28_25"] = 0x85667e484a32d884010Cf16427D90049CCf46e97.toBytes32();
        values[mainnet]["pendle_eUSDe_05_28_25_pt"] = 0x50D2C7992b802Eef16c04FeADAB310f31866a545.toBytes32();
        values[mainnet]["pendle_sUSDe_05_28_25"] = 0xB162B764044697cf03617C2EFbcB1f42e31E4766.toBytes32();
        values[mainnet]["pendle_sUSDe_market_07_30_25"] = 0x4339Ffe2B7592Dc783ed13cCE310531aB366dEac.toBytes32();

        values[mainnet]["pendle_weETHs_market_08_28_24"] = 0xcAa8ABB72A75C623BECe1f4D5c218F425d47A0D0.toBytes32();
        values[mainnet]["pendle_weETHs_sy_08_28_24"] = 0x9e8f10574ACc2c62C6e5d19500CEd39163Da37A9.toBytes32();
        values[mainnet]["pendle_weETHs_pt_08_28_24"] = 0xda6530EfaFD63A42d7b9a0a5a60A03839CDb813A.toBytes32();
        values[mainnet]["pendle_weETHs_yt_08_28_24"] = 0x28cE264D0938C1051687FEbDCeFacc2242BA9E0E.toBytes32();
        values[mainnet]["pendle_weETHs_market_12_25_24"] = 0x40789E8536C668c6A249aF61c81b9dfaC3EB8F32.toBytes32();
        values[mainnet]["pendle_weETHs_market_6_25_25"] = 0xcbA3B226cA62e666042Cb4a1e6E4681053885F75.toBytes32();

        values[mainnet]["pendleUSD0PlusMarketOctober"] = 0x00b321D89A8C36B3929f20B7955080baeD706D1B.toBytes32();
        values[mainnet]["pendle_USD0Plus_market_01_29_2025"] = 0x64506968E80C9ed07bFF60C8D9d57474EFfFF2c9.toBytes32();
        values[mainnet]["pendle_USD0Plus_market_02_26_2025"] = 0x22a72B0C504cBb7f8245208f84D8f035c311aDec.toBytes32();
        values[mainnet]["pendle_USD0Plus_market_03_26_2025"] = 0xaFDC922d0059147486cC1F0f32e3A2354b0d35CC.toBytes32();
        values[mainnet]["pendle_USD0++_market_01_29_25"] = 0x64506968E80C9ed07bFF60C8D9d57474EFfFF2c9.toBytes32();
        values[mainnet]["pendle_USD0++_market_06_25_25"] = 0x048680F64d6DFf1748ba6D9a01F578433787e24B.toBytes32();
        values[mainnet]["pendle_USD0Plus_market_04_23_2025"] = 0x81f3a11dB1DE16f4F9ba8Bf46B71D2B168c64899.toBytes32();
        values[mainnet]["pendle_USD0Plus_market_06_25_2025"] = 0x048680F64d6DFf1748ba6D9a01F578433787e24B.toBytes32();

        values[mainnet]["pendle_eBTC_market_12_26_24"] = 0x36d3ca43ae7939645C306E26603ce16e39A89192.toBytes32();
        values[mainnet]["pendle_eBTC_market_06_25_25"] = 0x523f9441853467477b4dDE653c554942f8E17162.toBytes32();
        values[mainnet]["pendle_LBTC_corn_market_12_26_24"] = 0xCaE62858DB831272A03768f5844cbe1B40bB381f.toBytes32();
        values[mainnet]["pendle_LBTC_market_03_26_25"] = 0x70B70Ac0445C3eF04E314DFdA6caafd825428221.toBytes32();
        values[mainnet]["pendle_LBTC_market_06_25_25"] = 0x931F7eA0c31c14914a452d341bc5Cb5d996BE71d.toBytes32();
        values[mainnet]["pendle_LBTC_corn_market_02_26_25"] = 0xC118635bcde024c5B01C6be2B0569a2608A8032C.toBytes32();
        values[mainnet]["pendle_eBTC_corn_market_3_26_25"] = 0x2C71Ead7ac9AE53D05F8664e77031d4F9ebA064B.toBytes32();
        values[mainnet]["pendle_LBTC_concrete_market_04_09_25"] = 0x83916356556f51dcBcB226202c3efeEfc88d5eaA.toBytes32();
        values[mainnet]["pendle_LBTC_corn_concrete_market_05_21_25"] = 0x08946D1070bab757931d39285C12FEf4313b667B.toBytes32();
        values[mainnet]["pendle_WBTC_concrete_market_04_09_25"] = 0x9471d9c5B57b59d42B739b00389a6d520c33A7a9.toBytes32();
        values[mainnet]["pendle_eBTC_market_06_25_25"] = 0x523f9441853467477b4dDE653c554942f8E17162.toBytes32();
        values[mainnet]["pendle_zeBTC_market_03_26_25"] = 0x98ffeFd1a51D322c8DeF6d0Ba183e71547216F7f.toBytes32();

        values[mainnet]["pendle_pumpBTC_market_03_26_25"] = 0x8098B48a1c4e4080b30A43a7eBc0c87b52F17222.toBytes32();
        values[mainnet]["pendle_pumpBTC_market_05_28_25"] = 0x2D8F5997Af9bc7AE4047287425355518EF01fcfC.toBytes32();
        values[mainnet]["pendle_corn_pumpBTC_market_12_25_24"] = 0xf8208fB52BA80075aF09840A683143C22DC5B4dd.toBytes32();

        values[mainnet]["pendle_uniBTC_market_03_26_25"] = 0x380C751BD0412f47Ca560B6AFeB566d88dc18630.toBytes32();
        values[mainnet]["pendle_corn_uniBTC_market_12_26_24"] = 0x40dEAE18c3CE932Fdd5Df1f44b54D8Cf3902787B.toBytes32();
        values[mainnet]["pendle_sUSDs_market_03_26_25"] = 0x21D85Ff3BEDFF031EF466C7d5295240C8AB2a2b8.toBytes32();

        values[mainnet]["pendle_liquid_bera_eth_04_09_25"] = 0x46E6b4A950Eb1AbBa159517DEA956Afd01ea9497.toBytes32();
        values[mainnet]["pendle_liquidBeraBTC_04_09_25"] = 0xEbf5c58b74A836F1e51d08e9C909c4A4530AFD41.toBytes32();
        values[mainnet]["pendle_wstUSR_market_03_26_25"] = 0x353d0B2EFB5B3a7987fB06D30Ad6160522d08426.toBytes32();

        values[mainnet]["pendle_tETH_03_28_2025"] = 0xBDb8F9729d3194f75fD1A3D9bc4FFe0DDe3A404c.toBytes32();

        values[mainnet]["pendle_beraSTONE_04_09_2025"] = 0x7561C5CCfe41A26B33944B58C70D6a3CB63E881c.toBytes32();

        values[mainnet]["pendle_syrupUSDC_04_23_2025"] = 0x580E40c15261F7Baf18eA50F562118aE99361096.toBytes32();

        values[mainnet]["pendle_eUSDe_05_28_2025"] = 0x85667e484a32d884010Cf16427D90049CCf46e97.toBytes32();

        values[mainnet]["pendle_lvlUSD_05_28_25"] = 0xE45d2CE15aBbA3c67b9fF1E7A69225C855d3DA82.toBytes32();
        values[mainnet]["pendle_lvlUSD_05_28_25_sy"] = 0x8b9D898327C0Ac74b946Ca3cA9FcfCBE9bc29c48.toBytes32();
        values[mainnet]["pendle_lvlUSD_05_28_25_pt"] = 0x9BcA74F805AB0a22DDD0886dB0942199a0feBa71.toBytes32();
        values[mainnet]["pendle_lvlUSD_05_28_25_yt"] = 0x65901Ac9EFA7CdAf1Bdb4dbce4c53B151ae8d014.toBytes32();
        values[mainnet]["pendle_slvlUSD_05_28_25"] = 0x1C71752a6C10D66375702aaFAd4B6D20393702Cf.toBytes32();
        values[mainnet]["pendle_slvlUSD_05_28_25_sy"] = 0x10222f882F3594455343Abc9831213854902eD8e.toBytes32();
        values[mainnet]["pendle_slvlUSD_05_28_25_pt"] = 0x4D4062bAD41E03b1cdee4C06263F96EB81832341.toBytes32();
        values[mainnet]["pendle_slvlUSD_05_28_25_yt"] = 0x4d74Ad0287f5A3A799659AAd542e4D9d9f31D443.toBytes32();

        values[mainnet]["pendle_sUSDe_03_26_25_sy"] = 0x3Ee118EFC826d30A29645eAf3b2EaaC9E8320185.toBytes32();
        values[mainnet]["pendle_sUSDe_03_26_25_pt"] = 0xE00bd3Df25fb187d6ABBB620b3dfd19839947b81.toBytes32();
        values[mainnet]["pendle_sUSDe_03_26_25_yt"] = 0x96512230bF0Fa4E20Cf02C3e8A7d983132cd2b9F.toBytes32();
        values[mainnet]["pendle_sUSDe_07_30_25_sy"] = 0xF541AA4d6f29ec2423A0D306dBc677021A02DBC0.toBytes32();
        values[mainnet]["pendle_sUSDe_07_30_25_pt"] = 0x3b3fB9C57858EF816833dC91565EFcd85D96f634.toBytes32();
        values[mainnet]["pendle_sUSDe_07_30_25_yt"] = 0xb7E51D15161C49C823f3951D579DEd61cD27272B.toBytes32();

        values[mainnet]["pendle_sUSDe_05_28_25"] = 0xB162B764044697cf03617C2EFbcB1f42e31E4766.toBytes32();
        values[mainnet]["pendle_sUSDe_05_28_25_sy"] = 0xE877B2A8a53763C8B0534a15e87da28f3aC1257e.toBytes32();
        values[mainnet]["pendle_sUSDe_05_28_25_pt"] = 0xb7de5dFCb74d25c2f21841fbd6230355C50d9308.toBytes32();
        values[mainnet]["pendle_sUSDe_05_28_25_yt"] = 0x1de6Ff19FDA7496DdC12f2161f6ad6427c52aBBe.toBytes32();
        values[mainnet]["pendle_syrupUSDC_04_23_25"] = 0x580E40c15261F7Baf18eA50F562118aE99361096.toBytes32();
        values[mainnet]["pendle_syrupUSDC_04_23_25_sy"] = 0xc9e9C85B33E87fde85c44DBf72b4B842A071551D.toBytes32();
        values[mainnet]["pendle_syrupUSDC_04_23_25_pt"] = 0x2beEb2c4809954e5b514a3205afbDC097eb810B4.toBytes32();
        values[mainnet]["pendle_syrupUSDC_04_23_25_yt"] = 0x01eCe02951395b7AdBa57cA3281C4d6a565d347e.toBytes32();

        // Aave V3 Core
        values[mainnet]["v3Pool"] = 0x87870Bca3F3fD6335C3F4ce8392D69350B4fA4E2.toBytes32();
        values[mainnet]["v3RewardsController"] = 0x8164Cc65827dcFe994AB23944CBC90e0aa80bFcb.toBytes32();

        //Aave v3 Prime
        values[mainnet]["v3PrimePool"] = 0x4e033931ad43597d96D6bcc25c280717730B58B1.toBytes32();

        // Aave V3 Lido
        values[mainnet]["v3LidoPool"] = 0x4e033931ad43597d96D6bcc25c280717730B58B1.toBytes32();

        // SparkLend
        values[mainnet]["sparkLendPool"] = 0xC13e21B648A5Ee794902342038FF3aDAB66BE987.toBytes32();

        // Uniswap V3 Pools
        values[mainnet]["wETH_weETH_05"] = 0x7A415B19932c0105c82FDB6b720bb01B0CC2CAe3.toBytes32();
        values[mainnet]["wstETH_wETH_01"] = 0x109830a1AAaD605BbF02a9dFA7B0B92EC2FB7dAa.toBytes32();
        values[mainnet]["rETH_wETH_01"] = 0x553e9C493678d8606d6a5ba284643dB2110Df823.toBytes32();
        values[mainnet]["rETH_wETH_05"] = 0xa4e0faA58465A2D369aa21B3e42d43374c6F9613.toBytes32();
        values[mainnet]["wstETH_rETH_05"] = 0x18319135E02Aa6E02D412C98cCb16af3a0a9CB57.toBytes32();
        values[mainnet]["wETH_rswETH_05"] = 0xC410573Af188f56062Ee744cC3D6F2843f5bC13b.toBytes32();
        values[mainnet]["wETH_rswETH_30"] = 0xE62627326d7794E20bB7261B24985294de1579FE.toBytes32();
        values[mainnet]["ezETH_wETH_01"] = 0xBE80225f09645f172B079394312220637C440A63.toBytes32();
        values[mainnet]["PENDLE_wETH_30"] = 0x57aF956d3E2cCa3B86f3D8C6772C03ddca3eAacB.toBytes32();
        values[mainnet]["USDe_USDT_01"] = 0x435664008F38B0650fBC1C9fc971D0A3Bc2f1e47.toBytes32();
        values[mainnet]["USDe_USDC_01"] = 0xE6D7EbB9f1a9519dc06D557e03C522d53520e76A.toBytes32();
        values[mainnet]["USDe_DAI_01"] = 0x5B3a0f1acBE8594a079FaFeB1c84DEA9372A5Aad.toBytes32();
        values[mainnet]["sUSDe_USDT_05"] = 0x867B321132B18B5BF3775c0D9040D1872979422E.toBytes32();
        values[mainnet]["GEAR_wETH_100"] = 0xaEf52f72583E6c4478B220Da82321a6a023eEE50.toBytes32();
        values[mainnet]["GEAR_USDT_30"] = 0x349eE001D80f896F24571616932f54cBD66B18C9.toBytes32();
        values[mainnet]["DAI_USDC_01"] = 0x5777d92f208679DB4b9778590Fa3CAB3aC9e2168.toBytes32();
        values[mainnet]["DAI_USDC_05"] = 0x6c6Bc977E13Df9b0de53b251522280BB72383700.toBytes32();
        values[mainnet]["USDC_USDT_01"] = 0x3416cF6C708Da44DB2624D63ea0AAef7113527C6.toBytes32();
        values[mainnet]["USDC_USDT_05"] = 0x7858E59e0C01EA06Df3aF3D20aC7B0003275D4Bf.toBytes32();
        values[mainnet]["USDC_wETH_05"] = 0x88e6A0c2dDD26FEEb64F039a2c41296FcB3f5640.toBytes32();
        values[mainnet]["FRAX_USDC_05"] = 0xc63B0708E2F7e69CB8A1df0e1389A98C35A76D52.toBytes32();
        values[mainnet]["FRAX_USDC_01"] = 0x9A834b70C07C81a9fcD6F22E842BF002fBfFbe4D.toBytes32();
        values[mainnet]["DAI_FRAX_05"] = 0x97e7d56A0408570bA1a7852De36350f7713906ec.toBytes32();
        values[mainnet]["FRAX_USDT_05"] = 0xc2A856c3afF2110c1171B8f942256d40E980C726.toBytes32();
        values[mainnet]["PYUSD_USDC_01"] = 0x13394005C1012e708fCe1EB974F1130fDc73a5Ce.toBytes32();

        // EigenLayer
        values[mainnet]["strategyManager"] = 0x858646372CC42E1A627fcE94aa7A7033e7CF075A.toBytes32();
        values[mainnet]["delegationManager"] = 0x39053D51B77DC0d36036Fc1fCc8Cb819df8Ef37A.toBytes32();
        values[mainnet]["mETHStrategy"] = 0x298aFB19A105D59E74658C4C334Ff360BadE6dd2.toBytes32();
        values[mainnet]["USDeStrategy"] = 0x298aFB19A105D59E74658C4C334Ff360BadE6dd2.toBytes32();
        values[mainnet]["testOperator"] = 0xDbEd88D83176316fc46797B43aDeE927Dc2ff2F5.toBytes32();
        values[mainnet]["eigenStrategy"] = 0xaCB55C530Acdb2849e6d4f36992Cd8c9D50ED8F7.toBytes32();
        values[mainnet]["eEigenOperator"] = 0xDcAE4FAf7C7d0f4A78abe147244c6e9d60cFD202.toBytes32();
        values[mainnet]["eigenRewards"] = 0x7750d328b314EfFa365A0402CcfD489B80B0adda.toBytes32();
        values[mainnet]["ethfiStrategy"] = 0x7079A4277eAF578cbe9682ac7BC3EfFF8635ebBf.toBytes32();

        // Swell
        values[mainnet]["swellSimpleStaking"] = 0x38D43a6Cb8DA0E855A42fB6b0733A0498531d774.toBytes32();
        values[mainnet]["swEXIT"] = 0x48C11b86807627AF70a34662D4865cF854251663.toBytes32();
        values[mainnet]["rswEXIT"] = 0x58749C46Ffe97e4d79508a2C781C440f4756f064.toBytes32();
        values[mainnet]["accessControlManager"] = 0x625087d72c762254a72CB22cC2ECa40da6b95EAC.toBytes32();
        values[mainnet]["depositManager"] = 0xb3D9cf8E163bbc840195a97E81F8A34E295B8f39.toBytes32();

        // Frax
        values[mainnet]["frxETHMinter"] = 0xbAFA44EFE7901E04E39Dad13167D089C559c1138.toBytes32();
        values[mainnet]["frxETHRedemptionTicket"] = 0x82bA8da44Cd5261762e629dd5c605b17715727bd.toBytes32();

        // Zircuit
        values[mainnet]["zircuitSimpleStaking"] = 0xF047ab4c75cebf0eB9ed34Ae2c186f3611aEAfa6.toBytes32();

        // Mantle
        values[mainnet]["mantleLspStaking"] = 0xe3cBd06D7dadB3F4e6557bAb7EdD924CD1489E8f.toBytes32();

        // Fluid
        values[mainnet]["fUSDT"] = 0x5C20B550819128074FD538Edf79791733ccEdd18.toBytes32();
        values[mainnet]["fUSDTStakingRewards"] = 0x490681095ed277B45377d28cA15Ac41d64583048.toBytes32();
        values[mainnet]["fUSDC"] = 0x9Fb7b4477576Fe5B32be4C1843aFB1e55F251B33.toBytes32();
        values[mainnet]["fWETH"] = 0x90551c1795392094FE6D29B758EcCD233cFAa260.toBytes32();
        values[mainnet]["fWSTETH"] = 0x2411802D8BEA09be0aF8fD8D08314a63e706b29C.toBytes32();
        values[mainnet]["fGHO"] = 0x6A29A46E21C730DcA1d8b23d637c101cec605C5B.toBytes32();

        // Fluid Rewards
        values[mainnet]["fluidMerkleDistributor"] = 0x7060FE0Dd3E31be01EFAc6B28C8D38018fD163B0.toBytes32();

        // Fluid Dex
        values[mainnet]["WeETHDexUSDC-USDT"] = 0x01F0D07fdE184614216e76782c6b7dF663F5375e.toBytes32();
        values[mainnet]["wBTC-cbBTCDex-USDT"] = 0xf7FA55D14C71241e3c970E30C509Ff58b5f5D557.toBytes32();
        values[mainnet]["weETH_ETHDex_wstETH"] = 0xb4a15526d427f4d20b0dAdaF3baB4177C85A699A.toBytes32();
        values[mainnet]["GHO_USDCDex_GHO_USDCDex"] = 0x20b32C597633f12B44CFAFe0ab27408028CA0f6A.toBytes32();
        values[mainnet]["LBTC_cbBTCDex_WBTC"] = 0x96B2A29823d475468eE6f15e07878adf79E8199b.toBytes32();
        values[mainnet]["wBTC_cbBTCDex_wBTC_cbBTC"] = 0xDCe03288F9A109150f314ED0Ca9b59a690300d9d.toBytes32();
        values[mainnet]["sUSDe_DEX-USDC-USDT"] = 0xe210d8ded13Abe836a10E8Aa956dd424658d0034.toBytes32(); //T3

        // Symbiotic
        values[mainnet]["wstETHDefaultCollateral"] = 0xC329400492c6ff2438472D4651Ad17389fCb843a.toBytes32();
        values[mainnet]["cbETHDefaultCollateral"] = 0xB26ff591F44b04E78de18f43B46f8b70C6676984.toBytes32();
        values[mainnet]["wBETHDefaultCollateral"] = 0x422F5acCC812C396600010f224b320a743695f85.toBytes32();
        values[mainnet]["rETHDefaultCollateral"] = 0x03Bf48b8A1B37FBeAd1EcAbcF15B98B924ffA5AC.toBytes32();
        values[mainnet]["mETHDefaultCollateral"] = 0x475D3Eb031d250070B63Fa145F0fCFC5D97c304a.toBytes32();
        values[mainnet]["swETHDefaultCollateral"] = 0x38B86004842D3FA4596f0b7A0b53DE90745Ab654.toBytes32();
        values[mainnet]["sfrxETHDefaultCollateral"] = 0x5198CB44D7B2E993ebDDa9cAd3b9a0eAa32769D2.toBytes32();
        values[mainnet]["ETHxDefaultCollateral"] = 0xBdea8e677F9f7C294A4556005c640Ee505bE6925.toBytes32();
        values[mainnet]["uniETHDefaultCollateral"] = 0x1C57ea879dd3e8C9fefa8224fdD1fa20dd54211E.toBytes32();
        values[mainnet]["sUSDeDefaultCollateral"] = 0x19d0D8e6294B7a04a2733FE433444704B791939A.toBytes32();
        values[mainnet]["wBTCDefaultCollateral"] = 0x971e5b5D4baa5607863f3748FeBf287C7bf82618.toBytes32();
        values[mainnet]["tBTCDefaultCollateral"] = 0x0C969ceC0729487d264716e55F232B404299032c.toBytes32();
        values[mainnet]["ethfiDefaultCollateral"] = 0x21DbBA985eEA6ba7F27534a72CCB292eBA1D2c7c.toBytes32();
        values[mainnet]["LBTCDefaultCollateral"] = 0x9C0823D3A1172F9DdF672d438dec79c39a64f448.toBytes32();

        values[mainnet]["wstETHSymbioticVault"] = 0xBecfad885d8A89A0d2f0E099f66297b0C296Ea21.toBytes32();
        values[mainnet]["wstETHSymbioticVaultRewards"] = 0xe34DcEA5aB7c4f3c4AD2F5f144Fc7fc3D5b0137C.toBytes32();
        values[mainnet]["EtherFi_LBTCSymbioticVault"] = 0xd4E20ECA1f996Dab35883dC0AD5E3428AF888D45.toBytes32();
        values[mainnet]["EtherFi_wstETHSymbioticVault"] = 0x450a90fdEa8B87a6448Ca1C87c88Ff65676aC45b.toBytes32();

        values[mainnet]["EtherFi_ETHFISymbioticVault"] = 0x2Bcfa0283C92b7845ECE12cEaDc521414BeF1067.toBytes32();

        // Karak
        values[mainnet]["vaultSupervisor"] = 0x54e44DbB92dBA848ACe27F44c0CB4268981eF1CC.toBytes32();
        values[mainnet]["delegationSupervisor"] = 0xAfa904152E04aBFf56701223118Be2832A4449E0.toBytes32();

        values[mainnet]["kmETH"] = 0x7C22725d1E0871f0043397c9761AD99A86ffD498.toBytes32();
        values[mainnet]["kweETH"] = 0x2DABcea55a12d73191AeCe59F508b191Fb68AdaC.toBytes32();
        values[mainnet]["kwstETH"] = 0xa3726beDFD1a8AA696b9B4581277240028c4314b.toBytes32();
        values[mainnet]["krETH"] = 0x8E475A4F7820A4b6c0FF229f74fB4762f0813C47.toBytes32();
        values[mainnet]["kcbETH"] = 0xbD32b8aA6ff34BEDc447e503195Fb2524c72658f.toBytes32();
        values[mainnet]["kwBETH"] = 0x04BB50329A1B7D943E7fD2368288b674c8180d5E.toBytes32();
        values[mainnet]["kswETH"] = 0xc585DF3a8C9ca0c614D023A812624bE36161502B.toBytes32();
        values[mainnet]["kETHx"] = 0x989Ab830C6e2BdF3f28214fF54C9B7415C349a3F.toBytes32();
        values[mainnet]["ksfrxETH"] = 0x1751e1e4d2c9Fa99479C0c5574136F0dbD8f3EB8.toBytes32();
        values[mainnet]["krswETH"] = 0x1B4d88f5f38988BEA334C79f48aa69BEEeFE2e1e.toBytes32();
        values[mainnet]["krsETH"] = 0x9a23e79a8E6D77F940F2C30eb3d9282Af2E4036c.toBytes32();
        values[mainnet]["kETHFI"] = 0xB26bD8D1FD5415eED4C99f9fB6A278A42E7d1BA8.toBytes32();
        values[mainnet]["ksUSDe"] = 0xDe5Bff0755F192C333B126A449FF944Ee2B69681.toBytes32();
        values[mainnet]["kUSDe"] = 0xBE3cA34D0E877A1Fc889BD5231D65477779AFf4e.toBytes32();
        values[mainnet]["kWBTC"] = 0x126d4dBf752AaF61f3eAaDa24Ab0dB84FEcf6891.toBytes32();
        values[mainnet]["kFBTC"] = 0x40328669Bc9e3780dFa0141dBC87450a4af6EA11.toBytes32();
        values[mainnet]["kLBTC"] = 0x468c34703F6c648CCf39DBaB11305D17C70ba011.toBytes32();

        // CCIP token transfers.
        values[mainnet]["ccipRouter"] = 0x80226fc0Ee2b096224EeAc085Bb9a8cba1146f7D.toBytes32();

        // PancakeSwap V3
        values[mainnet]["pancakeSwapV3NonFungiblePositionManager"] =
            0x46A15B0b27311cedF172AB29E4f4766fbE7F4364.toBytes32();
        values[mainnet]["pancakeSwapV3MasterChefV3"] = 0x556B9306565093C855AEA9AE92A594704c2Cd59e.toBytes32();
        values[mainnet]["pancakeSwapV3Router"] = 0x13f4EA83D0bd40E75C8222255bc855a974568Dd4.toBytes32();
        // Arbitrum Bridge
        values[mainnet]["arbitrumDelayedInbox"] = 0x4Dbd4fc535Ac27206064B68FfCf827b0A60BAB3f.toBytes32();
        values[mainnet]["arbitrumOutbox"] = 0x0B9857ae2D4A3DBe74ffE1d7DF045bb7F96E4840.toBytes32();
        values[mainnet]["arbitrumL1GatewayRouter"] = 0x72Ce9c846789fdB6fC1f34aC4AD25Dd9ef7031ef.toBytes32();
        values[mainnet]["arbitrumL1ERC20Gateway"] = 0xa3A7B6F88361F48403514059F1F16C8E78d60EeC.toBytes32();
        values[mainnet]["arbitrumWethGateway"] = 0xd92023E9d9911199a6711321D1277285e6d4e2db.toBytes32();

        // Base Standard Bridge.
        values[mainnet]["baseStandardBridge"] = 0x3154Cf16ccdb4C6d922629664174b904d80F2C35.toBytes32();
        values[mainnet]["basePortal"] = 0x49048044D57e1C92A77f79988d21Fa8fAF74E97e.toBytes32();
        values[mainnet]["baseResolvedDelegate"] = 0x866E82a600A1414e583f7F13623F1aC5d58b0Afa.toBytes32();

        // Optimism Standard Bridge.
        values[mainnet]["optimismStandardBridge"] = 0x99C9fc46f92E8a1c0deC1b1747d010903E884bE1.toBytes32();
        values[mainnet]["optimismPortal"] = 0xbEb5Fc579115071764c7423A4f12eDde41f106Ed.toBytes32();
        values[mainnet]["optimismResolvedDelegate"] = 0x25ace71c97B33Cc4729CF772ae268934F7ab5fA1.toBytes32();

        // Swell Standard Bridge.
        values[mainnet]["swellStandardBridge"] = 0x7aA4960908B13D104bf056B23E2C76B43c5AACc8.toBytes32();
        values[mainnet]["swellPortal"] = 0x758E0EE66102816F5C3Ec9ECc1188860fbb87812.toBytes32();
        values[mainnet]["swellResolvedDelegate"] = 0xe6a99Ef12995DeFC5ff47EC0e13252f0E6903759.toBytes32();

        // Mantle Standard Bridge.
        values[mainnet]["mantleStandardBridge"] = 0x95fC37A27a2f68e3A647CDc081F0A89bb47c3012.toBytes32();
        values[mainnet]["mantlePortal"] = 0xc54cb22944F2bE476E02dECfCD7e3E7d3e15A8Fb.toBytes32();
        values[mainnet]["mantleResolvedDelegate"] = 0x676A795fe6E43C17c668de16730c3F690FEB7120.toBytes32(); // TODO update this.

        // Zircuit Standard Bridge.
        values[mainnet]["zircuitStandardBridge"] = 0x386B76D9cA5F5Fb150B6BFB35CF5379B22B26dd8.toBytes32();
        values[mainnet]["zircuitPortal"] = 0x17bfAfA932d2e23Bd9B909Fd5B4D2e2a27043fb1.toBytes32();
        values[mainnet]["zircuitResolvedDelegate"] = 0x2a721cBE81a128be0F01040e3353c3805A5EA091.toBytes32();

        // Fraxtal Standard Bridge.
        values[mainnet]["fraxtalStandardBridge"] = 0x34C0bD5877A5Ee7099D0f5688D65F4bB9158BDE2.toBytes32();
        values[mainnet]["fraxtalPortal"] = 0x36cb65c1967A0Fb0EEE11569C51C2f2aA1Ca6f6D.toBytes32();
        values[mainnet]["fraxtalResolvedDelegate"] = 0x2a721cBE81a128be0F01040e3353c3805A5EA091.toBytes32(); // TODO update this

        // Lido Base Standard Bridge.
        values[mainnet]["lidoBaseStandardBridge"] = 0x9de443AdC5A411E83F1878Ef24C3F52C61571e72.toBytes32();
        values[mainnet]["lidoBasePortal"] = 0x49048044D57e1C92A77f79988d21Fa8fAF74E97e.toBytes32();
        values[mainnet]["lidoBaseResolvedDelegate"] = 0x866E82a600A1414e583f7F13623F1aC5d58b0Afa.toBytes32();

        // Bob Standard Bridge
        values[mainnet]["bobStandardBridge"] = 0x3F6cE1b36e5120BBc59D0cFe8A5aC8b6464ac1f7.toBytes32();
        values[mainnet]["bobPortal"] = 0x8AdeE124447435fE03e3CD24dF3f4cAE32E65a3E.toBytes32();
        values[mainnet]["bobResolvedDelegate"] = 0xE3d981643b806FB8030CDB677D6E60892E547EdA.toBytes32();

        // Unichain Standard Bridge.
        values[mainnet]["unichainStandardBridge"] = 0x81014F44b0a345033bB2b3B21C7a1A308B35fEeA.toBytes32();
        values[mainnet]["unichainPortal"] = 0x0bd48f6B86a26D3a217d0Fa6FfE2B491B956A7a2.toBytes32();
        values[mainnet]["unichainResolvedDelegate"] = 0x9A3D64E386C18Cb1d6d5179a9596A4B5736e98A6.toBytes32();

        // Layer Zero.
        values[mainnet]["LayerZeroEndPoint"] = 0x1a44076050125825900e736c501f859c50fE728c.toBytes32();
        values[mainnet]["EtherFiOFTAdapter"] = 0xcd2eb13D6831d4602D80E5db9230A57596CDCA63.toBytes32();
        values[mainnet]["weETHOFTAdapterMovement"] = 0x6FFcE32713417569237786cbeFBe355090642bF9.toBytes32();
        values[mainnet]["LBTCOFTAdapter"] = 0x6bc15D7930839Ec18A57F6f7dF72aE1B439D077f.toBytes32();
        values[mainnet]["WBTCOFTAdapter"] = 0x0555E30da8f98308EdB960aa94C0Db47230d2B9c.toBytes32();
        values[mainnet]["frxUSDOFTAdapter"] = 0x566a6442A5A6e9895B9dCA97cC7879D632c6e4B0.toBytes32();
        values[mainnet]["usdt0OFTAdapter"] = 0x6C96dE32CEa08842dcc4058c14d3aaAD7Fa41dee.toBytes32();

        // Stargate OFTs
        values[mainnet]["stargateUSDC"] = 0xc026395860Db2d07ee33e05fE50ed7bD583189C7.toBytes32();
        values[mainnet]["stargateSolvBTC"] = 0xB12979Ff302Ac903849948037A51792cF7186E8e.toBytes32(); 
        values[mainnet]["stargatesrUSD"] = 0x316cd39632Cac4F4CdfC21757c4500FE12f64514.toBytes32();
        values[mainnet]["stargateNative"] = 0x77b2043768d28E9C9aB44E1aBfC95944bcE57931.toBytes32();

        // Merkl
        values[mainnet]["merklDistributor"] = 0x3Ef3D8bA38EBe18DB133cEc108f4D14CE00Dd9Ae.toBytes32();

        // Pump Staking
        values[mainnet]["pumpStaking"] = 0x1fCca65fb6Ae3b2758b9b2B394CB227eAE404e1E.toBytes32();

        // Linea Bridging
        values[mainnet]["tokenBridge"] = 0x051F1D88f0aF5763fB888eC4378b4D8B29ea3319.toBytes32(); // approve, bridge token
        values[mainnet]["lineaMessageService"] = 0xd19d4B5d358258f05D7B411E21A1460D11B0876F.toBytes32(); // claim message, sendMessage

        // Scroll Bridging
        values[mainnet]["scrollGatewayRouter"] = 0xF8B1378579659D8F7EE5f3C929c2f3E332E41Fd6.toBytes32(); // approve, depositERC20
        values[mainnet]["scrollMessenger"] = 0x6774Bcbd5ceCeF1336b5300fb5186a12DDD8b367.toBytes32(); // sendMessage
        values[mainnet]["scrollCustomERC20Gateway"] = 0x67260A8B73C5B77B55c1805218A42A7A6F98F515.toBytes32(); // sendMessage

        // Syrup
        values[mainnet]["syrupRouter"] = 0x134cCaaA4F1e4552eC8aEcb9E4A2360dDcF8df76.toBytes32(); // keep nomenclature for compatibility
        values[mainnet]["syrupRouterUSDC"] = 0x134cCaaA4F1e4552eC8aEcb9E4A2360dDcF8df76.toBytes32();
        values[mainnet]["syrupRouterUSDT"] = 0xF007476Bb27430795138C511F18F821e8D1e5Ee2.toBytes32();

        // Satlayer
        values[mainnet]["satlayerPool"] = 0x42a856dbEBB97AbC1269EAB32f3bb40C15102819.toBytes32();

        // corn
        values[mainnet]["cornSilo"] = 0x8bc93498b861fd98277c3b51d240e7E56E48F23c.toBytes32();
        values[mainnet]["cornSwapFacilityWBTC"] = 0xBf5eB70b93d5895C839B8BeB3C27dc36f6B56fea.toBytes32();
        values[mainnet]["cornSwapFacilitycbBTC"] = 0x554335b8C994E47e6dbfDC08Fa8aca0510e66BA1.toBytes32();

        values[mainnet]["LBTCOFTAdapter"] = 0x6bc15D7930839Ec18A57F6f7dF72aE1B439D077f.toBytes32();

        // Treehouse
        values[mainnet]["TreehouseRedemption"] = 0x0618DBdb3Be798346e6D9C08c3c84658f94aD09F.toBytes32();
        values[mainnet]["TreehouseRouter"] = 0xeFA3fa8e85D2b3CfdB250CdeA156c2c6C90628F5.toBytes32();
        values[mainnet]["tETH"] = 0xD11c452fc99cF405034ee446803b6F6c1F6d5ED8.toBytes32();
        values[mainnet]["tETH_wstETH_curve_pool"] = 0xA10d15538E09479186b4D3278BA5c979110dDdB1.toBytes32();

        // Term Finance
        values[mainnet]["termAuctionOfferLocker"] = 0xa557a6099d1a85d7569EA4B6d8ad59a94a8162CC.toBytes32();
        values[mainnet]["termRepoLocker"] = 0xFD9033C9A97Bc3Ec8a44439Cb6512516c5053076.toBytes32();
        values[mainnet]["termRepoServicer"] = 0xaD2401Dd7518Fac6C868c86442922E2236797e32.toBytes32();
        values[mainnet]["termRepoToken"] = 0x3A1427da14F8A57CEe76a5E85fB465ed72De8EC7.toBytes32();

        // Hyperlane
        values[mainnet]["hyperlaneUsdcRouter"] = 0xe1De9910fe71cC216490AC7FCF019e13a34481D7.toBytes32();
        values[mainnet]["hyperlaneTestRecipient"] = 0xfb53392bf4a0590a317ca716c28c29ace7c448bc132d7f8188ca234f595aa121;

        // Euler
        values[mainnet]["ethereumVaultConnector"] = 0x0C9a3dd6b8F28529d72d7f9cE918D493519EE383.toBytes32();
        values[mainnet]["evkWEETH"] = 0xe846ca062aB869b66aE8DcD811973f628BA82eAf.toBytes32();
        values[mainnet]["eulerPrimeWETH"] = 0xD8b27CF359b7D15710a5BE299AF6e7Bf904984C2.toBytes32();
        values[mainnet]["evkUSDC"] = 0x797DD80692c3b2dAdabCe8e30C07fDE5307D48a9.toBytes32(); //Euler Prime
        values[mainnet]["evkLBTC"] = 0xbC35161043EE2D74816d421EfD6a45fDa73B050A.toBytes32(); //Euler Prime
        values[mainnet]["evkDAI"] = 0x83C266bdf990574a05EE62831a266a3891817B5B.toBytes32();
        values[mainnet]["evkDAIDebt"] = 0x1796526a7705cBBe76dEdd4b13959A48c674A6cD.toBytes32();

        values[mainnet]["evkWETH"] = 0xD8b27CF359b7D15710a5BE299AF6e7Bf904984C2.toBytes32();
        values[mainnet]["evkeWETH-2"] = 0xD8b27CF359b7D15710a5BE299AF6e7Bf904984C2.toBytes32();

        //values[mainnet]["evkUSDC"] = 0x797DD80692c3b2dAdabCe8e30C07fDE5307D48a9.toBytes32();
        values[mainnet]["evkeUSDC-2"] = 0x797DD80692c3b2dAdabCe8e30C07fDE5307D48a9.toBytes32();

        values[mainnet]["evkeUSDC-22"] = 0xe0a80d35bB6618CBA260120b279d357978c42BCE.toBytes32();
        values[mainnet]["evkeUSD0-3"] = 0xdEd27A6da244a5f3Ff74525A2cfaD4ed9E5B0957.toBytes32();
        values[mainnet]["evkeUSD0++-2"] = 0x6D671B9c618D5486814FEb777552BA723F1A235C.toBytes32();
        values[mainnet]["evkeUSDT-2"] = 0x313603FA690301b0CaeEf8069c065862f9162162.toBytes32();
        values[mainnet]["evkeUSDT-9"] = 0x7c280DBDEf569e96c7919251bD2B0edF0734C5A8.toBytes32();
        values[mainnet]["evkeUSDe-6"] = 0x2daCa71Cb58285212Dc05D65Cfd4f59A82BC4cF6.toBytes32();
        values[mainnet]["evkeDAI-4"] = 0x83C266bdf990574a05EE62831a266a3891817B5B.toBytes32();
        values[mainnet]["evkeLBTC-2"] = 0xbC35161043EE2D74816d421EfD6a45fDa73B050A.toBytes32();
        values[mainnet]["evkecbBTC-3"] = 0x056f3a2E41d2778D3a0c0714439c53af2987718E.toBytes32();
        values[mainnet]["evkeWBTC-3"] = 0x998D761eC1BAdaCeb064624cc3A1d37A46C88bA4.toBytes32();
        values[mainnet]["evkesUSDe-3"] = 0x498c014dE23f19700F51e85a384AB1B059F0672e.toBytes32();
        values[mainnet]["evkeeBTC-3"] = 0x34716B7026D9e6247D21e37Da1f1b157b62a16e0.toBytes32();
        values[mainnet]["evkesDAI-2"] = 0x8E4AF2F36ed6fb03E5E02Ab9f3C724B6E44C13b4.toBytes32();
        values[mainnet]["evkePYUSD-3"] = 0x6121591077Dc6898Ffd7216eA1b56cb890b3F84d.toBytes32();
        values[mainnet]["evkeUSR-1"] = 0x3A8992754E2EF51D8F90620d2766278af5C59b90.toBytes32();
        values[mainnet]["evkeUSDC-17"] = 0xE0c1bdab9A7d487c4fEcd402cb9b4f8B347e73c3.toBytes32();
        values[mainnet]["evkeUSDC-19"] = 0xcBC9B61177444A793B85442D3a953B90f6170b7D.toBytes32();
        values[mainnet]["evkeLBTC-3"] = 0xA2038a5B7Ce1C195F0C52b77134c5369CCfe0148.toBytes32();
        values[mainnet]["evkePT-wstUSR-27MAR2025-1"] = 0x81fa50cBe6C7Ed61961fE601B7c5AC334c2c84bB.toBytes32();
        values[mainnet]["evkePT-LBTC-27MAR2025-1"] = 0xBc99605074737d36266f45E0d192dDe6CFDFd72a.toBytes32();
        values[mainnet]["evkeWBTC-5"] = 0x82D2CE1f71cbe391c05E21132811e5172d51A6EE.toBytes32();
        values[mainnet]["evkewstUSR-1"] = 0x9f12d29c7CC72bb3d237E2D042A6D890421f9899.toBytes32();
        values[mainnet]["evkecbBTC-4"] = 0x29A9E5A004002Ff9E960bb8BB536E076F53cbDF1.toBytes32();
        values[mainnet]["evkeeBTC-1"] = 0xC605471aE09e0b7daA9e8813707d0DDbf9429Ad2.toBytes32();

        //values[mainnet]["USR"] = 0x66a1E37c9b0eAddca17d3662D6c05F4DECf3e110.toBytes32();
        //values[mainnet]["wstUSR"] = 0x1202F5C7b4B9E47a1A484E8B270be34dbbC75055.toBytes32();

        // Royco
        values[mainnet]["vaultMarketHub"] = 0xa97eCc6Bfda40baf2fdd096dD33e88bd8e769280.toBytes32();
        values[mainnet]["recipeMarketHub"] = 0x783251f103555068c1E9D755f69458f39eD937c0.toBytes32();
        values[mainnet]["supplyUSDCAaveWrappedVault"] = 0x2120ADcdCF8e0ed9D6dd3Df683F076402B79E3bd.toBytes32();

        // Usual
        values[mainnet]["usualSwapperEngine"] = 0xB969B0d14F7682bAF37ba7c364b351B830a812B2.toBytes32();

        // Sky
        values[mainnet]["daiConverter"] = 0x3225737a9Bbb6473CB4a45b7244ACa2BeFdB276A.toBytes32(); //converts dai to USDS
        values[mainnet]["usdsLitePsmUsdc"] = 0xA188EEC8F81263234dA3622A406892F3D630f98c.toBytes32();
        values[mainnet]["daiLitePsmUsdc"] = 0xf6e72Db5454dd049d0788e411b06CfAF16853042.toBytes32();

        // Resolv
        values[mainnet]["UsrExternalRequestsManager"] = 0xAC85eF29192487E0a109b7f9E40C267a9ea95f2e.toBytes32();

        //Sonic Gateway
        values[mainnet]["sonicGateway"] = 0xa1E2481a9CD0Cb0447EeB1cbc26F1b3fff3bec20.toBytes32();

        // Incentives Distributors
        values[mainnet]["beraUsual_incentives_distributor"] = 0x4a610757352d63D45B0a1680e95158887955582C.toBytes32();

        // Morpho Rewards
        values[mainnet]["morphoRewardsWrapper"] = 0x9D03bb2092270648d7480049d0E58d2FcF0E5123.toBytes32();
        values[mainnet]["legacyMorpho"] = 0x9994E35Db50125E0DF82e4c2dde62496CE330999.toBytes32();
        values[mainnet]["newMorpho"] = 0x58D97B57BB95320F9a05dC918Aef65434969c2B2.toBytes32();

        // Lombard
        values[mainnet]["lbtcBridge"] = 0xA869817b48b25EeE986bdF4bE04062e6fd2C418B.toBytes32();

        // Spectra
        values[mainnet]["ysUSDC"] = 0xF7DE3c70F2db39a188A81052d2f3C8e3e217822a.toBytes32(); //SuperUSDC Vault
        values[mainnet]["ysUSDC_PT"] = 0x3b9739eE0c3b5bD7b392a801DEaC1dc68cfB0C48.toBytes32();
        values[mainnet]["ysUSDC_YT"] = 0x9b9968Ba66B06c4340e60cB4dEa237CC6e3E5999.toBytes32();
        values[mainnet]["ysUSDC_Pool"] = 0xd7e163a91D11cfa2B4059f1626cCd6e33b143cbc.toBytes32();
        values[mainnet]["sRLP_Pool"] = 0x75c91a79Faf0fe64AcCdBd51e3fA6321d8952D84.toBytes32();
        values[mainnet]["sRLP_PT"] = 0x1F7Aa7104db822987E1F44A66dF709A8C4Fb301a.toBytes32();
        values[mainnet]["sRLP_YT"] = 0xC07cF8e6D7F6F47E196D36a4c18287E86f76b046.toBytes32();
        values[mainnet]["sRLP"] = 0x4eaFef6149C5B0c3E42fF444F79675B3E3125cb7.toBytes32();

        values[mainnet]["spectra_stkGHO_Pool"] = 0x9429E06FFD09Cf97007791B8bF3845171f1425E8.toBytes32();
        values[mainnet]["spectra_stkGHO_PT"] = 0x0F7454c4537AFe1243df65842C7919b5d6d6198C.toBytes32();
        values[mainnet]["spectra_stkGHO_YT"] = 0xdfB8D94C25C8Cfc4df171077fAd479AdAaef51c9.toBytes32();
        values[mainnet]["spectra_stkGHO"] = 0xa94ec39c91DF334DCAb55aDaA8EdD9C1dAF67cA7.toBytes32();

        values[mainnet]["spectra_stkGHO_Pool_04_28_25"] = 0xd527aED4030C5034825A69A7AEBF7EC241Aac024.toBytes32();
        values[mainnet]["spectra_stkGHO_PT_04_28_25"] = 0x2598Ba9fed26B6C10C5BE98Ae38f06BB28CFB814.toBytes32();
        values[mainnet]["spectra_stkGHO_YT_04_28_25"] = 0x477F0EA1bA96724f2c0BF42B589d8dC1BAB464C9.toBytes32();
        values[mainnet]["spectra_stkGHO_IBT_04_28_25"] = 0xa94ec39c91DF334DCAb55aDaA8EdD9C1dAF67cA7.toBytes32();

        values[mainnet]["spectra_lvlUSD_Pool"] = 0xAd6Cd1Aceb6E919E4C4918503C22a3F531cf8276.toBytes32();
        values[mainnet]["spectra_lvlUSD_PT"] = 0xBC30e564052a622d6b50170b73fF14ee49eEaDE0.toBytes32();
        values[mainnet]["spectra_lvlUSD_YT"] = 0xA6676B5d6D56F905d084914b70B2cC9C383f1A23.toBytes32();
        values[mainnet]["spectra_lvlUSD_IBT"] = 0x4737D9b4592B40d51e110b94c9C043c6654067Ae.toBytes32();
        values[mainnet]["spectra_sdeUSD_Pool"] = 0xFb7c3C95f4C2C05F6eC7dcFE3e368a40eB338603.toBytes32();
        values[mainnet]["spectra_sdeUSD_PT"] = 0xb4B8925c4CBce692F37C9D946883f2E330a042a9.toBytes32();
        values[mainnet]["spectra_sdeUSD_YT"] = 0xE9677Bfde5830B100281178681C7e78c7d861D1C.toBytes32();
        values[mainnet]["spectra_sdeUSD_IBT"] = 0x5C5b196aBE0d54485975D1Ec29617D42D9198326.toBytes32();
        values[mainnet]["spectra_wstUSR_Pool"] = 0x16D050778B6599ce94993d2Ff83F8dA7136421A9.toBytes32();
        values[mainnet]["spectra_wstUSR_PT"] = 0x4A977653c58CFD82d42fd706cf68A0c1B6d0ca56.toBytes32();
        values[mainnet]["spectra_wstUSR_YT"] = 0x4aA2D6c3d8c0FD28C968057DBc109ddf00a0b281.toBytes32();
        values[mainnet]["spectra_wstUSR_IBT"] = 0x1202F5C7b4B9E47a1A484E8B270be34dbbC75055.toBytes32();

        // Odos
        values[mainnet]["odosRouterV2"] = 0xCf5540fFFCdC3d510B18bFcA6d2b9987b0772559.toBytes32();
        values[mainnet]["odosExecutor"] = 0xd768d1Fe6Ef1449A54F9409400fe9d0E4954ea3F.toBytes32();

        // Level
        values[mainnet]["levelMinter"] = 0x8E7046e27D14d09bdacDE9260ff7c8c2be68a41f.toBytes32();

        // Permit2
        values[mainnet]["permit2"] = 0x000000000022D473030F116dDEE9F6B43aC78BA3.toBytes32();

        // ELX Claiming
        values[mainnet]["elxTokenDistributor"] = 0xeb5D4b79e95Edb5567f3f9703FbD56a107905c0C.toBytes32();

        // Derive
        values[mainnet]["derive_LBTC_basis_deposit"] = 0x76624ff43D610F64177Bb9c194A2503642e9B803.toBytes32();
        values[mainnet]["derive_LBTC_basis_deposit_connector"] = 0x457379de638CAFeB1759a22457fe893b288E2e89.toBytes32();
        values[mainnet]["derive_LBTC_basis_token"] = 0xdFd366D941A51e1f53Fbddb19FB4eE3af17FF991.toBytes32();
        values[mainnet]["derive_LBTC_basis_withdraw"] = 0x954bE1803546150bfd887c9ff70fd221F2F505d3.toBytes32();
        values[mainnet]["derive_LBTC_basis_withdraw_connector"] = 0x5E72430EC945CCc183c34e2860FFC2b5bac712c2.toBytes32();
        values[mainnet]["derive_controller"] = 0x52CB41109b637F03B81b3FD6Dce4E3948b2F0923.toBytes32();
        values[mainnet]["derive_LBTC_connectorPlugOnDeriveChain"] =
            0x2E1245D57a304C7314687E529D610071628117f3.toBytes32();
        //values[mainnet]["derive_boringTestVault_wallet"] = .toBytes32();

        // Mellow
        values[mainnet]["dvStETHVault"] = 0x5E362eb2c0706Bd1d134689eC75176018385430B.toBytes32();

        // King
        values[mainnet]["kingMerkleDistributor"] = 0x6Db24Ee656843E3fE03eb8762a54D86186bA6B64.toBytes32();
    }

    function _addBaseValues() private {
        // Liquid Ecosystem
        values[base]["deployerAddress"] = 0x5F2F11ad8656439d5C14d9B351f8b09cDaC2A02d.toBytes32();
        values[base]["dev0Address"] = 0x0463E60C7cE10e57911AB7bD1667eaa21de3e79b.toBytes32();
        values[base]["dev1Address"] = 0xf8553c8552f906C19286F21711721E206EE4909E.toBytes32();
        values[base]["liquidPayoutAddress"] = 0xA9962a5BfBea6918E958DeE0647E99fD7863b95A.toBytes32();

        // DeFi Ecosystem
        values[base]["ETH"] = 0xEeeeeEeeeEeEeeEeEeEeeEEEeeeeEeeeeeeeEEeE.toBytes32();
        values[base]["uniswapV3NonFungiblePositionManager"] = 0x03a520b32C04BF3bEEf7BEb72E919cf822Ed34f1.toBytes32();

        values[base]["USDC"] = 0x833589fCD6eDb6E08f4c7C32D4f71b54bdA02913.toBytes32();
        values[base]["USDT"] = 0xfde4C96c8593536E31F229EA8f37b2ADa2699bb2.toBytes32();
        values[base]["WETH"] = 0x4200000000000000000000000000000000000006.toBytes32();
        values[base]["WEETH"] = 0x04C0599Ae5A44757c0af6F9eC3b93da8976c150A.toBytes32();
        values[base]["WSTETH"] = 0xc1CBa3fCea344f92D9239c08C0568f6F2F0ee452.toBytes32();
        values[base]["AERO"] = 0x940181a94A35A4569E4529A3CDfB74e38FD98631.toBytes32();
        values[base]["CBETH"] = 0x2Ae3F1Ec7F1F5012CFEab0185bfc7aa3cf0DEc22.toBytes32();
        values[base]["AURA"] = 0x1509706a6c66CA549ff0cB464de88231DDBe213B.toBytes32();
        values[base]["BAL"] = 0x4158734D47Fc9692176B5085E0F52ee0Da5d47F1.toBytes32();
        values[base]["CRV"] = 0x8Ee73c484A26e0A5df2Ee2a4960B789967dd0415.toBytes32();
        values[base]["LINK"] = 0x88Fb150BDc53A65fe94Dea0c9BA0a6dAf8C6e196.toBytes32();
        values[base]["UNI"] = 0xc3De830EA07524a0761646a6a4e4be0e114a3C83.toBytes32();
        values[base]["RETH"] = 0xB6fe221Fe9EeF5aBa221c348bA20A1Bf5e73624c.toBytes32();
        values[base]["BSDETH"] = 0xCb327b99fF831bF8223cCEd12B1338FF3aA322Ff.toBytes32();
        values[base]["SFRXETH"] = 0x1f55a02A049033E3419a8E2975cF3F572F4e6E9A.toBytes32();
        values[base]["cbBTC"] = 0xcbB7C0000aB88B473b1f5aFd9ef808440eed33Bf.toBytes32();
        values[base]["tBTC"] = 0x236aa50979D5f3De3Bd1Eeb40E81137F22ab794b.toBytes32();
        values[base]["dlcBTC"] = 0x12418783e860997eb99e8aCf682DF952F721cF62.toBytes32();
        values[base]["PENDLE"] = 0xA99F6e6785Da0F5d6fB42495Fe424BCE029Eeb3E.toBytes32();
        values[base]["MORPHO"] = 0xBAa5CC21fd487B8Fcc2F632f3F4E8D37262a0842.toBytes32();
        values[base]["LBTC"] = 0xecAc9C5F704e954931349Da37F60E39f515c11c1.toBytes32();
        values[base]["WBTC"] = 0x0555E30da8f98308EdB960aa94C0Db47230d2B9c.toBytes32();

        // Balancer vault
        values[base]["vault"] = 0xBA12222222228d8Ba445958a75a0704d566BF2C8.toBytes32();
        values[base]["balancerVault"] = 0xBA12222222228d8Ba445958a75a0704d566BF2C8.toBytes32();

        // Standard Bridge.
        values[base]["standardBridge"] = 0x4200000000000000000000000000000000000010.toBytes32();
        values[base]["crossDomainMessenger"] = 0x4200000000000000000000000000000000000007.toBytes32();

        // Lido Standard Bridge.
        values[base]["l2ERC20TokenBridge"] = 0xac9D11cD4D7eF6e54F14643a393F68Ca014287AB.toBytes32();

        values[base]["weETH_ETH_ExchangeRate"] = 0x35e9D7001819Ea3B39Da906aE6b06A62cfe2c181.toBytes32();

        // Aave V3
        values[base]["v3Pool"] = 0xA238Dd80C259a72e81d7e4664a9801593F98d1c5.toBytes32();

        // Merkl
        values[base]["merklDistributor"] = 0x3Ef3D8bA38EBe18DB133cEc108f4D14CE00Dd9Ae.toBytes32();

        // Aerodrome
        values[base]["aerodromeRouter"] = 0xcF77a3Ba9A5CA399B7c97c74d54e5b1Beb874E43.toBytes32();
        values[base]["aerodromeNonFungiblePositionManager"] = 0x827922686190790b37229fd06084350E74485b72.toBytes32();
        values[base]["aerodrome_Weth_Wsteth_v3_1_gauge"] = 0x2A1f7bf46bd975b5004b61c6040597E1B6117040.toBytes32();
        values[base]["aerodrome_Weth_Bsdeth_v3_1_gauge"] = 0x0b537aC41400433F09d97Cd370C1ea9CE78D8a74.toBytes32();
        values[base]["aerodrome_Cbeth_Weth_v3_1_gauge"] = 0xF5550F8F0331B8CAA165046667f4E6628E9E3Aac.toBytes32();
        values[base]["aerodrome_Weth_Wsteth_v2_30_gauge"] = 0xDf7c8F17Ab7D47702A4a4b6D951d2A4c90F99bf4.toBytes32();
        values[base]["aerodrome_Weth_Weeth_v2_30_gauge"] = 0xf8d47b641eD9DF1c924C0F7A6deEEA2803b9CfeF.toBytes32();
        values[base]["aerodrome_Weth_Reth_v2_05_gauge"] = 0xAa3D51d36BfE7C5C63299AF71bc19988BdBa0A06.toBytes32();
        values[base]["aerodrome_Sfrxeth_Wsteth_v2_30_gauge"] = 0xCe7Cb6260fCBf17485cd2439B89FdDf8B0Eb39cC.toBytes32();

        // MorphoBlue
        values[base]["morphoBlue"] = 0xBBBBBbbBBb9cC5e90e3b3Af64bdAF62C37EEFFCb.toBytes32();
        values[base]["weETH_wETH_915"] = 0x78d11c03944e0dc298398f0545dc8195ad201a18b0388cb8058b1bcb89440971;
        values[base]["wstETH_wETH_945"] = 0x3a4048c64ba1b375330d376b1ce40e4047d03b47ab4d48af484edec9fec801ba;
        values[base]["cbETH_wETH_965"] = 0x6600aae6c56d242fa6ba68bd527aff1a146e77813074413186828fd3f1cdca91;
        values[base]["cbETH_wETH_945"] = 0x84662b4f95b85d6b082b68d32cf71bb565b3f22f216a65509cc2ede7dccdfe8c;

        // MetaMorpho
        values[base]["gauntletCbBTCcore"] = 0x6770216aC60F634483Ec073cBABC4011c94307Cb.toBytes32();
        values[base]["gauntletLBTCcore"] = 0x0D05e6ec0A10f9fFE9229EAA785c11606a1d13Fb.toBytes32();
        values[base]["seamlessCbBTC"] = 0x5a47C803488FE2BB0A0EAaf346b420e4dF22F3C7.toBytes32();
        values[base]["moonwellCbBTC"] = 0x543257eF2161176D7C8cD90BA65C2d4CaEF5a796.toBytes32();

        values[base]["uniV3Router"] = 0x2626664c2603336E57B271c5C0b26F421741e481.toBytes32();

        values[base]["aggregationRouterV5"] = 0x1111111254EEB25477B68fb85Ed929f73A960582.toBytes32();
        values[base]["oneInchExecutor"] = 0xE37e799D5077682FA0a244D46E5649F71457BD09.toBytes32();

        // Compound V3
        values[base]["cWETHV3"] = 0x46e6b214b524310239732D51387075E0e70970bf.toBytes32();
        values[base]["cometRewards"] = 0x123964802e6ABabBE1Bc9547D72Ef1B69B00A6b1.toBytes32();

        // Instadapp Fluid
        values[base]["fWETH"] = 0x9272D6153133175175Bc276512B2336BE3931CE9.toBytes32();
        values[base]["fWSTETH"] = 0x896E39f0E9af61ECA9dD2938E14543506ef2c2b5.toBytes32();

        // Pendle
        values[base]["pendleMarketFactory"] = 0x59968008a703dC13E6beaECed644bdCe4ee45d13.toBytes32();
        values[base]["pendleRouter"] = 0x888888888889758F76e7103c6CbF23ABbF58F946.toBytes32();
        values[base]["pendleOracle"] = 0x9a9Fa8338dd5E5B2188006f1Cd2Ef26d921650C2.toBytes32();
        values[base]["pendleLimitOrderRouter"] = 0x000000000000c9B3E2C3Ec88B1B4c0cD853f4321.toBytes32();

        values[base]["pendle_LBTC_05_28_25"] = 0x727cEbAcfb10fFd353Fc221D06A862B437eC1735.toBytes32();

        // Odos
        values[base]["odosRouterV2"] = 0x19cEeAd7105607Cd444F5ad10dd51356436095a1.toBytes32();
        values[base]["odosExecutor"] = 0x52bB904473E0aDC699c7B103962D35a0F53D9E1e.toBytes32();

        // LBTC Bridge
        values[base]["lbtcBridge"] = 0xA869817b48b25EeE986bdF4bE04062e6fd2C418B.toBytes32();  
        values[base]["lbtcBridge"] = 0xA869817b48b25EeE986bdF4bE04062e6fd2C418B.toBytes32();  

        values[base]["lbtcBridge"] = 0xA869817b48b25EeE986bdF4bE04062e6fd2C418B.toBytes32();

    }

    function _addArbitrumValues() private {
        // Liquid Ecosystem
        values[arbitrum]["deployerAddress"] = 0x5F2F11ad8656439d5C14d9B351f8b09cDaC2A02d.toBytes32();
        values[arbitrum]["dev0Address"] = 0x0463E60C7cE10e57911AB7bD1667eaa21de3e79b.toBytes32();
        values[arbitrum]["dev1Address"] = 0xf8553c8552f906C19286F21711721E206EE4909E.toBytes32();
        values[arbitrum]["liquidPayoutAddress"] = 0xA9962a5BfBea6918E958DeE0647E99fD7863b95A.toBytes32();
        values[arbitrum]["txBundlerAddress"] = 0x87D51666Da1b56332b216D456D1C2ba3Aed6089c.toBytes32();

        // DeFi Ecosystem
        values[arbitrum]["ETH"] = 0xEeeeeEeeeEeEeeEeEeEeeEEEeeeeEeeeeeeeEEeE.toBytes32();
        values[arbitrum]["uniV3Router"] = 0xE592427A0AEce92De3Edee1F18E0157C05861564.toBytes32();
        values[arbitrum]["uniV2Router"] = 0x7a250d5630B4cF539739dF2C5dAcb4c659F2488D.toBytes32();
        values[arbitrum]["uniswapV3NonFungiblePositionManager"] = 0xC36442b4a4522E871399CD717aBDD847Ab11FE88.toBytes32();
        values[arbitrum]["ccipRouter"] = 0x141fa059441E0ca23ce184B6A78bafD2A517DdE8.toBytes32();
        values[arbitrum]["vault"] = 0xBA12222222228d8Ba445958a75a0704d566BF2C8.toBytes32();

        values[arbitrum]["USDC"] = 0xaf88d065e77c8cC2239327C5EDb3A432268e5831.toBytes32();
        values[arbitrum]["USDCe"] = 0xFF970A61A04b1cA14834A43f5dE4533eBDDB5CC8.toBytes32();
        values[arbitrum]["WETH"] = 0x82aF49447D8a07e3bd95BD0d56f35241523fBab1.toBytes32();
        values[arbitrum]["WBTC"] = 0x2f2a2543B76A4166549F7aaB2e75Bef0aefC5B0f.toBytes32();
        values[arbitrum]["USDT"] = 0xFd086bC7CD5C481DCC9C85ebE478A1C0b69FCbb9.toBytes32();
        values[arbitrum]["DAI"] = 0xDA10009cBd5D07dd0CeCc66161FC93D7c9000da1.toBytes32();
        values[arbitrum]["WSTETH"] = 0x5979D7b546E38E414F7E9822514be443A4800529.toBytes32();
        values[arbitrum]["FRAX"] = 0x17FC002b466eEc40DaE837Fc4bE5c67993ddBd6F.toBytes32();
        values[arbitrum]["BAL"] = 0x040d1EdC9569d4Bab2D15287Dc5A4F10F56a56B8.toBytes32();
        values[arbitrum]["COMP"] = 0x354A6dA3fcde098F8389cad84b0182725c6C91dE.toBytes32();
        values[arbitrum]["LINK"] = 0xf97f4df75117a78c1A5a0DBb814Af92458539FB4.toBytes32();
        values[arbitrum]["rETH"] = 0xEC70Dcb4A1EFa46b8F2D97C310C9c4790ba5ffA8.toBytes32();
        values[arbitrum]["RETH"] = 0xEC70Dcb4A1EFa46b8F2D97C310C9c4790ba5ffA8.toBytes32();
        values[arbitrum]["cbETH"] = 0x1DEBd73E752bEaF79865Fd6446b0c970EaE7732f.toBytes32();
        values[arbitrum]["LUSD"] = 0x93b346b6BC2548dA6A1E7d98E9a421B42541425b.toBytes32();
        values[arbitrum]["UNI"] = 0xFa7F8980b0f1E64A2062791cc3b0871572f1F7f0.toBytes32();
        values[arbitrum]["CRV"] = 0x11cDb42B0EB46D95f990BeDD4695A6e3fA034978.toBytes32();
        values[arbitrum]["FRXETH"] = 0x178412e79c25968a32e89b11f63B33F733770c2A.toBytes32();
        values[arbitrum]["SFRXETH"] = 0x95aB45875cFFdba1E5f451B950bC2E42c0053f39.toBytes32();
        values[arbitrum]["ARB"] = 0x912CE59144191C1204E64559FE8253a0e49E6548.toBytes32();
        values[arbitrum]["WEETH"] = 0x35751007a407ca6FEFfE80b3cB397736D2cf4dbe.toBytes32();
        values[arbitrum]["USDE"] = 0x5d3a1Ff2b6BAb83b63cd9AD0787074081a52ef34.toBytes32();
        values[arbitrum]["AURA"] = 0x1509706a6c66CA549ff0cB464de88231DDBe213B.toBytes32();
        values[arbitrum]["PENDLE"] = 0x0c880f6761F1af8d9Aa9C466984b80DAb9a8c9e8.toBytes32();
        values[arbitrum]["RSR"] = 0xCa5Ca9083702c56b481D1eec86F1776FDbd2e594.toBytes32();
        values[arbitrum]["CBETH"] = 0x1DEBd73E752bEaF79865Fd6446b0c970EaE7732f.toBytes32();
        values[arbitrum]["OSETH"] = 0xf7d4e7273E5015C96728A6b02f31C505eE184603.toBytes32();
        values[arbitrum]["RSETH"] = 0x4186BFC76E2E237523CBC30FD220FE055156b41F.toBytes32();
        values[arbitrum]["GRAIL"] = 0x3d9907F9a368ad0a51Be60f7Da3b97cf940982D8.toBytes32();
        values[arbitrum]["cbBTC"] = 0xcbB7C0000aB88B473b1f5aFd9ef808440eed33Bf.toBytes32();

        // Aave V3
        values[arbitrum]["v3Pool"] = 0x794a61358D6845594F94dc1DB02A252b5b4814aD.toBytes32();

        // 1Inch
        values[arbitrum]["aggregationRouterV5"] = 0x1111111254EEB25477B68fb85Ed929f73A960582.toBytes32();
        values[arbitrum]["oneInchExecutor"] = 0xE37e799D5077682FA0a244D46E5649F71457BD09.toBytes32();

        values[arbitrum]["balancerVault"] = 0xBA12222222228d8Ba445958a75a0704d566BF2C8.toBytes32();
        // TODO This Balancer on L2s use a different minting logic so minter is not used
        // but the merkle tree should be refactored for L2s
        values[arbitrum]["minter"] = address(1).toBytes32();

        // Arbitrum native bridging.
        values[arbitrum]["arbitrumL2GatewayRouter"] = 0x5288c571Fd7aD117beA99bF60FE0846C4E84F933.toBytes32();
        values[arbitrum]["arbitrumSys"] = 0x0000000000000000000000000000000000000064.toBytes32();
        values[arbitrum]["arbitrumRetryableTx"] = 0x000000000000000000000000000000000000006E.toBytes32();
        values[arbitrum]["arbitrumL2Sender"] = 0x09e9222E96E7B4AE2a407B98d48e330053351EEe.toBytes32();

        // Pendle
        values[arbitrum]["pendleMarketFactory"] = 0x2FCb47B58350cD377f94d3821e7373Df60bD9Ced.toBytes32();
        values[arbitrum]["pendleRouter"] = 0x888888888889758F76e7103c6CbF23ABbF58F946.toBytes32();
        values[arbitrum]["pendleLimitOrderRouter"] = 0x000000000000c9B3E2C3Ec88B1B4c0cD853f4321.toBytes32();
        values[arbitrum]["pendleWeETHMarketSeptember"] = 0xf9F9779d8fF604732EBA9AD345E6A27EF5c2a9d6.toBytes32();
        values[arbitrum]["pendle_weETH_market_12_25_24"] = 0x6b92feB89ED16AA971B096e247Fe234dB4Aaa262.toBytes32();

        // Gearbox
        values[arbitrum]["dWETHV3"] = 0x04419d3509f13054f60d253E0c79491d9E683399.toBytes32();
        values[arbitrum]["sdWETHV3"] = 0xf3b7994e4dA53E04155057Fd61dc501599d57877.toBytes32();
        values[arbitrum]["dUSDCV3"] = 0x890A69EF363C9c7BdD5E36eb95Ceb569F63ACbF6.toBytes32();
        values[arbitrum]["sdUSDCV3"] = 0xD0181a36B0566a8645B7eECFf2148adE7Ecf2BE9.toBytes32();
        values[arbitrum]["dUSDCeV3"] = 0xa76c604145D7394DEc36C49Af494C144Ff327861.toBytes32();
        values[arbitrum]["sdUSDCeV3"] = 0x608F9e2E8933Ce6b39A8CddBc34a1e3E8D21cE75.toBytes32();

        // Uniswap V3 pools
        values[arbitrum]["wstETH_wETH_01"] = 0x35218a1cbaC5Bbc3E57fd9Bd38219D37571b3537.toBytes32();
        values[arbitrum]["wstETH_wETH_05"] = 0xb93F8a075509e71325c1c2fc8FA6a75f2d536A13.toBytes32();
        values[arbitrum]["PENDLE_wETH_30"] = 0xdbaeB7f0DFe3a0AAFD798CCECB5b22E708f7852c.toBytes32();
        values[arbitrum]["wETH_weETH_30"] = 0xA169d1aB5c948555954D38700a6cDAA7A4E0c3A0.toBytes32();
        values[arbitrum]["wETH_weETH_05"] = 0xd90660A0b8Ad757e7C1d660CE633776a0862b087.toBytes32();
        values[arbitrum]["wETH_weETH_01"] = 0x14353445c8329Df76e6f15e9EAD18fA2D45A8BB6.toBytes32();

        // Chainlink feeds
        values[arbitrum]["weETH_ETH_ExchangeRate"] = 0x20bAe7e1De9c596f5F7615aeaa1342Ba99294e12.toBytes32();

        // Fluid fTokens
        values[arbitrum]["fUSDC"] = 0x1A996cb54bb95462040408C06122D45D6Cdb6096.toBytes32();
        values[arbitrum]["fUSDT"] = 0x4A03F37e7d3fC243e3f99341d36f4b829BEe5E03.toBytes32();
        values[arbitrum]["fWETH"] = 0x45Df0656F8aDf017590009d2f1898eeca4F0a205.toBytes32();
        values[arbitrum]["fWSTETH"] = 0x66C25Cd75EBdAA7E04816F643d8E46cecd3183c9.toBytes32();

        // Merkl
        values[arbitrum]["merklDistributor"] = 0x3Ef3D8bA38EBe18DB133cEc108f4D14CE00Dd9Ae.toBytes32();

        // Vault Craft
        values[arbitrum]["compoundV3Weth"] = 0xC4bBbbAF12B1bE472E6E7B1A76d2756d5C763F95.toBytes32();
        values[arbitrum]["compoundV3WethGauge"] = 0x5E6A9859Dc1b393a82a5874F9cBA22E92d9fbBd2.toBytes32();

        // Camelot
        values[arbitrum]["camelotRouterV2"] = 0xc873fEcbd354f5A56E00E710B90EF4201db2448d.toBytes32();
        values[arbitrum]["camelotRouterV3"] = 0x1F721E2E82F6676FCE4eA07A5958cF098D339e18.toBytes32();
        values[arbitrum]["camelotNonFungiblePositionManager"] = 0x00c7f3082833e796A5b3e4Bd59f6642FF44DCD15.toBytes32();

        // Compound V3
        values[arbitrum]["cWETHV3"] = 0x6f7D514bbD4aFf3BcD1140B7344b32f063dEe486.toBytes32();
        values[arbitrum]["cometRewards"] = 0x88730d254A2f7e6AC8388c3198aFd694bA9f7fae.toBytes32();

        // Balancer
        values[arbitrum]["rsETH_wETH_BPT"] = 0x90e6CB5249f5e1572afBF8A96D8A1ca6aCFFd739.toBytes32();
        values[arbitrum]["rsETH_wETH_Id"] = 0x90e6cb5249f5e1572afbf8a96d8a1ca6acffd73900000000000000000000055c;
        values[arbitrum]["rsETH_wETH_Gauge"] = 0x59907f88C360D576Aa38dba84F26578367F96b6C.toBytes32();
        values[arbitrum]["aura_rsETH_wETH"] = 0x90cedFDb5284a274720f1dB339eEe9798f4fa29d.toBytes32();
        values[arbitrum]["wstETH_sfrxETH_BPT"] = 0xc2598280bFeA1Fe18dFcaBD21C7165c40c6859d3.toBytes32();
        values[arbitrum]["wstETH_sfrxETH_Id"] = 0xc2598280bfea1fe18dfcabd21c7165c40c6859d30000000000000000000004f3;
        values[arbitrum]["wstETH_sfrxETH_Gauge"] = 0x06eaf7bAabEac962301eE21296e711B3052F2c0d.toBytes32();
        values[arbitrum]["aura_wstETH_sfrxETH"] = 0x83D37cbA332ffd53A4336Ee06f3c301B8929E684.toBytes32();
        values[arbitrum]["wstETH_wETH_Gyro_BPT"] = 0x7967FA58B9501600D96bD843173b9334983EE6E6.toBytes32();
        values[arbitrum]["wstETH_wETH_Gyro_Id"] = 0x7967fa58b9501600d96bd843173b9334983ee6e600020000000000000000056e;
        values[arbitrum]["wstETH_wETH_Gyro_Gauge"] = 0x96d7C70c80518Ee189CB6ba672FbD22E4fDD9c19.toBytes32();
        values[arbitrum]["aura_wstETH_wETH_Gyro"] = 0x93e567b423ED470562911078b4d7A902d4E0BEea.toBytes32();
        values[arbitrum]["weETH_wstETH_Gyro_BPT"] = 0xCDCef9765D369954a4A936064535710f7235110A.toBytes32();
        values[arbitrum]["weETH_wstETH_Gyro_Id"] = 0xcdcef9765d369954a4a936064535710f7235110a000200000000000000000558;
        values[arbitrum]["weETH_wstETH_Gyro_Gauge"] = 0xdB66fFFf713B1FA758E348e69E2f2e24595111cF.toBytes32();
        values[arbitrum]["aura_weETH_wstETH_Gyro"] = 0x40bF10900a55c69c9dADdc3dC52465e01AcEF4A4.toBytes32();
        values[arbitrum]["osETH_wETH_BPT"] = 0x42f7Cfc38DD1583fFdA2E4f047F4F6FA06CEFc7c.toBytes32();
        values[arbitrum]["osETH_wETH_Id"] = 0x42f7cfc38dd1583ffda2e4f047f4f6fa06cefc7c000000000000000000000553;
        values[arbitrum]["osETH_wETH_Gauge"] = 0x5DA32F4724373c91Fdc657E0AD7B1836c70A4E52.toBytes32();

        // Karak
        values[arbitrum]["vaultSupervisor"] = 0x399f22ae52a18382a67542b3De9BeD52b7B9A4ad.toBytes32();
        values[arbitrum]["kETHFI"] = 0xc9A908402C7f0e343691cFB8c8Fc637449333ce0.toBytes32();

        // Dolomite
        values[arbitrum]["dolomiteMargin"] = 0x6Bd780E7fDf01D77e4d475c821f1e7AE05409072.toBytes32();
        values[arbitrum]["dolomiteDepositWithdrawRouter"] = 0xAdB9D68c613df4AA363B42161E1282117C7B9594.toBytes32();
        values[arbitrum]["dolomiteBorrowProxy"] = 0x38E49A617305101216eC6306e3a18065D14Bf3a7.toBytes32(); //V2
    }

    function _addOptimismValues() private {
        values[optimism]["deployerAddress"] = 0x5F2F11ad8656439d5C14d9B351f8b09cDaC2A02d.toBytes32();
        values[optimism]["dev0Address"] = 0x0463E60C7cE10e57911AB7bD1667eaa21de3e79b.toBytes32();
        values[optimism]["dev1Address"] = 0xf8553c8552f906C19286F21711721E206EE4909E.toBytes32();
        values[optimism]["liquidPayoutAddress"] = 0xA9962a5BfBea6918E958DeE0647E99fD7863b95A.toBytes32();
        values[optimism]["uniV3Router"] = 0xE592427A0AEce92De3Edee1F18E0157C05861564.toBytes32();
        values[optimism]["aggregationRouterV5"] = 0x1111111254EEB25477B68fb85Ed929f73A960582.toBytes32();
        values[optimism]["oneInchExecutor"] = 0xE37e799D5077682FA0a244D46E5649F71457BD09.toBytes32();

        values[optimism]["WETH"] = 0x4200000000000000000000000000000000000006.toBytes32();
        values[optimism]["WEETH"] = 0x346e03F8Cce9fE01dCB3d0Da3e9D00dC2c0E08f0.toBytes32();
        values[optimism]["WSTETH"] = 0x1F32b1c2345538c0c6f582fCB022739c4A194Ebb.toBytes32();
        values[optimism]["RETH"] = 0x9Bcef72be871e61ED4fBbc7630889beE758eb81D.toBytes32();
        values[optimism]["WEETH_OFT"] = 0x5A7fACB970D094B6C7FF1df0eA68D99E6e73CBFF.toBytes32();
        values[optimism]["OP"] = 0x4200000000000000000000000000000000000042.toBytes32();
        values[optimism]["CRV"] = 0x0994206dfE8De6Ec6920FF4D779B0d950605Fb53.toBytes32();
        values[optimism]["AURA"] = 0x1509706a6c66CA549ff0cB464de88231DDBe213B.toBytes32();
        values[optimism]["BAL"] = 0xFE8B128bA8C78aabC59d4c64cEE7fF28e9379921.toBytes32();
        values[optimism]["UNI"] = 0x6fd9d7AD17242c41f7131d257212c54A0e816691.toBytes32();
        values[optimism]["CBETH"] = 0xadDb6A0412DE1BA0F936DCaeb8Aaa24578dcF3B2.toBytes32();

        values[optimism]["vault"] = 0xBA12222222228d8Ba445958a75a0704d566BF2C8.toBytes32();
        values[optimism]["balancerVault"] = 0xBA12222222228d8Ba445958a75a0704d566BF2C8.toBytes32();
        values[optimism]["minter"] = 0x239e55F427D44C3cc793f49bFB507ebe76638a2b.toBytes32();

        values[optimism]["uniswapV3NonFungiblePositionManager"] = 0xC36442b4a4522E871399CD717aBDD847Ab11FE88.toBytes32();
        values[optimism]["ccipRouter"] = 0x3206695CaE29952f4b0c22a169725a865bc8Ce0f.toBytes32();
        values[optimism]["weETH_ETH_ExchangeRate"] = 0x72EC6bF88effEd88290C66DCF1bE2321d80502f5.toBytes32();

        // Gearbox
        values[optimism]["dWETHV3"] = 0x42dB77B3103c71059F4b997d6441cFB299FD0d94.toBytes32();
        values[optimism]["sdWETHV3"] = 0x704c4C9F0d29257E5b0E526b20b48EfFC8f758b2.toBytes32();

        // Standard Bridge
        values[optimism]["standardBridge"] = 0x4200000000000000000000000000000000000010.toBytes32();
        values[optimism]["crossDomainMessenger"] = 0x4200000000000000000000000000000000000007.toBytes32();

        // Aave V3
        values[optimism]["v3Pool"] = 0x794a61358D6845594F94dc1DB02A252b5b4814aD.toBytes32();

        // Merkl
        values[optimism]["merklDistributor"] = 0x3Ef3D8bA38EBe18DB133cEc108f4D14CE00Dd9Ae.toBytes32();

        // Beethoven
        values[optimism]["wstETH_weETH_BPT"] = 0x2Bb4712247D5F451063b5E4f6948abDfb925d93D.toBytes32();
        values[optimism]["wstETH_weETH_Id"] = 0x2bb4712247d5f451063b5e4f6948abdfb925d93d000000000000000000000136;
        values[optimism]["wstETH_weETH_Gauge"] = 0xF3B314B1D2bd7d9afa8eC637716A9Bb81dBc79e5.toBytes32();
        values[optimism]["aura_wstETH_weETH"] = 0xe351a69EB84a22E113E92A4C683391C95448d7d4.toBytes32();

        // Velodrome
        values[optimism]["velodromeRouter"] = 0xa062aE8A9c5e11aaA026fc2670B0D65cCc8B2858.toBytes32();
        values[optimism]["velodromeNonFungiblePositionManager"] = 0x416b433906b1B72FA758e166e239c43d68dC6F29.toBytes32();
        values[optimism]["velodrome_Weth_Wsteth_v3_1_gauge"] = 0xb2218A2cFeF38Ca30AE8C88B41f2E2BdD9347E3e.toBytes32();

        // Compound V3
        values[optimism]["cWETHV3"] = 0xE36A30D249f7761327fd973001A32010b521b6Fd.toBytes32();
        values[optimism]["cometRewards"] = 0x443EA0340cb75a160F31A440722dec7b5bc3C2E9.toBytes32();
    }

    function _addHoleskyValues() private {
        // ERC20
        values[holesky]["WSTETH"] = 0x8d09a4502Cc8Cf1547aD300E066060D043f6982D.toBytes32();

        // Symbiotic
        values[holesky]["wstETHSymbioticVault"] = 0xd88dDf98fE4d161a66FB836bee4Ca469eb0E4a75.toBytes32();
    }

    function _addMantleValues() private {
        values[mantle]["deployerAddress"] = 0x5F2F11ad8656439d5C14d9B351f8b09cDaC2A02d.toBytes32();
        values[mantle]["dev0Address"] = 0x0463E60C7cE10e57911AB7bD1667eaa21de3e79b.toBytes32();
        values[mantle]["dev1Address"] = 0xf8553c8552f906C19286F21711721E206EE4909E.toBytes32();
        values[mantle]["liquidPayoutAddress"] = 0xA9962a5BfBea6918E958DeE0647E99fD7863b95A.toBytes32();
        values[mantle]["balancerVault"] = address(1).toBytes32();

        // ERC20
        values[mantle]["WETH"] = 0xdEAddEaDdeadDEadDEADDEAddEADDEAddead1111.toBytes32();
        values[mantle]["USDC"] = 0x09Bc4E0D864854c6aFB6eB9A9cdF58aC190D0dF9.toBytes32();
        values[mantle]["METH"] = 0xcDA86A272531e8640cD7F1a92c01839911B90bb0.toBytes32();

        // Standard Bridge.
        values[mantle]["standardBridge"] = 0x4200000000000000000000000000000000000010.toBytes32();
        values[mantle]["crossDomainMessenger"] = 0x4200000000000000000000000000000000000007.toBytes32();
    }

    function _addZircuitValues() private {
        values[zircuit]["deployerAddress"] = 0xFD65ADF7d2f9ea09287543520a703522E0a360C9.toBytes32();
        values[zircuit]["dev0Address"] = 0x0463E60C7cE10e57911AB7bD1667eaa21de3e79b.toBytes32();
        values[zircuit]["dev1Address"] = 0xf8553c8552f906C19286F21711721E206EE4909E.toBytes32();
        values[zircuit]["liquidPayoutAddress"] = 0xA9962a5BfBea6918E958DeE0647E99fD7863b95A.toBytes32();
        values[zircuit]["balancerVault"] = address(1).toBytes32();

        values[zircuit]["WETH"] = 0x4200000000000000000000000000000000000006.toBytes32();
        values[zircuit]["METH"] = 0x91a0F6EBdCa0B4945FbF63ED4a95189d2b57163D.toBytes32();

        // Standard Bridge.
        values[zircuit]["standardBridge"] = 0x4200000000000000000000000000000000000010.toBytes32();
        values[zircuit]["crossDomainMessenger"] = 0x4200000000000000000000000000000000000007.toBytes32();
    }

    function _addLineaValues() private {
        values[linea]["deployerAddress"] = 0x5F2F11ad8656439d5C14d9B351f8b09cDaC2A02d.toBytes32();
        values[linea]["dev0Address"] = 0x0463E60C7cE10e57911AB7bD1667eaa21de3e79b.toBytes32();
        values[linea]["dev1Address"] = 0xf8553c8552f906C19286F21711721E206EE4909E.toBytes32();
        values[linea]["liquidPayoutAddress"] = 0xA9962a5BfBea6918E958DeE0647E99fD7863b95A.toBytes32();
        values[linea]["balancerVault"] = address(1).toBytes32();
        // ERC20
        values[linea]["DAI"] = 0x4AF15ec2A0BD43Db75dd04E62FAA3B8EF36b00d5.toBytes32();
        values[linea]["WETH"] = 0xe5D7C2a44FfDDf6b295A15c148167daaAf5Cf34f.toBytes32();
        values[linea]["WEETH"] = 0x1Bf74C010E6320bab11e2e5A532b5AC15e0b8aA6.toBytes32();

        // Linea Bridge.
        values[linea]["tokenBridge"] = 0x353012dc4a9A6cF55c941bADC267f82004A8ceB9.toBytes32(); //approve, also bridge token
        values[linea]["lineaMessageService"] = 0x508Ca82Df566dCD1B0DE8296e70a96332cD644ec.toBytes32(); // claim message, sendMessage
    }

    function _addScrollValues() private {
        values[scroll]["deployerAddress"] = 0x5F2F11ad8656439d5C14d9B351f8b09cDaC2A02d.toBytes32();
        values[scroll]["txBundlerAddress"] = 0x534b64608E601B581AB0cbF0b03ec9f4c65f3360.toBytes32();
        values[scroll]["dev0Address"] = 0x0463E60C7cE10e57911AB7bD1667eaa21de3e79b.toBytes32();
        values[scroll]["dev1Address"] = 0xf8553c8552f906C19286F21711721E206EE4909E.toBytes32();
        values[scroll]["liquidPayoutAddress"] = 0xA9962a5BfBea6918E958DeE0647E99fD7863b95A.toBytes32();
        values[scroll]["balancerVault"] = address(1).toBytes32();
        // ERC20
        values[scroll]["DAI"] = 0xcA77eB3fEFe3725Dc33bccB54eDEFc3D9f764f97.toBytes32();
        values[scroll]["WETH"] = 0x5300000000000000000000000000000000000004.toBytes32();
        values[scroll]["WEETH"] = 0x01f0a31698C4d065659b9bdC21B3610292a1c506.toBytes32();
        values[scroll]["WBTC"] = 0x3C1BCa5a656e69edCD0D4E36BEbb3FcDAcA60Cf1.toBytes32();
        values[scroll]["ZRO"] = address(1).toBytes32();

        // Layer Zero
        values[scroll]["LayerZeroEndPoint"] = 0x1a44076050125825900e736c501f859c50fE728c.toBytes32();

        // Scroll Bridge.
        values[scroll]["scrollGatewayRouter"] = 0x4C0926FF5252A435FD19e10ED15e5a249Ba19d79.toBytes32(); // withdrawERC20
        values[scroll]["scrollMessenger"] = 0x781e90f1c8Fc4611c9b7497C3B47F99Ef6969CbC.toBytes32(); // sendMessage
        values[scroll]["scrollCustomERC20Gateway"] = 0xaC78dff3A87b5b534e366A93E785a0ce8fA6Cc62.toBytes32(); // sendMessage
    }

    function _addFraxtalValues() private {
        values[fraxtal]["deployerAddress"] = 0x5F2F11ad8656439d5C14d9B351f8b09cDaC2A02d.toBytes32();
        values[fraxtal]["dev0Address"] = 0x0463E60C7cE10e57911AB7bD1667eaa21de3e79b.toBytes32();
        values[fraxtal]["dev1Address"] = 0xf8553c8552f906C19286F21711721E206EE4909E.toBytes32();
        values[fraxtal]["liquidPayoutAddress"] = 0xA9962a5BfBea6918E958DeE0647E99fD7863b95A.toBytes32();
        values[fraxtal]["balancerVault"] = address(1).toBytes32();
        // ERC20
        values[fraxtal]["wfrxETH"] = 0xFC00000000000000000000000000000000000006.toBytes32();

        // Standard Bridge.
        // values[fraxtal]["standardBridge"] = 0x4200000000000000000000000000000000000010.toBytes32();
        // values[fraxtal]["crossDomainMessenger"] = 0x4200000000000000000000000000000000000007.toBytes32();
    }

    function _addBscValues() private {
        values[bsc]["deployerAddress"] = 0x5F2F11ad8656439d5C14d9B351f8b09cDaC2A02d.toBytes32();
        values[bsc]["dev0Address"] = 0x0463E60C7cE10e57911AB7bD1667eaa21de3e79b.toBytes32();
        values[bsc]["dev1Address"] = 0xf8553c8552f906C19286F21711721E206EE4909E.toBytes32();

        values[bsc]["LBTC"] = 0xecAc9C5F704e954931349Da37F60E39f515c11c1.toBytes32();
        values[bsc]["WBTC"] = 0x0555E30da8f98308EdB960aa94C0Db47230d2B9c.toBytes32();
        values[bsc]["WBNB"] = 0xbb4CdB9CBd36B01bD1cBaEBF2De08d9173bc095c.toBytes32();
        values[bsc]["BTCB"] = 0x7130d2A12B9BCbFAe4f2634d864A1Ee1Ce3Ead9c.toBytes32();

        // 1Inch
        values[bsc]["aggregationRouterV5"] = 0x1111111254EEB25477B68fb85Ed929f73A960582.toBytes32();
        values[bsc]["oneInchExecutor"] = 0xde9e4FE32B049f821c7f3e9802381aa470FFCA73.toBytes32();

        // PancakeSwapV3
        values[bsc]["pancakeSwapV3NonFungiblePositionManager"] = 0x46A15B0b27311cedF172AB29E4f4766fbE7F4364.toBytes32();
        values[bsc]["pancakeSwapV3MasterChefV3"] = 0x556B9306565093C855AEA9AE92A594704c2Cd59e.toBytes32();
        values[bsc]["pancakeSwapV3Router"] = 0x13f4EA83D0bd40E75C8222255bc855a974568Dd4.toBytes32();

        // Odos
        values[bsc]["odosRouterV2"] = 0x89b8AA89FDd0507a99d334CBe3C808fAFC7d850E.toBytes32();
        values[bsc]["odosExecutor"] = 0x3f1aBA670a0234109be0222a805F3207117c2531.toBytes32();

        // LBTC Bridge
        values[bsc]["lbtcBridge"] = 0xA869817b48b25EeE986bdF4bE04062e6fd2C418B.toBytes32(); 
        values[bsc]["lbtcBridge"] = 0xA869817b48b25EeE986bdF4bE04062e6fd2C418B.toBytes32(); 

        values[bsc]["lbtcBridge"] = 0xA869817b48b25EeE986bdF4bE04062e6fd2C418B.toBytes32();

    }

    function _addCornValues() private {
        values[corn]["deployerAddress"] = 0x5F2F11ad8656439d5C14d9B351f8b09cDaC2A02d.toBytes32();
        values[corn]["txBundlerAddress"] = 0x5F2F11ad8656439d5C14d9B351f8b09cDaC2A02d.toBytes32();
        values[corn]["dev0Address"] = 0x0463E60C7cE10e57911AB7bD1667eaa21de3e79b.toBytes32();
        values[corn]["dev1Address"] = 0xf8553c8552f906C19286F21711721E206EE4909E.toBytes32();

        // Tokens
        values[corn]["WBTCN"] = 0xda5dDd7270381A7C2717aD10D1c0ecB19e3CDFb2.toBytes32();
        values[corn]["LBTC"] = 0xecAc9C5F704e954931349Da37F60E39f515c11c1.toBytes32();
        values[corn]["EBTC"] = 0x657e8C867D8B37dCC18fA4Caead9C45EB088C642.toBytes32();
        values[corn]["USDT0"] = 0x657e8C867D8B37dCC18fA4Caead9C45EB088C642.toBytes32();

        values[corn]["balancerVault"] = address(1).toBytes32();

        values[corn]["ZRO"] = address(69).toBytes32();
        values[corn]["LBTC"] = 0xecAc9C5F704e954931349Da37F60E39f515c11c1.toBytes32();

        // Layer Zero
        values[corn]["LayerZeroEndPoint"] = 0xcb566e3B6934Fa77258d68ea18E931fa75e1aaAa.toBytes32();
        values[corn]["WBTCN_OFT"] = 0x386E7A3a0c0919c9d53c3b04FF67E73Ff9e45Fb6.toBytes32();
        values[corn]["LBTC_OFT"] = 0xfc7B20D9B59A8A466f4fC3d34aA69a7D98e71d7A.toBytes32();

        // Curve
        values[corn]["curve_pool_LBTC_WBTCN"] = 0xAB3291b73a1087265E126E330cEDe0cFd4B8A693.toBytes32();
        values[corn]["curve_gauge_LBTC_WBTCN"] = 0xaE8f74c9eD7F72CA3Ea16955369f13D3d4b78Cd6.toBytes32();

        values[corn]["curve_pool_LBTC_WBTCN_2"] = 0xc77478B0e4eeCEE34EbE2fC4be7eC9Bba20a5ccD.toBytes32();
        values[corn]["curve_gauge_LBTC_WBTCN_2"] = 0xF481735c5e6Dc7C467236aF7D7C7b9c82893c0e4.toBytes32();

        values[corn]["curve_pool_LBTC_WBTCN_EBTC"] = 0xebe423b5466f9675669B2a4521b6E9F852Dd1f52.toBytes32();
        values[corn]["curve_gauge_LBTC_WBTCN_EBTC"] = 0x1AECbE26fA95D63df3F294Ba8C2ee214970df96f.toBytes32();

        // Zerolend
        values[corn]["zeroLendPool"] = 0x927b3A8e5068840C9758b0b88207b28aeeb7a3fd.toBytes32();
        values[corn]["v3RewardsController"] = 0xd9f43fa0ff772b806cbcDd36d0B264fCAd46d677.toBytes32();

        // UniswapV3
        values[corn]["uniswapV3NonFungiblePositionManager"] = 0x743E03cceB4af2efA3CC76838f6E8B50B63F184c.toBytes32();
        values[corn]["uniV3Router"] = 0x807F4E281B7A3B324825C64ca53c69F0b418dE40.toBytes32();

        // CamelotV3
        values[corn]["camelotNonFungiblePositionManager"] = 0x9CC2B9F9a6194C5CC827C88571E42cEAA76FDF47.toBytes32();
        values[corn]["camelotRouterV3"] = 0x30A4bD5b1a9e9C0D80e9a45ef486bc1f1bc8e230.toBytes32();

        // Tellers
        //values[corn]["sBTCNTeller"] = .toBytes32();
        values[corn]["eBTCTeller"] = 0x6Ee3aaCcf9f2321E49063C4F8da775DdBd407268.toBytes32();
        values[corn]["eBTCOnChainQueueFast"] = 0x686696A3e59eE16e8A8533d84B62cfA504827135.toBytes32();

        // Morpho Blue
        values[corn]["morphoBlue"] = 0xc2B1E031540e3F3271C5F3819F0cC7479a8DdD90.toBytes32();
        values[corn]["WBTCN_IDLE_915"] = 0xe0ce6aa148f70d89eda3c051c53a6e2f02f7ee0d1dd06af582ab4c8878ceed23;
        values[corn]["WBTCN_LBTC_915"] = 0x2547ba491a7ff9e8cfcaa3e1c0da739f4fdc1be9fe4a37bfcdf570002153a0de;
        values[corn]["USDT0_IDLE_915"] = 0x1c6b87ae1b97071ef444eedcba9f5a92cfe974edbbcaa1946644fc7ab0e283af;
        values[corn]["WBTCN_USDT0_915"] = 0x9039bf8b5c3cd6f2d3f937e8a2e59ef6af0109a0d0f3499e7dbf75be0aef75ec;

        // Morpho
        values[corn]["smokehouseBTCN"] = 0xa7Ba08CFc37e7CC67404d4996FFBB3E977490115.toBytes32();
    }

    function _addSonicMainnetValues() private {
        values[sonicMainnet]["dev0Address"] = 0x0463E60C7cE10e57911AB7bD1667eaa21de3e79b.toBytes32();
        values[sonicMainnet]["dev1Address"] = 0xf8553c8552f906C19286F21711721E206EE4909E.toBytes32();
        values[sonicMainnet]["deployerAddress"] = 0x5F2F11ad8656439d5C14d9B351f8b09cDaC2A02d.toBytes32();
        values[sonicMainnet]["txBundlerAddress"] = 0x5F2F11ad8656439d5C14d9B351f8b09cDaC2A02d.toBytes32();

        // ERC20
        values[sonicMainnet]["ETH"] = 0xEeeeeEeeeEeEeeEeEeEeeEEEeeeeEeeeeeeeEEeE.toBytes32(); //$S token
        values[sonicMainnet]["WETH"] = 0x50c42dEAcD8Fc9773493ED674b675bE577f2634b.toBytes32();
        values[sonicMainnet]["USDC"] = 0x29219dd400f2Bf60E5a23d13Be72B486D4038894.toBytes32();
        values[sonicMainnet]["USDT"] = 0x6047828dc181963ba44974801FF68e538dA5eaF9.toBytes32();
        values[sonicMainnet]["wS"] = 0x039e2fB66102314Ce7b64Ce5Ce3E5183bc94aD38.toBytes32();
        values[sonicMainnet]["stS"] = 0xE5DA20F15420aD15DE0fa650600aFc998bbE3955.toBytes32();
        values[sonicMainnet]["scUSD"] = 0xd3DCe716f3eF535C5Ff8d041c1A41C3bd89b97aE.toBytes32();
        values[sonicMainnet]["scETH"] = 0x3bcE5CB273F0F148010BbEa2470e7b5df84C7812.toBytes32();
        values[sonicMainnet]["scBTC"] = 0xBb30e76d9Bb2CC9631F7fC5Eb8e87B5Aff32bFbd.toBytes32();
        values[sonicMainnet]["stkscUSD"] = 0x4D85bA8c3918359c78Ed09581E5bc7578ba932ba.toBytes32();
        values[sonicMainnet]["EBTC"] = 0x657e8C867D8B37dCC18fA4Caead9C45EB088C642.toBytes32();
        values[sonicMainnet]["LBTC"] = 0xecAc9C5F704e954931349Da37F60E39f515c11c1.toBytes32();
        values[sonicMainnet]["WBTC"] = 0x0555E30da8f98308EdB960aa94C0Db47230d2B9c.toBytes32(); //also OFT
        values[sonicMainnet]["BEETS"] = 0x2D0E0814E62D80056181F5cd932274405966e4f0.toBytes32();
        values[sonicMainnet]["rEUL"] = 0x09E6cab47B7199b9d3839A2C40654f246d518a80.toBytes32();
        values[sonicMainnet]["EUL"] = 0x8e15C8D399e86d4FD7B427D42f06c60cDD9397e7.toBytes32();
        values[sonicMainnet]["ZRO"] = address(1).toBytes32();
        values[sonicMainnet]["OS"] = 0xb1e25689D55734FD3ffFc939c4C3Eb52DFf8A794.toBytes32();
        values[sonicMainnet]["roysonicUSDC"] = 0x45088fb2FfEBFDcf4dFf7b7201bfA4Cd2077c30E.toBytes32();
        values[sonicMainnet]["SILO"] = 0x53f753E4B17F4075D6fa2c6909033d224b81e698.toBytes32();
        values[sonicMainnet]["BEETSFRAGMENTSS1"] = 0x3419966bC74fa8f951108d15b053bEd233974d3D.toBytes32();
        values[sonicMainnet]["CRV"] = 0x5Af79133999f7908953E94b7A5CF367740Ebee35.toBytes32();
        values[sonicMainnet]["frxUSD"] = 0x80Eede496655FB9047dd39d9f418d5483ED600df.toBytes32(); //also OFT
        values[sonicMainnet]["UNI"] = 0x2fb960611bdC322A9a4A994252658Cae9fe2eeA1.toBytes32();

        values[sonicMainnet]["balancerVault"] = address(1).toBytes32();
        values[sonicMainnet]["vault"] = address(1).toBytes32();

        // UniswapV3
        values[sonicMainnet]["uniswapV3NonFungiblePositionManager"] =
            0x743E03cceB4af2efA3CC76838f6E8B50B63F184c.toBytes32();
        values[sonicMainnet]["uniV3Router"] = 0xaa52bB8110fE38D0d2d2AF0B85C3A3eE622CA455.toBytes32();

        // Beets/Balancer
        values[sonicMainnet]["balancerVault"] = 0xBA12222222228d8Ba445958a75a0704d566BF2C8.toBytes32();

        values[sonicMainnet]["scUSD_USDC_gauge"] = 0x33B29bcf17e866A35941e07CbAd54f1807B337f5.toBytes32();
        values[sonicMainnet]["scETH_WETH_gauge"] = 0x8828a6e3166cac78F3C90A5b5bf17618BDAf1Deb.toBytes32();
        values[sonicMainnet]["scBTC_LBTC_gauge"] = 0x11c43F630b52F1271a5005839d34b07C0C125e72.toBytes32();

        values[sonicMainnet]["scUSD_USDC_PoolId"] = 0xcd4d2b142235d5650ffa6a38787ed0b7d7a51c0c000000000000000000000037;
        values[sonicMainnet]["scETH_WETH_PoolId"] = 0xe54dd58a6d4e04687f2034dd4ddab49da55f8aff00000000000000000000007c;
        values[sonicMainnet]["USDC_stS_PoolId"] = 0x713fb5036dc70012588d77a5b066f1dd05c712d7000200000000000000000041;
        values[sonicMainnet]["USDC_wS_PoolId"] = 0xfc127dfc32b7739a7cfff7ed19e4c4ab3221953a0002000000000000000000a4;
        values[sonicMainnet]["stS_BEETS_PoolId"] = 0x10ac2f9dae6539e77e372adb14b1bf8fbd16b3e8000200000000000000000005;
        values[sonicMainnet]["USDC_WETH_PoolId"] = 0x308ebea1dc4ead75f0aebd1569e39354e26ae9e600020000000000000000009c;
        values[sonicMainnet]["scBTC_LBTC_PoolId"] = 0x83952912178aa33c3853ee5d942c96254b235dcc0002000000000000000000ab;

        values[sonicMainnet]["scBTC_LBTC_PoolId"] = 0x83952912178aa33c3853ee5d942c96254b235dcc0002000000000000000000ab;

        // Tellers
        values[sonicMainnet]["scUSDTeller"] = 0x358CFACf00d0B4634849821BB3d1965b472c776a.toBytes32();
        values[sonicMainnet]["scETHTeller"] = 0x31A5A9F60Dc3d62fa5168352CaF0Ee05aA18f5B8.toBytes32();
        values[sonicMainnet]["stkscUSDTeller"] = 0x5e39021Ae7D3f6267dc7995BB5Dd15669060DAe0.toBytes32();
        values[sonicMainnet]["stkscETHTeller"] = 0x49AcEbF8f0f79e1Ecb0fd47D684DAdec81cc6562.toBytes32();
        values[sonicMainnet]["roysonicUSDCTeller"] = 0x0F75c8176d4eBDff78d9a0c486B35d8F94b00A42.toBytes32();

        // Queues
        values[sonicMainnet]["roysonicUSDCQueue"] = 0xd0885A285f9a00aa2d9734d2D26be1186f850E38.toBytes32();

        // Accountant
        values[sonicMainnet]["scUSDAccountant"] = 0xA76E0F54918E39A63904b51F688513043242a0BE.toBytes32();
        values[sonicMainnet]["scETHAccountant"] = 0x3a592F9Ea2463379c4154d03461A73c484993668.toBytes32();
        values[sonicMainnet]["stkscUSDAccountant"] = 0x13cCc810DfaA6B71957F2b87060aFE17e6EB8034.toBytes32();
        values[sonicMainnet]["stkscETHAccountant"] = 0x61bE1eC20dfE0197c27B80bA0f7fcdb1a6B236E2.toBytes32();

        // Layer Zero
        values[sonicMainnet]["LayerZeroEndPoint"] = 0x6F475642a6e85809B1c36Fa62763669b1b48DD5B.toBytes32();
        values[sonicMainnet]["LBTC_OFT"] = 0x630e12D53D4E041b8C5451aD035Ea841E08391d7.toBytes32();
        values[sonicMainnet]["stargateUSDC"] = 0xA272fFe20cFfe769CdFc4b63088DCD2C82a2D8F9.toBytes32();

        // Sonic Gateway
        values[sonicMainnet]["sonicGateway"] = 0x9Ef7629F9B930168b76283AdD7120777b3c895b3.toBytes32();
        values[sonicMainnet]["circleTokenAdapter"] = 0xe6DCD54B4CDe2e9E935C22F57EBBBaaF5cc3BC8a.toBytes32();

        //Rings
        values[sonicMainnet]["scUSDVoter"] = 0xF365C45B6913BE7Ab74C970D9227B9D0dfF44aFb.toBytes32();
        values[sonicMainnet]["scETHVoter"] = 0x9842be0f52569155fA58fff36E772bC79D92706e.toBytes32();

        // Silo
        values[sonicMainnet]["siloRouter"] = 0x22AacdEc57b13911dE9f188CF69633cC537BdB76.toBytes32();
        values[sonicMainnet]["silo_stS_wS_config"] = 0x78C246f67c8A6cE03a1d894d4Cf68004Bd55Deea.toBytes32();
        values[sonicMainnet]["silo_S_scUSD_config"] = 0xFe514E71F0933F63B374056557AED3dBB381C646.toBytes32();
        values[sonicMainnet]["silo_S_USDC_config"] = 0x4915F6d3C9a7B20CedFc5d3854f2802f30311d13.toBytes32();
        values[sonicMainnet]["silo_wS_USDC_id8_config"] = 0x4915F6d3C9a7B20CedFc5d3854f2802f30311d13.toBytes32();
        values[sonicMainnet]["silo_wS_USDC_id8_USDC_IncentivesController"] =
            0x0dd368Cd6D8869F2b21BA3Cb4fd7bA107a2e3752.toBytes32();
        values[sonicMainnet]["silo_wS_USDC_id8_wS_IncentivesController"] =
            0x89a10bFb6b57AD89b2270d80175914C517E547D9.toBytes32();

        values[sonicMainnet]["silo_wS_USDC_id20_config"] = 0x062A36Bbe0306c2Fd7aecdf25843291fBAB96AD2.toBytes32();
        values[sonicMainnet]["silo_wS_USDC_id20_USDC_IncentivesController"] =
            0x2D3d269334485d2D876df7363e1A50b13220a7D8.toBytes32();

        values[sonicMainnet]["silo_USDC_wstkscUSD_id23_config"] = 0xbC24c0F594ECA381956895957c771437D61400D3.toBytes32();
        values[sonicMainnet]["silo_USDC_wstkscUSD_id23_USDC_IncentivesController"] =
            0xD4599CC9Bb91E84e55620A4E550DF0868aC45175.toBytes32();

        values[sonicMainnet]["silo_S_ETH_config"] = 0x9603Af53dC37F4BB6386f358A51a04fA8f599101.toBytes32();

        values[sonicMainnet]["silo_ETH_wstkscETH_id26_config"] = 0xefA367570B11f8745B403c0D458b9D2EAf424686.toBytes32();

        values[sonicMainnet]["silo_S_scUSD_id15_config"] = 0xFe514E71F0933F63B374056557AED3dBB381C646.toBytes32();
        values[sonicMainnet]["silo_LBTC_scBTC_id32_config"] = 0xe67cce118e9CcEaE51996E4d290f9B77D960E3d7.toBytes32();

        values[sonicMainnet]["silo_PT-aUSDC_scUSD_id46_config"] = 0xDa6787a3543a01Bf770DDF3953bE5B9C99c1cBD0.toBytes32();
        values[sonicMainnet]["silo_PT-aUSDC_scUSD_id46_scUSD_IncentivesController"] =
            0xeA3602cD66D09b2B0D887758Dc57c67aBCd9BeEF.toBytes32();

        values[sonicMainnet]["silo_sfrxUSD_scUSD_id48_config"] = 0x6452b9aE8011800457b42C4fBBDf4579afB96228.toBytes32();
        
        // Silo Vaults
        values[sonicMainnet]["silo_USDC_vault"] = 0xF6F87073cF8929C206A77b0694619DC776F89885.toBytes32();

        // Curve
        values[sonicMainnet]["curve_CRV_claiming"] = 0xf3A431008396df8A8b2DF492C913706BDB0874ef.toBytes32();
        values[sonicMainnet]["curve_USDC_scUSD_pool"] = 0x2Fd7CCDa50ED88fe17E15f3d5D8d51da4CCB43F3.toBytes32();
        values[sonicMainnet]["curve_USDC_scUSD_gauge"] = 0x12F89168C995e54Ec2ce9ee461D663a6dC72793A.toBytes32();

        // Euler
        values[sonicMainnet]["ethereumVaultConnector"] = 0x4860C903f6Ad709c3eDA46D3D502943f184D4315.toBytes32();
        values[sonicMainnet]["euler_scETH_MEV"] = 0x0806af1762Bdd85B167825ab1a64E31CF9497038.toBytes32();
        values[sonicMainnet]["euler_WETH_MEV"] = 0xa5cd24d9792F4F131f5976Af935A505D19c8Db2b.toBytes32();
        values[sonicMainnet]["euler_scUSD_MEV"] = 0xB38D431e932fEa77d1dF0AE0dFE4400c97e597B8.toBytes32();
        values[sonicMainnet]["euler_USDC_MEV"] = 0x196F3C7443E940911EE2Bb88e019Fd71400349D9.toBytes32();
        values[sonicMainnet]["euler_USDC_RE7"] = 0x3D9e5462A940684073EED7e4a13d19AE0Dcd13bc.toBytes32();
        values[sonicMainnet]["euler_scUSD_RE7"] = 0xeEb1DC1Ca7ffC5b54aD1cc4c1088Db4E5657Cb6c.toBytes32();

        // Curve
        values[sonicMainnet]["curve_WETH_scETH_pool"] = 0xfF11f56281247EaD18dB76fD23b252156738FA94.toBytes32();
        values[sonicMainnet]["curve_WETH_scETH_gauge"] = 0x4F7Fc3F5112eAef10495B04b5dd376E50c42dA51.toBytes32();

        // Odos
        values[sonicMainnet]["odosRouterV2"] = 0xaC041Df48dF9791B0654f1Dbbf2CC8450C5f2e9D.toBytes32();
        values[sonicMainnet]["odosExecutor"] = 0xBDfF6F2290b2C9B373E9D90f1ebF67e9653dA051.toBytes32();

        // Aave
        values[sonicMainnet]["v3Pool"] = 0x5362dBb1e601abF3a4c14c22ffEdA64042E5eAA3.toBytes32();
        values[sonicMainnet]["v3RewardsController"] = 0x24bD6e9ca54F1737467DEf82dCA9702925B3Aa59.toBytes32();
        values[sonicMainnet]["awS"] = 0x6C5E14A212c1C3e4Baf6f871ac9B1a969918c131.toBytes32();

        // Merkl
        values[sonicMainnet]["merklDistributor"] = 0x3Ef3D8bA38EBe18DB133cEc108f4D14CE00Dd9Ae.toBytes32();

        // Royco
        values[sonicMainnet]["recipeMarketHub"] = 0xFcc593aD3705EBcd72eC961c63eb484BE795BDbD.toBytes32();
        values[sonicMainnet]["vaultMarketHub"] = 0x1e3fCccbafDBdf3cB17b7470c8A6cC64eb5f94A2.toBytes32();
        values[sonicMainnet]["originSonicWrappedVault"] = 0x7F24390EF4F8c1a372524fF1fA3a1d79D66D86cA.toBytes32();

        // Permit2
        values[sonicMainnet]["permit2"] = 0x000000000022D473030F116dDEE9F6B43aC78BA3.toBytes32();

        // BalancerV3
        values[sonicMainnet]["balancerV3Router"] = 0x6077b9801B5627a65A5eeE70697C793751D1a71c.toBytes32();
        values[sonicMainnet]["balancerV3Vault"] = 0xbA1333333333a1BA1108E8412f11850A5C319bA9.toBytes32();
        values[sonicMainnet]["balancerV3VaultExplorer"] = 0x6F6CD1a69A19d45df0C300A57829b21713637300.toBytes32();

        values[sonicMainnet]["balancerV3_USDC_scUSD_boosted"] = 0x43026d483f42fB35efe03c20B251142D022783f2.toBytes32();
        values[sonicMainnet]["balancerV3_USDC_scUSD_boosted_gauge"] =
            0x5D9e8B588F1D9e28ea1963681180d8b5938D26BA.toBytes32();
    }

    function _addSepoliaValues() private {
        values[sepolia]["dev0Address"] = 0x0463E60C7cE10e57911AB7bD1667eaa21de3e79b.toBytes32();
        values[sepolia]["dev1Address"] = 0xf8553c8552f906C19286F21711721E206EE4909E.toBytes32();
        values[sepolia]["deployerAddress"] = 0x5F2F11ad8656439d5C14d9B351f8b09cDaC2A02d.toBytes32();
        values[sepolia]["txBundlerAddress"] = 0x5F2F11ad8656439d5C14d9B351f8b09cDaC2A02d.toBytes32();

        values[sepolia]["WETH"] = 0xb16F35c0Ae2912430DAc15764477E179D9B9EbEa.toBytes32();
        values[sepolia]["CrispyUSD"] = 0x867F14Da2EcD4B582812d76D94c4B10cB00b507C.toBytes32();
        values[sepolia]["USDC"] = 0x2F6F07CDcf3588944Bf4C42aC74ff24bF56e7590.toBytes32();
        values[sepolia]["ZRO"] = address(1).toBytes32();
        values[sepolia]["CrispyCoin"] = 0x0c959E3AA0A74E972d1A8F759c198e660CcCebcB.toBytes32();

        values[sepolia]["balancerVault"] = address(1).toBytes32();

        values[sepolia]["LayerZeroEndPoint"] = 0x6EDCE65403992e310A62460808c4b910D972f10f.toBytes32();
    }

    function _addSonicTestnetValues() private {
        values[sonicTestnet]["dev0Address"] = 0x0463E60C7cE10e57911AB7bD1667eaa21de3e79b.toBytes32();
        values[sonicTestnet]["dev1Address"] = 0xf8553c8552f906C19286F21711721E206EE4909E.toBytes32();
        values[sonicTestnet]["deployerAddress"] = 0x5F2F11ad8656439d5C14d9B351f8b09cDaC2A02d.toBytes32();
        values[sonicTestnet]["txBundlerAddress"] = 0x5F2F11ad8656439d5C14d9B351f8b09cDaC2A02d.toBytes32();

        values[sonicTestnet]["WETH"] = address(1).toBytes32();
        values[sonicTestnet]["CrispyUSD"] = 0x867F14Da2EcD4B582812d76D94c4B10cB00b507C.toBytes32();
        values[sonicTestnet]["ZRO"] = address(1).toBytes32();

        values[sonicTestnet]["balancerVault"] = address(1).toBytes32();

        values[sonicTestnet]["LayerZeroEndPoint"] = 0x6C7Ab2202C98C4227C5c46f1417D81144DA716Ff.toBytes32();
    }

    function _addSonicBlazeValues() private {
        values[sonicBlaze]["dev0Address"] = 0x0463E60C7cE10e57911AB7bD1667eaa21de3e79b.toBytes32();
        values[sonicBlaze]["dev1Address"] = 0xf8553c8552f906C19286F21711721E206EE4909E.toBytes32();
        values[sonicBlaze]["deployerAddress"] = 0x5F2F11ad8656439d5C14d9B351f8b09cDaC2A02d.toBytes32();
        values[sonicBlaze]["txBundlerAddress"] = 0x5F2F11ad8656439d5C14d9B351f8b09cDaC2A02d.toBytes32();

        values[sonicBlaze]["WETH"] = address(1).toBytes32();
        values[sonicBlaze]["CrispyUSD"] = 0x867F14Da2EcD4B582812d76D94c4B10cB00b507C.toBytes32();
        values[sonicBlaze]["ZRO"] = address(1).toBytes32();

        values[sonicBlaze]["balancerVault"] = address(1).toBytes32();

        values[sonicBlaze]["LayerZeroEndPoint"] = 0x6C7Ab2202C98C4227C5c46f1417D81144DA716Ff.toBytes32();
    }

    function _addBartioValues() private {
        values[bartio]["dev0Address"] = 0x0463E60C7cE10e57911AB7bD1667eaa21de3e79b.toBytes32();
        values[bartio]["dev1Address"] = 0xf8553c8552f906C19286F21711721E206EE4909E.toBytes32();
        values[bartio]["deployerAddress"] = 0x5F2F11ad8656439d5C14d9B351f8b09cDaC2A02d.toBytes32();
        values[bartio]["txBundlerAddress"] = 0x5F2F11ad8656439d5C14d9B351f8b09cDaC2A02d.toBytes32();

        values[bartio]["balancerVault"] = address(1).toBytes32();
        values[bartio]["vault"] = address(1).toBytes32();

        // ERC20s
        values[bartio]["WBERA"] = 0x7507c1dc16935B82698e4C63f2746A2fCf994dF8.toBytes32();
        values[bartio]["YEET"] = 0x8c245484890a61Eb2d1F81114b1a7216dCe2752b.toBytes32();
        values[bartio]["USDC"] = 0xd6D83aF58a19Cd14eF3CF6fe848C9A4d21e5727c.toBytes32();
        values[bartio]["USDT"] = 0x05D0dD5135E3eF3aDE32a9eF9Cb06e8D37A6795D.toBytes32();
        values[bartio]["DAI"] = 0x806Ef538b228844c73E8E692ADCFa8Eb2fCF729c.toBytes32();
        values[bartio]["iBGT"] = 0x46eFC86F0D7455F135CC9df501673739d513E982.toBytes32();
        values[bartio]["WEETH"] = 0x7Cc43d94818005499D2740975D2aEFD3893E940E.toBytes32();

        // Kodiak
        values[bartio]["kodiakIslandRouterOld"] = 0x5E51894694297524581353bc1813073C512852bf.toBytes32(); //old
        values[bartio]["kodiakIslandRouter"] = 0x35c98A9bA533218155f9324585914e916066A153.toBytes32(); //new

        values[bartio]["kodiak_v1_WBERA_YEET"] = 0xE5A2ab5D2fb268E5fF43A5564e44c3309609aFF9.toBytes32(); //old island
        values[bartio]["kodiak_island_WBERA_YEET_1%"] = 0x0001513F4a1f86da0f02e647609E9E2c630B3a14.toBytes32(); //new island

        // Honey
        values[bartio]["honeyFactory"] = 0xAd1782b2a7020631249031618fB1Bd09CD926b31.toBytes32();

        // Infrared
        values[bartio]["infrared_kodiak_WBERA_YEET_vault"] = 0x89DAFF790313d0Cc5cC9971472f0C73A19D9C167.toBytes32();

        // Goldilocks
        values[bartio]["goldivault_weeth"] = 0xEE4A91F5BFA0Bf54124CF00cc7e144427cCE1162.toBytes32();
        values[bartio]["weethOT"] = 0x6218379852D5609870e91f168B81cbB4532f0346.toBytes32();
        values[bartio]["weethYT"] = 0x401CBe777E8BE57a426A5B5F13Ca4d73200BD95B.toBytes32();
    }

    function _addSwellValues() private {
        values[swell]["deployerAddress"] = 0x5F2F11ad8656439d5C14d9B351f8b09cDaC2A02d.toBytes32();
        values[swell]["txBundlerAddress"] = 0x5F2F11ad8656439d5C14d9B351f8b09cDaC2A02d.toBytes32();
        values[swell]["dev0Address"] = 0x0463E60C7cE10e57911AB7bD1667eaa21de3e79b.toBytes32();
        values[swell]["dev1Address"] = 0xf8553c8552f906C19286F21711721E206EE4909E.toBytes32();

        values[swell]["balancerVault"] = address(1).toBytes32();
        values[swell]["vault"] = address(1).toBytes32();

        // ERC20s
        values[swell]["ETH"] = 0xEeeeeEeeeEeEeeEeEeEeeEEEeeeeEeeeeeeeEEeE.toBytes32();
        values[swell]["WETH"] = 0x4200000000000000000000000000000000000006.toBytes32();
        values[swell]["WEETH"] = 0xA6cB988942610f6731e664379D15fFcfBf282b44.toBytes32(); //also OFT
        values[swell]["WSWELL"] = 0xda1F8EA667dc5600F5f654DF44b47F1639a83DD1.toBytes32();
        values[swell]["USDE"] = 0x5d3a1Ff2b6BAb83b63cd9AD0787074081a52ef34.toBytes32(); //also OFT

        // Standard Bridge
        values[swell]["standardBridge"] = 0x4200000000000000000000000000000000000010.toBytes32();
        values[swell]["crossDomainMessenger"] = 0x4200000000000000000000000000000000000007.toBytes32();

        // Euler
        values[swell]["ethereumVaultConnector"] = 0x08739CBede6E28E387685ba20e6409bD16969Cde.toBytes32();
        values[swell]["eulerWETH"] = 0x49C077B74292aA8F589d39034Bf9C1Ed1825a608.toBytes32();
        values[swell]["eulerWEETH"] = 0x10D0D11A8B693F4E3e33d09BBab7D4aFc3C03ef3.toBytes32();

        // Merkl
        values[swell]["merklDistributor"] = 0x3Ef3D8bA38EBe18DB133cEc108f4D14CE00Dd9Ae.toBytes32();

        // Velodrome
        values[swell]["velodromeRouter"] = 0x3a63171DD9BebF4D07BC782FECC7eb0b890C2A45.toBytes32();
        values[swell]["velodromeNonFungiblePositionManager"] = 0x991d5546C4B442B4c5fdc4c8B8b8d131DEB24702.toBytes32();

        values[swell]["velodrome_weth_weeth_v3_gauge"] = 0x14bAD0eE354c0161178bAcC59340Bb223F66b76C.toBytes32();

        // Ambient
        values[swell]["crocSwapDex"] = 0xaAAaAaaa82812F0a1f274016514ba2cA933bF24D.toBytes32();
    }

    function _addBerachainTestnetValues() private {
        values[berachainTestnet]["deployerAddress"] = 0x5F2F11ad8656439d5C14d9B351f8b09cDaC2A02d.toBytes32();
        values[berachainTestnet]["txBundlerAddress"] = 0x5F2F11ad8656439d5C14d9B351f8b09cDaC2A02d.toBytes32();
        values[berachainTestnet]["dev0Address"] = 0x0463E60C7cE10e57911AB7bD1667eaa21de3e79b.toBytes32();
        values[berachainTestnet]["dev1Address"] = 0xf8553c8552f906C19286F21711721E206EE4909E.toBytes32();

        values[berachainTestnet]["WETH"] = 0x4200000000000000000000000000000000000006.toBytes32();
        values[berachainTestnet]["balancerVault"] = address(1).toBytes32();
        values[berachainTestnet]["USDC"] = 0x015fd589F4f1A33ce4487E12714e1B15129c9329.toBytes32();
        values[berachainTestnet]["ZRO"] = address(1).toBytes32();

        // ERC20s
        values[berachainTestnet]["WEETH"] = 0xA6cB988942610f6731e664379D15fFcfBf282b44.toBytes32(); //also OFT

        values[berachainTestnet]["LayerZeroEndPoint"] = 0x6C7Ab2202C98C4227C5c46f1417D81144DA716Ff.toBytes32();
    }

    function _addBerachainValues() private {
        values[berachain]["deployerAddress"] = 0x5F2F11ad8656439d5C14d9B351f8b09cDaC2A02d.toBytes32();
        values[berachain]["txBundlerAddress"] = 0x5F2F11ad8656439d5C14d9B351f8b09cDaC2A02d.toBytes32();
        values[berachain]["dev0Address"] = 0x0463E60C7cE10e57911AB7bD1667eaa21de3e79b.toBytes32();
        values[berachain]["dev1Address"] = 0xf8553c8552f906C19286F21711721E206EE4909E.toBytes32();

        // ERC20s
        values[berachain]["ETH"] = 0xEeeeeEeeeEeEeeEeEeEeeEEEeeeeEeeeeeeeEEeE.toBytes32();
        values[berachain]["WBERA"] = 0x6969696969696969696969696969696969696969.toBytes32();
        values[berachain]["WETH"] = 0x2F6F07CDcf3588944Bf4C42aC74ff24bF56e7590.toBytes32();
        values[berachain]["WEETH"] = 0x7DCC39B4d1C53CB31e1aBc0e358b43987FEF80f7.toBytes32();
        values[berachain]["LBTC"] = 0xecAc9C5F704e954931349Da37F60E39f515c11c1.toBytes32();
        values[berachain]["WBTC"] = 0x0555E30da8f98308EdB960aa94C0Db47230d2B9c.toBytes32(); //also OFT
        values[berachain]["EBTC"] = 0x657e8C867D8B37dCC18fA4Caead9C45EB088C642.toBytes32();
        values[berachain]["eBTC"] = 0x657e8C867D8B37dCC18fA4Caead9C45EB088C642.toBytes32();
        values[berachain]["rberaETH"] = 0x3B0145f3CFA64BC66F5742F512f871665309075d.toBytes32(); //LST
        values[berachain]["beraETH"] = 0x6fc6545d5cDE268D5C7f1e476D444F39c995120d.toBytes32(); //wrapped LST
        values[berachain]["WEETH_OT"] = 0x46C7BdE4422b6798A09e76B555F2fea8D7FfADdc.toBytes32();
        values[berachain]["WEETH_YT"] = 0x98577aC3C6b376fc9Ee56377FEcAb6D751e40610.toBytes32();
        values[berachain]["BGT"] = 0x656b95E550C07a9ffe548bd4085c72418Ceb1dba.toBytes32();
        values[berachain]["iBGT"] = 0xac03CABA51e17c86c921E1f6CBFBdC91F8BB2E6b.toBytes32();
        values[berachain]["USDC"] = 0x549943e04f40284185054145c6E4e9568C1D3241.toBytes32(); 
        values[berachain]["srUSD"] = 0x5475611Dffb8ef4d697Ae39df9395513b6E947d7.toBytes32(); 
        values[berachain]["NECT"] = 0x1cE0a25D13CE4d52071aE7e02Cf1F6606F4C79d3.toBytes32(); 
        values[berachain]["solvBTC"] = 0x541FD749419CA806a8bc7da8ac23D346f2dF8B77.toBytes32();
        values[berachain]["HONEY"] = 0xFCBD14DC51f0A4d49d5E53C2E0950e0bC26d0Dce.toBytes32();
        values[berachain]["ZRO"] = address(1).toBytes32();
        values[berachain]["rUSD"] = 0x09D4214C03D01F49544C0448DBE3A27f768F2b34.toBytes32();
        values[berachain]["USDT"] = 0x779Ded0c9e1022225f8E0630b35a9b54bE713736.toBytes32(); // USDT0

        // Balancer
        values[berachain]["balancerVault"] = address(1).toBytes32();
        values[berachain]["vault"] = address(1).toBytes32();

        // Kodiak
        values[berachain]["kodiakRouter"] = 0xe301E48F77963D3F7DbD2a4796962Bd7f3867Fb4.toBytes32(); //swapRouter02, doesn't work with univ3 leaves for whatever reason
        values[berachain]["uniV3Router"] = 0xEd158C4b336A6FCb5B193A5570e3a571f6cbe690.toBytes32(); //for compatability w/ existing univ3 functions (swapRouter01)
        values[berachain]["kodiakNonFungiblePositionManager"] = 0xFE5E8C83FFE4d9627A75EaA7Fee864768dB989bD.toBytes32();
        values[berachain]["uniswapV3NonFungiblePositionManager"] =
            0xFE5E8C83FFE4d9627A75EaA7Fee864768dB989bD.toBytes32(); //for compatability w/ existing univ3 functions
        values[berachain]["kodiakIslandRouter"] = 0x679a7C63FC83b6A4D9C1F931891d705483d4791F.toBytes32(); //for kodiak specific islands

        values[berachain]["kodiak_island_EBTC_WBTC_005%"] = 0xfC4994e0A4780ba7536d7e79611468B6bde14CaE.toBytes32();
        values[berachain]["kodiak_island_WETH_WEETH_005%"] = 0xA0cAbFc04Fc420b3d31BA431d18eB5bD33B3f334.toBytes32();
        values[berachain]["kodiak_island_WETH_beraETH_005%"] = 0x03bCcF796cDef61064c4a2EffdD21f1AC8C29E92.toBytes32();
        values[berachain]["kodiak_island_WEETH_WEETH_OT_005%"] = 0xAd63328f4F4b8681dB713ce2eB353596628fc3B2.toBytes32();
        values[berachain]["kodiak_island_WBTC_EBTC_005%"] = 0xfC4994e0A4780ba7536d7e79611468B6bde14CaE.toBytes32();
        values[berachain]["kodiak_island_EBTC_LBTC_005%"] = 0xc3E64469e1c333360Ddb6BF0eA9B0c18E69410f0.toBytes32();
        values[berachain]["kodiak_island_EBTC_EBTC_OT_005%"] = 0x6E29Ec043103fF346450763AC364a22fc7fd4a7C.toBytes32();
        values[berachain]["kodiak_island_EBTC_WBTC_005%"] = 0xfC4994e0A4780ba7536d7e79611468B6bde14CaE.toBytes32();
        values[berachain]["kodiak_island_beraETH_WEETH_005%"] = 0x2f8C651E2F576C8c4B6DE3c32210d9b4A4461d5c.toBytes32();
        values[berachain]["kodiak_island_WBTC_solvBTC_005%"] = 0x3879451f4f69F0c2d37CaD45319cFf2E7d29C596.toBytes32();
        values[berachain]["kodiak_island_rUSD_HONEY_005%"] = 0x7fd165B73775884a38AA8f2B384A53A3Ca7400E6.toBytes32();

        // Infrared
        values[berachain]["infrared_vault_wbtc_solvbtc"] = 0x5969494e13E8FA51f8223152A86f14C02860AFD3.toBytes32();
        values[berachain]["infrared_vault_wbtc_ebtc"] = 0x5C5FCb568a98DA28C9D2DF4852b102aa814c3a4c.toBytes32();
        values[berachain]["infrared_vault_weth_weeth"] = 0x16ed36cB22b298085d10b119030408C7BbfFC24E.toBytes32();
        values[berachain]["infrared_vault_rUSD_honey"] = 0x1C5879B75be9E817B1607AFb6f24F632eE6F8820.toBytes32();
        values[berachain]["infrared_vault_primeLiquidBeraETH"] = 0xc9d8Bc7428059219f3D19Da7F17ad468254D4D7e.toBytes32();
        values[berachain]["infrared_vault_primeLiquidBeraBTC"] = 0x4bA0a69621eA72870F9fcf2D974D39B8609343cC.toBytes32();
        values[berachain]["infrared_vault_iBGT"] = 0x75F3Be06b02E235f6d0E7EF2D462b29739168301.toBytes32();

        // Dolomite
        values[berachain]["dolomiteMargin"] = 0x003Ca23Fd5F0ca87D01F6eC6CD14A8AE60c2b97D.toBytes32();
        values[berachain]["dolomiteDepositWithdrawRouter"] = 0xd6a31B6AeA4d26A19bF479b5032D9DDc481187e6.toBytes32();
        values[berachain]["dolomiteBorrowProxy"] = 0xC06271eb97d960F4034DDF953e16271CcB2B10BD.toBytes32();

        // dTokens
        values[berachain]["dWETH"] = 0xf7b5127B510E568fdC39e6Bb54e2081BFaD489AF.toBytes32();
        values[berachain]["dWEETH"] = 0x48282e3B990625CBDcb885E4a4D83B6e9D5C8442.toBytes32();
        values[berachain]["dWBTC"] = 0x29cF6e8eCeFb8d3c9dd2b727C1b7d1df1a754F6f.toBytes32();
        values[berachain]["dEBTC"] = 0x6B21026e1Fe8be7F23660B5fBFb1885dbd1147E6.toBytes32();

        // Goldilocks Vaults
        values[berachain]["goldivault_weETH"] = 0x0B8B5e0ec1dc908E0d8513cC03E91Eb479Ab6Ea9.toBytes32();
        values[berachain]["goldivault_eBTC"] = 0x0c3F856b93d6D7B46C76296f073A1357738d238C.toBytes32();

        // Tellers
        values[berachain]["eBTCTeller"] = 0x6Ee3aaCcf9f2321E49063C4F8da775DdBd407268.toBytes32();
        values[berachain]["primeLiquidBeraETHTeller"] = 0xB745B293468df7B06330472fBCee5412FF44750B.toBytes32();

        // Queues
        values[berachain]["eBTCQueue"] = 0x686696A3e59eE16e8A8533d84B62cfA504827135.toBytes32();

        // dTokens
        values[berachain]["dWETH"] = 0xf7b5127B510E568fdC39e6Bb54e2081BFaD489AF.toBytes32();
        values[berachain]["dWEETH"] = 0x48282e3B990625CBDcb885E4a4D83B6e9D5C8442.toBytes32();

        // etherFi
        values[berachain]["etherFiL2SyncPool"] = 0xC9475e18E2C5C26EA6ADCD55fabE07920beA887e.toBytes32();

        // Layer Zero
        values[berachain]["LayerZeroEndPoint"] = 0x6F475642a6e85809B1c36Fa62763669b1b48DD5B.toBytes32();
        values[berachain]["ZRO"] = address(1).toBytes32();

        // OFTs
        values[berachain]["LBTC_OFT"] = 0x630e12D53D4E041b8C5451aD035Ea841E08391d7.toBytes32();
        values[berachain]["solvBTC_OFT"] = 0xB12979Ff302Ac903849948037A51792cF7186E8e.toBytes32();

        // Stargate
        values[berachain]["stargateUSDC"] = 0xAF54BE5B6eEc24d6BFACf1cce4eaF680A8239398.toBytes32();
        values[berachain]["stargatesrUSD"] = 0x5475611Dffb8ef4d697Ae39df9395513b6E947d7.toBytes32();
        values[berachain]["stargateWETH"] = 0x45f1A95A4D3f3836523F5c83673c797f4d4d263B.toBytes32();

        // BGT Reward Vaults
        values[berachain]["WBERA_HONEY_reward_vault"] = 0xC2BaA8443cDA8EBE51a640905A8E6bc4e1f9872c.toBytes32();

        // Ooga Booga
        values[berachain]["OBRouter"] = 0xFd88aD4849BA0F729D6fF4bC27Ff948Ab1Ac3dE7.toBytes32();
        values[berachain]["OBExecutor"] = 0x0e29aD2925079f313817D09Fcadbdf3A91125654.toBytes32();


        // Royco
        values[berachain]["depositExecutor"] = 0xEC1F64Cd852c65A22bCaA778b2ed76Bc5502645C.toBytes32();
        values[berachain]["roycoDepositExecutor"] = 0xEC1F64Cd852c65A22bCaA778b2ed76Bc5502645C.toBytes32();

        // Beraborrow
        values[berachain]["collVaultRouter"] = 0x5f1619FfAEfdE17F7e54f850fe90AD5EE44dbf47.toBytes32();
        values[berachain]["bWETH"] = 0x6Ddbc255bFfD2D394F3b31c543283c01D69D4Ba2.toBytes32();
        values[berachain]["WETHDenManager"] = 0xD80AB5da2507008c8ede90648407BE098F1F1521.toBytes32();

        values[berachain]["bbWBTC"] = 0xAA2cBDe9f11f09ee9774D6d6C98dbB4792d9549a.toBytes32();
        values[berachain]["bbLBTC"] = 0x458CbA0D42896659fbb69872212Ec7Aa01b8DBEf.toBytes32();
        values[berachain]["bbeBTC"] = 0xA7dFa250Ea71ee410C3deEAF1599Cc864B958b0D.toBytes32();
        values[berachain]["bbeBTC-WBTC"] = 0x23D7DdCE723531bE8F2D26d2539d672Bd30f4CE1.toBytes32();

        values[berachain]["WBTCDenManager"] = 0x053EEbc21D5129CDB1abf7EAf09D59b19e75B8ce.toBytes32();
        values[berachain]["LBTCDenManager"] = 0x2d430a7c2Af78682A78F65580f42B32d47A14030.toBytes32();
        values[berachain]["eBTCDenManager"] = 0xA1C9fbDF853617Fa27E2c39EE830703A3Fa9D2A3.toBytes32();
        values[berachain]["eBTC-WBTCDenManager"] = 0xF9dB1b321CF012f9a1189Fdf5b9aE97864a96c8C.toBytes32();

        values[berachain]["sNECT"] = 0x597877Ccf65be938BD214C4c46907669e3E62128.toBytes32();
        values[berachain]["vaultedsNECT"] = 0x1d22592F66Fc92e0a64eE9300eAeca548cd466c5.toBytes32();

        // Honey
        values[berachain]["honeyFactory"] = 0xA4aFef880F5cE1f63c9fb48F661E27F8B4216401.toBytes32();

    }

    function _addBobValues() private {
        values[bob]["deployerAddress"] = 0x5F2F11ad8656439d5C14d9B351f8b09cDaC2A02d.toBytes32();
        values[bob]["deployerAddress2"] = 0xF3d0672a91Fd56C9ef04C79ec67d60c34c6148a0.toBytes32();
        values[bob]["txBundlerAddress"] = 0xF3d0672a91Fd56C9ef04C79ec67d60c34c6148a0.toBytes32();
        values[bob]["dev0Address"] = 0x0463E60C7cE10e57911AB7bD1667eaa21de3e79b.toBytes32();
        values[bob]["dev1Address"] = 0xf8553c8552f906C19286F21711721E206EE4909E.toBytes32();

        // ERC20s
        values[bob]["WETH"] = 0x4200000000000000000000000000000000000006.toBytes32();
        values[bob]["WBTC"] = 0x03C7054BCB39f7b2e5B2c7AcB37583e32D70Cfa3.toBytes32();
        values[bob]["solvBTC"] = 0x541FD749419CA806a8bc7da8ac23D346f2dF8B77.toBytes32();
        values[bob]["solvBTC.BBN"] = 0xCC0966D8418d412c599A6421b760a847eB169A8c.toBytes32();
        values[bob]["LBTC"] = 0xA45d4121b3D47719FF57a947A9d961539Ba33204.toBytes32();

        values[bob]["balancerVault"] = address(1).toBytes32();
        values[bob]["vault"] = address(1).toBytes32();

        values[bob]["ZRO"] = address(1).toBytes32();
        values[bob]["LayerZeroEndPoint"] = 0x1a44076050125825900e736c501f859c50fE728c.toBytes32();

        // OFTs

        // Standard Bridge
        values[bob]["standardBridge"] = 0x4200000000000000000000000000000000000010.toBytes32();
        values[bob]["crossDomainMessenger"] = 0x4200000000000000000000000000000000000007.toBytes32();

        // Euler
        values[bob]["ethereumVaultConnector"] = 0x59f0FeEc4fA474Ad4ffC357cC8d8595B68abE47d.toBytes32();
        values[bob]["eulerWBTC"] = 0x11DA346d3Fdb62641BDbfebfd54b81CAA871aEf6.toBytes32();
    }

    function _addDeriveValues() private {
        values[derive]["deployerAddress"] = 0x5F2F11ad8656439d5C14d9B351f8b09cDaC2A02d.toBytes32();
        values[derive]["deployerAddress2"] = 0xF3d0672a91Fd56C9ef04C79ec67d60c34c6148a0.toBytes32();
        values[derive]["txBundlerAddress"] = 0xF3d0672a91Fd56C9ef04C79ec67d60c34c6148a0.toBytes32();
        values[derive]["dev0Address"] = 0x0463E60C7cE10e57911AB7bD1667eaa21de3e79b.toBytes32();
        values[derive]["dev1Address"] = 0xf8553c8552f906C19286F21711721E206EE4909E.toBytes32();

        // ERC20s
        values[derive]["WETH"] = 0x4200000000000000000000000000000000000006.toBytes32();
        values[derive]["LBTC"] = 0x36b5C126A3D7B25F6032653A0d18823Ee48a890e.toBytes32();
        values[derive]["stDRV"] = 0x7499d654422023a407d92e1D83D387d81BC68De1.toBytes32();
        values[derive]["DRV"] = 0x2EE0fd70756EDC663AcC9676658A1497C247693A.toBytes32();

        values[derive]["balancerVault"] = address(1).toBytes32();
        values[derive]["vault"] = address(1).toBytes32();

        values[derive]["ZRO"] = address(1).toBytes32();

        // Reward Distributor
        values[derive]["rewardDistributor"] = 0x2f8C5a3BBd69443B6e462F563bA0EaB4317F995b.toBytes32();

        // Standard Bridge
        values[derive]["standardBridge"] = 0x4200000000000000000000000000000000000010.toBytes32();
        values[derive]["crossDomainMessenger"] = 0x4200000000000000000000000000000000000007.toBytes32();
        values[derive]["uniswapV3NonFungiblePositionManager"] = 0xC36442b4a4522E871399CD717aBDD847Ab11FE88.toBytes32();

        // Derive
        values[derive]["deriveWithdrawWrapper"] = 0xea8E683D8C46ff05B871822a00461995F93df800.toBytes32();
        values[derive]["derive_LBTC_controller"] = 0x5eFC527B2640681289E31E1e29f94EA397b6c589.toBytes32();
    }

    function _addUnichainValues() private {
        values[unichain]["deployerAddress"] = 0x5F2F11ad8656439d5C14d9B351f8b09cDaC2A02d.toBytes32();
        values[unichain]["txBundlerAddress"] = 0x5F2F11ad8656439d5C14d9B351f8b09cDaC2A02d.toBytes32();
        values[unichain]["dev0Address"] = 0x0463E60C7cE10e57911AB7bD1667eaa21de3e79b.toBytes32();
        values[unichain]["dev1Address"] = 0xf8553c8552f906C19286F21711721E206EE4909E.toBytes32();

        // ERC20s
        values[unichain]["ETH"] = 0xEeeeeEeeeEeEeeEeEeEeeEEEeeeeEeeeeeeeEEeE.toBytes32();
        values[unichain]["WETH"] = 0x4200000000000000000000000000000000000006.toBytes32();
        values[unichain]["USDC"] = 0x078D782b760474a361dDA0AF3839290b0EF57AD6.toBytes32();
        values[unichain]["weETH"] = 0x7DCC39B4d1C53CB31e1aBc0e358b43987FEF80f7.toBytes32();
        values[unichain]["WEETH"] = 0x7DCC39B4d1C53CB31e1aBc0e358b43987FEF80f7.toBytes32();
        values[unichain]["WSTETH"] = 0xc02fE7317D4eb8753a02c35fe019786854A92001.toBytes32();

        values[unichain]["balancerVault"] = address(1).toBytes32();
        values[unichain]["vault"] = address(1).toBytes32();

        values[unichain]["ZRO"] = address(1).toBytes32();

        // Standard Bridge
        values[unichain]["standardBridge"] = 0x4200000000000000000000000000000000000010.toBytes32();
        values[unichain]["crossDomainMessenger"] = 0x4200000000000000000000000000000000000007.toBytes32();

        // Uniswap V4
        values[unichain]["uniV4PoolManager"] = 0x1F98400000000000000000000000000000000004.toBytes32();
        values[unichain]["uniV4PositionManager"] = 0x4529A01c7A0410167c5740C487A8DE60232617bf.toBytes32();
        values[unichain]["uniV4UniversalRouter"] = 0xEf740bf23aCaE26f6492B10de645D6B98dC8Eaf3.toBytes32();
        values[unichain]["permit2"] = 0x000000000022D473030F116dDEE9F6B43aC78BA3.toBytes32();

        // LayerZero
        values[unichain]["LayerZeroEndPoint"] = 0x6F475642a6e85809B1c36Fa62763669b1b48DD5B.toBytes32();
    }

<<<<<<< HEAD
=======

    function _addHyperEVMValues() internal {
        values[hyperEVM]["dev0Address"] = 0x0463E60C7cE10e57911AB7bD1667eaa21de3e79b.toBytes32();
        values[hyperEVM]["dev1Address"] = 0xf8553c8552f906C19286F21711721E206EE4909E.toBytes32();
        values[hyperEVM]["LayerZeroEndPoint"] = 0x3A73033C0b1407574C76BdBAc67f126f6b4a9AA9.toBytes32();
    }


    function _addTACTestnetValues() private {
        values[tacTestnet]["deployerAddress"] = 0x5F2F11ad8656439d5C14d9B351f8b09cDaC2A02d.toBytes32();
        values[tacTestnet]["txBundlerAddress"] = 0x5F2F11ad8656439d5C14d9B351f8b09cDaC2A02d.toBytes32();
        values[tacTestnet]["dev0Address"] = 0x0463E60C7cE10e57911AB7bD1667eaa21de3e79b.toBytes32();
        values[tacTestnet]["dev1Address"] = 0xf8553c8552f906C19286F21711721E206EE4909E.toBytes32();

        values[tacTestnet]["dev4Address"] = 0xD3d742a82524b6de30E54315E471264dc4CF2BcC.toBytes32();

        // ERC20s
        values[tacTestnet]["WTAC"] = 0x07840B012d84095397Fd251Ea619cee6F866bC39.toBytes32();
        values[tacTestnet]["USDT"] = 0x7336A5a3251b9259DDf8B9D02a96dA0153e0799d.toBytes32(); // hopefully this is a good one to test with
        values[tacTestnet]["ZRO"] = address(1).toBytes32();

        // LayerZero
        values[tacTestnet]["LayerZeroEndPoint"] = address(1).toBytes32();

        // Balancer
        values[tacTestnet]["balancerVault"] = address(1).toBytes32();
    }

>>>>>>> eb174f6f
    function _addFlareValues() private {
        values[flare]["deployerAddress"] = 0x5F2F11ad8656439d5C14d9B351f8b09cDaC2A02d.toBytes32();
        values[flare]["txBundlerAddress"] = 0x5F2F11ad8656439d5C14d9B351f8b09cDaC2A02d.toBytes32();
        values[flare]["dev0Address"] = 0x0463E60C7cE10e57911AB7bD1667eaa21de3e79b.toBytes32();
        values[flare]["dev1Address"] = 0xf8553c8552f906C19286F21711721E206EE4909E.toBytes32();

        // ERC20s
        values[flare]["FLR"] = 0xEeeeeEeeeEeEeeEeEeEeeEEEeeeeEeeeeeeeEEeE.toBytes32(); // NATIVE
        values[flare]["WFLR"] = 0x1D80c49BbBCd1C0911346656B529DF9E5c2F783d.toBytes32(); // WNATIVE
        values[flare]["USDT0"] = 0xe7cd86e13AC4309349F30B3435a9d337750fC82D.toBytes32(); // USDT0
        values[flare]["USDC"] = 0xFbDa5F676cB37624f28265A144A48B0d6e87d3b6.toBytes32(); // USDC.e Stargate
        values[flare]["ZRO"] = address(1).toBytes32(); // USDC0

        // Balancer
        values[flare]["balancerVault"] = address(1).toBytes32();
        values[flare]["vault"] = address(1).toBytes32();

        // LayerZero
        values[flare]["LayerZeroEndPoint"] = 0x1a44076050125825900e736c501f859c50fE728c.toBytes32();

    }
<<<<<<< HEAD
=======

    function _addInkValues() private {
        values[ink]["deployerAddress"] = 0x5F2F11ad8656439d5C14d9B351f8b09cDaC2A02d.toBytes32();
        values[ink]["txBundlerAddress"] = 0x5F2F11ad8656439d5C14d9B351f8b09cDaC2A02d.toBytes32();
        values[ink]["dev0Address"] = 0x0463E60C7cE10e57911AB7bD1667eaa21de3e79b.toBytes32();
        values[ink]["dev1Address"] = 0xf8553c8552f906C19286F21711721E206EE4909E.toBytes32();
        values[ink]["dev3Address"] = 0xBBc5569B0b32403037F37255f4ff50B8Bb825b2A.toBytes32();
        values[ink]["dev4Address"] = 0xD3d742a82524b6de30E54315E471264dc4CF2BcC.toBytes32();

        // ERC20s
        values[ink]["ETH"] = 0xEeeeeEeeeEeEeeEeEeEeeEEEeeeeEeeeeeeeEEeE.toBytes32();
        values[ink]["WETH"] = 0x4200000000000000000000000000000000000006.toBytes32();
        values[ink]["USDT"] = 0x0200C29006150606B650577BBE7B6248F58470c1.toBytes32(); // USDT0
        values[ink]["USDC"] = 0xF1815bd50389c46847f0Bda824eC8da914045D14.toBytes32(); // Stargate USDC.e
        values[ink]["KBTC"] = 0x73E0C0d45E048D25Fc26Fa3159b0aA04BfA4Db98.toBytes32(); // Kraken Wrapped BTC
    
        // LayerZero
        values[ink]["LayerZeroEndPoint"] = 0xca29f3A6f966Cb2fc0dE625F8f325c0C46dbE958.toBytes32();
        values[ink]["ZRO"] = address(1).toBytes32();

        // Balancer
        values[ink]["balancerVault"] = address(1).toBytes32();
        values[ink]["vault"] = address(1).toBytes32();
    }
>>>>>>> eb174f6f
}<|MERGE_RESOLUTION|>--- conflicted
+++ resolved
@@ -34,14 +34,10 @@
     string public constant sonicBlaze = "sonicBlaze";
     string public constant berachainTestnet = "berachainTestnet";
     string public constant bartio = "bartio";
-<<<<<<< HEAD
-    string public constant flare = "flare";
-=======
     string public constant hyperEVM = "hyperEVM";
     string public constant tacTestnet = "tacTestnet";
     string public constant flare = "flare";
 
->>>>>>> eb174f6f
 
     // Bridging constants.
     uint64 public constant ccipArbitrumChainSelector = 4949039107694359620;
@@ -62,11 +58,8 @@
     uint32 public constant layerZeroSepoliaEndpointId = 40161;
     uint32 public constant layerZeroSonicBlazeEndpointId = 40349;
     uint32 public constant layerZeroMovementEndpointId = 30325;
-<<<<<<< HEAD
     uint32 public constant layerZeroFlareEndpointId = 30295;
-=======
     uint32 public constant layerZeroInkEndpointId = 30339;
->>>>>>> eb174f6f
     uint32 public constant hyperlaneMainnetEndpointId = 1;
     uint32 public constant hyperlaneEclipseEndpointId = 1408864445;
     uint32 public constant HyperEVMEndpointId = 30367;
@@ -126,13 +119,9 @@
         _addBobValues();
         _addDeriveValues();
         _addUnichainValues();
-<<<<<<< HEAD
-        _addFlareValues();
-=======
         _addHyperEVMValues();
         _addFlareValues();
         _addInkValues();
->>>>>>> eb174f6f
         // Add testnet values
         _addHoleskyValues();
         _addSepoliaValues();
@@ -2415,9 +2404,6 @@
         values[unichain]["LayerZeroEndPoint"] = 0x6F475642a6e85809B1c36Fa62763669b1b48DD5B.toBytes32();
     }
 
-<<<<<<< HEAD
-=======
-
     function _addHyperEVMValues() internal {
         values[hyperEVM]["dev0Address"] = 0x0463E60C7cE10e57911AB7bD1667eaa21de3e79b.toBytes32();
         values[hyperEVM]["dev1Address"] = 0xf8553c8552f906C19286F21711721E206EE4909E.toBytes32();
@@ -2445,7 +2431,6 @@
         values[tacTestnet]["balancerVault"] = address(1).toBytes32();
     }
 
->>>>>>> eb174f6f
     function _addFlareValues() private {
         values[flare]["deployerAddress"] = 0x5F2F11ad8656439d5C14d9B351f8b09cDaC2A02d.toBytes32();
         values[flare]["txBundlerAddress"] = 0x5F2F11ad8656439d5C14d9B351f8b09cDaC2A02d.toBytes32();
@@ -2467,8 +2452,7 @@
         values[flare]["LayerZeroEndPoint"] = 0x1a44076050125825900e736c501f859c50fE728c.toBytes32();
 
     }
-<<<<<<< HEAD
-=======
+
 
     function _addInkValues() private {
         values[ink]["deployerAddress"] = 0x5F2F11ad8656439d5C14d9B351f8b09cDaC2A02d.toBytes32();
@@ -2493,5 +2477,4 @@
         values[ink]["balancerVault"] = address(1).toBytes32();
         values[ink]["vault"] = address(1).toBytes32();
     }
->>>>>>> eb174f6f
 }