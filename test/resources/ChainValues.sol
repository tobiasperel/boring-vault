--- conflicted
+++ resolved
@@ -806,7 +806,6 @@
         // Syrup
         values[mainnet]["syrupRouter"] = 0x134cCaaA4F1e4552eC8aEcb9E4A2360dDcF8df76.toBytes32();
 
-<<<<<<< HEAD
         // Satlayer
         values[mainnet]["satlayerPool"] = 0x42a856dbEBB97AbC1269EAB32f3bb40C15102819.toBytes32();
 
@@ -818,13 +817,11 @@
         values[mainnet]["TreehouseRouter"] = 0xeFA3fa8e85D2b3CfdB250CdeA156c2c6C90628F5.toBytes32();
         values[mainnet]["tETH"] = 0xD11c452fc99cF405034ee446803b6F6c1F6d5ED8.toBytes32();
         values[mainnet]["tETH_wstETH_curve_pool"] = 0xA10d15538E09479186b4D3278BA5c979110dDdB1.toBytes32();
-=======
         // Term Finance
         values[mainnet]["termAuctionOfferLocker"] = 0xa557a6099d1a85d7569EA4B6d8ad59a94a8162CC.toBytes32();
         values[mainnet]["termRepoLocker"] = 0xFD9033C9A97Bc3Ec8a44439Cb6512516c5053076.toBytes32();
         values[mainnet]["termRepoServicer"] = 0xaD2401Dd7518Fac6C868c86442922E2236797e32.toBytes32();
         values[mainnet]["termRepoToken"] = 0x3A1427da14F8A57CEe76a5E85fB465ed72De8EC7.toBytes32();
->>>>>>> d048d068
     }
 
     function _addBaseValues() private {
@@ -905,7 +902,6 @@
         // Instadapp Fluid
         values[base]["fWETH"] = 0x9272D6153133175175Bc276512B2336BE3931CE9.toBytes32();
         values[base]["fWSTETH"] = 0x896E39f0E9af61ECA9dD2938E14543506ef2c2b5.toBytes32();
-        
     }
 
     function _addArbitrumValues() private {
