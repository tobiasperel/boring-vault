// SPDX-License-Identifier: UNLICENSED
pragma solidity 0.8.21;

import {ERC20} from "@solmate/tokens/ERC20.sol";
import {AddressToBytes32Lib} from "src/helper/AddressToBytes32Lib.sol";

contract ChainValues {
    using AddressToBytes32Lib for address;
    using AddressToBytes32Lib for bytes32;

    string public constant mainnet = "mainnet";
    string public constant polygon = "polygon";
    string public constant bsc = "bsc";
    string public constant avalanche = "avalanche";
    string public constant arbitrum = "arbitrum";
    string public constant optimism = "optimism";
    string public constant base = "base";
    string public constant zircuit = "zircuit";
    string public constant mantle = "mantle";
    string public constant linea = "linea";
    string public constant scroll = "scroll";
    string public constant fraxtal = "fraxtal";
    string public constant corn = "corn";
    string public constant swell = "swell";
    string public constant sonicMainnet = "sonicMainnet";
    string public constant berachain = "berachain";
    string public constant bob = "bob";
    string public constant holesky = "holesky";
    string public constant sepolia = "sepolia";
    string public constant sonicTestnet = "sonicTestnet";
    string public constant sonicBlaze = "sonicBlaze";
    string public constant berachainTestnet = "berachainTestnet";
    string public constant bartio = "bartio";

    // Bridging constants.
    uint64 public constant ccipArbitrumChainSelector = 4949039107694359620;
    uint64 public constant ccipMainnetChainSelector = 5009297550715157269;
    uint64 public constant ccipBaseChainSelector = 15971525489660198786;
    uint64 public constant ccipBscChainSelector = 11344663589394136015;
    uint32 public constant layerZeroBaseEndpointId = 30184;
    uint32 public constant layerZeroMainnetEndpointId = 30101;
    uint32 public constant layerZeroOptimismEndpointId = 30111;
    uint32 public constant layerZeroArbitrumEndpointId = 30110;
    uint32 public constant layerZeroLineaEndpointId = 30183;
    uint32 public constant layerZeroScrollEndpointId = 30214;
    uint32 public constant layerZeroCornEndpointId = 30331;
    uint32 public constant layerZeroSwellEndpointId = 30335;
    uint32 public constant layerZeroSonicMainnetEndpointId = 30332;
    uint32 public constant layerZeroSepoliaEndpointId = 40161;
    uint32 public constant layerZeroSonicBlazeEndpointId = 40349;
    uint32 public constant hyperlaneMainnetEndpointId = 1;
    uint32 public constant hyperlaneEclipseEndpointId = 1408864445;

    error ChainValues__ZeroAddress(string chainName, string valueName);
    error ChainValues__ZeroBytes32(string chainName, string valueName);
    error ChainValues__ValueAlreadySet(string chainName, string valueName);

    mapping(string => mapping(string => bytes32)) public values;

    function getAddress(string memory chainName, string memory valueName) public view returns (address a) {
        a = values[chainName][valueName].toAddress();
        if (a == address(0)) {
            revert ChainValues__ZeroAddress(chainName, valueName);
        }
    }

    function getERC20(string memory chainName, string memory valueName) public view returns (ERC20 erc20) {
        address a = getAddress(chainName, valueName);
        erc20 = ERC20(a);
    }

    function getBytes32(string memory chainName, string memory valueName) public view returns (bytes32 b) {
        b = values[chainName][valueName];
        if (b == bytes32(0)) {
            revert ChainValues__ZeroBytes32(chainName, valueName);
        }
    }

    function setValue(bool overrideOk, string memory chainName, string memory valueName, bytes32 value) public {
        if (!overrideOk && values[chainName][valueName] != bytes32(0)) {
            revert ChainValues__ValueAlreadySet(chainName, valueName);
        }
        values[chainName][valueName] = value;
    }

    function setAddress(bool overrideOk, string memory chainName, string memory valueName, address value) public {
        setValue(overrideOk, chainName, valueName, value.toBytes32());
    }

    constructor() {
        // Add mainnet values
        _addMainnetValues();
        _addBaseValues();
        _addArbitrumValues();
        _addOptimismValues();
        _addMantleValues();
        _addZircuitValues();
        _addLineaValues();
        _addScrollValues();
        _addFraxtalValues();
        _addBscValues();
        _addCornValues();
        _addSwellValues();
        _addSonicMainnetValues();
        _addBerachainValues();
        _addBobValues();
        // Add testnet values
        _addHoleskyValues();
        _addSepoliaValues();
        _addSonicTestnetValues();
        _addSonicBlazeValues();
        _addBerachainTestnetValues();
        _addBartioValues();
    }

    function _addMainnetValues() private {
        values[mainnet]["boringDeployerContract"] = 0xFD65ADF7d2f9ea09287543520a703522E0a360C9.toBytes32();
        // Liquid Ecosystem
        values[mainnet]["deployerAddress"] = 0x5F2F11ad8656439d5C14d9B351f8b09cDaC2A02d.toBytes32();
        values[mainnet]["deployerAddress2"] = 0xF3d0672a91Fd56C9ef04C79ec67d60c34c6148a0.toBytes32();
        values[mainnet]["dev0Address"] = 0x0463E60C7cE10e57911AB7bD1667eaa21de3e79b.toBytes32();
        values[mainnet]["dev1Address"] = 0xf8553c8552f906C19286F21711721E206EE4909E.toBytes32();
        values[mainnet]["dev3Address"] = 0xBBc5569B0b32403037F37255f4ff50B8Bb825b2A.toBytes32();
        values[mainnet]["liquidV1PriceRouter"] = 0x693799805B502264f9365440B93C113D86a4fFF5.toBytes32();
        values[mainnet]["liquidPayoutAddress"] = 0xA9962a5BfBea6918E958DeE0647E99fD7863b95A.toBytes32();
        values[mainnet]["liquidMultisig"] = 0xCEA8039076E35a825854c5C2f85659430b06ec96.toBytes32();
        values[mainnet]["liquidEth"] = 0xf0bb20865277aBd641a307eCe5Ee04E79073416C.toBytes32();
        values[mainnet]["liquidEthStrategist"] = 0x41DFc53B13932a2690C9790527C1967d8579a6ae.toBytes32();
        values[mainnet]["liquidEthManager"] = 0x227975088C28DBBb4b421c6d96781a53578f19a8.toBytes32();
        values[mainnet]["liquidEthDelayedWithdraw"] = 0xA1177Bc62E42eF2f9225a6cBF1CfE5CbC360C33A.toBytes32();
        values[mainnet]["superSymbiotic"] = 0x917ceE801a67f933F2e6b33fC0cD1ED2d5909D88.toBytes32();
        values[mainnet]["superSymbioticTeller"] = 0x99dE9e5a3eC2750a6983C8732E6e795A35e7B861.toBytes32();
        values[mainnet]["weETHs"] = 0x917ceE801a67f933F2e6b33fC0cD1ED2d5909D88.toBytes32();
        values[mainnet]["txBundlerAddress"] = 0x47Cec90FACc9364D7C21A8ab5e2aD9F1f75D740C.toBytes32();
        values[mainnet]["eBTCVault"] = 0x657e8C867D8B37dCC18fA4Caead9C45EB088C642.toBytes32();
        values[mainnet]["eBTCDelayedWithdraw"] = 0x75E3f26Ceff44258CE8cB451D7d2cC8966Ef3554.toBytes32();
        values[mainnet]["eBTCOnChainQueue"] = 0x74EC75fb641ec17B04007733d9efBE2D1dA5CA2C.toBytes32();
        values[mainnet]["eBTCTeller"] = 0x6Ee3aaCcf9f2321E49063C4F8da775DdBd407268.toBytes32();

        // Tellers
        values[mainnet]["eBTCTeller"] = 0x6Ee3aaCcf9f2321E49063C4F8da775DdBd407268.toBytes32();
        values[mainnet]["liquidBeraBTCTeller"] = 0x07951756b68427e7554AB4c9091344cB8De1Ad5a.toBytes32();

        // DeFi Ecosystem
        values[mainnet]["ETH"] = 0xEeeeeEeeeEeEeeEeEeEeeEEEeeeeEeeeeeeeEEeE.toBytes32();
        values[mainnet]["uniV3Router"] = 0xE592427A0AEce92De3Edee1F18E0157C05861564.toBytes32();
        values[mainnet]["uniV2Router"] = 0x7a250d5630B4cF539739dF2C5dAcb4c659F2488D.toBytes32();
        values[mainnet]["uniV2Factory"] = 0x5C69bEe701ef814a2B6a3EDD4B1652CB9cc5aA6f.toBytes32();

        // ERC20s
        values[mainnet]["USDC"] = 0xA0b86991c6218b36c1d19D4a2e9Eb0cE3606eB48.toBytes32();
        values[mainnet]["WETH"] = 0xC02aaA39b223FE8D0A0e5C4F27eAD9083C756Cc2.toBytes32();
        values[mainnet]["WBTC"] = 0x2260FAC5E5542a773Aa44fBCfeDf7C193bc2C599.toBytes32();
        values[mainnet]["USDT"] = 0xdAC17F958D2ee523a2206206994597C13D831ec7.toBytes32();
        values[mainnet]["TUSD"] = 0x0000000000085d4780B73119b644AE5ecd22b376.toBytes32();
        values[mainnet]["DAI"] = 0x6B175474E89094C44Da98b954EedeAC495271d0F.toBytes32();
        values[mainnet]["WSTETH"] = 0x7f39C581F595B53c5cb19bD0b3f8dA6c935E2Ca0.toBytes32();
        values[mainnet]["STETH"] = 0xae7ab96520DE3A18E5e111B5EaAb095312D7fE84.toBytes32();
        values[mainnet]["FRAX"] = 0x853d955aCEf822Db058eb8505911ED77F175b99e.toBytes32();
        values[mainnet]["BAL"] = 0xba100000625a3754423978a60c9317c58a424e3D.toBytes32();
        values[mainnet]["COMP"] = 0xc00e94Cb662C3520282E6f5717214004A7f26888.toBytes32();
        values[mainnet]["LINK"] = 0x514910771AF9Ca656af840dff83E8264EcF986CA.toBytes32();
        values[mainnet]["rETH"] = 0xae78736Cd615f374D3085123A210448E74Fc6393.toBytes32();
        values[mainnet]["RETH"] = 0xae78736Cd615f374D3085123A210448E74Fc6393.toBytes32();
        values[mainnet]["cbETH"] = 0xBe9895146f7AF43049ca1c1AE358B0541Ea49704.toBytes32();
        values[mainnet]["RPL"] = 0xD33526068D116cE69F19A9ee46F0bd304F21A51f.toBytes32();
        values[mainnet]["BOND"] = 0x0391D2021f89DC339F60Fff84546EA23E337750f.toBytes32();
        values[mainnet]["SWETH"] = 0xf951E335afb289353dc249e82926178EaC7DEd78.toBytes32();
        values[mainnet]["AURA"] = 0xC0c293ce456fF0ED870ADd98a0828Dd4d2903DBF.toBytes32();
        values[mainnet]["GHO"] = 0x40D16FC0246aD3160Ccc09B8D0D3A2cD28aE6C2f.toBytes32();
        values[mainnet]["LUSD"] = 0x5f98805A4E8be255a32880FDeC7F6728C6568bA0.toBytes32();
        values[mainnet]["OHM"] = 0x64aa3364F17a4D01c6f1751Fd97C2BD3D7e7f1D5.toBytes32();
        values[mainnet]["MKR"] = 0x9f8F72aA9304c8B593d555F12eF6589cC3A579A2.toBytes32();
        values[mainnet]["APE"] = 0x4d224452801ACEd8B2F0aebE155379bb5D594381.toBytes32();
        values[mainnet]["UNI"] = 0x1f9840a85d5aF5bf1D1762F925BDADdC4201F984.toBytes32();
        values[mainnet]["CRV"] = 0xD533a949740bb3306d119CC777fa900bA034cd52.toBytes32();
        values[mainnet]["CVX"] = 0x4e3FBD56CD56c3e72c1403e103b45Db9da5B9D2B.toBytes32();
        values[mainnet]["FRXETH"] = 0x5E8422345238F34275888049021821E8E08CAa1f.toBytes32();
        values[mainnet]["CRVUSD"] = 0xf939E0A03FB07F59A73314E73794Be0E57ac1b4E.toBytes32();
        values[mainnet]["OETH"] = 0x856c4Efb76C1D1AE02e20CEB03A2A6a08b0b8dC3.toBytes32();
        values[mainnet]["MKUSD"] = 0x4591DBfF62656E7859Afe5e45f6f47D3669fBB28.toBytes32();
        values[mainnet]["YETH"] = 0x1BED97CBC3c24A4fb5C069C6E311a967386131f7.toBytes32();
        values[mainnet]["ETHX"] = 0xA35b1B31Ce002FBF2058D22F30f95D405200A15b.toBytes32();
        values[mainnet]["weETH"] = 0xCd5fE23C85820F7B72D0926FC9b05b43E359b7ee.toBytes32();
        values[mainnet]["WEETH"] = 0xCd5fE23C85820F7B72D0926FC9b05b43E359b7ee.toBytes32();
        values[mainnet]["EETH"] = 0x35fA164735182de50811E8e2E824cFb9B6118ac2.toBytes32();
        values[mainnet]["EZETH"] = 0xbf5495Efe5DB9ce00f80364C8B423567e58d2110.toBytes32();
        values[mainnet]["RSETH"] = 0xA1290d69c65A6Fe4DF752f95823fae25cB99e5A7.toBytes32();
        values[mainnet]["OSETH"] = 0xf1C9acDc66974dFB6dEcB12aA385b9cD01190E38.toBytes32();
        values[mainnet]["RSWETH"] = 0xFAe103DC9cf190eD75350761e95403b7b8aFa6c0.toBytes32();
        values[mainnet]["PENDLE"] = 0x808507121B80c02388fAd14726482e061B8da827.toBytes32();
        values[mainnet]["SUSDE"] = 0x9D39A5DE30e57443BfF2A8307A4256c8797A3497.toBytes32();
        values[mainnet]["USDE"] = 0x4c9EDD5852cd905f086C759E8383e09bff1E68B3.toBytes32();
        values[mainnet]["GEAR"] = 0xBa3335588D9403515223F109EdC4eB7269a9Ab5D.toBytes32();
        values[mainnet]["SDAI"] = 0x83F20F44975D03b1b09e64809B757c47f942BEeA.toBytes32();
        values[mainnet]["PYUSD"] = 0x6c3ea9036406852006290770BEdFcAbA0e23A0e8.toBytes32();
        values[mainnet]["METH"] = 0xd5F7838F5C461fefF7FE49ea5ebaF7728bB0ADfa.toBytes32();
        values[mainnet]["TBTC"] = 0x18084fbA666a33d37592fA2633fD49a74DD93a88.toBytes32();
        values[mainnet]["INST"] = 0x6f40d4A6237C257fff2dB00FA0510DeEECd303eb.toBytes32();
        values[mainnet]["LBTC"] = 0x8236a87084f8B84306f72007F36F2618A5634494.toBytes32();
        values[mainnet]["EBTC"] = 0x657e8C867D8B37dCC18fA4Caead9C45EB088C642.toBytes32();
        values[mainnet]["RSR"] = 0x320623b8E4fF03373931769A31Fc52A4E78B5d70.toBytes32();
        values[mainnet]["SFRXETH"] = 0xac3E018457B222d93114458476f3E3416Abbe38F.toBytes32();
        values[mainnet]["WBETH"] = 0xa2E3356610840701BDf5611a53974510Ae27E2e1.toBytes32();
        values[mainnet]["UNIETH"] = 0xF1376bceF0f78459C0Ed0ba5ddce976F1ddF51F4.toBytes32();
        values[mainnet]["CBETH"] = 0xBe9895146f7AF43049ca1c1AE358B0541Ea49704.toBytes32();
        values[mainnet]["USD0"] = 0x73A15FeD60Bf67631dC6cd7Bc5B6e8da8190aCF5.toBytes32();
        values[mainnet]["USD0_plus"] = 0x35D8949372D46B7a3D5A56006AE77B215fc69bC0.toBytes32();
        values[mainnet]["deUSD"] = 0x15700B564Ca08D9439C58cA5053166E8317aa138.toBytes32();
        values[mainnet]["sdeUSD"] = 0x5C5b196aBE0d54485975D1Ec29617D42D9198326.toBytes32();
        values[mainnet]["pumpBTC"] = 0xF469fBD2abcd6B9de8E169d128226C0Fc90a012e.toBytes32();
        values[mainnet]["CAKE"] = 0x152649eA73beAb28c5b49B26eb48f7EAD6d4c898.toBytes32();
        values[mainnet]["cbBTC"] = 0xcbB7C0000aB88B473b1f5aFd9ef808440eed33Bf.toBytes32();
        values[mainnet]["fBTC"] = 0xC96dE26018A54D51c097160568752c4E3BD6C364.toBytes32();
        values[mainnet]["EIGEN"] = 0xec53bF9167f50cDEB3Ae105f56099aaaB9061F83.toBytes32();
        values[mainnet]["wcUSDCv3"] = 0x27F2f159Fe990Ba83D57f39Fd69661764BEbf37a.toBytes32();
        values[mainnet]["ZRO"] = 0x6985884C4392D348587B19cb9eAAf157F13271cd.toBytes32();
        values[mainnet]["eBTC"] = 0x657e8C867D8B37dCC18fA4Caead9C45EB088C642.toBytes32();
        values[mainnet]["USDS"] = 0xdC035D45d973E3EC169d2276DDab16f1e407384F.toBytes32();
        values[mainnet]["uniBTC"] = 0x004E9C3EF86bc1ca1f0bB5C7662861Ee93350568.toBytes32();
        values[mainnet]["BTCN"] = 0x386E7A3a0c0919c9d53c3b04FF67E73Ff9e45Fb6.toBytes32();
        values[mainnet]["sUSDs"] = 0xa3931d71877C0E7a3148CB7Eb4463524FEc27fbD.toBytes32();
        values[mainnet]["USR"] = 0x66a1E37c9b0eAddca17d3662D6c05F4DECf3e110.toBytes32();
        values[mainnet]["WSTUSR"] = 0x1202F5C7b4B9E47a1A484E8B270be34dbbC75055.toBytes32();
        values[mainnet]["USUAL"] = 0xC4441c2BE5d8fA8126822B9929CA0b81Ea0DE38E.toBytes32();
        values[mainnet]["MORPHO"] = 0x58D97B57BB95320F9a05dC918Aef65434969c2B2.toBytes32();
        values[mainnet]["ETHFI"] = 0xFe0c30065B384F05761f15d0CC899D4F9F9Cc0eB.toBytes32(); 
        values[mainnet]["USR"] = 0x66a1E37c9b0eAddca17d3662D6c05F4DECf3e110.toBytes32(); 
        values[mainnet]["beraSTONE"] = 0x97Ad75064b20fb2B2447feD4fa953bF7F007a706.toBytes32(); 
        values[mainnet]["solvBTC"] = 0x7A56E1C57C7475CCf742a1832B028F0456652F97.toBytes32(); 
        values[mainnet]["solvBTC.BBN"] = 0xd9D920AA40f578ab794426F5C90F6C731D159DEf.toBytes32(); 
<<<<<<< HEAD
        values[mainnet]["STONE"] = 0x7122985656e38BDC0302Db86685bb972b145bD3C.toBytes32(); 
        values[mainnet]["SWBTC"] = 0x8DB2350D78aBc13f5673A411D4700BCF87864dDE.toBytes32(); 
        values[mainnet]["enzoBTC"] = 0x6A9A65B84843F5fD4aC9a0471C4fc11AFfFBce4a.toBytes32(); 
        values[mainnet]["SBTC"] = 0x094c0e36210634c3CfA25DC11B96b562E0b07624.toBytes32(); 
=======
        values[mainnet]["USR"] = 0x66a1E37c9b0eAddca17d3662D6c05F4DECf3e110.toBytes32();
        values[mainnet]["stUSR"] = 0x6c8984bc7DBBeDAf4F6b2FD766f16eBB7d10AAb4.toBytes32();
        values[mainnet]["wstUSR"] = 0x1202F5C7b4B9E47a1A484E8B270be34dbbC75055.toBytes32();
>>>>>>> 51658650


        // Rate providers
        values[mainnet]["WEETH_RATE_PROVIDER"] = 0xCd5fE23C85820F7B72D0926FC9b05b43E359b7ee.toBytes32();
        values[mainnet]["ETHX_RATE_PROVIDER"] = 0xAAE054B9b822554dd1D9d1F48f892B4585D3bbf0.toBytes32();
        values[mainnet]["UNIETH_RATE_PROVIDER"] = 0x2c3b8c5e98A6e89AAAF21Deebf5FF9d08c4A9FF7.toBytes32();
        values[mainnet]["WSTETH_RATE_PROVIDER"] = 0x06FF289EdCE4b9021d7eCbF9FE01198cfc4E1282.toBytes32();
        values[mainnet]["RSETH_RATE_PROVIDER"] = 0xf1b71B1Ce00e0f91ac92bD5a0d24eB75F0cA69Ad.toBytes32();

        // Chainlink Datafeeds
        values[mainnet]["WETH_USD_FEED"] = 0x5f4eC3Df9cbd43714FE2740f5E3616155c5b8419.toBytes32();
        values[mainnet]["USDC_USD_FEED"] = 0x8fFfFfd4AfB6115b954Bd326cbe7B4BA576818f6.toBytes32();
        values[mainnet]["WBTC_USD_FEED"] = 0xF4030086522a5bEEa4988F8cA5B36dbC97BeE88c.toBytes32();
        values[mainnet]["TUSD_USD_FEED"] = 0xec746eCF986E2927Abd291a2A1716c940100f8Ba.toBytes32();
        values[mainnet]["STETH_USD_FEED"] = 0xCfE54B5cD566aB89272946F602D76Ea879CAb4a8.toBytes32();
        values[mainnet]["DAI_USD_FEED"] = 0xAed0c38402a5d19df6E4c03F4E2DceD6e29c1ee9.toBytes32();
        values[mainnet]["USDT_USD_FEED"] = 0x3E7d1eAB13ad0104d2750B8863b489D65364e32D.toBytes32();
        values[mainnet]["COMP_USD_FEED"] = 0xdbd020CAeF83eFd542f4De03e3cF0C28A4428bd5.toBytes32();
        values[mainnet]["fastGasFeed"] = 0x169E633A2D1E6c10dD91238Ba11c4A708dfEF37C.toBytes32();
        values[mainnet]["FRAX_USD_FEED"] = 0xB9E1E3A9feFf48998E45Fa90847ed4D467E8BcfD.toBytes32();
        values[mainnet]["RETH_ETH_FEED"] = 0x536218f9E9Eb48863970252233c8F271f554C2d0.toBytes32();
        values[mainnet]["BOND_ETH_FEED"] = 0xdd22A54e05410D8d1007c38b5c7A3eD74b855281.toBytes32();
        values[mainnet]["CBETH_ETH_FEED"] = 0xF017fcB346A1885194689bA23Eff2fE6fA5C483b.toBytes32();
        values[mainnet]["STETH_ETH_FEED"] = 0x86392dC19c0b719886221c78AB11eb8Cf5c52812.toBytes32();
        values[mainnet]["BAL_USD_FEED"] = 0xdF2917806E30300537aEB49A7663062F4d1F2b5F.toBytes32();
        values[mainnet]["GHO_USD_FEED"] = 0x3f12643D3f6f874d39C2a4c9f2Cd6f2DbAC877FC.toBytes32();
        values[mainnet]["LUSD_USD_FEED"] = 0x3D7aE7E594f2f2091Ad8798313450130d0Aba3a0.toBytes32();
        values[mainnet]["OHM_ETH_FEED"] = 0x9a72298ae3886221820B1c878d12D872087D3a23.toBytes32();
        values[mainnet]["MKR_USD_FEED"] = 0xec1D1B3b0443256cc3860e24a46F108e699484Aa.toBytes32();
        values[mainnet]["UNI_ETH_FEED"] = 0xD6aA3D25116d8dA79Ea0246c4826EB951872e02e.toBytes32();
        values[mainnet]["APE_USD_FEED"] = 0xD10aBbC76679a20055E167BB80A24ac851b37056.toBytes32();
        values[mainnet]["CRV_USD_FEED"] = 0xCd627aA160A6fA45Eb793D19Ef54f5062F20f33f.toBytes32();
        values[mainnet]["CVX_USD_FEED"] = 0xd962fC30A72A84cE50161031391756Bf2876Af5D.toBytes32();
        values[mainnet]["CVX_ETH_FEED"] = 0xC9CbF687f43176B302F03f5e58470b77D07c61c6.toBytes32();
        values[mainnet]["CRVUSD_USD_FEED"] = 0xEEf0C605546958c1f899b6fB336C20671f9cD49F.toBytes32();
        values[mainnet]["LINK_USD_FEED"] = 0x2c1d072e956AFFC0D435Cb7AC38EF18d24d9127c.toBytes32();

        // Aave V2 Tokens
        values[mainnet]["aV2WETH"] = 0x030bA81f1c18d280636F32af80b9AAd02Cf0854e.toBytes32();
        values[mainnet]["aV2USDC"] = 0xBcca60bB61934080951369a648Fb03DF4F96263C.toBytes32();
        values[mainnet]["dV2USDC"] = 0x619beb58998eD2278e08620f97007e1116D5D25b.toBytes32();
        values[mainnet]["dV2WETH"] = 0xF63B34710400CAd3e044cFfDcAb00a0f32E33eCf.toBytes32();
        values[mainnet]["aV2WBTC"] = 0x9ff58f4fFB29fA2266Ab25e75e2A8b3503311656.toBytes32();
        values[mainnet]["aV2TUSD"] = 0x101cc05f4A51C0319f570d5E146a8C625198e636.toBytes32();
        values[mainnet]["aV2STETH"] = 0x1982b2F5814301d4e9a8b0201555376e62F82428.toBytes32();
        values[mainnet]["aV2DAI"] = 0x028171bCA77440897B824Ca71D1c56caC55b68A3.toBytes32();
        values[mainnet]["dV2DAI"] = 0x6C3c78838c761c6Ac7bE9F59fe808ea2A6E4379d.toBytes32();
        values[mainnet]["aV2USDT"] = 0x3Ed3B47Dd13EC9a98b44e6204A523E766B225811.toBytes32();
        values[mainnet]["dV2USDT"] = 0x531842cEbbdD378f8ee36D171d6cC9C4fcf475Ec.toBytes32();

        // Aave V3 Tokens
        values[mainnet]["aV3WETH"] = 0x4d5F47FA6A74757f35C14fD3a6Ef8E3C9BC514E8.toBytes32();
        values[mainnet]["aV3USDC"] = 0x98C23E9d8f34FEFb1B7BD6a91B7FF122F4e16F5c.toBytes32();
        values[mainnet]["dV3USDC"] = 0x72E95b8931767C79bA4EeE721354d6E99a61D004.toBytes32();
        values[mainnet]["aV3DAI"] = 0x018008bfb33d285247A21d44E50697654f754e63.toBytes32();
        values[mainnet]["dV3DAI"] = 0xcF8d0c70c850859266f5C338b38F9D663181C314.toBytes32();
        values[mainnet]["dV3WETH"] = 0xeA51d7853EEFb32b6ee06b1C12E6dcCA88Be0fFE.toBytes32();
        values[mainnet]["aV3WBTC"] = 0x5Ee5bf7ae06D1Be5997A1A72006FE6C607eC6DE8.toBytes32();
        values[mainnet]["aV3USDT"] = 0x23878914EFE38d27C4D67Ab83ed1b93A74D4086a.toBytes32();
        values[mainnet]["dV3USDT"] = 0x6df1C1E379bC5a00a7b4C6e67A203333772f45A8.toBytes32();
        values[mainnet]["aV3sDAI"] = 0x4C612E3B15b96Ff9A6faED838F8d07d479a8dD4c.toBytes32();
        values[mainnet]["aV3CrvUsd"] = 0xb82fa9f31612989525992FCfBB09AB22Eff5c85A.toBytes32();
        values[mainnet]["dV3CrvUsd"] = 0x028f7886F3e937f8479efaD64f31B3fE1119857a.toBytes32();
        values[mainnet]["aV3WeETH"] = 0xBdfa7b7893081B35Fb54027489e2Bc7A38275129.toBytes32();

        // Balancer V2 Addresses
        values[mainnet]["BB_A_USD"] = 0xfeBb0bbf162E64fb9D0dfe186E517d84C395f016.toBytes32();
        values[mainnet]["BB_A_USD_V3"] = 0xc443C15033FCB6Cf72cC24f1BDA0Db070DdD9786.toBytes32();
        values[mainnet]["vanillaUsdcDaiUsdt"] = 0x79c58f70905F734641735BC61e45c19dD9Ad60bC.toBytes32();
        values[mainnet]["BB_A_WETH"] = 0x60D604890feaa0b5460B28A424407c24fe89374a.toBytes32();
        values[mainnet]["wstETH_bbaWETH"] = 0xE0fCBf4d98F0aD982DB260f86cf28b49845403C5.toBytes32();
        values[mainnet]["new_wstETH_bbaWETH"] = 0x41503C9D499ddbd1dCdf818a1b05e9774203Bf46.toBytes32();
        values[mainnet]["GHO_LUSD_BPT"] = 0x3FA8C89704e5d07565444009e5d9e624B40Be813.toBytes32();
        values[mainnet]["swETH_bbaWETH"] = 0xaE8535c23afeDdA9304B03c68a3563B75fc8f92b.toBytes32();
        values[mainnet]["swETH_wETH"] = 0x02D928E68D8F10C0358566152677Db51E1e2Dc8C.toBytes32();
        values[mainnet]["deUSD_sdeUSD_ECLP"] = 0x41FDbea2E52790c0a1Dc374F07b628741f2E062D.toBytes32();
        values[mainnet]["deUSD_sdeUSD_ECLP_Gauge"] = 0xA00DB7d9c465e95e4AA814A9340B9A161364470a.toBytes32();
        values[mainnet]["deUSD_sdeUSD_ECLP_id"] = 0x41fdbea2e52790c0a1dc374f07b628741f2e062d0002000000000000000006be;
        values[mainnet]["aura_deUSD_sdeUSD_ECLP"] = 0x7405Bf405185391525Ab06fABcdFf51fdc656A46.toBytes32();

        values[mainnet]["rETH_weETH_id"] = 0x05ff47afada98a98982113758878f9a8b9fdda0a000000000000000000000645;
        values[mainnet]["rETH_weETH"] = 0x05ff47AFADa98a98982113758878F9A8B9FddA0a.toBytes32();
        values[mainnet]["rETH_weETH_gauge"] = 0xC859BF9d7B8C557bBd229565124c2C09269F3aEF.toBytes32();
        values[mainnet]["aura_reth_weeth"] = 0x07A319A023859BbD49CC9C38ee891c3EA9283Cc5.toBytes32();

        values[mainnet]["ezETH_wETH"] = 0x596192bB6e41802428Ac943D2f1476C1Af25CC0E.toBytes32();
        values[mainnet]["ezETH_wETH_gauge"] = 0xa8B309a75f0D64ED632d45A003c68A30e59A1D8b.toBytes32();
        values[mainnet]["aura_ezETH_wETH"] = 0x95eC73Baa0eCF8159b4EE897D973E41f51978E50.toBytes32();

        values[mainnet]["rsETH_ETHx"] = 0x7761b6E0Daa04E70637D81f1Da7d186C205C2aDE.toBytes32();
        values[mainnet]["rsETH_ETHx_gauge"] = 0x0BcDb6d9b27Bd62d3De605393902C7d1a2c71Aab.toBytes32();
        values[mainnet]["aura_rsETH_ETHx"] = 0xf618102462Ff3cf7edbA4c067316F1C3AbdbA193.toBytes32();

        values[mainnet]["rETH_wETH_id"] = 0x1e19cf2d73a72ef1332c882f20534b6519be0276000200000000000000000112;
        values[mainnet]["rETH_wETH"] = 0x1E19CF2D73a72Ef1332C882F20534B6519Be0276.toBytes32();
        values[mainnet]["rETH_wETH_gauge"] = 0x79eF6103A513951a3b25743DB509E267685726B7.toBytes32();
        values[mainnet]["aura_reth_weth"] = 0xDd1fE5AD401D4777cE89959b7fa587e569Bf125D.toBytes32();

        values[mainnet]["rsETH_wETH_id"] = 0x58aadfb1afac0ad7fca1148f3cde6aedf5236b6d00000000000000000000067f;
        values[mainnet]["rsETH_wETH"] = 0x58AAdFB1Afac0ad7fca1148f3cdE6aEDF5236B6D.toBytes32();
        values[mainnet]["rsETH_wETH_gauge"] = 0xdf04E3a7ab9857a16FB97174e0f1001aa44380AF.toBytes32();
        values[mainnet]["aura_rsETH_wETH"] = 0xB5FdB4f75C26798A62302ee4959E4281667557E0.toBytes32();

        values[mainnet]["ezETH_weETH_rswETH"] = 0x848a5564158d84b8A8fb68ab5D004Fae11619A54.toBytes32();
        values[mainnet]["ezETH_weETH_rswETH_gauge"] = 0x253ED65fff980AEE7E94a0dC57BE304426048b35.toBytes32();
        values[mainnet]["aura_ezETH_weETH_rswETH"] = 0xce98eb8b2Fb98049b3F2dB0A212Ba7ca3Efd63b0.toBytes32();

        values[mainnet]["BAL_wETH"] = 0x5c6Ee304399DBdB9C8Ef030aB642B10820DB8F56.toBytes32();
        values[mainnet]["PENDLE_wETH"] = 0xFD1Cf6FD41F229Ca86ada0584c63C49C3d66BbC9.toBytes32();
        values[mainnet]["wETH_AURA"] = 0xCfCA23cA9CA720B6E98E3Eb9B6aa0fFC4a5C08B9.toBytes32();

        // values[mainnet]["ezETH_wETH"] = 0x596192bB6e41802428Ac943D2f1476C1Af25CC0E.toBytes32();
        // values[mainnet]["ezETH_wETH_gauge"] = 0xa8B309a75f0D64ED632d45A003c68A30e59A1D8b.toBytes32();
        // values[mainnet]["aura_ezETH_wETH"] = 0x95eC73Baa0eCF8159b4EE897D973E41f51978E50.toBytes32();

        // Linear Pools.
        values[mainnet]["bb_a_dai"] = 0x6667c6fa9f2b3Fc1Cc8D85320b62703d938E4385.toBytes32();
        values[mainnet]["bb_a_usdt"] = 0xA1697F9Af0875B63DdC472d6EeBADa8C1fAB8568.toBytes32();
        values[mainnet]["bb_a_usdc"] = 0xcbFA4532D8B2ade2C261D3DD5ef2A2284f792692.toBytes32();

        values[mainnet]["BB_A_USD_GAUGE"] = 0x0052688295413b32626D226a205b95cDB337DE86.toBytes32(); // query subgraph for gauges wrt to poolId: https://docs.balancer.fi/reference/vebal-and-gauges/gauges.html#query-gauge-by-l2-sidechain-pool:~:text=%23-,Query%20Pending%20Tokens%20for%20a%20Given%20Pool,-The%20process%20differs
        values[mainnet]["BB_A_USD_GAUGE_ADDRESS"] = 0x0052688295413b32626D226a205b95cDB337DE86.toBytes32();
        values[mainnet]["wstETH_bbaWETH_GAUGE_ADDRESS"] = 0x5f838591A5A8048F0E4C4c7fCca8fD9A25BF0590.toBytes32();

        // Mainnet Balancer Specific Addresses
        values[mainnet]["vault"] = 0xBA12222222228d8Ba445958a75a0704d566BF2C8.toBytes32();
        values[mainnet]["balancerVault"] = 0xBA12222222228d8Ba445958a75a0704d566BF2C8.toBytes32();
        values[mainnet]["relayer"] = 0xfeA793Aa415061C483D2390414275AD314B3F621.toBytes32();
        values[mainnet]["minter"] = 0x239e55F427D44C3cc793f49bFB507ebe76638a2b.toBytes32();
        values[mainnet]["USDC_DAI_USDT_BPT"] = 0x79c58f70905F734641735BC61e45c19dD9Ad60bC.toBytes32();
        values[mainnet]["rETH_wETH_BPT"] = 0x1E19CF2D73a72Ef1332C882F20534B6519Be0276.toBytes32();
        values[mainnet]["wstETH_wETH_BPT"] = 0x32296969Ef14EB0c6d29669C550D4a0449130230.toBytes32();
        values[mainnet]["wstETH_cbETH_BPT"] = 0x9c6d47Ff73e0F5E51BE5FD53236e3F595C5793F2.toBytes32();
        values[mainnet]["bb_a_USD_BPT"] = 0xfeBb0bbf162E64fb9D0dfe186E517d84C395f016.toBytes32();
        values[mainnet]["bb_a_USDC_BPT"] = 0xcbFA4532D8B2ade2C261D3DD5ef2A2284f792692.toBytes32();
        values[mainnet]["bb_a_DAI_BPT"] = 0x6667c6fa9f2b3Fc1Cc8D85320b62703d938E4385.toBytes32();
        values[mainnet]["bb_a_USDT_BPT"] = 0xA1697F9Af0875B63DdC472d6EeBADa8C1fAB8568.toBytes32();
        values[mainnet]["aura_rETH_wETH_BPT"] = 0xDd1fE5AD401D4777cE89959b7fa587e569Bf125D.toBytes32();
        values[mainnet]["GHO_bb_a_USD_BPT"] = 0xc2B021133D1b0cF07dba696fd5DD89338428225B.toBytes32();

        values[mainnet]["wstETH_wETH_BPT"] = 0x93d199263632a4EF4Bb438F1feB99e57b4b5f0BD.toBytes32();
        values[mainnet]["wstETH_wETH_Id"] = 0x93d199263632a4ef4bb438f1feb99e57b4b5f0bd0000000000000000000005c2;
        values[mainnet]["wstETH_wETH_Gauge"] = 0x5C0F23A5c1be65Fa710d385814a7Fd1Bda480b1C.toBytes32();
        values[mainnet]["aura_wstETH_wETH"] = 0x2a14dB8D09dB0542f6A371c0cB308A768227D67D.toBytes32();

        // Rate Providers
        values[mainnet]["cbethRateProvider"] = 0x7311E4BB8a72e7B300c5B8BDE4de6CdaA822a5b1.toBytes32();
        values[mainnet]["rethRateProvider"] = 0x1a8F81c256aee9C640e14bB0453ce247ea0DFE6F.toBytes32();
        values[mainnet]["sDaiRateProvider"] = 0xc7177B6E18c1Abd725F5b75792e5F7A3bA5DBC2c.toBytes32();
        values[mainnet]["rsETHRateProvider"] = 0x746df66bc1Bb361b9E8E2a794C299c3427976e6C.toBytes32();

        // Compound V2
        // Cvalues[mainnet]["cDAI"] = C0x5d3a536E4D6DbD6114cc1Ead35777bAB948E3643.toBytes32();
        // Cvalues[mainnet]["cUSDC"] = C0x39AA39c021dfbaE8faC545936693aC917d5E7563.toBytes32();
        // Cvalues[mainnet]["cTUSD"] = C0x12392F67bdf24faE0AF363c24aC620a2f67DAd86.toBytes32();

        // Chainlink Automation Registry
        values[mainnet]["automationRegistry"] = 0x02777053d6764996e594c3E88AF1D58D5363a2e6.toBytes32();
        values[mainnet]["automationRegistryV2"] = 0x6593c7De001fC8542bB1703532EE1E5aA0D458fD.toBytes32();
        values[mainnet]["automationRegistrarV2"] = 0x6B0B234fB2f380309D47A7E9391E29E9a179395a.toBytes32();

        // FraxLend Pairs
        values[mainnet]["FXS_FRAX_PAIR"] = 0xDbe88DBAc39263c47629ebbA02b3eF4cf0752A72.toBytes32();
        values[mainnet]["FPI_FRAX_PAIR"] = 0x74F82Bd9D0390A4180DaaEc92D64cf0708751759.toBytes32();
        values[mainnet]["SFRXETH_FRAX_PAIR"] = 0x78bB3aEC3d855431bd9289fD98dA13F9ebB7ef15.toBytes32();
        values[mainnet]["CRV_FRAX_PAIR"] = 0x3835a58CA93Cdb5f912519ad366826aC9a752510.toBytes32(); // FraxlendV1
        values[mainnet]["WBTC_FRAX_PAIR"] = 0x32467a5fc2d72D21E8DCe990906547A2b012f382.toBytes32(); // FraxlendV1
        values[mainnet]["WETH_FRAX_PAIR"] = 0x794F6B13FBd7EB7ef10d1ED205c9a416910207Ff.toBytes32(); // FraxlendV1
        values[mainnet]["CVX_FRAX_PAIR"] = 0xa1D100a5bf6BFd2736837c97248853D989a9ED84.toBytes32(); // FraxlendV1
        values[mainnet]["MKR_FRAX_PAIR"] = 0x82Ec28636B77661a95f021090F6bE0C8d379DD5D.toBytes32(); // FraxlendV2
        values[mainnet]["APE_FRAX_PAIR"] = 0x3a25B9aB8c07FfEFEe614531C75905E810d8A239.toBytes32(); // FraxlendV2
        values[mainnet]["UNI_FRAX_PAIR"] = 0xc6CadA314389430d396C7b0C70c6281e99ca7fe8.toBytes32(); // FraxlendV2

        /// From Crispy's curve tests

        // Curve Pools and Tokens
        values[mainnet]["TriCryptoPool"] = 0xD51a44d3FaE010294C616388b506AcdA1bfAAE46.toBytes32();
        values[mainnet]["CRV_3_CRYPTO"] = 0xc4AD29ba4B3c580e6D59105FFf484999997675Ff.toBytes32();
        values[mainnet]["daiUsdcUsdtPool"] = 0xbEbc44782C7dB0a1A60Cb6fe97d0b483032FF1C7.toBytes32();
        values[mainnet]["CRV_DAI_USDC_USDT"] = 0x6c3F90f043a72FA612cbac8115EE7e52BDe6E490.toBytes32();
        values[mainnet]["frax3CrvPool"] = 0xd632f22692FaC7611d2AA1C0D552930D43CAEd3B.toBytes32();
        values[mainnet]["CRV_FRAX_3CRV"] = 0xd632f22692FaC7611d2AA1C0D552930D43CAEd3B.toBytes32();
        values[mainnet]["wethCrvPool"] = 0x8301AE4fc9c624d1D396cbDAa1ed877821D7C511.toBytes32();
        values[mainnet]["CRV_WETH_CRV"] = 0xEd4064f376cB8d68F770FB1Ff088a3d0F3FF5c4d.toBytes32();
        values[mainnet]["aave3Pool"] = 0xDeBF20617708857ebe4F679508E7b7863a8A8EeE.toBytes32();
        values[mainnet]["CRV_AAVE_3CRV"] = 0xFd2a8fA60Abd58Efe3EeE34dd494cD491dC14900.toBytes32();
        values[mainnet]["stETHWethNg"] = 0x21E27a5E5513D6e65C4f830167390997aA84843a.toBytes32();
        values[mainnet]["EthFrxEthCurvePool"] = 0xa1F8A6807c402E4A15ef4EBa36528A3FED24E577.toBytes32();
        values[mainnet]["triCrypto2"] = 0xD51a44d3FaE010294C616388b506AcdA1bfAAE46.toBytes32();
        values[mainnet]["weETH_wETH_ng"] = 0xDB74dfDD3BB46bE8Ce6C33dC9D82777BCFc3dEd5.toBytes32();
        values[mainnet]["weETH_wETH_ng_gauge"] = 0x053df3e4D0CeD9a3Bf0494F97E83CE1f13BdC0E2.toBytes32();
        values[mainnet]["USD0_USD0++_CurvePool"] = 0x1d08E7adC263CfC70b1BaBe6dC5Bb339c16Eec52.toBytes32();
        values[mainnet]["USD0_USD0++_CurveGauge"] = 0x5C00817B67b40f3b347bD4275B4BBA4840c8127a.toBytes32();

        values[mainnet]["UsdcCrvUsdPool"] = 0x4DEcE678ceceb27446b35C672dC7d61F30bAD69E.toBytes32();
        values[mainnet]["UsdcCrvUsdToken"] = 0x4DEcE678ceceb27446b35C672dC7d61F30bAD69E.toBytes32();
        values[mainnet]["UsdcCrvUsdGauge"] = 0x95f00391cB5EebCd190EB58728B4CE23DbFa6ac1.toBytes32();
        values[mainnet]["WethRethPool"] = 0x0f3159811670c117c372428D4E69AC32325e4D0F.toBytes32();
        values[mainnet]["WethRethToken"] = 0x6c38cE8984a890F5e46e6dF6117C26b3F1EcfC9C.toBytes32();
        values[mainnet]["WethRethGauge"] = 0x9d4D981d8a9066f5db8532A5816543dE8819d4A8.toBytes32();
        values[mainnet]["UsdtCrvUsdPool"] = 0x390f3595bCa2Df7d23783dFd126427CCeb997BF4.toBytes32();
        values[mainnet]["UsdtCrvUsdToken"] = 0x390f3595bCa2Df7d23783dFd126427CCeb997BF4.toBytes32();
        values[mainnet]["UsdtCrvUsdGauge"] = 0x4e6bB6B7447B7B2Aa268C16AB87F4Bb48BF57939.toBytes32();
        values[mainnet]["EthStethPool"] = 0xDC24316b9AE028F1497c275EB9192a3Ea0f67022.toBytes32();
        values[mainnet]["EthStethToken"] = 0x06325440D014e39736583c165C2963BA99fAf14E.toBytes32();
        values[mainnet]["EthStethGauge"] = 0x182B723a58739a9c974cFDB385ceaDb237453c28.toBytes32();
        values[mainnet]["FraxUsdcPool"] = 0xDcEF968d416a41Cdac0ED8702fAC8128A64241A2.toBytes32();
        values[mainnet]["FraxUsdcToken"] = 0x3175Df0976dFA876431C2E9eE6Bc45b65d3473CC.toBytes32();
        values[mainnet]["FraxUsdcGauge"] = 0xCFc25170633581Bf896CB6CDeE170e3E3Aa59503.toBytes32();
        values[mainnet]["WethFrxethPool"] = 0x9c3B46C0Ceb5B9e304FCd6D88Fc50f7DD24B31Bc.toBytes32();
        values[mainnet]["WethFrxethToken"] = 0x9c3B46C0Ceb5B9e304FCd6D88Fc50f7DD24B31Bc.toBytes32();
        values[mainnet]["WethFrxethGauge"] = 0x4E21418095d32d15c6e2B96A9910772613A50d50.toBytes32();
        values[mainnet]["EthFrxethPool"] = 0xa1F8A6807c402E4A15ef4EBa36528A3FED24E577.toBytes32();
        values[mainnet]["EthFrxethToken"] = 0xf43211935C781D5ca1a41d2041F397B8A7366C7A.toBytes32();
        values[mainnet]["EthFrxethGauge"] = 0x2932a86df44Fe8D2A706d8e9c5d51c24883423F5.toBytes32();
        values[mainnet]["StethFrxethPool"] = 0x4d9f9D15101EEC665F77210cB999639f760F831E.toBytes32();
        values[mainnet]["StethFrxethToken"] = 0x4d9f9D15101EEC665F77210cB999639f760F831E.toBytes32();
        values[mainnet]["StethFrxethGauge"] = 0x821529Bb07c83803C9CC7763e5974386e9eFEdC7.toBytes32();
        values[mainnet]["WethCvxPool"] = 0xB576491F1E6e5E62f1d8F26062Ee822B40B0E0d4.toBytes32();
        values[mainnet]["WethCvxToken"] = 0x3A283D9c08E8b55966afb64C515f5143cf907611.toBytes32();
        values[mainnet]["WethCvxGauge"] = 0x7E1444BA99dcdFfE8fBdb42C02F0005D14f13BE1.toBytes32();
        values[mainnet]["EthStethNgPool"] = 0x21E27a5E5513D6e65C4f830167390997aA84843a.toBytes32();
        values[mainnet]["EthStethNgToken"] = 0x21E27a5E5513D6e65C4f830167390997aA84843a.toBytes32();
        values[mainnet]["EthStethNgGauge"] = 0x79F21BC30632cd40d2aF8134B469a0EB4C9574AA.toBytes32();
        values[mainnet]["EthOethPool"] = 0x94B17476A93b3262d87B9a326965D1E91f9c13E7.toBytes32();
        values[mainnet]["EthOethToken"] = 0x94B17476A93b3262d87B9a326965D1E91f9c13E7.toBytes32();
        values[mainnet]["EthOethGauge"] = 0xd03BE91b1932715709e18021734fcB91BB431715.toBytes32();
        values[mainnet]["FraxCrvUsdPool"] = 0x0CD6f267b2086bea681E922E19D40512511BE538.toBytes32();
        values[mainnet]["FraxCrvUsdToken"] = 0x0CD6f267b2086bea681E922E19D40512511BE538.toBytes32();
        values[mainnet]["FraxCrvUsdGauge"] = 0x96424E6b5eaafe0c3B36CA82068d574D44BE4e3c.toBytes32();
        values[mainnet]["mkUsdFraxUsdcPool"] = 0x0CFe5C777A7438C9Dd8Add53ed671cEc7A5FAeE5.toBytes32();
        values[mainnet]["mkUsdFraxUsdcToken"] = 0x0CFe5C777A7438C9Dd8Add53ed671cEc7A5FAeE5.toBytes32();
        values[mainnet]["mkUsdFraxUsdcGauge"] = 0xF184d80915Ba7d835D941BA70cDdf93DE36517ee.toBytes32();
        values[mainnet]["WethYethPool"] = 0x69ACcb968B19a53790f43e57558F5E443A91aF22.toBytes32();
        values[mainnet]["WethYethToken"] = 0x69ACcb968B19a53790f43e57558F5E443A91aF22.toBytes32();
        values[mainnet]["WethYethGauge"] = 0x138cC21D15b7A06F929Fc6CFC88d2b830796F4f1.toBytes32();
        values[mainnet]["EthEthxPool"] = 0x59Ab5a5b5d617E478a2479B0cAD80DA7e2831492.toBytes32();
        values[mainnet]["EthEthxToken"] = 0x59Ab5a5b5d617E478a2479B0cAD80DA7e2831492.toBytes32();
        values[mainnet]["EthEthxGauge"] = 0x7671299eA7B4bbE4f3fD305A994e6443b4be680E.toBytes32();
        values[mainnet]["CrvUsdSdaiPool"] = 0x1539c2461d7432cc114b0903f1824079BfCA2C92.toBytes32();
        values[mainnet]["CrvUsdSdaiToken"] = 0x1539c2461d7432cc114b0903f1824079BfCA2C92.toBytes32();
        values[mainnet]["CrvUsdSdaiGauge"] = 0x2B5a5e182768a18C70EDd265240578a72Ca475ae.toBytes32();
        values[mainnet]["CrvUsdSfraxPool"] = 0xfEF79304C80A694dFd9e603D624567D470e1a0e7.toBytes32();
        values[mainnet]["CrvUsdSfraxToken"] = 0xfEF79304C80A694dFd9e603D624567D470e1a0e7.toBytes32();
        values[mainnet]["CrvUsdSfraxGauge"] = 0x62B8DA8f1546a092500c457452fC2d45fa1777c4.toBytes32();
        values[mainnet]["LusdCrvUsdPool"] = 0x9978c6B08d28d3B74437c917c5dD7C026df9d55C.toBytes32();
        values[mainnet]["LusdCrvUsdToken"] = 0x9978c6B08d28d3B74437c917c5dD7C026df9d55C.toBytes32();
        values[mainnet]["LusdCrvUsdGauge"] = 0x66F65323bdE835B109A92045Aa7c655559dbf863.toBytes32();
        values[mainnet]["WstethEthXPool"] = 0x14756A5eD229265F86990e749285bDD39Fe0334F.toBytes32();
        values[mainnet]["WstethEthXToken"] = 0xfffAE954601cFF1195a8E20342db7EE66d56436B.toBytes32();
        values[mainnet]["WstethEthXGauge"] = 0xc1394d6c89cf8F553da8c8256674C778ccFf3E80.toBytes32();
        values[mainnet]["EthEthXPool"] = 0x59Ab5a5b5d617E478a2479B0cAD80DA7e2831492.toBytes32();
        values[mainnet]["EthEthXToken"] = 0x59Ab5a5b5d617E478a2479B0cAD80DA7e2831492.toBytes32();
        values[mainnet]["EthEthXGauge"] = 0x7671299eA7B4bbE4f3fD305A994e6443b4be680E.toBytes32();
        values[mainnet]["weETH_wETH_Curve_LP"] = 0x13947303F63b363876868D070F14dc865C36463b.toBytes32();
        values[mainnet]["weETH_wETH_Curve_Gauge"] = 0x1CAC1a0Ed47E2e0A313c712b2dcF85994021a365.toBytes32();
        values[mainnet]["weETH_wETH_Convex_Reward"] = 0x2D159E01A5cEe7498F84Be68276a5266b3cb3774.toBytes32();

        values[mainnet]["weETH_wETH_Pool"] = 0x13947303F63b363876868D070F14dc865C36463b.toBytes32();
        values[mainnet]["weETH_wETH_NG_Pool"] = 0xDB74dfDD3BB46bE8Ce6C33dC9D82777BCFc3dEd5.toBytes32();
        values[mainnet]["weETH_wETH_NG_Convex_Reward"] = 0x5411CC583f0b51104fA523eEF9FC77A29DF80F58.toBytes32();

        values[mainnet]["pyUsd_Usdc_Curve_Pool"] = 0x383E6b4437b59fff47B619CBA855CA29342A8559.toBytes32();
        values[mainnet]["pyUsd_Usdc_Convex_Id"] = address(270).toBytes32();
        values[mainnet]["frax_Usdc_Curve_Pool"] = 0xDcEF968d416a41Cdac0ED8702fAC8128A64241A2.toBytes32();
        values[mainnet]["frax_Usdc_Convex_Id"] = address(100).toBytes32();
        values[mainnet]["usdc_CrvUsd_Curve_Pool"] = 0x4DEcE678ceceb27446b35C672dC7d61F30bAD69E.toBytes32();
        values[mainnet]["usdc_CrvUsd_Convex_Id"] = address(182).toBytes32();
        values[mainnet]["sDai_sUsde_Curve_Pool"] = 0x167478921b907422F8E88B43C4Af2B8BEa278d3A.toBytes32();
        values[mainnet]["sDai_sUsde_Curve_Gauge"] = 0x330Cfd12e0E97B0aDF46158D2A81E8Bd2985c6cB.toBytes32();

        values[mainnet]["ezETH_wETH_Curve_Pool"] = 0x85dE3ADd465a219EE25E04d22c39aB027cF5C12E.toBytes32();
        values[mainnet]["weETH_rswETH_Curve_Pool"] = 0x278cfB6f06B1EFc09d34fC7127d6060C61d629Db.toBytes32();
        values[mainnet]["rswETH_wETH_Curve_Pool"] = 0xeE04382c4cA6c450213923fE0f0daB19b0ff3939.toBytes32();
        values[mainnet]["USDe_USDC_Curve_Pool"] = 0x02950460E2b9529D0E00284A5fA2d7bDF3fA4d72.toBytes32();
        values[mainnet]["USDe_DAI_Curve_Pool"] = 0xF36a4BA50C603204c3FC6d2dA8b78A7b69CBC67d.toBytes32();
        values[mainnet]["sDAI_sUSDe_Curve_Pool"] = 0x167478921b907422F8E88B43C4Af2B8BEa278d3A.toBytes32();
        values[mainnet]["deUSD_USDC_Curve_Pool"] = 0x5F6c431AC417f0f430B84A666a563FAbe681Da94.toBytes32();
        values[mainnet]["deUSD_USDT_Curve_Pool"] = 0x7C4e143B23D72E6938E06291f705B5ae3D5c7c7C.toBytes32();
        values[mainnet]["deUSD_DAI_Curve_Pool"] = 0xb478Bf40dD622086E0d0889eeBbAdCb63806ADde.toBytes32();
        values[mainnet]["deUSD_FRAX_Curve_Pool"] = 0x88DFb9370fE350aA51ADE31C32549d4d3A24fAf2.toBytes32();
        values[mainnet]["deUSD_FRAX_Curve_Gauge"] = 0x7C634909DDbfd5C6EEd7Ccf3611e8C4f3643635d.toBytes32();
        values[mainnet]["eBTC_LBTC_WBTC_Curve_Pool"] = 0xabaf76590478F2fE0b396996f55F0b61101e9502.toBytes32();
        values[mainnet]["eBTC_LBTC_WBTC_Curve_Gauge"] = 0x8D666daED20B502e5Cf692B101028fc0058a5d4E.toBytes32();

        values[mainnet]["lBTC_wBTC_Curve_Pool"] = 0x2f3bC4c27A4437AeCA13dE0e37cdf1028f3706F0.toBytes32();

        values[mainnet]["WethMkUsdPool"] = 0xc89570207c5BA1B0E3cD372172cCaEFB173DB270.toBytes32();

        // Convex-Curve Platform Specifics
        values[mainnet]["convexCurveMainnetBooster"] = 0xF403C135812408BFbE8713b5A23a04b3D48AAE31.toBytes32();

        values[mainnet]["ethFrxethBaseRewardPool"] = 0xbD5445402B0a287cbC77cb67B2a52e2FC635dce4.toBytes32();
        values[mainnet]["ethStethNgBaseRewardPool"] = 0x6B27D7BC63F1999D14fF9bA900069ee516669ee8.toBytes32();
        values[mainnet]["fraxCrvUsdBaseRewardPool"] = 0x3CfB4B26dc96B124D15A6f360503d028cF2a3c00.toBytes32();
        values[mainnet]["mkUsdFraxUsdcBaseRewardPool"] = 0x35FbE5520E70768DCD6E3215Ed54E14CBccA10D2.toBytes32();
        values[mainnet]["wethYethBaseRewardPool"] = 0xB0867ADE998641Ab1Ff04cF5cA5e5773fA92AaE3.toBytes32();
        values[mainnet]["ethEthxBaseRewardPool"] = 0x399e111c7209a741B06F8F86Ef0Fdd88fC198D20.toBytes32();
        values[mainnet]["crvUsdSFraxBaseRewardPool"] = 0x73eA73C3a191bd05F3266eB2414609dC5Fe777a2.toBytes32();
        values[mainnet]["usdtCrvUsdBaseRewardPool"] = 0xD1DdB0a0815fD28932fBb194C84003683AF8a824.toBytes32();
        values[mainnet]["lusdCrvUsdBaseRewardPool"] = 0x633D3B227696B3FacF628a197f982eF68d26c7b5.toBytes32();
        values[mainnet]["wstethEthxBaseRewardPool"] = 0x85b118e0Fa5706d99b270be43d782FBE429aD409.toBytes32();

        // Uniswap V3
        values[mainnet]["WSTETH_WETH_100"] = 0x109830a1AAaD605BbF02a9dFA7B0B92EC2FB7dAa.toBytes32();
        values[mainnet]["WSTETH_WETH_500"] = 0xD340B57AAcDD10F96FC1CF10e15921936F41E29c.toBytes32();
        values[mainnet]["DAI_USDC_100"] = 0x5777d92f208679DB4b9778590Fa3CAB3aC9e2168.toBytes32();
        values[mainnet]["uniswapV3NonFungiblePositionManager"] = 0xC36442b4a4522E871399CD717aBDD847Ab11FE88.toBytes32();

        // Redstone
        values[mainnet]["swEthAdapter"] = 0x68ba9602B2AeE30847412109D2eE89063bf08Ec2.toBytes32();
        values[mainnet]["swEthDataFeedId"] = 0x5357455448000000000000000000000000000000000000000000000000000000;
        values[mainnet]["swEthEthDataFeedId"] = 0x53574554482f4554480000000000000000000000000000000000000000000000;

        values[mainnet]["ethXEthAdapter"] = 0xc799194cAa24E2874Efa89b4Bf5c92a530B047FF.toBytes32();
        values[mainnet]["ethXEthDataFeedId"] = 0x455448782f455448000000000000000000000000000000000000000000000000;

        values[mainnet]["ethXAdapter"] = 0xF3eB387Ac1317fBc7E2EFD82214eE1E148f0Fe00.toBytes32();
        values[mainnet]["ethXUsdDataFeedId"] = 0x4554487800000000000000000000000000000000000000000000000000000000;

        values[mainnet]["weEthEthAdapter"] = 0x8751F736E94F6CD167e8C5B97E245680FbD9CC36.toBytes32();
        values[mainnet]["weEthDataFeedId"] = 0x77654554482f4554480000000000000000000000000000000000000000000000;
        values[mainnet]["weethAdapter"] = 0xdDb6F90fFb4d3257dd666b69178e5B3c5Bf41136.toBytes32();
        values[mainnet]["weethUsdDataFeedId"] = 0x7765455448000000000000000000000000000000000000000000000000000000;

        values[mainnet]["osEthEthAdapter"] = 0x66ac817f997Efd114EDFcccdce99F3268557B32C.toBytes32();
        values[mainnet]["osEthEthDataFeedId"] = 0x6f734554482f4554480000000000000000000000000000000000000000000000;

        values[mainnet]["rsEthEthAdapter"] = 0xA736eAe8805dDeFFba40cAB8c99bCB309dEaBd9B.toBytes32();
        values[mainnet]["rsEthEthDataFeedId"] = 0x72734554482f4554480000000000000000000000000000000000000000000000;

        values[mainnet]["ezEthEthAdapter"] = 0xF4a3e183F59D2599ee3DF213ff78b1B3b1923696.toBytes32();
        values[mainnet]["ezEthEthDataFeedId"] = 0x657a4554482f4554480000000000000000000000000000000000000000000000;

        // Maker
        values[mainnet]["dsrManager"] = 0x373238337Bfe1146fb49989fc222523f83081dDb.toBytes32();

        // Maker
        values[mainnet]["savingsDaiAddress"] = 0x83F20F44975D03b1b09e64809B757c47f942BEeA.toBytes32();
        values[mainnet]["sDAI"] = 0x83F20F44975D03b1b09e64809B757c47f942BEeA.toBytes32();

        // Frax
        values[mainnet]["sFRAX"] = 0xA663B02CF0a4b149d2aD41910CB81e23e1c41c32.toBytes32();

        // Lido
        values[mainnet]["unstETH"] = 0x889edC2eDab5f40e902b864aD4d7AdE8E412F9B1.toBytes32();

        // Stader
        values[mainnet]["stakePoolManagerAddress"] = 0xcf5EA1b38380f6aF39068375516Daf40Ed70D299.toBytes32();
        values[mainnet]["userWithdrawManagerAddress"] = 0x9F0491B32DBce587c50c4C43AB303b06478193A7.toBytes32();
        values[mainnet]["staderConfig"] = 0x4ABEF2263d5A5ED582FC9A9789a41D85b68d69DB.toBytes32();

        // Etherfi
        values[mainnet]["EETH_LIQUIDITY_POOL"] = 0x308861A430be4cce5502d0A12724771Fc6DaF216.toBytes32();
        values[mainnet]["withdrawalRequestNft"] = 0x7d5706f6ef3F89B3951E23e557CDFBC3239D4E2c.toBytes32();

        // Renzo
        values[mainnet]["restakeManager"] = 0x74a09653A083691711cF8215a6ab074BB4e99ef5.toBytes32();

        // Kelp DAO
        values[mainnet]["lrtDepositPool"] = 0x036676389e48133B63a802f8635AD39E752D375D.toBytes32();
        // Compound V3
        values[mainnet]["cUSDCV3"] = 0xc3d688B66703497DAA19211EEdff47f25384cdc3.toBytes32();
        values[mainnet]["cUSDTV3"] = 0x3Afdc9BCA9213A35503b077a6072F3D0d5AB0840.toBytes32();
        values[mainnet]["cWETHV3"] = 0xA17581A9E3356d9A858b789D68B4d866e593aE94.toBytes32();
        values[mainnet]["cometRewards"] = 0x1B0e765F6224C21223AeA2af16c1C46E38885a40.toBytes32();
        // Morpho Blue
        values[mainnet]["morphoBlue"] = 0xBBBBBbbBBb9cC5e90e3b3Af64bdAF62C37EEFFCb.toBytes32();
        values[mainnet]["ezEthOracle"] = 0x61025e2B0122ac8bE4e37365A4003d87ad888Cc3.toBytes32();
        values[mainnet]["ezEthIrm"] = 0x870aC11D48B15DB9a138Cf899d20F13F79Ba00BC.toBytes32();
        values[mainnet]["weETH_wETH_86_market"] = 0x698fe98247a40c5771537b5786b2f3f9d78eb487b4ce4d75533cd0e94d88a115;
        values[mainnet]["LBTC_WBTC_945"] = 0xf6a056627a51e511ec7f48332421432ea6971fc148d8f3c451e14ea108026549;
        values[mainnet]["sUSDePT03_USDC_915"] = 0x346afa2b6d528222a2f9721ded6e7e2c40ac94877a598f5dae5013c651d2a462;
        values[mainnet]["USD0_plusPT03_USDC_915"] = 0x8411eeb07c8e32de0b3784b6b967346a45593bfd8baeb291cc209dc195c7b3ad;
        values[mainnet]["sUSDePT_03_27_DAI_915"] = 0x5e3e6b1e01c5708055548d82d01db741e37d03b948a7ef9f3d4b962648bcbfa7;

        values[mainnet]["WBTC_USDC_86"] = 0x3a85e619751152991742810df6ec69ce473daef99e28a64ab2340d7b7ccfee49;
        values[mainnet]["WBTC_USDT_86"] = 0xa921ef34e2fc7a27ccc50ae7e4b154e16c9799d3387076c421423ef52ac4df99;
        values[mainnet]["Corn_eBTC_PT03_LBTC_915"] = 0x17af0be1f59e3eb8e3de2ed7655ed544c9465d089f21b89c465874a6447f2590;
        values[mainnet]["LBTC_PT03_LBTC_915"] = 0x3170feb9e3c0172beb9901f6035e4e005f42177c5c14e8c0538c27078864654e;
        values[mainnet]["LBTC_PT03_WBTC_915"] = 0xa39263bf7275f772863c464ef4e9e972aaa0f1a6a1bf2a47f92bf57a542d2458;
        values[mainnet]["LBTC_PT03_WBTC_86"] = 0x198132864e7974fb451dfebeb098b3b7e7e65566667fb1cf1116db4fb2ad23f9;
        values[mainnet]["EBTC_USDC_86"] = 0xb6f4eebd60871f99bf464ae0b67045a26797cf7ef57c458d57e08c205f84feac;
        values[mainnet]["wstUSR_PT03_USR_915"] = 0x1e1ae51d4be670307788612599a46a73649ef85e28bab194d3ae00c3cd693ea7;
        values[mainnet]["WBTC_USR_86"] = 0xf84288cdcf652627f66cd7a6d4c43c3ee43ca7146d9a9cfab3a136a861144d6f;
        values[mainnet]["EBTC_USR_86"] = 0xa4577bf93e8c70d9f91b6e000ae084ae0a7a29d4ebe28cbfea24975c28dccfb5;

        // MetaMorpho
        values[mainnet]["usualBoostedUSDC"] = 0xd63070114470f685b75B74D60EEc7c1113d33a3D.toBytes32();
        values[mainnet]["gauntletUSDCcore"] = 0x8eB67A509616cd6A7c1B3c8C21D48FF57df3d458.toBytes32();
        values[mainnet]["gauntletUSDCprime"] = 0xdd0f28e19C1780eb6396170735D45153D261490d.toBytes32();
        values[mainnet]["steakhouseUSDC"] = 0xBEEF01735c132Ada46AA9aA4c54623cAA92A64CB.toBytes32();
        values[mainnet]["smokehouseUSDC"] = 0xBEeFFF209270748ddd194831b3fa287a5386f5bC.toBytes32();
        values[mainnet]["steakhouseUSDCRWA"] = 0x6D4e530B8431a52FFDA4516BA4Aadc0951897F8C.toBytes32();
        values[mainnet]["gauntletWBTCcore"] = 0x443df5eEE3196e9b2Dd77CaBd3eA76C3dee8f9b2.toBytes32();
        values[mainnet]["Re7WBTC"] = 0xE0C98605f279e4D7946d25B75869c69802823763.toBytes32();
        values[mainnet]["MCwBTC"] = 0x1c530D6de70c05A81bF1670157b9d928e9699089.toBytes32();
        values[mainnet]["MCUSR"] = 0xD50DA5F859811A91fD1876C9461fD39c23C747Ad.toBytes32();
        values[mainnet]["Re7cbBTC"] = 0xA02F5E93f783baF150Aa1F8b341Ae90fe0a772f7.toBytes32();
        values[mainnet]["gauntletCbBTCcore"] = 0xF587f2e8AfF7D76618d3B6B4626621860FbD54e3.toBytes32();
        values[mainnet]["MCcbBTC"] = 0x98cF0B67Da0F16E1F8f1a1D23ad8Dc64c0c70E0b.toBytes32();
        values[mainnet]["gauntletLBTCcore"] = 0xdC94785959B73F7A168452b3654E44fEc6A750e4.toBytes32();
        values[mainnet]["gauntletWETHPrime"] = 0x2371e134e3455e0593363cBF89d3b6cf53740618.toBytes32();
        values[mainnet]["gauntletWETHCore"] = 0x4881Ef0BF6d2365D3dd6499ccd7532bcdBCE0658.toBytes32();
        values[mainnet]["mevCapitalwWeth"] = 0x9a8bC3B04b7f3D87cfC09ba407dCED575f2d61D8.toBytes32();
        values[mainnet]["Re7WETH"] = 0x78Fc2c2eD1A4cDb5402365934aE5648aDAd094d0.toBytes32();
        values[mainnet]["PendleWBTC"] = 0x2f1aBb81ed86Be95bcf8178bA62C8e72D6834775.toBytes32();

        values[mainnet]["uniswapV3PositionManager"] = 0xC36442b4a4522E871399CD717aBDD847Ab11FE88.toBytes32();

        // 1Inch
        values[mainnet]["aggregationRouterV5"] = 0x1111111254EEB25477B68fb85Ed929f73A960582.toBytes32();
        values[mainnet]["oneInchExecutor"] = 0x5141B82f5fFDa4c6fE1E372978F1C5427640a190.toBytes32();
        values[mainnet]["wETHweETH5bps"] = 0x7A415B19932c0105c82FDB6b720bb01B0CC2CAe3.toBytes32();

        // Gearbox
        values[mainnet]["dWETHV3"] = 0xda0002859B2d05F66a753d8241fCDE8623f26F4f.toBytes32();
        values[mainnet]["sdWETHV3"] = 0x0418fEB7d0B25C411EB77cD654305d29FcbFf685.toBytes32();
        values[mainnet]["dUSDCV3"] = 0xda00000035fef4082F78dEF6A8903bee419FbF8E.toBytes32();
        values[mainnet]["sdUSDCV3"] = 0x9ef444a6d7F4A5adcd68FD5329aA5240C90E14d2.toBytes32();
        values[mainnet]["dDAIV3"] = 0xe7146F53dBcae9D6Fa3555FE502648deb0B2F823.toBytes32();
        values[mainnet]["sdDAIV3"] = 0xC853E4DA38d9Bd1d01675355b8c8f3BBC1451973.toBytes32();
        values[mainnet]["dUSDTV3"] = 0x05A811275fE9b4DE503B3311F51edF6A856D936e.toBytes32();
        values[mainnet]["sdUSDTV3"] = 0x16adAb68bDEcE3089D4f1626Bb5AEDD0d02471aD.toBytes32();
        values[mainnet]["dWBTCV3"] = 0xda00010eDA646913F273E10E7A5d1F659242757d.toBytes32();
        values[mainnet]["sdWBTCV3"] = 0xA8cE662E45E825DAF178DA2c8d5Fae97696A788A.toBytes32();

        // Pendle
        values[mainnet]["pendleMarketFactory"] = 0x1A6fCc85557BC4fB7B534ed835a03EF056552D52.toBytes32();
        values[mainnet]["pendleRouter"] = 0x888888888889758F76e7103c6CbF23ABbF58F946.toBytes32();
        values[mainnet]["pendleOracle"] = 0x66a1096C6366b2529274dF4f5D8247827fe4CEA8.toBytes32();
        values[mainnet]["pendleLimitOrderRouter"] = 0x000000000000c9B3E2C3Ec88B1B4c0cD853f4321.toBytes32();

        values[mainnet]["pendleWeETHMarket"] = 0xF32e58F92e60f4b0A37A69b95d642A471365EAe8.toBytes32();
        values[mainnet]["pendleWeethSy"] = 0xAC0047886a985071476a1186bE89222659970d65.toBytes32();
        values[mainnet]["pendleEethPt"] = 0xc69Ad9baB1dEE23F4605a82b3354F8E40d1E5966.toBytes32();
        values[mainnet]["pendleEethYt"] = 0xfb35Fd0095dD1096b1Ca49AD44d8C5812A201677.toBytes32();

        values[mainnet]["pendleZircuitWeETHMarket"] = 0xe26D7f9409581f606242300fbFE63f56789F2169.toBytes32();
        values[mainnet]["pendleZircuitWeethSy"] = 0xD7DF7E085214743530afF339aFC420c7c720BFa7.toBytes32();
        values[mainnet]["pendleZircuitEethPt"] = 0x4AE5411F3863CdB640309e84CEDf4B08B8b33FfF.toBytes32();
        values[mainnet]["pendleZircuitEethYt"] = 0x7C2D26182adeEf96976035986cF56474feC03bDa.toBytes32();

        values[mainnet]["pendleUSDeMarket"] = 0x19588F29f9402Bb508007FeADd415c875Ee3f19F.toBytes32();
        values[mainnet]["pendleUSDeSy"] = 0x42862F48eAdE25661558AFE0A630b132038553D0.toBytes32();
        values[mainnet]["pendleUSDePt"] = 0xa0021EF8970104c2d008F38D92f115ad56a9B8e1.toBytes32();
        values[mainnet]["pendleUSDeYt"] = 0x1e3d13932C31d7355fCb3FEc680b0cD159dC1A07.toBytes32();

        values[mainnet]["pendleZircuitUSDeMarket"] = 0x90c98ab215498B72Abfec04c651e2e496bA364C0.toBytes32();
        values[mainnet]["pendleZircuitUSDeSy"] = 0x293C6937D8D82e05B01335F7B33FBA0c8e256E30.toBytes32();
        values[mainnet]["pendleZircuitUSDePt"] = 0x3d4F535539A33FEAd4D76D7b3B7A9cB5B21C73f1.toBytes32();
        values[mainnet]["pendleZircuitUSDeYt"] = 0x40357b9f22B4DfF0Bf56A90661b8eC106C259d29.toBytes32();

        values[mainnet]["pendleSUSDeMarketSeptember"] = 0xd1D7D99764f8a52Aff007b7831cc02748b2013b5.toBytes32();
        values[mainnet]["pendleSUSDeMarketJuly"] = 0x107a2e3cD2BB9a32B9eE2E4d51143149F8367eBa.toBytes32();
        values[mainnet]["pendleKarakSUSDeMarket"] = 0xB1f587B354a4a363f5332e88effbbC2E4961250A.toBytes32();
        values[mainnet]["pendleKarakUSDeMarket"] = 0x1BCBDB8c8652345A5ACF04e6E74f70086c68FEfC.toBytes32();

        values[mainnet]["pendleWeETHMarketSeptember"] = 0xC8eDd52D0502Aa8b4D5C77361D4B3D300e8fC81c.toBytes32();
        values[mainnet]["pendleWeethSySeptember"] = 0xAC0047886a985071476a1186bE89222659970d65.toBytes32();
        values[mainnet]["pendleEethPtSeptember"] = 0x1c085195437738d73d75DC64bC5A3E098b7f93b1.toBytes32();
        values[mainnet]["pendleEethYtSeptember"] = 0xA54Df645A042D24121a737dAA89a57EbF8E0b71c.toBytes32();

        values[mainnet]["pendleWeETHMarketDecember"] = 0x7d372819240D14fB477f17b964f95F33BeB4c704.toBytes32();
        values[mainnet]["pendleWeethSyDecember"] = 0xAC0047886a985071476a1186bE89222659970d65.toBytes32();
        values[mainnet]["pendleEethPtDecember"] = 0x6ee2b5E19ECBa773a352E5B21415Dc419A700d1d.toBytes32();
        values[mainnet]["pendleEethYtDecember"] = 0x129e6B5DBC0Ecc12F9e486C5BC9cDF1a6A80bc6A.toBytes32();

        values[mainnet]["pendleUSDeZircuitMarketAugust"] = 0xF148a0B15712f5BfeefAdb4E6eF9739239F88b07.toBytes32();
        values[mainnet]["pendleKarakWeETHMarketSeptember"] = 0x18bAFcaBf2d5898956AE6AC31543d9657a604165.toBytes32();
        values[mainnet]["pendleKarakWeETHMarketDecember"] = 0xFF694CC3f74E080637008B3792a9D7760cB456Ca.toBytes32();

        values[mainnet]["pendleSwethMarket"] = 0x0e1C5509B503358eA1Dac119C1D413e28Cc4b303.toBytes32();

        values[mainnet]["pendleZircuitWeETHMarketAugust"] = 0x6c269DFc142259c52773430b3c78503CC994a93E.toBytes32();
        values[mainnet]["pendleWeETHMarketJuly"] = 0xe1F19CBDa26b6418B0C8E1EE978a533184496066.toBytes32();
        values[mainnet]["pendleWeETHkSeptember"] = 0x905A5a4792A0C27a2AdB2777f98C577D320079EF.toBytes32();
        values[mainnet]["pendleWeETHkDecember"] = 0x792b9eDe7a18C26b814f87Eb5E0c8D26AD189780.toBytes32();

        values[mainnet]["pendle_sUSDe_08_23_24"] = 0xbBf399db59A845066aAFce9AE55e68c505FA97B7.toBytes32();
        values[mainnet]["pendle_sUSDe_12_25_24"] = 0xa0ab94DeBB3cC9A7eA77f3205ba4AB23276feD08.toBytes32();
        values[mainnet]["pendle_USDe_08_23_24"] = 0x3d1E7312dE9b8fC246ddEd971EE7547B0a80592A.toBytes32();
        values[mainnet]["pendle_USDe_12_25_24"] = 0x8a49f2AC2730ba15AB7EA832EdaC7f6BA22289f8.toBytes32();
        values[mainnet]["pendle_sUSDe_03_26_25"] = 0xcDd26Eb5EB2Ce0f203a84553853667aE69Ca29Ce.toBytes32();
        values[mainnet]["pendle_sUSDe_karak_01_29_25"] = 0xDbE4D359D4E48087586Ec04b93809bA647343548.toBytes32();
        values[mainnet]["pendle_USDe_karak_01_29_25"] = 0x6C06bBFa3B63eD344ceb3312Df795eDC8d29BDD5.toBytes32();
        values[mainnet]["pendle_USDe_03_26_25"] = 0xB451A36c8B6b2EAc77AD0737BA732818143A0E25.toBytes32();
        values[mainnet]["pendle_sUSDe_05_28_25"] = 0xB162B764044697cf03617C2EFbcB1f42e31E4766.toBytes32();

        values[mainnet]["pendle_weETHs_market_08_28_24"] = 0xcAa8ABB72A75C623BECe1f4D5c218F425d47A0D0.toBytes32();
        values[mainnet]["pendle_weETHs_sy_08_28_24"] = 0x9e8f10574ACc2c62C6e5d19500CEd39163Da37A9.toBytes32();
        values[mainnet]["pendle_weETHs_pt_08_28_24"] = 0xda6530EfaFD63A42d7b9a0a5a60A03839CDb813A.toBytes32();
        values[mainnet]["pendle_weETHs_yt_08_28_24"] = 0x28cE264D0938C1051687FEbDCeFacc2242BA9E0E.toBytes32();
        values[mainnet]["pendle_weETHs_market_12_25_24"] = 0x40789E8536C668c6A249aF61c81b9dfaC3EB8F32.toBytes32();

        values[mainnet]["pendleUSD0PlusMarketOctober"] = 0x00b321D89A8C36B3929f20B7955080baeD706D1B.toBytes32();
        values[mainnet]["pendle_USD0Plus_market_01_29_2025"] = 0x64506968E80C9ed07bFF60C8D9d57474EFfFF2c9.toBytes32();
        values[mainnet]["pendle_USD0Plus_market_02_26_2025"] = 0x22a72B0C504cBb7f8245208f84D8f035c311aDec.toBytes32();
        values[mainnet]["pendle_USD0Plus_market_03_26_2025"] = 0xaFDC922d0059147486cC1F0f32e3A2354b0d35CC.toBytes32();
        values[mainnet]["pendle_USD0++_market_01_29_25"] = 0x64506968E80C9ed07bFF60C8D9d57474EFfFF2c9.toBytes32();
        values[mainnet]["pendle_USD0++_market_06_25_25"] = 0x048680F64d6DFf1748ba6D9a01F578433787e24B.toBytes32();
        values[mainnet]["pendle_USD0Plus_market_04_23_2025"] = 0x81f3a11dB1DE16f4F9ba8Bf46B71D2B168c64899.toBytes32();
        values[mainnet]["pendle_USD0Plus_market_06_25_2025"] = 0x048680F64d6DFf1748ba6D9a01F578433787e24B.toBytes32();

        values[mainnet]["pendle_eBTC_market_12_26_24"] = 0x36d3ca43ae7939645C306E26603ce16e39A89192.toBytes32();
        values[mainnet]["pendle_LBTC_corn_market_12_26_24"] = 0xCaE62858DB831272A03768f5844cbe1B40bB381f.toBytes32();
        values[mainnet]["pendle_LBTC_market_03_26_25"] = 0x70B70Ac0445C3eF04E314DFdA6caafd825428221.toBytes32();
        values[mainnet]["pendle_LBTC_corn_market_02_26_25"] = 0xC118635bcde024c5B01C6be2B0569a2608A8032C.toBytes32();
        values[mainnet]["pendle_eBTC_corn_market_3_26_25"] = 0x2C71Ead7ac9AE53D05F8664e77031d4F9ebA064B.toBytes32();
        values[mainnet]["pendle_LBTC_concrete_market_04_09_25"] = 0x83916356556f51dcBcB226202c3efeEfc88d5eaA.toBytes32();
        values[mainnet]["pendle_WBTC_concrete_market_04_09_25"] = 0x9471d9c5B57b59d42B739b00389a6d520c33A7a9.toBytes32();
        values[mainnet]["pendle_eBTC_market_6_25_25"] = 0x523f9441853467477b4dDE653c554942f8E17162.toBytes32();

        values[mainnet]["pendle_pumpBTC_market_03_26_25"] = 0x8098B48a1c4e4080b30A43a7eBc0c87b52F17222.toBytes32();
        values[mainnet]["pendle_corn_pumpBTC_market_12_25_24"] = 0xf8208fB52BA80075aF09840A683143C22DC5B4dd.toBytes32();

        values[mainnet]["pendle_uniBTC_market_03_26_25"] = 0x380C751BD0412f47Ca560B6AFeB566d88dc18630.toBytes32();
        values[mainnet]["pendle_corn_uniBTC_market_12_26_24"] = 0x40dEAE18c3CE932Fdd5Df1f44b54D8Cf3902787B.toBytes32();
        values[mainnet]["pendle_sUSDs_market_03_26_25"] = 0x21D85Ff3BEDFF031EF466C7d5295240C8AB2a2b8.toBytes32();

        values[mainnet]["pendle_liquid_bera_eth_04_09_25"] = 0x46E6b4A950Eb1AbBa159517DEA956Afd01ea9497.toBytes32();
        values[mainnet]["pendle_liquidBeraBTC_04_09_25"] = 0xEbf5c58b74A836F1e51d08e9C909c4A4530AFD41.toBytes32();
        values[mainnet]["pendle_wstUSR_market_03_26_25"] = 0x353d0B2EFB5B3a7987fB06D30Ad6160522d08426.toBytes32();

        values[mainnet]["pendle_tETH_03_28_2025"] = 0xBDb8F9729d3194f75fD1A3D9bc4FFe0DDe3A404c.toBytes32(); 
        values[mainnet]["pendle_beraSTONE_04_09_2025"] = 0x7561C5CCfe41A26B33944B58C70D6a3CB63E881c.toBytes32(); 

        // Aave V3 Core
        values[mainnet]["v3Pool"] = 0x87870Bca3F3fD6335C3F4ce8392D69350B4fA4E2.toBytes32();
        values[mainnet]["v3RewardsController"] = 0x8164Cc65827dcFe994AB23944CBC90e0aa80bFcb.toBytes32();

        //Aave v3 Prime
        values[mainnet]["v3PrimePool"] = 0x4e033931ad43597d96D6bcc25c280717730B58B1.toBytes32();

        // Aave V3 Lido
        values[mainnet]["v3LidoPool"] = 0x4e033931ad43597d96D6bcc25c280717730B58B1.toBytes32();

        // SparkLend
        values[mainnet]["sparkLendPool"] = 0xC13e21B648A5Ee794902342038FF3aDAB66BE987.toBytes32();

        // Uniswap V3 Pools
        values[mainnet]["wETH_weETH_05"] = 0x7A415B19932c0105c82FDB6b720bb01B0CC2CAe3.toBytes32();
        values[mainnet]["wstETH_wETH_01"] = 0x109830a1AAaD605BbF02a9dFA7B0B92EC2FB7dAa.toBytes32();
        values[mainnet]["rETH_wETH_01"] = 0x553e9C493678d8606d6a5ba284643dB2110Df823.toBytes32();
        values[mainnet]["rETH_wETH_05"] = 0xa4e0faA58465A2D369aa21B3e42d43374c6F9613.toBytes32();
        values[mainnet]["wstETH_rETH_05"] = 0x18319135E02Aa6E02D412C98cCb16af3a0a9CB57.toBytes32();
        values[mainnet]["wETH_rswETH_05"] = 0xC410573Af188f56062Ee744cC3D6F2843f5bC13b.toBytes32();
        values[mainnet]["wETH_rswETH_30"] = 0xE62627326d7794E20bB7261B24985294de1579FE.toBytes32();
        values[mainnet]["ezETH_wETH_01"] = 0xBE80225f09645f172B079394312220637C440A63.toBytes32();
        values[mainnet]["PENDLE_wETH_30"] = 0x57aF956d3E2cCa3B86f3D8C6772C03ddca3eAacB.toBytes32();
        values[mainnet]["USDe_USDT_01"] = 0x435664008F38B0650fBC1C9fc971D0A3Bc2f1e47.toBytes32();
        values[mainnet]["USDe_USDC_01"] = 0xE6D7EbB9f1a9519dc06D557e03C522d53520e76A.toBytes32();
        values[mainnet]["USDe_DAI_01"] = 0x5B3a0f1acBE8594a079FaFeB1c84DEA9372A5Aad.toBytes32();
        values[mainnet]["sUSDe_USDT_05"] = 0x867B321132B18B5BF3775c0D9040D1872979422E.toBytes32();
        values[mainnet]["GEAR_wETH_100"] = 0xaEf52f72583E6c4478B220Da82321a6a023eEE50.toBytes32();
        values[mainnet]["GEAR_USDT_30"] = 0x349eE001D80f896F24571616932f54cBD66B18C9.toBytes32();
        values[mainnet]["DAI_USDC_01"] = 0x5777d92f208679DB4b9778590Fa3CAB3aC9e2168.toBytes32();
        values[mainnet]["DAI_USDC_05"] = 0x6c6Bc977E13Df9b0de53b251522280BB72383700.toBytes32();
        values[mainnet]["USDC_USDT_01"] = 0x3416cF6C708Da44DB2624D63ea0AAef7113527C6.toBytes32();
        values[mainnet]["USDC_USDT_05"] = 0x7858E59e0C01EA06Df3aF3D20aC7B0003275D4Bf.toBytes32();
        values[mainnet]["USDC_wETH_05"] = 0x88e6A0c2dDD26FEEb64F039a2c41296FcB3f5640.toBytes32();
        values[mainnet]["FRAX_USDC_05"] = 0xc63B0708E2F7e69CB8A1df0e1389A98C35A76D52.toBytes32();
        values[mainnet]["FRAX_USDC_01"] = 0x9A834b70C07C81a9fcD6F22E842BF002fBfFbe4D.toBytes32();
        values[mainnet]["DAI_FRAX_05"] = 0x97e7d56A0408570bA1a7852De36350f7713906ec.toBytes32();
        values[mainnet]["FRAX_USDT_05"] = 0xc2A856c3afF2110c1171B8f942256d40E980C726.toBytes32();
        values[mainnet]["PYUSD_USDC_01"] = 0x13394005C1012e708fCe1EB974F1130fDc73a5Ce.toBytes32();

        // EigenLayer
        values[mainnet]["strategyManager"] = 0x858646372CC42E1A627fcE94aa7A7033e7CF075A.toBytes32();
        values[mainnet]["delegationManager"] = 0x39053D51B77DC0d36036Fc1fCc8Cb819df8Ef37A.toBytes32();
        values[mainnet]["mETHStrategy"] = 0x298aFB19A105D59E74658C4C334Ff360BadE6dd2.toBytes32();
        values[mainnet]["USDeStrategy"] = 0x298aFB19A105D59E74658C4C334Ff360BadE6dd2.toBytes32();
        values[mainnet]["testOperator"] = 0xDbEd88D83176316fc46797B43aDeE927Dc2ff2F5.toBytes32();
        values[mainnet]["eigenStrategy"] = 0xaCB55C530Acdb2849e6d4f36992Cd8c9D50ED8F7.toBytes32();
        values[mainnet]["eEigenOperator"] = 0xDcAE4FAf7C7d0f4A78abe147244c6e9d60cFD202.toBytes32();
        values[mainnet]["eigenRewards"] = 0x7750d328b314EfFa365A0402CcfD489B80B0adda.toBytes32();

        // Swell
        values[mainnet]["swellSimpleStaking"] = 0x38D43a6Cb8DA0E855A42fB6b0733A0498531d774.toBytes32();
        values[mainnet]["swEXIT"] = 0x48C11b86807627AF70a34662D4865cF854251663.toBytes32();
        values[mainnet]["accessControlManager"] = 0x625087d72c762254a72CB22cC2ECa40da6b95EAC.toBytes32();
        values[mainnet]["depositManager"] = 0xb3D9cf8E163bbc840195a97E81F8A34E295B8f39.toBytes32();

        // Frax
        values[mainnet]["frxETHMinter"] = 0xbAFA44EFE7901E04E39Dad13167D089C559c1138.toBytes32();
        values[mainnet]["frxETHRedemptionTicket"] = 0x82bA8da44Cd5261762e629dd5c605b17715727bd.toBytes32();

        // Zircuit
        values[mainnet]["zircuitSimpleStaking"] = 0xF047ab4c75cebf0eB9ed34Ae2c186f3611aEAfa6.toBytes32();

        // Mantle
        values[mainnet]["mantleLspStaking"] = 0xe3cBd06D7dadB3F4e6557bAb7EdD924CD1489E8f.toBytes32();

        // Fluid
        values[mainnet]["fUSDT"] = 0x5C20B550819128074FD538Edf79791733ccEdd18.toBytes32();
        values[mainnet]["fUSDTStakingRewards"] = 0x490681095ed277B45377d28cA15Ac41d64583048.toBytes32();
        values[mainnet]["fUSDC"] = 0x9Fb7b4477576Fe5B32be4C1843aFB1e55F251B33.toBytes32();
        values[mainnet]["fWETH"] = 0x90551c1795392094FE6D29B758EcCD233cFAa260.toBytes32();
        values[mainnet]["fWSTETH"] = 0x2411802D8BEA09be0aF8fD8D08314a63e706b29C.toBytes32();
        values[mainnet]["fGHO"] = 0x6A29A46E21C730DcA1d8b23d637c101cec605C5B.toBytes32();

        // Fluid Dex
        values[mainnet]["WeETHDexUSDC-USDT"] = 0x01F0D07fdE184614216e76782c6b7dF663F5375e.toBytes32();
        values[mainnet]["wBTC-cbBTCDex-USDT"] = 0xf7FA55D14C71241e3c970E30C509Ff58b5f5D557.toBytes32();
        values[mainnet]["weETH_ETHDex_wstETH"] = 0xb4a15526d427f4d20b0dAdaF3baB4177C85A699A.toBytes32();

        // Symbiotic
        values[mainnet]["wstETHDefaultCollateral"] = 0xC329400492c6ff2438472D4651Ad17389fCb843a.toBytes32();
        values[mainnet]["cbETHDefaultCollateral"] = 0xB26ff591F44b04E78de18f43B46f8b70C6676984.toBytes32();
        values[mainnet]["wBETHDefaultCollateral"] = 0x422F5acCC812C396600010f224b320a743695f85.toBytes32();
        values[mainnet]["rETHDefaultCollateral"] = 0x03Bf48b8A1B37FBeAd1EcAbcF15B98B924ffA5AC.toBytes32();
        values[mainnet]["mETHDefaultCollateral"] = 0x475D3Eb031d250070B63Fa145F0fCFC5D97c304a.toBytes32();
        values[mainnet]["swETHDefaultCollateral"] = 0x38B86004842D3FA4596f0b7A0b53DE90745Ab654.toBytes32();
        values[mainnet]["sfrxETHDefaultCollateral"] = 0x5198CB44D7B2E993ebDDa9cAd3b9a0eAa32769D2.toBytes32();
        values[mainnet]["ETHxDefaultCollateral"] = 0xBdea8e677F9f7C294A4556005c640Ee505bE6925.toBytes32();
        values[mainnet]["uniETHDefaultCollateral"] = 0x1C57ea879dd3e8C9fefa8224fdD1fa20dd54211E.toBytes32();
        values[mainnet]["sUSDeDefaultCollateral"] = 0x19d0D8e6294B7a04a2733FE433444704B791939A.toBytes32();
        values[mainnet]["wBTCDefaultCollateral"] = 0x971e5b5D4baa5607863f3748FeBf287C7bf82618.toBytes32();
        values[mainnet]["tBTCDefaultCollateral"] = 0x0C969ceC0729487d264716e55F232B404299032c.toBytes32();
        values[mainnet]["ethfiDefaultCollateral"] = 0x21DbBA985eEA6ba7F27534a72CCB292eBA1D2c7c.toBytes32();
        values[mainnet]["LBTCDefaultCollateral"] = 0x9C0823D3A1172F9DdF672d438dec79c39a64f448.toBytes32();

        values[mainnet]["wstETHSymbioticVault"] = 0xBecfad885d8A89A0d2f0E099f66297b0C296Ea21.toBytes32();
        values[mainnet]["wstETHSymbioticVaultRewards"] = 0xe34DcEA5aB7c4f3c4AD2F5f144Fc7fc3D5b0137C.toBytes32();
        values[mainnet]["EtherFi_LBTCSymbioticVault"] = 0xd4E20ECA1f996Dab35883dC0AD5E3428AF888D45.toBytes32();
        values[mainnet]["EtherFi_wstETHSymbioticVault"] = 0x450a90fdEa8B87a6448Ca1C87c88Ff65676aC45b.toBytes32();

        // Karak
        values[mainnet]["vaultSupervisor"] = 0x54e44DbB92dBA848ACe27F44c0CB4268981eF1CC.toBytes32();
        values[mainnet]["delegationSupervisor"] = 0xAfa904152E04aBFf56701223118Be2832A4449E0.toBytes32();

        values[mainnet]["kmETH"] = 0x7C22725d1E0871f0043397c9761AD99A86ffD498.toBytes32();
        values[mainnet]["kweETH"] = 0x2DABcea55a12d73191AeCe59F508b191Fb68AdaC.toBytes32();
        values[mainnet]["kwstETH"] = 0xa3726beDFD1a8AA696b9B4581277240028c4314b.toBytes32();
        values[mainnet]["krETH"] = 0x8E475A4F7820A4b6c0FF229f74fB4762f0813C47.toBytes32();
        values[mainnet]["kcbETH"] = 0xbD32b8aA6ff34BEDc447e503195Fb2524c72658f.toBytes32();
        values[mainnet]["kwBETH"] = 0x04BB50329A1B7D943E7fD2368288b674c8180d5E.toBytes32();
        values[mainnet]["kswETH"] = 0xc585DF3a8C9ca0c614D023A812624bE36161502B.toBytes32();
        values[mainnet]["kETHx"] = 0x989Ab830C6e2BdF3f28214fF54C9B7415C349a3F.toBytes32();
        values[mainnet]["ksfrxETH"] = 0x1751e1e4d2c9Fa99479C0c5574136F0dbD8f3EB8.toBytes32();
        values[mainnet]["krswETH"] = 0x1B4d88f5f38988BEA334C79f48aa69BEEeFE2e1e.toBytes32();
        values[mainnet]["krsETH"] = 0x9a23e79a8E6D77F940F2C30eb3d9282Af2E4036c.toBytes32();
        values[mainnet]["kETHFI"] = 0xB26bD8D1FD5415eED4C99f9fB6A278A42E7d1BA8.toBytes32();
        values[mainnet]["ksUSDe"] = 0xDe5Bff0755F192C333B126A449FF944Ee2B69681.toBytes32();
        values[mainnet]["kUSDe"] = 0xBE3cA34D0E877A1Fc889BD5231D65477779AFf4e.toBytes32();
        values[mainnet]["kWBTC"] = 0x126d4dBf752AaF61f3eAaDa24Ab0dB84FEcf6891.toBytes32();
        values[mainnet]["kFBTC"] = 0x40328669Bc9e3780dFa0141dBC87450a4af6EA11.toBytes32();
        values[mainnet]["kLBTC"] = 0x468c34703F6c648CCf39DBaB11305D17C70ba011.toBytes32();

        // CCIP token transfers.
        values[mainnet]["ccipRouter"] = 0x80226fc0Ee2b096224EeAc085Bb9a8cba1146f7D.toBytes32();

        // PancakeSwap V3
        values[mainnet]["pancakeSwapV3NonFungiblePositionManager"] =
            0x46A15B0b27311cedF172AB29E4f4766fbE7F4364.toBytes32();
        values[mainnet]["pancakeSwapV3MasterChefV3"] = 0x556B9306565093C855AEA9AE92A594704c2Cd59e.toBytes32();
        values[mainnet]["pancakeSwapV3Router"] = 0x13f4EA83D0bd40E75C8222255bc855a974568Dd4.toBytes32();
        // Arbitrum Bridge
        values[mainnet]["arbitrumDelayedInbox"] = 0x4Dbd4fc535Ac27206064B68FfCf827b0A60BAB3f.toBytes32();
        values[mainnet]["arbitrumOutbox"] = 0x0B9857ae2D4A3DBe74ffE1d7DF045bb7F96E4840.toBytes32();
        values[mainnet]["arbitrumL1GatewayRouter"] = 0x72Ce9c846789fdB6fC1f34aC4AD25Dd9ef7031ef.toBytes32();
        values[mainnet]["arbitrumL1ERC20Gateway"] = 0xa3A7B6F88361F48403514059F1F16C8E78d60EeC.toBytes32();
        values[mainnet]["arbitrumWethGateway"] = 0xd92023E9d9911199a6711321D1277285e6d4e2db.toBytes32();

        // Base Standard Bridge.
        values[mainnet]["baseStandardBridge"] = 0x3154Cf16ccdb4C6d922629664174b904d80F2C35.toBytes32();
        values[mainnet]["basePortal"] = 0x49048044D57e1C92A77f79988d21Fa8fAF74E97e.toBytes32();
        values[mainnet]["baseResolvedDelegate"] = 0x866E82a600A1414e583f7F13623F1aC5d58b0Afa.toBytes32();

        // Optimism Standard Bridge.
        values[mainnet]["optimismStandardBridge"] = 0x99C9fc46f92E8a1c0deC1b1747d010903E884bE1.toBytes32();
        values[mainnet]["optimismPortal"] = 0xbEb5Fc579115071764c7423A4f12eDde41f106Ed.toBytes32();
        values[mainnet]["optimismResolvedDelegate"] = 0x25ace71c97B33Cc4729CF772ae268934F7ab5fA1.toBytes32();

        // Swell Standard Bridge.
        values[mainnet]["swellStandardBridge"] = 0x7aA4960908B13D104bf056B23E2C76B43c5AACc8.toBytes32();
        values[mainnet]["swellPortal"] = 0x758E0EE66102816F5C3Ec9ECc1188860fbb87812.toBytes32();
        values[mainnet]["swellResolvedDelegate"] = 0xe6a99Ef12995DeFC5ff47EC0e13252f0E6903759.toBytes32();

        // Mantle Standard Bridge.
        values[mainnet]["mantleStandardBridge"] = 0x95fC37A27a2f68e3A647CDc081F0A89bb47c3012.toBytes32();
        values[mainnet]["mantlePortal"] = 0xc54cb22944F2bE476E02dECfCD7e3E7d3e15A8Fb.toBytes32();
        values[mainnet]["mantleResolvedDelegate"] = 0x676A795fe6E43C17c668de16730c3F690FEB7120.toBytes32(); // TODO update this.

        // Zircuit Standard Bridge.
        values[mainnet]["zircuitStandardBridge"] = 0x386B76D9cA5F5Fb150B6BFB35CF5379B22B26dd8.toBytes32();
        values[mainnet]["zircuitPortal"] = 0x17bfAfA932d2e23Bd9B909Fd5B4D2e2a27043fb1.toBytes32();
        values[mainnet]["zircuitResolvedDelegate"] = 0x2a721cBE81a128be0F01040e3353c3805A5EA091.toBytes32();

        // Fraxtal Standard Bridge.
        values[mainnet]["fraxtalStandardBridge"] = 0x34C0bD5877A5Ee7099D0f5688D65F4bB9158BDE2.toBytes32();
        values[mainnet]["fraxtalPortal"] = 0x36cb65c1967A0Fb0EEE11569C51C2f2aA1Ca6f6D.toBytes32();
        values[mainnet]["fraxtalResolvedDelegate"] = 0x2a721cBE81a128be0F01040e3353c3805A5EA091.toBytes32(); // TODO update this

        // Lido Base Standard Bridge.
        values[mainnet]["lidoBaseStandardBridge"] = 0x9de443AdC5A411E83F1878Ef24C3F52C61571e72.toBytes32();
        values[mainnet]["lidoBasePortal"] = 0x49048044D57e1C92A77f79988d21Fa8fAF74E97e.toBytes32();
        values[mainnet]["lidoBaseResolvedDelegate"] = 0x866E82a600A1414e583f7F13623F1aC5d58b0Afa.toBytes32();

        // Layer Zero.
        values[mainnet]["LayerZeroEndPoint"] = 0x1a44076050125825900e736c501f859c50fE728c.toBytes32();
        values[mainnet]["EtherFiOFTAdapter"] = 0xcd2eb13D6831d4602D80E5db9230A57596CDCA63.toBytes32();
        values[mainnet]["LBTCOFTAdapter"] = 0x6bc15D7930839Ec18A57F6f7dF72aE1B439D077f.toBytes32();
        values[mainnet]["WBTCOFTAdapter"] = 0x6bc15D7930839Ec18A57F6f7dF72aE1B439D077f.toBytes32();

        // Merkl
        values[mainnet]["merklDistributor"] = 0x3Ef3D8bA38EBe18DB133cEc108f4D14CE00Dd9Ae.toBytes32();

        // Pump Staking
        values[mainnet]["pumpStaking"] = 0x1fCca65fb6Ae3b2758b9b2B394CB227eAE404e1E.toBytes32();

        // Linea Bridging
        values[mainnet]["tokenBridge"] = 0x051F1D88f0aF5763fB888eC4378b4D8B29ea3319.toBytes32(); // approve, bridge token
        values[mainnet]["lineaMessageService"] = 0xd19d4B5d358258f05D7B411E21A1460D11B0876F.toBytes32(); // claim message, sendMessage

        // Scroll Bridging
        values[mainnet]["scrollGatewayRouter"] = 0xF8B1378579659D8F7EE5f3C929c2f3E332E41Fd6.toBytes32(); // approve, depositERC20
        values[mainnet]["scrollMessenger"] = 0x6774Bcbd5ceCeF1336b5300fb5186a12DDD8b367.toBytes32(); // sendMessage
        values[mainnet]["scrollCustomERC20Gateway"] = 0x67260A8B73C5B77B55c1805218A42A7A6F98F515.toBytes32(); // sendMessage

        // Syrup
        values[mainnet]["syrupRouter"] = 0x134cCaaA4F1e4552eC8aEcb9E4A2360dDcF8df76.toBytes32();

        // Satlayer
        values[mainnet]["satlayerPool"] = 0x42a856dbEBB97AbC1269EAB32f3bb40C15102819.toBytes32();

        // corn
        values[mainnet]["cornSilo"] = 0x8bc93498b861fd98277c3b51d240e7E56E48F23c.toBytes32();

        // Treehouse
        values[mainnet]["TreehouseRedemption"] = 0x0618DBdb3Be798346e6D9C08c3c84658f94aD09F.toBytes32();
        values[mainnet]["TreehouseRouter"] = 0xeFA3fa8e85D2b3CfdB250CdeA156c2c6C90628F5.toBytes32();
        values[mainnet]["tETH"] = 0xD11c452fc99cF405034ee446803b6F6c1F6d5ED8.toBytes32();
        values[mainnet]["tETH_wstETH_curve_pool"] = 0xA10d15538E09479186b4D3278BA5c979110dDdB1.toBytes32();

        // Term Finance
        values[mainnet]["termAuctionOfferLocker"] = 0xa557a6099d1a85d7569EA4B6d8ad59a94a8162CC.toBytes32();
        values[mainnet]["termRepoLocker"] = 0xFD9033C9A97Bc3Ec8a44439Cb6512516c5053076.toBytes32();
        values[mainnet]["termRepoServicer"] = 0xaD2401Dd7518Fac6C868c86442922E2236797e32.toBytes32();
        values[mainnet]["termRepoToken"] = 0x3A1427da14F8A57CEe76a5E85fB465ed72De8EC7.toBytes32();

        // Hyperlane
        values[mainnet]["hyperlaneUsdcRouter"] = 0xe1De9910fe71cC216490AC7FCF019e13a34481D7.toBytes32();
        values[mainnet]["hyperlaneTestRecipient"] = 0xfb53392bf4a0590a317ca716c28c29ace7c448bc132d7f8188ca234f595aa121;

        // Euler
        values[mainnet]["ethereumVaultConnector"] = 0x0C9a3dd6b8F28529d72d7f9cE918D493519EE383.toBytes32();
        values[mainnet]["evkWEETH"] = 0xe846ca062aB869b66aE8DcD811973f628BA82eAf.toBytes32();
        values[mainnet]["eulerPrimeWETH"] = 0xD8b27CF359b7D15710a5BE299AF6e7Bf904984C2.toBytes32();
        values[mainnet]["evkUSDC"] = 0x797DD80692c3b2dAdabCe8e30C07fDE5307D48a9.toBytes32();
        values[mainnet]["evkLBTC"] = 0xbC35161043EE2D74816d421EfD6a45fDa73B050A.toBytes32(); //Euler Prime
        values[mainnet]["evkDAI"] = 0x83C266bdf990574a05EE62831a266a3891817B5B.toBytes32();
        values[mainnet]["evkDAIDebt"] = 0x1796526a7705cBBe76dEdd4b13959A48c674A6cD.toBytes32();

        // Royco
        values[mainnet]["vaultMarketHub"] = 0xa97eCc6Bfda40baf2fdd096dD33e88bd8e769280.toBytes32();
        values[mainnet]["recipeMarketHub"] = 0x783251f103555068c1E9D755f69458f39eD937c0.toBytes32();
        values[mainnet]["supplyUSDCAaveWrappedVault"] = 0x2120ADcdCF8e0ed9D6dd3Df683F076402B79E3bd.toBytes32();

        // Usual
        values[mainnet]["usualSwapperEngine"] = 0xB969B0d14F7682bAF37ba7c364b351B830a812B2.toBytes32();

        // Sky
        values[mainnet]["daiConverter"] = 0x3225737a9Bbb6473CB4a45b7244ACa2BeFdB276A.toBytes32(); //converts dai to USDS
        values[mainnet]["usdsLitePsmUsdc"] = 0xA188EEC8F81263234dA3622A406892F3D630f98c.toBytes32();
        values[mainnet]["daiLitePsmUsdc"] = 0xf6e72Db5454dd049d0788e411b06CfAF16853042.toBytes32();

        // Resolv
        values[mainnet]["UsrExternalRequestsManager"] = 0xAC85eF29192487E0a109b7f9E40C267a9ea95f2e.toBytes32();

        //Sonic Gateway
        values[mainnet]["sonicGateway"] = 0xa1E2481a9CD0Cb0447EeB1cbc26F1b3fff3bec20.toBytes32();

        // Incentives Distributors
        values[mainnet]["beraUsual_incentives_distributor"] = 0x4a610757352d63D45B0a1680e95158887955582C.toBytes32();

        // Morpho Rewards
        values[mainnet]["morphoRewardsWrapper"] = 0x9D03bb2092270648d7480049d0E58d2FcF0E5123.toBytes32();
        values[mainnet]["legacyMorpho"] = 0x9994E35Db50125E0DF82e4c2dde62496CE330999.toBytes32();
        values[mainnet]["newMorpho"] = 0x58D97B57BB95320F9a05dC918Aef65434969c2B2.toBytes32();

        // Lombard 
        values[mainnet]["lbtcBridge"] = 0xA869817b48b25EeE986bdF4bE04062e6fd2C418B.toBytes32();
    }

    function _addBaseValues() private {
        // Liquid Ecosystem
        values[base]["deployerAddress"] = 0x5F2F11ad8656439d5C14d9B351f8b09cDaC2A02d.toBytes32();
        values[base]["dev0Address"] = 0x0463E60C7cE10e57911AB7bD1667eaa21de3e79b.toBytes32();
        values[base]["dev1Address"] = 0xf8553c8552f906C19286F21711721E206EE4909E.toBytes32();
        values[base]["liquidPayoutAddress"] = 0xA9962a5BfBea6918E958DeE0647E99fD7863b95A.toBytes32();

        // DeFi Ecosystem
        values[base]["ETH"] = 0xEeeeeEeeeEeEeeEeEeEeeEEEeeeeEeeeeeeeEEeE.toBytes32();
        values[base]["uniswapV3NonFungiblePositionManager"] = 0x03a520b32C04BF3bEEf7BEb72E919cf822Ed34f1.toBytes32();

        values[base]["USDC"] = 0x833589fCD6eDb6E08f4c7C32D4f71b54bdA02913.toBytes32();
        values[base]["WETH"] = 0x4200000000000000000000000000000000000006.toBytes32();
        values[base]["WEETH"] = 0x04C0599Ae5A44757c0af6F9eC3b93da8976c150A.toBytes32();
        values[base]["WSTETH"] = 0xc1CBa3fCea344f92D9239c08C0568f6F2F0ee452.toBytes32();
        values[base]["AERO"] = 0x940181a94A35A4569E4529A3CDfB74e38FD98631.toBytes32();
        values[base]["CBETH"] = 0x2Ae3F1Ec7F1F5012CFEab0185bfc7aa3cf0DEc22.toBytes32();
        values[base]["AURA"] = 0x1509706a6c66CA549ff0cB464de88231DDBe213B.toBytes32();
        values[base]["BAL"] = 0x4158734D47Fc9692176B5085E0F52ee0Da5d47F1.toBytes32();
        values[base]["CRV"] = 0x8Ee73c484A26e0A5df2Ee2a4960B789967dd0415.toBytes32();
        values[base]["LINK"] = 0x88Fb150BDc53A65fe94Dea0c9BA0a6dAf8C6e196.toBytes32();
        values[base]["UNI"] = 0xc3De830EA07524a0761646a6a4e4be0e114a3C83.toBytes32();
        values[base]["RETH"] = 0xB6fe221Fe9EeF5aBa221c348bA20A1Bf5e73624c.toBytes32();
        values[base]["BSDETH"] = 0xCb327b99fF831bF8223cCEd12B1338FF3aA322Ff.toBytes32();
        values[base]["SFRXETH"] = 0x1f55a02A049033E3419a8E2975cF3F572F4e6E9A.toBytes32();
        values[base]["cbBTC"] = 0xcbB7C0000aB88B473b1f5aFd9ef808440eed33Bf.toBytes32();
        values[base]["tBTC"] = 0x236aa50979D5f3De3Bd1Eeb40E81137F22ab794b.toBytes32();
        values[base]["dlcBTC"] = 0x12418783e860997eb99e8aCf682DF952F721cF62.toBytes32();

        // Balancer vault
        values[base]["vault"] = 0xBA12222222228d8Ba445958a75a0704d566BF2C8.toBytes32();
        values[base]["balancerVault"] = 0xBA12222222228d8Ba445958a75a0704d566BF2C8.toBytes32();

        // Standard Bridge.
        values[base]["standardBridge"] = 0x4200000000000000000000000000000000000010.toBytes32();
        values[base]["crossDomainMessenger"] = 0x4200000000000000000000000000000000000007.toBytes32();

        // Lido Standard Bridge.
        values[base]["l2ERC20TokenBridge"] = 0xac9D11cD4D7eF6e54F14643a393F68Ca014287AB.toBytes32();

        values[base]["weETH_ETH_ExchangeRate"] = 0x35e9D7001819Ea3B39Da906aE6b06A62cfe2c181.toBytes32();

        // Aave V3
        values[base]["v3Pool"] = 0xA238Dd80C259a72e81d7e4664a9801593F98d1c5.toBytes32();

        // Merkl
        values[base]["merklDistributor"] = 0x3Ef3D8bA38EBe18DB133cEc108f4D14CE00Dd9Ae.toBytes32();

        // Aerodrome
        values[base]["aerodromeRouter"] = 0xcF77a3Ba9A5CA399B7c97c74d54e5b1Beb874E43.toBytes32();
        values[base]["aerodromeNonFungiblePositionManager"] = 0x827922686190790b37229fd06084350E74485b72.toBytes32();
        values[base]["aerodrome_Weth_Wsteth_v3_1_gauge"] = 0x2A1f7bf46bd975b5004b61c6040597E1B6117040.toBytes32();
        values[base]["aerodrome_Weth_Bsdeth_v3_1_gauge"] = 0x0b537aC41400433F09d97Cd370C1ea9CE78D8a74.toBytes32();
        values[base]["aerodrome_Cbeth_Weth_v3_1_gauge"] = 0xF5550F8F0331B8CAA165046667f4E6628E9E3Aac.toBytes32();
        values[base]["aerodrome_Weth_Wsteth_v2_30_gauge"] = 0xDf7c8F17Ab7D47702A4a4b6D951d2A4c90F99bf4.toBytes32();
        values[base]["aerodrome_Weth_Weeth_v2_30_gauge"] = 0xf8d47b641eD9DF1c924C0F7A6deEEA2803b9CfeF.toBytes32();
        values[base]["aerodrome_Weth_Reth_v2_05_gauge"] = 0xAa3D51d36BfE7C5C63299AF71bc19988BdBa0A06.toBytes32();
        values[base]["aerodrome_Sfrxeth_Wsteth_v2_30_gauge"] = 0xCe7Cb6260fCBf17485cd2439B89FdDf8B0Eb39cC.toBytes32();

        // MorphoBlue
        values[base]["morphoBlue"] = 0xBBBBBbbBBb9cC5e90e3b3Af64bdAF62C37EEFFCb.toBytes32();
        values[base]["weETH_wETH_915"] = 0x78d11c03944e0dc298398f0545dc8195ad201a18b0388cb8058b1bcb89440971;
        values[base]["wstETH_wETH_945"] = 0x3a4048c64ba1b375330d376b1ce40e4047d03b47ab4d48af484edec9fec801ba;
        values[base]["cbETH_wETH_965"] = 0x6600aae6c56d242fa6ba68bd527aff1a146e77813074413186828fd3f1cdca91;
        values[base]["cbETH_wETH_945"] = 0x84662b4f95b85d6b082b68d32cf71bb565b3f22f216a65509cc2ede7dccdfe8c;

        values[base]["uniV3Router"] = 0x2626664c2603336E57B271c5C0b26F421741e481.toBytes32();

        values[base]["aggregationRouterV5"] = 0x1111111254EEB25477B68fb85Ed929f73A960582.toBytes32();
        values[base]["oneInchExecutor"] = 0xE37e799D5077682FA0a244D46E5649F71457BD09.toBytes32();

        // Compound V3
        values[base]["cWETHV3"] = 0x46e6b214b524310239732D51387075E0e70970bf.toBytes32();
        values[base]["cometRewards"] = 0x123964802e6ABabBE1Bc9547D72Ef1B69B00A6b1.toBytes32();

        // Instadapp Fluid
        values[base]["fWETH"] = 0x9272D6153133175175Bc276512B2336BE3931CE9.toBytes32();
        values[base]["fWSTETH"] = 0x896E39f0E9af61ECA9dD2938E14543506ef2c2b5.toBytes32();
    }

    function _addArbitrumValues() private {
        // Liquid Ecosystem
        values[arbitrum]["deployerAddress"] = 0x5F2F11ad8656439d5C14d9B351f8b09cDaC2A02d.toBytes32();
        values[arbitrum]["dev0Address"] = 0x0463E60C7cE10e57911AB7bD1667eaa21de3e79b.toBytes32();
        values[arbitrum]["dev1Address"] = 0xf8553c8552f906C19286F21711721E206EE4909E.toBytes32();
        values[arbitrum]["liquidPayoutAddress"] = 0xA9962a5BfBea6918E958DeE0647E99fD7863b95A.toBytes32();
        values[arbitrum]["txBundlerAddress"] = 0x87D51666Da1b56332b216D456D1C2ba3Aed6089c.toBytes32();

        // DeFi Ecosystem
        values[arbitrum]["ETH"] = 0xEeeeeEeeeEeEeeEeEeEeeEEEeeeeEeeeeeeeEEeE.toBytes32();
        values[arbitrum]["uniV3Router"] = 0xE592427A0AEce92De3Edee1F18E0157C05861564.toBytes32();
        values[arbitrum]["uniV2Router"] = 0x7a250d5630B4cF539739dF2C5dAcb4c659F2488D.toBytes32();
        values[arbitrum]["uniswapV3NonFungiblePositionManager"] = 0xC36442b4a4522E871399CD717aBDD847Ab11FE88.toBytes32();
        values[arbitrum]["ccipRouter"] = 0x141fa059441E0ca23ce184B6A78bafD2A517DdE8.toBytes32();
        values[arbitrum]["vault"] = 0xBA12222222228d8Ba445958a75a0704d566BF2C8.toBytes32();

        values[arbitrum]["USDC"] = 0xaf88d065e77c8cC2239327C5EDb3A432268e5831.toBytes32();
        values[arbitrum]["USDCe"] = 0xFF970A61A04b1cA14834A43f5dE4533eBDDB5CC8.toBytes32();
        values[arbitrum]["WETH"] = 0x82aF49447D8a07e3bd95BD0d56f35241523fBab1.toBytes32();
        values[arbitrum]["WBTC"] = 0x2f2a2543B76A4166549F7aaB2e75Bef0aefC5B0f.toBytes32();
        values[arbitrum]["USDT"] = 0xFd086bC7CD5C481DCC9C85ebE478A1C0b69FCbb9.toBytes32();
        values[arbitrum]["DAI"] = 0xDA10009cBd5D07dd0CeCc66161FC93D7c9000da1.toBytes32();
        values[arbitrum]["WSTETH"] = 0x5979D7b546E38E414F7E9822514be443A4800529.toBytes32();
        values[arbitrum]["FRAX"] = 0x17FC002b466eEc40DaE837Fc4bE5c67993ddBd6F.toBytes32();
        values[arbitrum]["BAL"] = 0x040d1EdC9569d4Bab2D15287Dc5A4F10F56a56B8.toBytes32();
        values[arbitrum]["COMP"] = 0x354A6dA3fcde098F8389cad84b0182725c6C91dE.toBytes32();
        values[arbitrum]["LINK"] = 0xf97f4df75117a78c1A5a0DBb814Af92458539FB4.toBytes32();
        values[arbitrum]["rETH"] = 0xEC70Dcb4A1EFa46b8F2D97C310C9c4790ba5ffA8.toBytes32();
        values[arbitrum]["RETH"] = 0xEC70Dcb4A1EFa46b8F2D97C310C9c4790ba5ffA8.toBytes32();
        values[arbitrum]["cbETH"] = 0x1DEBd73E752bEaF79865Fd6446b0c970EaE7732f.toBytes32();
        values[arbitrum]["LUSD"] = 0x93b346b6BC2548dA6A1E7d98E9a421B42541425b.toBytes32();
        values[arbitrum]["UNI"] = 0xFa7F8980b0f1E64A2062791cc3b0871572f1F7f0.toBytes32();
        values[arbitrum]["CRV"] = 0x11cDb42B0EB46D95f990BeDD4695A6e3fA034978.toBytes32();
        values[arbitrum]["FRXETH"] = 0x178412e79c25968a32e89b11f63B33F733770c2A.toBytes32();
        values[arbitrum]["SFRXETH"] = 0x95aB45875cFFdba1E5f451B950bC2E42c0053f39.toBytes32();
        values[arbitrum]["ARB"] = 0x912CE59144191C1204E64559FE8253a0e49E6548.toBytes32();
        values[arbitrum]["WEETH"] = 0x35751007a407ca6FEFfE80b3cB397736D2cf4dbe.toBytes32();
        values[arbitrum]["USDE"] = 0x5d3a1Ff2b6BAb83b63cd9AD0787074081a52ef34.toBytes32();
        values[arbitrum]["AURA"] = 0x1509706a6c66CA549ff0cB464de88231DDBe213B.toBytes32();
        values[arbitrum]["PENDLE"] = 0x0c880f6761F1af8d9Aa9C466984b80DAb9a8c9e8.toBytes32();
        values[arbitrum]["RSR"] = 0xCa5Ca9083702c56b481D1eec86F1776FDbd2e594.toBytes32();
        values[arbitrum]["CBETH"] = 0x1DEBd73E752bEaF79865Fd6446b0c970EaE7732f.toBytes32();
        values[arbitrum]["OSETH"] = 0xf7d4e7273E5015C96728A6b02f31C505eE184603.toBytes32();
        values[arbitrum]["RSETH"] = 0x4186BFC76E2E237523CBC30FD220FE055156b41F.toBytes32();
        values[arbitrum]["GRAIL"] = 0x3d9907F9a368ad0a51Be60f7Da3b97cf940982D8.toBytes32();
        values[arbitrum]["cbBTC"] = 0xcbB7C0000aB88B473b1f5aFd9ef808440eed33Bf.toBytes32();

        // Aave V3
        values[arbitrum]["v3Pool"] = 0x794a61358D6845594F94dc1DB02A252b5b4814aD.toBytes32();

        // 1Inch
        values[arbitrum]["aggregationRouterV5"] = 0x1111111254EEB25477B68fb85Ed929f73A960582.toBytes32();
        values[arbitrum]["oneInchExecutor"] = 0xE37e799D5077682FA0a244D46E5649F71457BD09.toBytes32();

        values[arbitrum]["balancerVault"] = 0xBA12222222228d8Ba445958a75a0704d566BF2C8.toBytes32();
        // TODO This Balancer on L2s use a different minting logic so minter is not used
        // but the merkle tree should be refactored for L2s
        values[arbitrum]["minter"] = address(1).toBytes32();

        // Arbitrum native bridging.
        values[arbitrum]["arbitrumL2GatewayRouter"] = 0x5288c571Fd7aD117beA99bF60FE0846C4E84F933.toBytes32();
        values[arbitrum]["arbitrumSys"] = 0x0000000000000000000000000000000000000064.toBytes32();
        values[arbitrum]["arbitrumRetryableTx"] = 0x000000000000000000000000000000000000006E.toBytes32();
        values[arbitrum]["arbitrumL2Sender"] = 0x09e9222E96E7B4AE2a407B98d48e330053351EEe.toBytes32();

        // Pendle
        values[arbitrum]["pendleMarketFactory"] = 0x2FCb47B58350cD377f94d3821e7373Df60bD9Ced.toBytes32();
        values[arbitrum]["pendleRouter"] = 0x888888888889758F76e7103c6CbF23ABbF58F946.toBytes32();
        values[arbitrum]["pendleLimitOrderRouter"] = 0x000000000000c9B3E2C3Ec88B1B4c0cD853f4321.toBytes32();
        values[arbitrum]["pendleWeETHMarketSeptember"] = 0xf9F9779d8fF604732EBA9AD345E6A27EF5c2a9d6.toBytes32();
        values[arbitrum]["pendle_weETH_market_12_25_24"] = 0x6b92feB89ED16AA971B096e247Fe234dB4Aaa262.toBytes32();

        // Gearbox
        values[arbitrum]["dWETHV3"] = 0x04419d3509f13054f60d253E0c79491d9E683399.toBytes32();
        values[arbitrum]["sdWETHV3"] = 0xf3b7994e4dA53E04155057Fd61dc501599d57877.toBytes32();
        values[arbitrum]["dUSDCV3"] = 0x890A69EF363C9c7BdD5E36eb95Ceb569F63ACbF6.toBytes32();
        values[arbitrum]["sdUSDCV3"] = 0xD0181a36B0566a8645B7eECFf2148adE7Ecf2BE9.toBytes32();
        values[arbitrum]["dUSDCeV3"] = 0xa76c604145D7394DEc36C49Af494C144Ff327861.toBytes32();
        values[arbitrum]["sdUSDCeV3"] = 0x608F9e2E8933Ce6b39A8CddBc34a1e3E8D21cE75.toBytes32();

        // Uniswap V3 pools
        values[arbitrum]["wstETH_wETH_01"] = 0x35218a1cbaC5Bbc3E57fd9Bd38219D37571b3537.toBytes32();
        values[arbitrum]["wstETH_wETH_05"] = 0xb93F8a075509e71325c1c2fc8FA6a75f2d536A13.toBytes32();
        values[arbitrum]["PENDLE_wETH_30"] = 0xdbaeB7f0DFe3a0AAFD798CCECB5b22E708f7852c.toBytes32();
        values[arbitrum]["wETH_weETH_30"] = 0xA169d1aB5c948555954D38700a6cDAA7A4E0c3A0.toBytes32();
        values[arbitrum]["wETH_weETH_05"] = 0xd90660A0b8Ad757e7C1d660CE633776a0862b087.toBytes32();
        values[arbitrum]["wETH_weETH_01"] = 0x14353445c8329Df76e6f15e9EAD18fA2D45A8BB6.toBytes32();

        // Chainlink feeds
        values[arbitrum]["weETH_ETH_ExchangeRate"] = 0x20bAe7e1De9c596f5F7615aeaa1342Ba99294e12.toBytes32();

        // Fluid fTokens
        values[arbitrum]["fUSDC"] = 0x1A996cb54bb95462040408C06122D45D6Cdb6096.toBytes32();
        values[arbitrum]["fUSDT"] = 0x4A03F37e7d3fC243e3f99341d36f4b829BEe5E03.toBytes32();
        values[arbitrum]["fWETH"] = 0x45Df0656F8aDf017590009d2f1898eeca4F0a205.toBytes32();
        values[arbitrum]["fWSTETH"] = 0x66C25Cd75EBdAA7E04816F643d8E46cecd3183c9.toBytes32();

        // Merkl
        values[arbitrum]["merklDistributor"] = 0x3Ef3D8bA38EBe18DB133cEc108f4D14CE00Dd9Ae.toBytes32();

        // Vault Craft
        values[arbitrum]["compoundV3Weth"] = 0xC4bBbbAF12B1bE472E6E7B1A76d2756d5C763F95.toBytes32();
        values[arbitrum]["compoundV3WethGauge"] = 0x5E6A9859Dc1b393a82a5874F9cBA22E92d9fbBd2.toBytes32();

        // Camelot
        values[arbitrum]["camelotRouterV2"] = 0xc873fEcbd354f5A56E00E710B90EF4201db2448d.toBytes32();
        values[arbitrum]["camelotRouterV3"] = 0x1F721E2E82F6676FCE4eA07A5958cF098D339e18.toBytes32();
        values[arbitrum]["camelotNonFungiblePositionManager"] = 0x00c7f3082833e796A5b3e4Bd59f6642FF44DCD15.toBytes32();

        // Compound V3
        values[arbitrum]["cWETHV3"] = 0x6f7D514bbD4aFf3BcD1140B7344b32f063dEe486.toBytes32();
        values[arbitrum]["cometRewards"] = 0x88730d254A2f7e6AC8388c3198aFd694bA9f7fae.toBytes32();

        // Balancer
        values[arbitrum]["rsETH_wETH_BPT"] = 0x90e6CB5249f5e1572afBF8A96D8A1ca6aCFFd739.toBytes32();
        values[arbitrum]["rsETH_wETH_Id"] = 0x90e6cb5249f5e1572afbf8a96d8a1ca6acffd73900000000000000000000055c;
        values[arbitrum]["rsETH_wETH_Gauge"] = 0x59907f88C360D576Aa38dba84F26578367F96b6C.toBytes32();
        values[arbitrum]["aura_rsETH_wETH"] = 0x90cedFDb5284a274720f1dB339eEe9798f4fa29d.toBytes32();
        values[arbitrum]["wstETH_sfrxETH_BPT"] = 0xc2598280bFeA1Fe18dFcaBD21C7165c40c6859d3.toBytes32();
        values[arbitrum]["wstETH_sfrxETH_Id"] = 0xc2598280bfea1fe18dfcabd21c7165c40c6859d30000000000000000000004f3;
        values[arbitrum]["wstETH_sfrxETH_Gauge"] = 0x06eaf7bAabEac962301eE21296e711B3052F2c0d.toBytes32();
        values[arbitrum]["aura_wstETH_sfrxETH"] = 0x83D37cbA332ffd53A4336Ee06f3c301B8929E684.toBytes32();
        values[arbitrum]["wstETH_wETH_Gyro_BPT"] = 0x7967FA58B9501600D96bD843173b9334983EE6E6.toBytes32();
        values[arbitrum]["wstETH_wETH_Gyro_Id"] = 0x7967fa58b9501600d96bd843173b9334983ee6e600020000000000000000056e;
        values[arbitrum]["wstETH_wETH_Gyro_Gauge"] = 0x96d7C70c80518Ee189CB6ba672FbD22E4fDD9c19.toBytes32();
        values[arbitrum]["aura_wstETH_wETH_Gyro"] = 0x93e567b423ED470562911078b4d7A902d4E0BEea.toBytes32();
        values[arbitrum]["weETH_wstETH_Gyro_BPT"] = 0xCDCef9765D369954a4A936064535710f7235110A.toBytes32();
        values[arbitrum]["weETH_wstETH_Gyro_Id"] = 0xcdcef9765d369954a4a936064535710f7235110a000200000000000000000558;
        values[arbitrum]["weETH_wstETH_Gyro_Gauge"] = 0xdB66fFFf713B1FA758E348e69E2f2e24595111cF.toBytes32();
        values[arbitrum]["aura_weETH_wstETH_Gyro"] = 0x40bF10900a55c69c9dADdc3dC52465e01AcEF4A4.toBytes32();
        values[arbitrum]["osETH_wETH_BPT"] = 0x42f7Cfc38DD1583fFdA2E4f047F4F6FA06CEFc7c.toBytes32();
        values[arbitrum]["osETH_wETH_Id"] = 0x42f7cfc38dd1583ffda2e4f047f4f6fa06cefc7c000000000000000000000553;
        values[arbitrum]["osETH_wETH_Gauge"] = 0x5DA32F4724373c91Fdc657E0AD7B1836c70A4E52.toBytes32();

        // Karak
        values[arbitrum]["vaultSupervisor"] = 0x399f22ae52a18382a67542b3De9BeD52b7B9A4ad.toBytes32();
        values[arbitrum]["kETHFI"] = 0xc9A908402C7f0e343691cFB8c8Fc637449333ce0.toBytes32();

        // Dolomite
        values[arbitrum]["dolomiteMargin"] = 0x6Bd780E7fDf01D77e4d475c821f1e7AE05409072.toBytes32();
        values[arbitrum]["dolomiteDepositWithdrawRouter"] = 0xAdB9D68c613df4AA363B42161E1282117C7B9594.toBytes32();
        values[arbitrum]["dolomiteBorrowProxy"] = 0x38E49A617305101216eC6306e3a18065D14Bf3a7.toBytes32(); //V2
    }

    function _addOptimismValues() private {
        values[optimism]["deployerAddress"] = 0x5F2F11ad8656439d5C14d9B351f8b09cDaC2A02d.toBytes32();
        values[optimism]["dev0Address"] = 0x0463E60C7cE10e57911AB7bD1667eaa21de3e79b.toBytes32();
        values[optimism]["dev1Address"] = 0xf8553c8552f906C19286F21711721E206EE4909E.toBytes32();
        values[optimism]["liquidPayoutAddress"] = 0xA9962a5BfBea6918E958DeE0647E99fD7863b95A.toBytes32();
        values[optimism]["uniV3Router"] = 0xE592427A0AEce92De3Edee1F18E0157C05861564.toBytes32();
        values[optimism]["aggregationRouterV5"] = 0x1111111254EEB25477B68fb85Ed929f73A960582.toBytes32();
        values[optimism]["oneInchExecutor"] = 0xE37e799D5077682FA0a244D46E5649F71457BD09.toBytes32();

        values[optimism]["WETH"] = 0x4200000000000000000000000000000000000006.toBytes32();
        values[optimism]["WEETH"] = 0x346e03F8Cce9fE01dCB3d0Da3e9D00dC2c0E08f0.toBytes32();
        values[optimism]["WSTETH"] = 0x1F32b1c2345538c0c6f582fCB022739c4A194Ebb.toBytes32();
        values[optimism]["RETH"] = 0x9Bcef72be871e61ED4fBbc7630889beE758eb81D.toBytes32();
        values[optimism]["WEETH_OFT"] = 0x5A7fACB970D094B6C7FF1df0eA68D99E6e73CBFF.toBytes32();
        values[optimism]["OP"] = 0x4200000000000000000000000000000000000042.toBytes32();
        values[optimism]["CRV"] = 0x0994206dfE8De6Ec6920FF4D779B0d950605Fb53.toBytes32();
        values[optimism]["AURA"] = 0x1509706a6c66CA549ff0cB464de88231DDBe213B.toBytes32();
        values[optimism]["BAL"] = 0xFE8B128bA8C78aabC59d4c64cEE7fF28e9379921.toBytes32();
        values[optimism]["UNI"] = 0x6fd9d7AD17242c41f7131d257212c54A0e816691.toBytes32();
        values[optimism]["CBETH"] = 0xadDb6A0412DE1BA0F936DCaeb8Aaa24578dcF3B2.toBytes32();

        values[optimism]["vault"] = 0xBA12222222228d8Ba445958a75a0704d566BF2C8.toBytes32();
        values[optimism]["balancerVault"] = 0xBA12222222228d8Ba445958a75a0704d566BF2C8.toBytes32();
        values[optimism]["minter"] = 0x239e55F427D44C3cc793f49bFB507ebe76638a2b.toBytes32();

        values[optimism]["uniswapV3NonFungiblePositionManager"] = 0xC36442b4a4522E871399CD717aBDD847Ab11FE88.toBytes32();
        values[optimism]["ccipRouter"] = 0x3206695CaE29952f4b0c22a169725a865bc8Ce0f.toBytes32();
        values[optimism]["weETH_ETH_ExchangeRate"] = 0x72EC6bF88effEd88290C66DCF1bE2321d80502f5.toBytes32();

        // Gearbox
        values[optimism]["dWETHV3"] = 0x42dB77B3103c71059F4b997d6441cFB299FD0d94.toBytes32();
        values[optimism]["sdWETHV3"] = 0x704c4C9F0d29257E5b0E526b20b48EfFC8f758b2.toBytes32();

        // Standard Bridge
        values[optimism]["standardBridge"] = 0x4200000000000000000000000000000000000010.toBytes32();
        values[optimism]["crossDomainMessenger"] = 0x4200000000000000000000000000000000000007.toBytes32();

        // Aave V3
        values[optimism]["v3Pool"] = 0x794a61358D6845594F94dc1DB02A252b5b4814aD.toBytes32();

        // Merkl
        values[optimism]["merklDistributor"] = 0x3Ef3D8bA38EBe18DB133cEc108f4D14CE00Dd9Ae.toBytes32();

        // Beethoven
        values[optimism]["wstETH_weETH_BPT"] = 0x2Bb4712247D5F451063b5E4f6948abDfb925d93D.toBytes32();
        values[optimism]["wstETH_weETH_Id"] = 0x2bb4712247d5f451063b5e4f6948abdfb925d93d000000000000000000000136;
        values[optimism]["wstETH_weETH_Gauge"] = 0xF3B314B1D2bd7d9afa8eC637716A9Bb81dBc79e5.toBytes32();
        values[optimism]["aura_wstETH_weETH"] = 0xe351a69EB84a22E113E92A4C683391C95448d7d4.toBytes32();

        // Velodrome
        values[optimism]["velodromeRouter"] = 0xa062aE8A9c5e11aaA026fc2670B0D65cCc8B2858.toBytes32();
        values[optimism]["velodromeNonFungiblePositionManager"] = 0x416b433906b1B72FA758e166e239c43d68dC6F29.toBytes32();
        values[optimism]["velodrome_Weth_Wsteth_v3_1_gauge"] = 0xb2218A2cFeF38Ca30AE8C88B41f2E2BdD9347E3e.toBytes32();

        // Compound V3
        values[optimism]["cWETHV3"] = 0xE36A30D249f7761327fd973001A32010b521b6Fd.toBytes32();
        values[optimism]["cometRewards"] = 0x443EA0340cb75a160F31A440722dec7b5bc3C2E9.toBytes32();
    }

    function _addHoleskyValues() private {
        // ERC20
        values[holesky]["WSTETH"] = 0x8d09a4502Cc8Cf1547aD300E066060D043f6982D.toBytes32();

        // Symbiotic
        values[holesky]["wstETHSymbioticVault"] = 0xd88dDf98fE4d161a66FB836bee4Ca469eb0E4a75.toBytes32();
    }

    function _addMantleValues() private {
        values[mantle]["deployerAddress"] = 0x5F2F11ad8656439d5C14d9B351f8b09cDaC2A02d.toBytes32();
        values[mantle]["dev0Address"] = 0x0463E60C7cE10e57911AB7bD1667eaa21de3e79b.toBytes32();
        values[mantle]["dev1Address"] = 0xf8553c8552f906C19286F21711721E206EE4909E.toBytes32();
        values[mantle]["liquidPayoutAddress"] = 0xA9962a5BfBea6918E958DeE0647E99fD7863b95A.toBytes32();
        values[mantle]["balancerVault"] = address(1).toBytes32();

        // ERC20
        values[mantle]["WETH"] = 0xdEAddEaDdeadDEadDEADDEAddEADDEAddead1111.toBytes32();
        values[mantle]["USDC"] = 0x09Bc4E0D864854c6aFB6eB9A9cdF58aC190D0dF9.toBytes32();
        values[mantle]["METH"] = 0xcDA86A272531e8640cD7F1a92c01839911B90bb0.toBytes32();

        // Standard Bridge.
        values[mantle]["standardBridge"] = 0x4200000000000000000000000000000000000010.toBytes32();
        values[mantle]["crossDomainMessenger"] = 0x4200000000000000000000000000000000000007.toBytes32();
    }

    function _addZircuitValues() private {
        values[zircuit]["deployerAddress"] = 0xFD65ADF7d2f9ea09287543520a703522E0a360C9.toBytes32();
        values[zircuit]["dev0Address"] = 0x0463E60C7cE10e57911AB7bD1667eaa21de3e79b.toBytes32();
        values[zircuit]["dev1Address"] = 0xf8553c8552f906C19286F21711721E206EE4909E.toBytes32();
        values[zircuit]["liquidPayoutAddress"] = 0xA9962a5BfBea6918E958DeE0647E99fD7863b95A.toBytes32();
        values[zircuit]["balancerVault"] = address(1).toBytes32();

        values[zircuit]["WETH"] = 0x4200000000000000000000000000000000000006.toBytes32();
        values[zircuit]["METH"] = 0x91a0F6EBdCa0B4945FbF63ED4a95189d2b57163D.toBytes32();

        // Standard Bridge.
        values[zircuit]["standardBridge"] = 0x4200000000000000000000000000000000000010.toBytes32();
        values[zircuit]["crossDomainMessenger"] = 0x4200000000000000000000000000000000000007.toBytes32();
    }

    function _addLineaValues() private {
        values[linea]["deployerAddress"] = 0x5F2F11ad8656439d5C14d9B351f8b09cDaC2A02d.toBytes32();
        values[linea]["dev0Address"] = 0x0463E60C7cE10e57911AB7bD1667eaa21de3e79b.toBytes32();
        values[linea]["dev1Address"] = 0xf8553c8552f906C19286F21711721E206EE4909E.toBytes32();
        values[linea]["liquidPayoutAddress"] = 0xA9962a5BfBea6918E958DeE0647E99fD7863b95A.toBytes32();
        values[linea]["balancerVault"] = address(1).toBytes32();
        // ERC20
        values[linea]["DAI"] = 0x4AF15ec2A0BD43Db75dd04E62FAA3B8EF36b00d5.toBytes32();
        values[linea]["WETH"] = 0xe5D7C2a44FfDDf6b295A15c148167daaAf5Cf34f.toBytes32();
        values[linea]["WEETH"] = 0x1Bf74C010E6320bab11e2e5A532b5AC15e0b8aA6.toBytes32();

        // Linea Bridge.
        values[linea]["tokenBridge"] = 0x353012dc4a9A6cF55c941bADC267f82004A8ceB9.toBytes32(); //approve, also bridge token
        values[linea]["lineaMessageService"] = 0x508Ca82Df566dCD1B0DE8296e70a96332cD644ec.toBytes32(); // claim message, sendMessage
    }

    function _addScrollValues() private {
        values[scroll]["deployerAddress"] = 0x5F2F11ad8656439d5C14d9B351f8b09cDaC2A02d.toBytes32();
        values[scroll]["txBundlerAddress"] = 0x534b64608E601B581AB0cbF0b03ec9f4c65f3360.toBytes32();
        values[scroll]["dev0Address"] = 0x0463E60C7cE10e57911AB7bD1667eaa21de3e79b.toBytes32();
        values[scroll]["dev1Address"] = 0xf8553c8552f906C19286F21711721E206EE4909E.toBytes32();
        values[scroll]["liquidPayoutAddress"] = 0xA9962a5BfBea6918E958DeE0647E99fD7863b95A.toBytes32();
        values[scroll]["balancerVault"] = address(1).toBytes32();
        // ERC20
        values[scroll]["DAI"] = 0xcA77eB3fEFe3725Dc33bccB54eDEFc3D9f764f97.toBytes32();
        values[scroll]["WETH"] = 0x5300000000000000000000000000000000000004.toBytes32();
        values[scroll]["WEETH"] = 0x01f0a31698C4d065659b9bdC21B3610292a1c506.toBytes32();
        values[scroll]["WBTC"] = 0x3C1BCa5a656e69edCD0D4E36BEbb3FcDAcA60Cf1.toBytes32();
        values[scroll]["ZRO"] = address(1).toBytes32();

        // Layer Zero
        values[scroll]["LayerZeroEndPoint"] = 0x1a44076050125825900e736c501f859c50fE728c.toBytes32();

        // Scroll Bridge.
        values[scroll]["scrollGatewayRouter"] = 0x4C0926FF5252A435FD19e10ED15e5a249Ba19d79.toBytes32(); // withdrawERC20
        values[scroll]["scrollMessenger"] = 0x781e90f1c8Fc4611c9b7497C3B47F99Ef6969CbC.toBytes32(); // sendMessage
        values[scroll]["scrollCustomERC20Gateway"] = 0xaC78dff3A87b5b534e366A93E785a0ce8fA6Cc62.toBytes32(); // sendMessage
    }

    function _addFraxtalValues() private {
        values[fraxtal]["deployerAddress"] = 0x5F2F11ad8656439d5C14d9B351f8b09cDaC2A02d.toBytes32();
        values[fraxtal]["dev0Address"] = 0x0463E60C7cE10e57911AB7bD1667eaa21de3e79b.toBytes32();
        values[fraxtal]["dev1Address"] = 0xf8553c8552f906C19286F21711721E206EE4909E.toBytes32();
        values[fraxtal]["liquidPayoutAddress"] = 0xA9962a5BfBea6918E958DeE0647E99fD7863b95A.toBytes32();
        values[fraxtal]["balancerVault"] = address(1).toBytes32();
        // ERC20
        values[fraxtal]["wfrxETH"] = 0xFC00000000000000000000000000000000000006.toBytes32();

        // Standard Bridge.
        // values[fraxtal]["standardBridge"] = 0x4200000000000000000000000000000000000010.toBytes32();
        // values[fraxtal]["crossDomainMessenger"] = 0x4200000000000000000000000000000000000007.toBytes32();
    }

    function _addBscValues() private {
        values[bsc]["deployerAddress"] = 0x5F2F11ad8656439d5C14d9B351f8b09cDaC2A02d.toBytes32();
        values[bsc]["dev0Address"] = 0x0463E60C7cE10e57911AB7bD1667eaa21de3e79b.toBytes32();
        values[bsc]["dev1Address"] = 0xf8553c8552f906C19286F21711721E206EE4909E.toBytes32();

        values[bsc]["LBTC"] = 0xecAc9C5F704e954931349Da37F60E39f515c11c1.toBytes32();
        values[bsc]["WBTC"] = 0x0555E30da8f98308EdB960aa94C0Db47230d2B9c.toBytes32();
        values[bsc]["WBNB"] = 0xbb4CdB9CBd36B01bD1cBaEBF2De08d9173bc095c.toBytes32();
        values[bsc]["BTCB"] = 0x7130d2A12B9BCbFAe4f2634d864A1Ee1Ce3Ead9c.toBytes32();

        // 1Inch
        values[bsc]["aggregationRouterV5"] = 0x1111111254EEB25477B68fb85Ed929f73A960582.toBytes32();
        values[bsc]["oneInchExecutor"] = 0xde9e4FE32B049f821c7f3e9802381aa470FFCA73.toBytes32();

        // PancakeSwapV3
        values[bsc]["pancakeSwapV3NonFungiblePositionManager"] = 0x46A15B0b27311cedF172AB29E4f4766fbE7F4364.toBytes32();
        values[bsc]["pancakeSwapV3MasterChefV3"] = 0x556B9306565093C855AEA9AE92A594704c2Cd59e.toBytes32();
        values[bsc]["pancakeSwapV3Router"] = 0x13f4EA83D0bd40E75C8222255bc855a974568Dd4.toBytes32();
    }

    function _addCornValues() private {
        values[corn]["deployerAddress"] = 0x5F2F11ad8656439d5C14d9B351f8b09cDaC2A02d.toBytes32();
        values[corn]["txBundlerAddress"] = 0x5F2F11ad8656439d5C14d9B351f8b09cDaC2A02d.toBytes32();
        values[corn]["dev0Address"] = 0x0463E60C7cE10e57911AB7bD1667eaa21de3e79b.toBytes32();
        values[corn]["dev1Address"] = 0xf8553c8552f906C19286F21711721E206EE4909E.toBytes32();

        // Tokens
        values[corn]["WBTCN"] = 0xda5dDd7270381A7C2717aD10D1c0ecB19e3CDFb2.toBytes32();
        values[corn]["LBTC"] = 0xecAc9C5F704e954931349Da37F60E39f515c11c1.toBytes32();

        values[corn]["balancerVault"] = address(1).toBytes32();

        values[corn]["ZRO"] = address(69).toBytes32();
        values[corn]["LBTC"] = 0xecAc9C5F704e954931349Da37F60E39f515c11c1.toBytes32();

        // Layer Zero
        values[corn]["LayerZeroEndPoint"] = 0xcb566e3B6934Fa77258d68ea18E931fa75e1aaAa.toBytes32();
        values[corn]["WBTCN_OFT"] = 0x386E7A3a0c0919c9d53c3b04FF67E73Ff9e45Fb6.toBytes32();
        values[corn]["LBTC_OFT"] = 0xfc7B20D9B59A8A466f4fC3d34aA69a7D98e71d7A.toBytes32();

        // Curve
        values[corn]["curve_pool_LBTC_WBTCN"] = 0xAB3291b73a1087265E126E330cEDe0cFd4B8A693.toBytes32();
        values[corn]["curve_gauge_LBTC_WBTCN"] = 0xaE8f74c9eD7F72CA3Ea16955369f13D3d4b78Cd6.toBytes32();
    }

    function _addSonicMainnetValues() private {
        values[sonicMainnet]["dev0Address"] = 0x0463E60C7cE10e57911AB7bD1667eaa21de3e79b.toBytes32();
        values[sonicMainnet]["dev1Address"] = 0xf8553c8552f906C19286F21711721E206EE4909E.toBytes32();
        values[sonicMainnet]["deployerAddress"] = 0x5F2F11ad8656439d5C14d9B351f8b09cDaC2A02d.toBytes32();
        values[sonicMainnet]["txBundlerAddress"] = 0x5F2F11ad8656439d5C14d9B351f8b09cDaC2A02d.toBytes32();

        // ERC20
        values[sonicMainnet]["ETH"] = 0xEeeeeEeeeEeEeeEeEeEeeEEEeeeeEeeeeeeeEEeE.toBytes32(); //$S token 
        values[sonicMainnet]["WETH"] = 0x50c42dEAcD8Fc9773493ED674b675bE577f2634b.toBytes32();
        values[sonicMainnet]["USDC"] = 0x29219dd400f2Bf60E5a23d13Be72B486D4038894.toBytes32();
        values[sonicMainnet]["wS"] = 0x039e2fB66102314Ce7b64Ce5Ce3E5183bc94aD38.toBytes32();
        values[sonicMainnet]["stS"] = 0xE5DA20F15420aD15DE0fa650600aFc998bbE3955.toBytes32();
        values[sonicMainnet]["scUSD"] = 0xd3DCe716f3eF535C5Ff8d041c1A41C3bd89b97aE.toBytes32();
        values[sonicMainnet]["scETH"] = 0x3bcE5CB273F0F148010BbEa2470e7b5df84C7812.toBytes32();
        values[sonicMainnet]["scBTC"] = 0xBb30e76d9Bb2CC9631F7fC5Eb8e87B5Aff32bFbd.toBytes32();  
        values[sonicMainnet]["stkscUSD"] = 0x4D85bA8c3918359c78Ed09581E5bc7578ba932ba.toBytes32();
        values[sonicMainnet]["eBTC"] = 0x657e8C867D8B37dCC18fA4Caead9C45EB088C642.toBytes32();
        values[sonicMainnet]["LBTC"] = 0xecAc9C5F704e954931349Da37F60E39f515c11c1.toBytes32();
        values[sonicMainnet]["ZRO"] = address(1).toBytes32();

        values[sonicMainnet]["balancerVault"] = address(1).toBytes32();
        values[sonicMainnet]["vault"] = address(1).toBytes32();

        // UniswapV3
        values[sonicMainnet]["uniswapV3NonFungiblePositionManager"] = 0x743E03cceB4af2efA3CC76838f6E8B50B63F184c.toBytes32();
        values[sonicMainnet]["uniV3Router"] = 0xaa52bB8110fE38D0d2d2AF0B85C3A3eE622CA455.toBytes32();

        // Beets/Balancer
        values[sonicMainnet]["balancerVault"] = 0xBA12222222228d8Ba445958a75a0704d566BF2C8.toBytes32();

        values[sonicMainnet]["scUSD_USDC_gauge"] = 0x33B29bcf17e866A35941e07CbAd54f1807B337f5.toBytes32();
        values[sonicMainnet]["scETH_WETH_gauge"] = 0x8828a6e3166cac78F3C90A5b5bf17618BDAf1Deb.toBytes32();

        values[sonicMainnet]["scUSD_USDC_PoolId"] = 0xcd4d2b142235d5650ffa6a38787ed0b7d7a51c0c000000000000000000000037;
        values[sonicMainnet]["scETH_WETH_PoolId"] = 0xe54dd58a6d4e04687f2034dd4ddab49da55f8aff00000000000000000000007c;

        // Tellers
        values[sonicMainnet]["scUSDTeller"] = 0x358CFACf00d0B4634849821BB3d1965b472c776a.toBytes32();
        values[sonicMainnet]["scETHTeller"] = 0x31A5A9F60Dc3d62fa5168352CaF0Ee05aA18f5B8.toBytes32();
        values[sonicMainnet]["stkscUSDTeller"] = 0x5e39021Ae7D3f6267dc7995BB5Dd15669060DAe0.toBytes32();
        values[sonicMainnet]["stkscETHTeller"] = 0x49AcEbF8f0f79e1Ecb0fd47D684DAdec81cc6562.toBytes32();

        // Accountant
        values[sonicMainnet]["scUSDAccountant"] = 0xA76E0F54918E39A63904b51F688513043242a0BE.toBytes32();   
        values[sonicMainnet]["scETHAccountant"] = 0x3a592F9Ea2463379c4154d03461A73c484993668.toBytes32();   
        values[sonicMainnet]["stkscUSDAccountant"] = 0x13cCc810DfaA6B71957F2b87060aFE17e6EB8034.toBytes32();
        values[sonicMainnet]["stkscETHAccountant"] = 0x61bE1eC20dfE0197c27B80bA0f7fcdb1a6B236E2.toBytes32();

        // Layer Zero
        values[sonicMainnet]["LayerZeroEndPoint"] = 0x6F475642a6e85809B1c36Fa62763669b1b48DD5B.toBytes32();

        // Sonic Gateway
        values[sonicMainnet]["sonicGateway"] = 0x9Ef7629F9B930168b76283AdD7120777b3c895b3.toBytes32();
        values[sonicMainnet]["circleTokenAdapter"] = 0xe6DCD54B4CDe2e9E935C22F57EBBBaaF5cc3BC8a.toBytes32();

        // Rings
        values[sonicMainnet]["scUSDVoter"] = 0xF365C45B6913BE7Ab74C970D9227B9D0dfF44aFb.toBytes32(); 
        values[sonicMainnet]["scETHVoter"] = 0x9842be0f52569155fA58fff36E772bC79D92706e.toBytes32(); 

        // Silo
        values[sonicMainnet]["siloRouter"] = 0x22AacdEc57b13911dE9f188CF69633cC537BdB76.toBytes32();
        values[sonicMainnet]["silo_stS_wS_config"] = 0x78C246f67c8A6cE03a1d894d4Cf68004Bd55Deea.toBytes32();
        values[sonicMainnet]["silo_S_ETH_config"] = 0x9603Af53dC37F4BB6386f358A51a04fA8f599101.toBytes32();
        values[sonicMainnet]["silo_ETH_wstkscETH_config"] = 0xefA367570B11f8745B403c0D458b9D2EAf424686.toBytes32();

        // Curve
        values[sonicMainnet]["curve_WETH_scETH_pool"] = 0xfF11f56281247EaD18dB76fD23b252156738FA94.toBytes32();
        values[sonicMainnet]["curve_WETH_scETH_gauge"] = 0x4F7Fc3F5112eAef10495B04b5dd376E50c42dA51.toBytes32();

        // Euler
        values[sonicMainnet]["ethereumVaultConnector"] = 0x4860C903f6Ad709c3eDA46D3D502943f184D4315.toBytes32();
        values[sonicMainnet]["euler_scETH_MEV"] = 0x0806af1762Bdd85B167825ab1a64E31CF9497038.toBytes32();
        values[sonicMainnet]["euler_WETH_MEV"] = 0xa5cd24d9792F4F131f5976Af935A505D19c8Db2b.toBytes32();

    }

    function _addSepoliaValues() private {
        values[sepolia]["dev0Address"] = 0x0463E60C7cE10e57911AB7bD1667eaa21de3e79b.toBytes32();
        values[sepolia]["dev1Address"] = 0xf8553c8552f906C19286F21711721E206EE4909E.toBytes32();
        values[sepolia]["deployerAddress"] = 0x5F2F11ad8656439d5C14d9B351f8b09cDaC2A02d.toBytes32();
        values[sepolia]["txBundlerAddress"] = 0x5F2F11ad8656439d5C14d9B351f8b09cDaC2A02d.toBytes32();

        values[sepolia]["WETH"] = 0xb16F35c0Ae2912430DAc15764477E179D9B9EbEa.toBytes32();
        values[sepolia]["CrispyUSD"] = 0x867F14Da2EcD4B582812d76D94c4B10cB00b507C.toBytes32();
        values[sepolia]["USDC"] = 0x2F6F07CDcf3588944Bf4C42aC74ff24bF56e7590.toBytes32();
        values[sepolia]["ZRO"] = address(1).toBytes32();
        values[sepolia]["CrispyCoin"] = 0x0c959E3AA0A74E972d1A8F759c198e660CcCebcB.toBytes32();

        values[sepolia]["balancerVault"] = address(1).toBytes32();

        values[sepolia]["LayerZeroEndPoint"] = 0x6EDCE65403992e310A62460808c4b910D972f10f.toBytes32();
    }

    function _addSonicTestnetValues() private {
        values[sonicTestnet]["dev0Address"] = 0x0463E60C7cE10e57911AB7bD1667eaa21de3e79b.toBytes32();
        values[sonicTestnet]["dev1Address"] = 0xf8553c8552f906C19286F21711721E206EE4909E.toBytes32();
        values[sonicTestnet]["deployerAddress"] = 0x5F2F11ad8656439d5C14d9B351f8b09cDaC2A02d.toBytes32();
        values[sonicTestnet]["txBundlerAddress"] = 0x5F2F11ad8656439d5C14d9B351f8b09cDaC2A02d.toBytes32();

        values[sonicTestnet]["WETH"] = address(1).toBytes32();
        values[sonicTestnet]["CrispyUSD"] = 0x867F14Da2EcD4B582812d76D94c4B10cB00b507C.toBytes32();
        values[sonicTestnet]["ZRO"] = address(1).toBytes32();

        values[sonicTestnet]["balancerVault"] = address(1).toBytes32();

        values[sonicTestnet]["LayerZeroEndPoint"] = 0x6C7Ab2202C98C4227C5c46f1417D81144DA716Ff.toBytes32();
    }

    function _addSonicBlazeValues() private {
        values[sonicBlaze]["dev0Address"] = 0x0463E60C7cE10e57911AB7bD1667eaa21de3e79b.toBytes32();
        values[sonicBlaze]["dev1Address"] = 0xf8553c8552f906C19286F21711721E206EE4909E.toBytes32();
        values[sonicBlaze]["deployerAddress"] = 0x5F2F11ad8656439d5C14d9B351f8b09cDaC2A02d.toBytes32();
        values[sonicBlaze]["txBundlerAddress"] = 0x5F2F11ad8656439d5C14d9B351f8b09cDaC2A02d.toBytes32();

        values[sonicBlaze]["WETH"] = address(1).toBytes32();
        values[sonicBlaze]["CrispyUSD"] = 0x867F14Da2EcD4B582812d76D94c4B10cB00b507C.toBytes32();
        values[sonicBlaze]["ZRO"] = address(1).toBytes32();

        values[sonicBlaze]["balancerVault"] = address(1).toBytes32();

        values[sonicBlaze]["LayerZeroEndPoint"] = 0x6C7Ab2202C98C4227C5c46f1417D81144DA716Ff.toBytes32();
    }

    function _addBartioValues() private {
        values[bartio]["dev0Address"] = 0x0463E60C7cE10e57911AB7bD1667eaa21de3e79b.toBytes32();
        values[bartio]["dev1Address"] = 0xf8553c8552f906C19286F21711721E206EE4909E.toBytes32();
        values[bartio]["deployerAddress"] = 0x5F2F11ad8656439d5C14d9B351f8b09cDaC2A02d.toBytes32();
        values[bartio]["txBundlerAddress"] = 0x5F2F11ad8656439d5C14d9B351f8b09cDaC2A02d.toBytes32();

        values[bartio]["balancerVault"] = address(1).toBytes32();
        values[bartio]["vault"] = address(1).toBytes32();

        // ERC20s
        values[bartio]["WBERA"] = 0x7507c1dc16935B82698e4C63f2746A2fCf994dF8.toBytes32();
        values[bartio]["YEET"] = 0x8c245484890a61Eb2d1F81114b1a7216dCe2752b.toBytes32();
        values[bartio]["USDC"] = 0xd6D83aF58a19Cd14eF3CF6fe848C9A4d21e5727c.toBytes32();
        values[bartio]["USDT"] = 0x05D0dD5135E3eF3aDE32a9eF9Cb06e8D37A6795D.toBytes32();
        values[bartio]["DAI"] = 0x806Ef538b228844c73E8E692ADCFa8Eb2fCF729c.toBytes32();
        values[bartio]["iBGT"] = 0x46eFC86F0D7455F135CC9df501673739d513E982.toBytes32();
        values[bartio]["WEETH"] = 0x7Cc43d94818005499D2740975D2aEFD3893E940E.toBytes32();

        // Kodiak
        values[bartio]["kodiakIslandRouterOld"] = 0x5E51894694297524581353bc1813073C512852bf.toBytes32(); //old
        values[bartio]["kodiakIslandRouterNew"] = 0x35c98A9bA533218155f9324585914e916066A153.toBytes32(); //new

        values[bartio]["kodiak_v1_WBERA_YEET"] = 0xE5A2ab5D2fb268E5fF43A5564e44c3309609aFF9.toBytes32(); //old island
        values[bartio]["kodiak_island_WBERA_YEET_1%"] = 0x0001513F4a1f86da0f02e647609E9E2c630B3a14.toBytes32(); //new island

        // Honey
        values[bartio]["honeyFactory"] = 0xAd1782b2a7020631249031618fB1Bd09CD926b31.toBytes32();

        // Infrared
        values[bartio]["infrared_kodiak_WBERA_YEET_vault"] = 0x89DAFF790313d0Cc5cC9971472f0C73A19D9C167.toBytes32();

        // Goldilocks
        values[bartio]["goldivault_weeth"] = 0xEE4A91F5BFA0Bf54124CF00cc7e144427cCE1162.toBytes32();
        values[bartio]["weethOT"] = 0x6218379852D5609870e91f168B81cbB4532f0346.toBytes32();
        values[bartio]["weethYT"] = 0x401CBe777E8BE57a426A5B5F13Ca4d73200BD95B.toBytes32();
    }

    function _addSwellValues() private {
        values[swell]["deployerAddress"] = 0x5F2F11ad8656439d5C14d9B351f8b09cDaC2A02d.toBytes32();
        values[swell]["txBundlerAddress"] = 0x5F2F11ad8656439d5C14d9B351f8b09cDaC2A02d.toBytes32();
        values[swell]["dev0Address"] = 0x0463E60C7cE10e57911AB7bD1667eaa21de3e79b.toBytes32();
        values[swell]["dev1Address"] = 0xf8553c8552f906C19286F21711721E206EE4909E.toBytes32();

        values[swell]["WETH"] = 0x4200000000000000000000000000000000000006.toBytes32();
        values[swell]["balancerVault"] = address(1).toBytes32();

        // ERC20s
        values[swell]["WEETH"] = 0xA6cB988942610f6731e664379D15fFcfBf282b44.toBytes32(); //also OFT
        values[swell]["WSWELL"] = 0xda1F8EA667dc5600F5f654DF44b47F1639a83DD1.toBytes32(); 

        // Standard Bridge
        values[swell]["standardBridge"] = 0x4200000000000000000000000000000000000010.toBytes32();
        values[swell]["crossDomainMessenger"] = 0x4200000000000000000000000000000000000007.toBytes32();


        // Euler
        values[swell]["ethereumVaultConnector"] = 0x08739CBede6E28E387685ba20e6409bD16969Cde.toBytes32();
        values[swell]["eulerWETH"] = 0x49C077B74292aA8F589d39034Bf9C1Ed1825a608.toBytes32();
        values[swell]["eulerWEETH"] = 0x10D0D11A8B693F4E3e33d09BBab7D4aFc3C03ef3.toBytes32();

        // Merkl
        values[swell]["merklDistributor"] = 0x3Ef3D8bA38EBe18DB133cEc108f4D14CE00Dd9Ae.toBytes32(); 
    }

    function _addBerachainTestnetValues() private {
        values[berachainTestnet]["deployerAddress"] = 0x5F2F11ad8656439d5C14d9B351f8b09cDaC2A02d.toBytes32();
        values[berachainTestnet]["txBundlerAddress"] = 0x5F2F11ad8656439d5C14d9B351f8b09cDaC2A02d.toBytes32();
        values[berachainTestnet]["dev0Address"] = 0x0463E60C7cE10e57911AB7bD1667eaa21de3e79b.toBytes32();
        values[berachainTestnet]["dev1Address"] = 0xf8553c8552f906C19286F21711721E206EE4909E.toBytes32();

        values[berachainTestnet]["WETH"] = 0x4200000000000000000000000000000000000006.toBytes32();
        values[berachainTestnet]["balancerVault"] = address(1).toBytes32();
        values[berachainTestnet]["USDC"] = 0x015fd589F4f1A33ce4487E12714e1B15129c9329.toBytes32();
        values[berachainTestnet]["ZRO"] = address(1).toBytes32();

        // ERC20s
        values[berachainTestnet]["WEETH"] = 0xA6cB988942610f6731e664379D15fFcfBf282b44.toBytes32(); //also OFT

        values[berachainTestnet]["LayerZeroEndPoint"] = 0x6C7Ab2202C98C4227C5c46f1417D81144DA716Ff.toBytes32();
    }

    function _addBerachainValues() private {
        values[berachain]["deployerAddress"] = 0x5F2F11ad8656439d5C14d9B351f8b09cDaC2A02d.toBytes32();
        values[berachain]["txBundlerAddress"] = 0x5F2F11ad8656439d5C14d9B351f8b09cDaC2A02d.toBytes32();
        values[berachain]["dev0Address"] = 0x0463E60C7cE10e57911AB7bD1667eaa21de3e79b.toBytes32();
        values[berachain]["dev1Address"] = 0xf8553c8552f906C19286F21711721E206EE4909E.toBytes32();

        // ERC20s
        values[berachain]["WBERA"] = 0x6969696969696969696969696969696969696969.toBytes32();
        values[berachain]["WETH"] = 0x2F6F07CDcf3588944Bf4C42aC74ff24bF56e7590.toBytes32();
        values[berachain]["LBTC"] = 0xecAc9C5F704e954931349Da37F60E39f515c11c1.toBytes32();
        values[berachain]["WBTC"] = 0x0555E30da8f98308EdB960aa94C0Db47230d2B9c.toBytes32();
        values[berachain]["rberaETH"] = 0x3B0145f3CFA64BC66F5742F512f871665309075d.toBytes32(); //LST
        values[berachain]["beraETH"] = 0x6fc6545d5cDE268D5C7f1e476D444F39c995120d.toBytes32(); //wrapped LST

        values[berachain]["balancerVault"] = address(1).toBytes32();
        values[berachain]["vault"] = address(1).toBytes32();
    }

    function _addBobValues() private {
        values[bob]["deployerAddress"] = 0x5F2F11ad8656439d5C14d9B351f8b09cDaC2A02d.toBytes32();
        values[bob]["deployerAddress2"] = 0xF3d0672a91Fd56C9ef04C79ec67d60c34c6148a0.toBytes32();
        values[bob]["txBundlerAddress"] = 0xF3d0672a91Fd56C9ef04C79ec67d60c34c6148a0.toBytes32();
        values[bob]["dev0Address"] = 0x0463E60C7cE10e57911AB7bD1667eaa21de3e79b.toBytes32();
        values[bob]["dev1Address"] = 0xf8553c8552f906C19286F21711721E206EE4909E.toBytes32();

        // ERC20s
        values[bob]["WETH"] = 0x4200000000000000000000000000000000000006.toBytes32();
        values[bob]["WBTC"] = 0x03C7054BCB39f7b2e5B2c7AcB37583e32D70Cfa3.toBytes32();
        values[bob]["solvBTC"] = 0x541FD749419CA806a8bc7da8ac23D346f2dF8B77.toBytes32();
        values[bob]["solvBTC.BBN"] = 0xCC0966D8418d412c599A6421b760a847eB169A8c.toBytes32();
        values[bob]["LBTC"] = 0xA45d4121b3D47719FF57a947A9d961539Ba33204.toBytes32();

        values[bob]["balancerVault"] = address(1).toBytes32();
        values[bob]["vault"] = address(1).toBytes32();

        values[bob]["ZRO"] = address(1).toBytes32(); 
        values[bob]["LayerZeroEndPoint"] = 0x1a44076050125825900e736c501f859c50fE728c.toBytes32();

        // OFTs
        values[berachain]["LBTC_OFT"] = 0x630e12D53D4E041b8C5451aD035Ea841E08391d7.toBytes32();
    }
}<|MERGE_RESOLUTION|>--- conflicted
+++ resolved
@@ -229,16 +229,13 @@
         values[mainnet]["beraSTONE"] = 0x97Ad75064b20fb2B2447feD4fa953bF7F007a706.toBytes32(); 
         values[mainnet]["solvBTC"] = 0x7A56E1C57C7475CCf742a1832B028F0456652F97.toBytes32(); 
         values[mainnet]["solvBTC.BBN"] = 0xd9D920AA40f578ab794426F5C90F6C731D159DEf.toBytes32(); 
-<<<<<<< HEAD
         values[mainnet]["STONE"] = 0x7122985656e38BDC0302Db86685bb972b145bD3C.toBytes32(); 
         values[mainnet]["SWBTC"] = 0x8DB2350D78aBc13f5673A411D4700BCF87864dDE.toBytes32(); 
         values[mainnet]["enzoBTC"] = 0x6A9A65B84843F5fD4aC9a0471C4fc11AFfFBce4a.toBytes32(); 
         values[mainnet]["SBTC"] = 0x094c0e36210634c3CfA25DC11B96b562E0b07624.toBytes32(); 
-=======
         values[mainnet]["USR"] = 0x66a1E37c9b0eAddca17d3662D6c05F4DECf3e110.toBytes32();
         values[mainnet]["stUSR"] = 0x6c8984bc7DBBeDAf4F6b2FD766f16eBB7d10AAb4.toBytes32();
         values[mainnet]["wstUSR"] = 0x1202F5C7b4B9E47a1A484E8B270be34dbbC75055.toBytes32();
->>>>>>> 51658650
 
 
         // Rate providers
