// SPDX-License-Identifier: UNLICENSED
pragma solidity 0.8.21;

import {ERC20} from "@solmate/tokens/ERC20.sol";
import {AddressToBytes32Lib} from "src/helper/AddressToBytes32Lib.sol";

contract ChainValues {
    using AddressToBytes32Lib for address;
    using AddressToBytes32Lib for bytes32;

    string public constant mainnet = "mainnet";
    string public constant polygon = "polygon";
    string public constant bsc = "bsc";
    string public constant avalanche = "avalanche";
    string public constant arbitrum = "arbitrum";
    string public constant optimism = "optimism";
    string public constant base = "base";
    string public constant zircuit = "zircuit";
    string public constant mantle = "mantle";
    string public constant linea = "linea";
    string public constant scroll = "scroll";
    string public constant fraxtal = "fraxtal";
    string public constant corn = "corn";
    string public constant swell = "swell";
    string public constant sonicMainnet = "sonicMainnet";
    string public constant berachain = "berachain";
    string public constant holesky = "holesky";
    string public constant sepolia = "sepolia";
    string public constant sonicTestnet = "sonicTestnet";
    string public constant sonicBlaze = "sonicBlaze";
    string public constant berachainTestnet = "berachainTestnet";
    string public constant bartio = "bartio";

    // Bridging constants.
    uint64 public constant ccipArbitrumChainSelector = 4949039107694359620;
    uint64 public constant ccipMainnetChainSelector = 5009297550715157269;
    uint64 public constant ccipBaseChainSelector = 15971525489660198786;
    uint64 public constant ccipBscChainSelector = 11344663589394136015;
    uint32 public constant layerZeroBaseEndpointId = 30184;
    uint32 public constant layerZeroMainnetEndpointId = 30101;
    uint32 public constant layerZeroOptimismEndpointId = 30111;
    uint32 public constant layerZeroArbitrumEndpointId = 30110;
    uint32 public constant layerZeroLineaEndpointId = 30183;
    uint32 public constant layerZeroScrollEndpointId = 30214;
    uint32 public constant layerZeroCornEndpointId = 30331;
    uint32 public constant layerZeroSwellEndpointId = 30335;
    uint32 public constant layerZeroSonicMainnetEndpointId = 30332;
    uint32 public constant layerZeroSepoliaEndpointId = 40161;
    uint32 public constant layerZeroSonicBlazeEndpointId = 40349;
    uint32 public constant hyperlaneMainnetEndpointId = 1;
    uint32 public constant hyperlaneEclipseEndpointId = 1408864445;

    error ChainValues__ZeroAddress(string chainName, string valueName);
    error ChainValues__ZeroBytes32(string chainName, string valueName);
    error ChainValues__ValueAlreadySet(string chainName, string valueName);

    mapping(string => mapping(string => bytes32)) public values;

    function getAddress(string memory chainName, string memory valueName) public view returns (address a) {
        a = values[chainName][valueName].toAddress();
        if (a == address(0)) {
            revert ChainValues__ZeroAddress(chainName, valueName);
        }
    }

    function getERC20(string memory chainName, string memory valueName) public view returns (ERC20 erc20) {
        address a = getAddress(chainName, valueName);
        erc20 = ERC20(a);
    }

    function getBytes32(string memory chainName, string memory valueName) public view returns (bytes32 b) {
        b = values[chainName][valueName];
        if (b == bytes32(0)) {
            revert ChainValues__ZeroBytes32(chainName, valueName);
        }
    }

    function setValue(bool overrideOk, string memory chainName, string memory valueName, bytes32 value) public {
        if (!overrideOk && values[chainName][valueName] != bytes32(0)) {
            revert ChainValues__ValueAlreadySet(chainName, valueName);
        }
        values[chainName][valueName] = value;
    }

    function setAddress(bool overrideOk, string memory chainName, string memory valueName, address value) public {
        setValue(overrideOk, chainName, valueName, value.toBytes32());
    }

    constructor() {
        // Add mainnet values
        _addMainnetValues();
        _addBaseValues();
        _addArbitrumValues();
        _addOptimismValues();
        _addMantleValues();
        _addZircuitValues();
        _addLineaValues();
        _addScrollValues();
        _addFraxtalValues();
        _addBscValues();
        _addCornValues();
        _addSwellValues();
        _addSonicMainnetValues();
        _addBerachainValues();
        // Add testnet values
        _addHoleskyValues();
        _addSepoliaValues();
        _addSonicTestnetValues();
        _addSonicBlazeValues();
        _addBerachainTestnetValues();
        _addBartioValues();
    }

    function _addMainnetValues() private {
        values[mainnet]["boringDeployerContract"] = 0xFD65ADF7d2f9ea09287543520a703522E0a360C9.toBytes32();
        // Liquid Ecosystem
        values[mainnet]["deployerAddress"] = 0x5F2F11ad8656439d5C14d9B351f8b09cDaC2A02d.toBytes32();
        values[mainnet]["dev0Address"] = 0x0463E60C7cE10e57911AB7bD1667eaa21de3e79b.toBytes32();
        values[mainnet]["dev1Address"] = 0xf8553c8552f906C19286F21711721E206EE4909E.toBytes32();
        values[mainnet]["liquidV1PriceRouter"] = 0x693799805B502264f9365440B93C113D86a4fFF5.toBytes32();
        values[mainnet]["liquidPayoutAddress"] = 0xA9962a5BfBea6918E958DeE0647E99fD7863b95A.toBytes32();
        values[mainnet]["liquidMultisig"] = 0xCEA8039076E35a825854c5C2f85659430b06ec96.toBytes32();
        values[mainnet]["liquidEth"] = 0xf0bb20865277aBd641a307eCe5Ee04E79073416C.toBytes32();
        values[mainnet]["liquidEthStrategist"] = 0x41DFc53B13932a2690C9790527C1967d8579a6ae.toBytes32();
        values[mainnet]["liquidEthManager"] = 0x227975088C28DBBb4b421c6d96781a53578f19a8.toBytes32();
        values[mainnet]["liquidEthDelayedWithdraw"] = 0xA1177Bc62E42eF2f9225a6cBF1CfE5CbC360C33A.toBytes32();
        values[mainnet]["superSymbiotic"] = 0x917ceE801a67f933F2e6b33fC0cD1ED2d5909D88.toBytes32();
        values[mainnet]["superSymbioticTeller"] = 0x99dE9e5a3eC2750a6983C8732E6e795A35e7B861.toBytes32();
        values[mainnet]["weETHs"] = 0x917ceE801a67f933F2e6b33fC0cD1ED2d5909D88.toBytes32();
        values[mainnet]["txBundlerAddress"] = 0x47Cec90FACc9364D7C21A8ab5e2aD9F1f75D740C.toBytes32();
        values[mainnet]["eBTCVault"] = 0x657e8C867D8B37dCC18fA4Caead9C45EB088C642.toBytes32();
        values[mainnet]["eBTCDelayedWithdraw"] = 0x75E3f26Ceff44258CE8cB451D7d2cC8966Ef3554.toBytes32();
        values[mainnet]["eBTCOnChainQueue"] = 0x74EC75fb641ec17B04007733d9efBE2D1dA5CA2C.toBytes32();
        values[mainnet]["eBTCTeller"] = 0x6Ee3aaCcf9f2321E49063C4F8da775DdBd407268.toBytes32();

        // Tellers
        values[mainnet]["eBTCTeller"] = 0x6Ee3aaCcf9f2321E49063C4F8da775DdBd407268.toBytes32();
        values[mainnet]["liquidBeraBTCTeller"] = 0x07951756b68427e7554AB4c9091344cB8De1Ad5a.toBytes32();

        // DeFi Ecosystem
        values[mainnet]["ETH"] = 0xEeeeeEeeeEeEeeEeEeEeeEEEeeeeEeeeeeeeEEeE.toBytes32();
        values[mainnet]["uniV3Router"] = 0xE592427A0AEce92De3Edee1F18E0157C05861564.toBytes32();
        values[mainnet]["uniV2Router"] = 0x7a250d5630B4cF539739dF2C5dAcb4c659F2488D.toBytes32();
        values[mainnet]["uniV2Factory"] = 0x5C69bEe701ef814a2B6a3EDD4B1652CB9cc5aA6f.toBytes32();

        // ERC20s
        values[mainnet]["USDC"] = 0xA0b86991c6218b36c1d19D4a2e9Eb0cE3606eB48.toBytes32();
        values[mainnet]["WETH"] = 0xC02aaA39b223FE8D0A0e5C4F27eAD9083C756Cc2.toBytes32();
        values[mainnet]["WBTC"] = 0x2260FAC5E5542a773Aa44fBCfeDf7C193bc2C599.toBytes32();
        values[mainnet]["USDT"] = 0xdAC17F958D2ee523a2206206994597C13D831ec7.toBytes32();
        values[mainnet]["TUSD"] = 0x0000000000085d4780B73119b644AE5ecd22b376.toBytes32();
        values[mainnet]["DAI"] = 0x6B175474E89094C44Da98b954EedeAC495271d0F.toBytes32();
        values[mainnet]["WSTETH"] = 0x7f39C581F595B53c5cb19bD0b3f8dA6c935E2Ca0.toBytes32();
        values[mainnet]["STETH"] = 0xae7ab96520DE3A18E5e111B5EaAb095312D7fE84.toBytes32();
        values[mainnet]["FRAX"] = 0x853d955aCEf822Db058eb8505911ED77F175b99e.toBytes32();
        values[mainnet]["BAL"] = 0xba100000625a3754423978a60c9317c58a424e3D.toBytes32();
        values[mainnet]["COMP"] = 0xc00e94Cb662C3520282E6f5717214004A7f26888.toBytes32();
        values[mainnet]["LINK"] = 0x514910771AF9Ca656af840dff83E8264EcF986CA.toBytes32();
        values[mainnet]["rETH"] = 0xae78736Cd615f374D3085123A210448E74Fc6393.toBytes32();
        values[mainnet]["RETH"] = 0xae78736Cd615f374D3085123A210448E74Fc6393.toBytes32();
        values[mainnet]["cbETH"] = 0xBe9895146f7AF43049ca1c1AE358B0541Ea49704.toBytes32();
        values[mainnet]["RPL"] = 0xD33526068D116cE69F19A9ee46F0bd304F21A51f.toBytes32();
        values[mainnet]["BOND"] = 0x0391D2021f89DC339F60Fff84546EA23E337750f.toBytes32();
        values[mainnet]["SWETH"] = 0xf951E335afb289353dc249e82926178EaC7DEd78.toBytes32();
        values[mainnet]["AURA"] = 0xC0c293ce456fF0ED870ADd98a0828Dd4d2903DBF.toBytes32();
        values[mainnet]["GHO"] = 0x40D16FC0246aD3160Ccc09B8D0D3A2cD28aE6C2f.toBytes32();
        values[mainnet]["LUSD"] = 0x5f98805A4E8be255a32880FDeC7F6728C6568bA0.toBytes32();
        values[mainnet]["OHM"] = 0x64aa3364F17a4D01c6f1751Fd97C2BD3D7e7f1D5.toBytes32();
        values[mainnet]["MKR"] = 0x9f8F72aA9304c8B593d555F12eF6589cC3A579A2.toBytes32();
        values[mainnet]["APE"] = 0x4d224452801ACEd8B2F0aebE155379bb5D594381.toBytes32();
        values[mainnet]["UNI"] = 0x1f9840a85d5aF5bf1D1762F925BDADdC4201F984.toBytes32();
        values[mainnet]["CRV"] = 0xD533a949740bb3306d119CC777fa900bA034cd52.toBytes32();
        values[mainnet]["CVX"] = 0x4e3FBD56CD56c3e72c1403e103b45Db9da5B9D2B.toBytes32();
        values[mainnet]["FRXETH"] = 0x5E8422345238F34275888049021821E8E08CAa1f.toBytes32();
        values[mainnet]["CRVUSD"] = 0xf939E0A03FB07F59A73314E73794Be0E57ac1b4E.toBytes32();
        values[mainnet]["OETH"] = 0x856c4Efb76C1D1AE02e20CEB03A2A6a08b0b8dC3.toBytes32();
        values[mainnet]["MKUSD"] = 0x4591DBfF62656E7859Afe5e45f6f47D3669fBB28.toBytes32();
        values[mainnet]["YETH"] = 0x1BED97CBC3c24A4fb5C069C6E311a967386131f7.toBytes32();
        values[mainnet]["ETHX"] = 0xA35b1B31Ce002FBF2058D22F30f95D405200A15b.toBytes32();
        values[mainnet]["weETH"] = 0xCd5fE23C85820F7B72D0926FC9b05b43E359b7ee.toBytes32();
        values[mainnet]["WEETH"] = 0xCd5fE23C85820F7B72D0926FC9b05b43E359b7ee.toBytes32();
        values[mainnet]["EETH"] = 0x35fA164735182de50811E8e2E824cFb9B6118ac2.toBytes32();
        values[mainnet]["EZETH"] = 0xbf5495Efe5DB9ce00f80364C8B423567e58d2110.toBytes32();
        values[mainnet]["RSETH"] = 0xA1290d69c65A6Fe4DF752f95823fae25cB99e5A7.toBytes32();
        values[mainnet]["OSETH"] = 0xf1C9acDc66974dFB6dEcB12aA385b9cD01190E38.toBytes32();
        values[mainnet]["RSWETH"] = 0xFAe103DC9cf190eD75350761e95403b7b8aFa6c0.toBytes32();
        values[mainnet]["PENDLE"] = 0x808507121B80c02388fAd14726482e061B8da827.toBytes32();
        values[mainnet]["SUSDE"] = 0x9D39A5DE30e57443BfF2A8307A4256c8797A3497.toBytes32();
        values[mainnet]["USDE"] = 0x4c9EDD5852cd905f086C759E8383e09bff1E68B3.toBytes32();
        values[mainnet]["GEAR"] = 0xBa3335588D9403515223F109EdC4eB7269a9Ab5D.toBytes32();
        values[mainnet]["SDAI"] = 0x83F20F44975D03b1b09e64809B757c47f942BEeA.toBytes32();
        values[mainnet]["PYUSD"] = 0x6c3ea9036406852006290770BEdFcAbA0e23A0e8.toBytes32();
        values[mainnet]["METH"] = 0xd5F7838F5C461fefF7FE49ea5ebaF7728bB0ADfa.toBytes32();
        values[mainnet]["TBTC"] = 0x18084fbA666a33d37592fA2633fD49a74DD93a88.toBytes32();
        values[mainnet]["INST"] = 0x6f40d4A6237C257fff2dB00FA0510DeEECd303eb.toBytes32();
        values[mainnet]["LBTC"] = 0x8236a87084f8B84306f72007F36F2618A5634494.toBytes32();
        values[mainnet]["RSR"] = 0x320623b8E4fF03373931769A31Fc52A4E78B5d70.toBytes32();
        values[mainnet]["SFRXETH"] = 0xac3E018457B222d93114458476f3E3416Abbe38F.toBytes32();
        values[mainnet]["WBETH"] = 0xa2E3356610840701BDf5611a53974510Ae27E2e1.toBytes32();
        values[mainnet]["UNIETH"] = 0xF1376bceF0f78459C0Ed0ba5ddce976F1ddF51F4.toBytes32();
        values[mainnet]["CBETH"] = 0xBe9895146f7AF43049ca1c1AE358B0541Ea49704.toBytes32();
        values[mainnet]["USD0"] = 0x73A15FeD60Bf67631dC6cd7Bc5B6e8da8190aCF5.toBytes32();
        values[mainnet]["USD0_plus"] = 0x35D8949372D46B7a3D5A56006AE77B215fc69bC0.toBytes32();
        values[mainnet]["deUSD"] = 0x15700B564Ca08D9439C58cA5053166E8317aa138.toBytes32();
        values[mainnet]["sdeUSD"] = 0x5C5b196aBE0d54485975D1Ec29617D42D9198326.toBytes32();
        values[mainnet]["pumpBTC"] = 0xF469fBD2abcd6B9de8E169d128226C0Fc90a012e.toBytes32();
        values[mainnet]["CAKE"] = 0x152649eA73beAb28c5b49B26eb48f7EAD6d4c898.toBytes32();
        values[mainnet]["cbBTC"] = 0xcbB7C0000aB88B473b1f5aFd9ef808440eed33Bf.toBytes32();
        values[mainnet]["fBTC"] = 0xC96dE26018A54D51c097160568752c4E3BD6C364.toBytes32();
        values[mainnet]["EIGEN"] = 0xec53bF9167f50cDEB3Ae105f56099aaaB9061F83.toBytes32();
        values[mainnet]["wcUSDCv3"] = 0x27F2f159Fe990Ba83D57f39Fd69661764BEbf37a.toBytes32();
        values[mainnet]["ZRO"] = 0x6985884C4392D348587B19cb9eAAf157F13271cd.toBytes32();
        values[mainnet]["eBTC"] = 0x657e8C867D8B37dCC18fA4Caead9C45EB088C642.toBytes32();
        values[mainnet]["USDS"] = 0xdC035D45d973E3EC169d2276DDab16f1e407384F.toBytes32();
        values[mainnet]["uniBTC"] = 0x004E9C3EF86bc1ca1f0bB5C7662861Ee93350568.toBytes32();
        values[mainnet]["BTCN"] = 0x386E7A3a0c0919c9d53c3b04FF67E73Ff9e45Fb6.toBytes32();
        values[mainnet]["sUSDs"] = 0xa3931d71877C0E7a3148CB7Eb4463524FEc27fbD.toBytes32();
        values[mainnet]["USUAL"] = 0xC4441c2BE5d8fA8126822B9929CA0b81Ea0DE38E.toBytes32();
        values[mainnet]["MORPHO"] = 0x58D97B57BB95320F9a05dC918Aef65434969c2B2.toBytes32();
        values[mainnet]["ETHFI"] = 0xFe0c30065B384F05761f15d0CC899D4F9F9Cc0eB.toBytes32(); 
        values[mainnet]["USR"] = 0x66a1E37c9b0eAddca17d3662D6c05F4DECf3e110.toBytes32(); 
        values[mainnet]["beraSTONE"] = 0x97Ad75064b20fb2B2447feD4fa953bF7F007a706.toBytes32(); 

        // Rate providers
        values[mainnet]["WEETH_RATE_PROVIDER"] = 0xCd5fE23C85820F7B72D0926FC9b05b43E359b7ee.toBytes32();
        values[mainnet]["ETHX_RATE_PROVIDER"] = 0xAAE054B9b822554dd1D9d1F48f892B4585D3bbf0.toBytes32();
        values[mainnet]["UNIETH_RATE_PROVIDER"] = 0x2c3b8c5e98A6e89AAAF21Deebf5FF9d08c4A9FF7.toBytes32();

        // Chainlink Datafeeds
        values[mainnet]["WETH_USD_FEED"] = 0x5f4eC3Df9cbd43714FE2740f5E3616155c5b8419.toBytes32();
        values[mainnet]["USDC_USD_FEED"] = 0x8fFfFfd4AfB6115b954Bd326cbe7B4BA576818f6.toBytes32();
        values[mainnet]["WBTC_USD_FEED"] = 0xF4030086522a5bEEa4988F8cA5B36dbC97BeE88c.toBytes32();
        values[mainnet]["TUSD_USD_FEED"] = 0xec746eCF986E2927Abd291a2A1716c940100f8Ba.toBytes32();
        values[mainnet]["STETH_USD_FEED"] = 0xCfE54B5cD566aB89272946F602D76Ea879CAb4a8.toBytes32();
        values[mainnet]["DAI_USD_FEED"] = 0xAed0c38402a5d19df6E4c03F4E2DceD6e29c1ee9.toBytes32();
        values[mainnet]["USDT_USD_FEED"] = 0x3E7d1eAB13ad0104d2750B8863b489D65364e32D.toBytes32();
        values[mainnet]["COMP_USD_FEED"] = 0xdbd020CAeF83eFd542f4De03e3cF0C28A4428bd5.toBytes32();
        values[mainnet]["fastGasFeed"] = 0x169E633A2D1E6c10dD91238Ba11c4A708dfEF37C.toBytes32();
        values[mainnet]["FRAX_USD_FEED"] = 0xB9E1E3A9feFf48998E45Fa90847ed4D467E8BcfD.toBytes32();
        values[mainnet]["RETH_ETH_FEED"] = 0x536218f9E9Eb48863970252233c8F271f554C2d0.toBytes32();
        values[mainnet]["BOND_ETH_FEED"] = 0xdd22A54e05410D8d1007c38b5c7A3eD74b855281.toBytes32();
        values[mainnet]["CBETH_ETH_FEED"] = 0xF017fcB346A1885194689bA23Eff2fE6fA5C483b.toBytes32();
        values[mainnet]["STETH_ETH_FEED"] = 0x86392dC19c0b719886221c78AB11eb8Cf5c52812.toBytes32();
        values[mainnet]["BAL_USD_FEED"] = 0xdF2917806E30300537aEB49A7663062F4d1F2b5F.toBytes32();
        values[mainnet]["GHO_USD_FEED"] = 0x3f12643D3f6f874d39C2a4c9f2Cd6f2DbAC877FC.toBytes32();
        values[mainnet]["LUSD_USD_FEED"] = 0x3D7aE7E594f2f2091Ad8798313450130d0Aba3a0.toBytes32();
        values[mainnet]["OHM_ETH_FEED"] = 0x9a72298ae3886221820B1c878d12D872087D3a23.toBytes32();
        values[mainnet]["MKR_USD_FEED"] = 0xec1D1B3b0443256cc3860e24a46F108e699484Aa.toBytes32();
        values[mainnet]["UNI_ETH_FEED"] = 0xD6aA3D25116d8dA79Ea0246c4826EB951872e02e.toBytes32();
        values[mainnet]["APE_USD_FEED"] = 0xD10aBbC76679a20055E167BB80A24ac851b37056.toBytes32();
        values[mainnet]["CRV_USD_FEED"] = 0xCd627aA160A6fA45Eb793D19Ef54f5062F20f33f.toBytes32();
        values[mainnet]["CVX_USD_FEED"] = 0xd962fC30A72A84cE50161031391756Bf2876Af5D.toBytes32();
        values[mainnet]["CVX_ETH_FEED"] = 0xC9CbF687f43176B302F03f5e58470b77D07c61c6.toBytes32();
        values[mainnet]["CRVUSD_USD_FEED"] = 0xEEf0C605546958c1f899b6fB336C20671f9cD49F.toBytes32();
        values[mainnet]["LINK_USD_FEED"] = 0x2c1d072e956AFFC0D435Cb7AC38EF18d24d9127c.toBytes32();

        // Aave V2 Tokens
        values[mainnet]["aV2WETH"] = 0x030bA81f1c18d280636F32af80b9AAd02Cf0854e.toBytes32();
        values[mainnet]["aV2USDC"] = 0xBcca60bB61934080951369a648Fb03DF4F96263C.toBytes32();
        values[mainnet]["dV2USDC"] = 0x619beb58998eD2278e08620f97007e1116D5D25b.toBytes32();
        values[mainnet]["dV2WETH"] = 0xF63B34710400CAd3e044cFfDcAb00a0f32E33eCf.toBytes32();
        values[mainnet]["aV2WBTC"] = 0x9ff58f4fFB29fA2266Ab25e75e2A8b3503311656.toBytes32();
        values[mainnet]["aV2TUSD"] = 0x101cc05f4A51C0319f570d5E146a8C625198e636.toBytes32();
        values[mainnet]["aV2STETH"] = 0x1982b2F5814301d4e9a8b0201555376e62F82428.toBytes32();
        values[mainnet]["aV2DAI"] = 0x028171bCA77440897B824Ca71D1c56caC55b68A3.toBytes32();
        values[mainnet]["dV2DAI"] = 0x6C3c78838c761c6Ac7bE9F59fe808ea2A6E4379d.toBytes32();
        values[mainnet]["aV2USDT"] = 0x3Ed3B47Dd13EC9a98b44e6204A523E766B225811.toBytes32();
        values[mainnet]["dV2USDT"] = 0x531842cEbbdD378f8ee36D171d6cC9C4fcf475Ec.toBytes32();

        // Aave V3 Tokens
        values[mainnet]["aV3WETH"] = 0x4d5F47FA6A74757f35C14fD3a6Ef8E3C9BC514E8.toBytes32();
        values[mainnet]["aV3USDC"] = 0x98C23E9d8f34FEFb1B7BD6a91B7FF122F4e16F5c.toBytes32();
        values[mainnet]["dV3USDC"] = 0x72E95b8931767C79bA4EeE721354d6E99a61D004.toBytes32();
        values[mainnet]["aV3DAI"] = 0x018008bfb33d285247A21d44E50697654f754e63.toBytes32();
        values[mainnet]["dV3DAI"] = 0xcF8d0c70c850859266f5C338b38F9D663181C314.toBytes32();
        values[mainnet]["dV3WETH"] = 0xeA51d7853EEFb32b6ee06b1C12E6dcCA88Be0fFE.toBytes32();
        values[mainnet]["aV3WBTC"] = 0x5Ee5bf7ae06D1Be5997A1A72006FE6C607eC6DE8.toBytes32();
        values[mainnet]["aV3USDT"] = 0x23878914EFE38d27C4D67Ab83ed1b93A74D4086a.toBytes32();
        values[mainnet]["dV3USDT"] = 0x6df1C1E379bC5a00a7b4C6e67A203333772f45A8.toBytes32();
        values[mainnet]["aV3sDAI"] = 0x4C612E3B15b96Ff9A6faED838F8d07d479a8dD4c.toBytes32();
        values[mainnet]["aV3CrvUsd"] = 0xb82fa9f31612989525992FCfBB09AB22Eff5c85A.toBytes32();
        values[mainnet]["dV3CrvUsd"] = 0x028f7886F3e937f8479efaD64f31B3fE1119857a.toBytes32();
        values[mainnet]["aV3WeETH"] = 0xBdfa7b7893081B35Fb54027489e2Bc7A38275129.toBytes32();

        // Balancer V2 Addresses
        values[mainnet]["BB_A_USD"] = 0xfeBb0bbf162E64fb9D0dfe186E517d84C395f016.toBytes32();
        values[mainnet]["BB_A_USD_V3"] = 0xc443C15033FCB6Cf72cC24f1BDA0Db070DdD9786.toBytes32();
        values[mainnet]["vanillaUsdcDaiUsdt"] = 0x79c58f70905F734641735BC61e45c19dD9Ad60bC.toBytes32();
        values[mainnet]["BB_A_WETH"] = 0x60D604890feaa0b5460B28A424407c24fe89374a.toBytes32();
        values[mainnet]["wstETH_bbaWETH"] = 0xE0fCBf4d98F0aD982DB260f86cf28b49845403C5.toBytes32();
        values[mainnet]["new_wstETH_bbaWETH"] = 0x41503C9D499ddbd1dCdf818a1b05e9774203Bf46.toBytes32();
        values[mainnet]["GHO_LUSD_BPT"] = 0x3FA8C89704e5d07565444009e5d9e624B40Be813.toBytes32();
        values[mainnet]["swETH_bbaWETH"] = 0xaE8535c23afeDdA9304B03c68a3563B75fc8f92b.toBytes32();
        values[mainnet]["swETH_wETH"] = 0x02D928E68D8F10C0358566152677Db51E1e2Dc8C.toBytes32();
        values[mainnet]["deUSD_sdeUSD_ECLP"] = 0x41FDbea2E52790c0a1Dc374F07b628741f2E062D.toBytes32();
        values[mainnet]["deUSD_sdeUSD_ECLP_Gauge"] = 0xA00DB7d9c465e95e4AA814A9340B9A161364470a.toBytes32();
        values[mainnet]["deUSD_sdeUSD_ECLP_id"] = 0x41fdbea2e52790c0a1dc374f07b628741f2e062d0002000000000000000006be;
        values[mainnet]["aura_deUSD_sdeUSD_ECLP"] = 0x7405Bf405185391525Ab06fABcdFf51fdc656A46.toBytes32();

        values[mainnet]["rETH_weETH_id"] = 0x05ff47afada98a98982113758878f9a8b9fdda0a000000000000000000000645;
        values[mainnet]["rETH_weETH"] = 0x05ff47AFADa98a98982113758878F9A8B9FddA0a.toBytes32();
        values[mainnet]["rETH_weETH_gauge"] = 0xC859BF9d7B8C557bBd229565124c2C09269F3aEF.toBytes32();
        values[mainnet]["aura_reth_weeth"] = 0x07A319A023859BbD49CC9C38ee891c3EA9283Cc5.toBytes32();

        values[mainnet]["ezETH_wETH"] = 0x596192bB6e41802428Ac943D2f1476C1Af25CC0E.toBytes32();
        values[mainnet]["ezETH_wETH_gauge"] = 0xa8B309a75f0D64ED632d45A003c68A30e59A1D8b.toBytes32();
        values[mainnet]["aura_ezETH_wETH"] = 0x95eC73Baa0eCF8159b4EE897D973E41f51978E50.toBytes32();

        values[mainnet]["rsETH_ETHx"] = 0x7761b6E0Daa04E70637D81f1Da7d186C205C2aDE.toBytes32();
        values[mainnet]["rsETH_ETHx_gauge"] = 0x0BcDb6d9b27Bd62d3De605393902C7d1a2c71Aab.toBytes32();
        values[mainnet]["aura_rsETH_ETHx"] = 0xf618102462Ff3cf7edbA4c067316F1C3AbdbA193.toBytes32();

        values[mainnet]["rETH_wETH_id"] = 0x1e19cf2d73a72ef1332c882f20534b6519be0276000200000000000000000112;
        values[mainnet]["rETH_wETH"] = 0x1E19CF2D73a72Ef1332C882F20534B6519Be0276.toBytes32();
        values[mainnet]["rETH_wETH_gauge"] = 0x79eF6103A513951a3b25743DB509E267685726B7.toBytes32();
        values[mainnet]["aura_reth_weth"] = 0xDd1fE5AD401D4777cE89959b7fa587e569Bf125D.toBytes32();

        values[mainnet]["rsETH_wETH_id"] = 0x58aadfb1afac0ad7fca1148f3cde6aedf5236b6d00000000000000000000067f;
        values[mainnet]["rsETH_wETH"] = 0x58AAdFB1Afac0ad7fca1148f3cdE6aEDF5236B6D.toBytes32();
        values[mainnet]["rsETH_wETH_gauge"] = 0xdf04E3a7ab9857a16FB97174e0f1001aa44380AF.toBytes32();
        values[mainnet]["aura_rsETH_wETH"] = 0xB5FdB4f75C26798A62302ee4959E4281667557E0.toBytes32();

        values[mainnet]["ezETH_weETH_rswETH"] = 0x848a5564158d84b8A8fb68ab5D004Fae11619A54.toBytes32();
        values[mainnet]["ezETH_weETH_rswETH_gauge"] = 0x253ED65fff980AEE7E94a0dC57BE304426048b35.toBytes32();
        values[mainnet]["aura_ezETH_weETH_rswETH"] = 0xce98eb8b2Fb98049b3F2dB0A212Ba7ca3Efd63b0.toBytes32();

        values[mainnet]["BAL_wETH"] = 0x5c6Ee304399DBdB9C8Ef030aB642B10820DB8F56.toBytes32();
        values[mainnet]["PENDLE_wETH"] = 0xFD1Cf6FD41F229Ca86ada0584c63C49C3d66BbC9.toBytes32();
        values[mainnet]["wETH_AURA"] = 0xCfCA23cA9CA720B6E98E3Eb9B6aa0fFC4a5C08B9.toBytes32();

        // values[mainnet]["ezETH_wETH"] = 0x596192bB6e41802428Ac943D2f1476C1Af25CC0E.toBytes32();
        // values[mainnet]["ezETH_wETH_gauge"] = 0xa8B309a75f0D64ED632d45A003c68A30e59A1D8b.toBytes32();
        // values[mainnet]["aura_ezETH_wETH"] = 0x95eC73Baa0eCF8159b4EE897D973E41f51978E50.toBytes32();

        // Linear Pools.
        values[mainnet]["bb_a_dai"] = 0x6667c6fa9f2b3Fc1Cc8D85320b62703d938E4385.toBytes32();
        values[mainnet]["bb_a_usdt"] = 0xA1697F9Af0875B63DdC472d6EeBADa8C1fAB8568.toBytes32();
        values[mainnet]["bb_a_usdc"] = 0xcbFA4532D8B2ade2C261D3DD5ef2A2284f792692.toBytes32();

        values[mainnet]["BB_A_USD_GAUGE"] = 0x0052688295413b32626D226a205b95cDB337DE86.toBytes32(); // query subgraph for gauges wrt to poolId: https://docs.balancer.fi/reference/vebal-and-gauges/gauges.html#query-gauge-by-l2-sidechain-pool:~:text=%23-,Query%20Pending%20Tokens%20for%20a%20Given%20Pool,-The%20process%20differs
        values[mainnet]["BB_A_USD_GAUGE_ADDRESS"] = 0x0052688295413b32626D226a205b95cDB337DE86.toBytes32();
        values[mainnet]["wstETH_bbaWETH_GAUGE_ADDRESS"] = 0x5f838591A5A8048F0E4C4c7fCca8fD9A25BF0590.toBytes32();

        // Mainnet Balancer Specific Addresses
        values[mainnet]["vault"] = 0xBA12222222228d8Ba445958a75a0704d566BF2C8.toBytes32();
        values[mainnet]["balancerVault"] = 0xBA12222222228d8Ba445958a75a0704d566BF2C8.toBytes32();
        values[mainnet]["relayer"] = 0xfeA793Aa415061C483D2390414275AD314B3F621.toBytes32();
        values[mainnet]["minter"] = 0x239e55F427D44C3cc793f49bFB507ebe76638a2b.toBytes32();
        values[mainnet]["USDC_DAI_USDT_BPT"] = 0x79c58f70905F734641735BC61e45c19dD9Ad60bC.toBytes32();
        values[mainnet]["rETH_wETH_BPT"] = 0x1E19CF2D73a72Ef1332C882F20534B6519Be0276.toBytes32();
        values[mainnet]["wstETH_wETH_BPT"] = 0x32296969Ef14EB0c6d29669C550D4a0449130230.toBytes32();
        values[mainnet]["wstETH_cbETH_BPT"] = 0x9c6d47Ff73e0F5E51BE5FD53236e3F595C5793F2.toBytes32();
        values[mainnet]["bb_a_USD_BPT"] = 0xfeBb0bbf162E64fb9D0dfe186E517d84C395f016.toBytes32();
        values[mainnet]["bb_a_USDC_BPT"] = 0xcbFA4532D8B2ade2C261D3DD5ef2A2284f792692.toBytes32();
        values[mainnet]["bb_a_DAI_BPT"] = 0x6667c6fa9f2b3Fc1Cc8D85320b62703d938E4385.toBytes32();
        values[mainnet]["bb_a_USDT_BPT"] = 0xA1697F9Af0875B63DdC472d6EeBADa8C1fAB8568.toBytes32();
        values[mainnet]["aura_rETH_wETH_BPT"] = 0xDd1fE5AD401D4777cE89959b7fa587e569Bf125D.toBytes32();
        values[mainnet]["GHO_bb_a_USD_BPT"] = 0xc2B021133D1b0cF07dba696fd5DD89338428225B.toBytes32();

        values[mainnet]["wstETH_wETH_BPT"] = 0x93d199263632a4EF4Bb438F1feB99e57b4b5f0BD.toBytes32();
        values[mainnet]["wstETH_wETH_Id"] = 0x93d199263632a4ef4bb438f1feb99e57b4b5f0bd0000000000000000000005c2;
        values[mainnet]["wstETH_wETH_Gauge"] = 0x5C0F23A5c1be65Fa710d385814a7Fd1Bda480b1C.toBytes32();
        values[mainnet]["aura_wstETH_wETH"] = 0x2a14dB8D09dB0542f6A371c0cB308A768227D67D.toBytes32();

        // Rate Providers
        values[mainnet]["cbethRateProvider"] = 0x7311E4BB8a72e7B300c5B8BDE4de6CdaA822a5b1.toBytes32();
        values[mainnet]["rethRateProvider"] = 0x1a8F81c256aee9C640e14bB0453ce247ea0DFE6F.toBytes32();
        values[mainnet]["sDaiRateProvider"] = 0xc7177B6E18c1Abd725F5b75792e5F7A3bA5DBC2c.toBytes32();
        values[mainnet]["rsETHRateProvider"] = 0x746df66bc1Bb361b9E8E2a794C299c3427976e6C.toBytes32();

        // Compound V2
        // Cvalues[mainnet]["cDAI"] = C0x5d3a536E4D6DbD6114cc1Ead35777bAB948E3643.toBytes32();
        // Cvalues[mainnet]["cUSDC"] = C0x39AA39c021dfbaE8faC545936693aC917d5E7563.toBytes32();
        // Cvalues[mainnet]["cTUSD"] = C0x12392F67bdf24faE0AF363c24aC620a2f67DAd86.toBytes32();

        // Chainlink Automation Registry
        values[mainnet]["automationRegistry"] = 0x02777053d6764996e594c3E88AF1D58D5363a2e6.toBytes32();
        values[mainnet]["automationRegistryV2"] = 0x6593c7De001fC8542bB1703532EE1E5aA0D458fD.toBytes32();
        values[mainnet]["automationRegistrarV2"] = 0x6B0B234fB2f380309D47A7E9391E29E9a179395a.toBytes32();

        // FraxLend Pairs
        values[mainnet]["FXS_FRAX_PAIR"] = 0xDbe88DBAc39263c47629ebbA02b3eF4cf0752A72.toBytes32();
        values[mainnet]["FPI_FRAX_PAIR"] = 0x74F82Bd9D0390A4180DaaEc92D64cf0708751759.toBytes32();
        values[mainnet]["SFRXETH_FRAX_PAIR"] = 0x78bB3aEC3d855431bd9289fD98dA13F9ebB7ef15.toBytes32();
        values[mainnet]["CRV_FRAX_PAIR"] = 0x3835a58CA93Cdb5f912519ad366826aC9a752510.toBytes32(); // FraxlendV1
        values[mainnet]["WBTC_FRAX_PAIR"] = 0x32467a5fc2d72D21E8DCe990906547A2b012f382.toBytes32(); // FraxlendV1
        values[mainnet]["WETH_FRAX_PAIR"] = 0x794F6B13FBd7EB7ef10d1ED205c9a416910207Ff.toBytes32(); // FraxlendV1
        values[mainnet]["CVX_FRAX_PAIR"] = 0xa1D100a5bf6BFd2736837c97248853D989a9ED84.toBytes32(); // FraxlendV1
        values[mainnet]["MKR_FRAX_PAIR"] = 0x82Ec28636B77661a95f021090F6bE0C8d379DD5D.toBytes32(); // FraxlendV2
        values[mainnet]["APE_FRAX_PAIR"] = 0x3a25B9aB8c07FfEFEe614531C75905E810d8A239.toBytes32(); // FraxlendV2
        values[mainnet]["UNI_FRAX_PAIR"] = 0xc6CadA314389430d396C7b0C70c6281e99ca7fe8.toBytes32(); // FraxlendV2

        /// From Crispy's curve tests

        // Curve Pools and Tokens
        values[mainnet]["TriCryptoPool"] = 0xD51a44d3FaE010294C616388b506AcdA1bfAAE46.toBytes32();
        values[mainnet]["CRV_3_CRYPTO"] = 0xc4AD29ba4B3c580e6D59105FFf484999997675Ff.toBytes32();
        values[mainnet]["daiUsdcUsdtPool"] = 0xbEbc44782C7dB0a1A60Cb6fe97d0b483032FF1C7.toBytes32();
        values[mainnet]["CRV_DAI_USDC_USDT"] = 0x6c3F90f043a72FA612cbac8115EE7e52BDe6E490.toBytes32();
        values[mainnet]["frax3CrvPool"] = 0xd632f22692FaC7611d2AA1C0D552930D43CAEd3B.toBytes32();
        values[mainnet]["CRV_FRAX_3CRV"] = 0xd632f22692FaC7611d2AA1C0D552930D43CAEd3B.toBytes32();
        values[mainnet]["wethCrvPool"] = 0x8301AE4fc9c624d1D396cbDAa1ed877821D7C511.toBytes32();
        values[mainnet]["CRV_WETH_CRV"] = 0xEd4064f376cB8d68F770FB1Ff088a3d0F3FF5c4d.toBytes32();
        values[mainnet]["aave3Pool"] = 0xDeBF20617708857ebe4F679508E7b7863a8A8EeE.toBytes32();
        values[mainnet]["CRV_AAVE_3CRV"] = 0xFd2a8fA60Abd58Efe3EeE34dd494cD491dC14900.toBytes32();
        values[mainnet]["stETHWethNg"] = 0x21E27a5E5513D6e65C4f830167390997aA84843a.toBytes32();
        values[mainnet]["EthFrxEthCurvePool"] = 0xa1F8A6807c402E4A15ef4EBa36528A3FED24E577.toBytes32();
        values[mainnet]["triCrypto2"] = 0xD51a44d3FaE010294C616388b506AcdA1bfAAE46.toBytes32();
        values[mainnet]["weETH_wETH_ng"] = 0xDB74dfDD3BB46bE8Ce6C33dC9D82777BCFc3dEd5.toBytes32();
        values[mainnet]["weETH_wETH_ng_gauge"] = 0x053df3e4D0CeD9a3Bf0494F97E83CE1f13BdC0E2.toBytes32();
        values[mainnet]["USD0_USD0++_CurvePool"] = 0x1d08E7adC263CfC70b1BaBe6dC5Bb339c16Eec52.toBytes32();
        values[mainnet]["USD0_USD0++_CurveGauge"] = 0x5C00817B67b40f3b347bD4275B4BBA4840c8127a.toBytes32();

        values[mainnet]["UsdcCrvUsdPool"] = 0x4DEcE678ceceb27446b35C672dC7d61F30bAD69E.toBytes32();
        values[mainnet]["UsdcCrvUsdToken"] = 0x4DEcE678ceceb27446b35C672dC7d61F30bAD69E.toBytes32();
        values[mainnet]["UsdcCrvUsdGauge"] = 0x95f00391cB5EebCd190EB58728B4CE23DbFa6ac1.toBytes32();
        values[mainnet]["WethRethPool"] = 0x0f3159811670c117c372428D4E69AC32325e4D0F.toBytes32();
        values[mainnet]["WethRethToken"] = 0x6c38cE8984a890F5e46e6dF6117C26b3F1EcfC9C.toBytes32();
        values[mainnet]["WethRethGauge"] = 0x9d4D981d8a9066f5db8532A5816543dE8819d4A8.toBytes32();
        values[mainnet]["UsdtCrvUsdPool"] = 0x390f3595bCa2Df7d23783dFd126427CCeb997BF4.toBytes32();
        values[mainnet]["UsdtCrvUsdToken"] = 0x390f3595bCa2Df7d23783dFd126427CCeb997BF4.toBytes32();
        values[mainnet]["UsdtCrvUsdGauge"] = 0x4e6bB6B7447B7B2Aa268C16AB87F4Bb48BF57939.toBytes32();
        values[mainnet]["EthStethPool"] = 0xDC24316b9AE028F1497c275EB9192a3Ea0f67022.toBytes32();
        values[mainnet]["EthStethToken"] = 0x06325440D014e39736583c165C2963BA99fAf14E.toBytes32();
        values[mainnet]["EthStethGauge"] = 0x182B723a58739a9c974cFDB385ceaDb237453c28.toBytes32();
        values[mainnet]["FraxUsdcPool"] = 0xDcEF968d416a41Cdac0ED8702fAC8128A64241A2.toBytes32();
        values[mainnet]["FraxUsdcToken"] = 0x3175Df0976dFA876431C2E9eE6Bc45b65d3473CC.toBytes32();
        values[mainnet]["FraxUsdcGauge"] = 0xCFc25170633581Bf896CB6CDeE170e3E3Aa59503.toBytes32();
        values[mainnet]["WethFrxethPool"] = 0x9c3B46C0Ceb5B9e304FCd6D88Fc50f7DD24B31Bc.toBytes32();
        values[mainnet]["WethFrxethToken"] = 0x9c3B46C0Ceb5B9e304FCd6D88Fc50f7DD24B31Bc.toBytes32();
        values[mainnet]["WethFrxethGauge"] = 0x4E21418095d32d15c6e2B96A9910772613A50d50.toBytes32();
        values[mainnet]["EthFrxethPool"] = 0xa1F8A6807c402E4A15ef4EBa36528A3FED24E577.toBytes32();
        values[mainnet]["EthFrxethToken"] = 0xf43211935C781D5ca1a41d2041F397B8A7366C7A.toBytes32();
        values[mainnet]["EthFrxethGauge"] = 0x2932a86df44Fe8D2A706d8e9c5d51c24883423F5.toBytes32();
        values[mainnet]["StethFrxethPool"] = 0x4d9f9D15101EEC665F77210cB999639f760F831E.toBytes32();
        values[mainnet]["StethFrxethToken"] = 0x4d9f9D15101EEC665F77210cB999639f760F831E.toBytes32();
        values[mainnet]["StethFrxethGauge"] = 0x821529Bb07c83803C9CC7763e5974386e9eFEdC7.toBytes32();
        values[mainnet]["WethCvxPool"] = 0xB576491F1E6e5E62f1d8F26062Ee822B40B0E0d4.toBytes32();
        values[mainnet]["WethCvxToken"] = 0x3A283D9c08E8b55966afb64C515f5143cf907611.toBytes32();
        values[mainnet]["WethCvxGauge"] = 0x7E1444BA99dcdFfE8fBdb42C02F0005D14f13BE1.toBytes32();
        values[mainnet]["EthStethNgPool"] = 0x21E27a5E5513D6e65C4f830167390997aA84843a.toBytes32();
        values[mainnet]["EthStethNgToken"] = 0x21E27a5E5513D6e65C4f830167390997aA84843a.toBytes32();
        values[mainnet]["EthStethNgGauge"] = 0x79F21BC30632cd40d2aF8134B469a0EB4C9574AA.toBytes32();
        values[mainnet]["EthOethPool"] = 0x94B17476A93b3262d87B9a326965D1E91f9c13E7.toBytes32();
        values[mainnet]["EthOethToken"] = 0x94B17476A93b3262d87B9a326965D1E91f9c13E7.toBytes32();
        values[mainnet]["EthOethGauge"] = 0xd03BE91b1932715709e18021734fcB91BB431715.toBytes32();
        values[mainnet]["FraxCrvUsdPool"] = 0x0CD6f267b2086bea681E922E19D40512511BE538.toBytes32();
        values[mainnet]["FraxCrvUsdToken"] = 0x0CD6f267b2086bea681E922E19D40512511BE538.toBytes32();
        values[mainnet]["FraxCrvUsdGauge"] = 0x96424E6b5eaafe0c3B36CA82068d574D44BE4e3c.toBytes32();
        values[mainnet]["mkUsdFraxUsdcPool"] = 0x0CFe5C777A7438C9Dd8Add53ed671cEc7A5FAeE5.toBytes32();
        values[mainnet]["mkUsdFraxUsdcToken"] = 0x0CFe5C777A7438C9Dd8Add53ed671cEc7A5FAeE5.toBytes32();
        values[mainnet]["mkUsdFraxUsdcGauge"] = 0xF184d80915Ba7d835D941BA70cDdf93DE36517ee.toBytes32();
        values[mainnet]["WethYethPool"] = 0x69ACcb968B19a53790f43e57558F5E443A91aF22.toBytes32();
        values[mainnet]["WethYethToken"] = 0x69ACcb968B19a53790f43e57558F5E443A91aF22.toBytes32();
        values[mainnet]["WethYethGauge"] = 0x138cC21D15b7A06F929Fc6CFC88d2b830796F4f1.toBytes32();
        values[mainnet]["EthEthxPool"] = 0x59Ab5a5b5d617E478a2479B0cAD80DA7e2831492.toBytes32();
        values[mainnet]["EthEthxToken"] = 0x59Ab5a5b5d617E478a2479B0cAD80DA7e2831492.toBytes32();
        values[mainnet]["EthEthxGauge"] = 0x7671299eA7B4bbE4f3fD305A994e6443b4be680E.toBytes32();
        values[mainnet]["CrvUsdSdaiPool"] = 0x1539c2461d7432cc114b0903f1824079BfCA2C92.toBytes32();
        values[mainnet]["CrvUsdSdaiToken"] = 0x1539c2461d7432cc114b0903f1824079BfCA2C92.toBytes32();
        values[mainnet]["CrvUsdSdaiGauge"] = 0x2B5a5e182768a18C70EDd265240578a72Ca475ae.toBytes32();
        values[mainnet]["CrvUsdSfraxPool"] = 0xfEF79304C80A694dFd9e603D624567D470e1a0e7.toBytes32();
        values[mainnet]["CrvUsdSfraxToken"] = 0xfEF79304C80A694dFd9e603D624567D470e1a0e7.toBytes32();
        values[mainnet]["CrvUsdSfraxGauge"] = 0x62B8DA8f1546a092500c457452fC2d45fa1777c4.toBytes32();
        values[mainnet]["LusdCrvUsdPool"] = 0x9978c6B08d28d3B74437c917c5dD7C026df9d55C.toBytes32();
        values[mainnet]["LusdCrvUsdToken"] = 0x9978c6B08d28d3B74437c917c5dD7C026df9d55C.toBytes32();
        values[mainnet]["LusdCrvUsdGauge"] = 0x66F65323bdE835B109A92045Aa7c655559dbf863.toBytes32();
        values[mainnet]["WstethEthXPool"] = 0x14756A5eD229265F86990e749285bDD39Fe0334F.toBytes32();
        values[mainnet]["WstethEthXToken"] = 0xfffAE954601cFF1195a8E20342db7EE66d56436B.toBytes32();
        values[mainnet]["WstethEthXGauge"] = 0xc1394d6c89cf8F553da8c8256674C778ccFf3E80.toBytes32();
        values[mainnet]["EthEthXPool"] = 0x59Ab5a5b5d617E478a2479B0cAD80DA7e2831492.toBytes32();
        values[mainnet]["EthEthXToken"] = 0x59Ab5a5b5d617E478a2479B0cAD80DA7e2831492.toBytes32();
        values[mainnet]["EthEthXGauge"] = 0x7671299eA7B4bbE4f3fD305A994e6443b4be680E.toBytes32();
        values[mainnet]["weETH_wETH_Curve_LP"] = 0x13947303F63b363876868D070F14dc865C36463b.toBytes32();
        values[mainnet]["weETH_wETH_Curve_Gauge"] = 0x1CAC1a0Ed47E2e0A313c712b2dcF85994021a365.toBytes32();
        values[mainnet]["weETH_wETH_Convex_Reward"] = 0x2D159E01A5cEe7498F84Be68276a5266b3cb3774.toBytes32();

        values[mainnet]["weETH_wETH_Pool"] = 0x13947303F63b363876868D070F14dc865C36463b.toBytes32();
        values[mainnet]["weETH_wETH_NG_Pool"] = 0xDB74dfDD3BB46bE8Ce6C33dC9D82777BCFc3dEd5.toBytes32();
        values[mainnet]["weETH_wETH_NG_Convex_Reward"] = 0x5411CC583f0b51104fA523eEF9FC77A29DF80F58.toBytes32();

        values[mainnet]["pyUsd_Usdc_Curve_Pool"] = 0x383E6b4437b59fff47B619CBA855CA29342A8559.toBytes32();
        values[mainnet]["pyUsd_Usdc_Convex_Id"] = address(270).toBytes32();
        values[mainnet]["frax_Usdc_Curve_Pool"] = 0xDcEF968d416a41Cdac0ED8702fAC8128A64241A2.toBytes32();
        values[mainnet]["frax_Usdc_Convex_Id"] = address(100).toBytes32();
        values[mainnet]["usdc_CrvUsd_Curve_Pool"] = 0x4DEcE678ceceb27446b35C672dC7d61F30bAD69E.toBytes32();
        values[mainnet]["usdc_CrvUsd_Convex_Id"] = address(182).toBytes32();
        values[mainnet]["sDai_sUsde_Curve_Pool"] = 0x167478921b907422F8E88B43C4Af2B8BEa278d3A.toBytes32();
        values[mainnet]["sDai_sUsde_Curve_Gauge"] = 0x330Cfd12e0E97B0aDF46158D2A81E8Bd2985c6cB.toBytes32();

        values[mainnet]["ezETH_wETH_Curve_Pool"] = 0x85dE3ADd465a219EE25E04d22c39aB027cF5C12E.toBytes32();
        values[mainnet]["weETH_rswETH_Curve_Pool"] = 0x278cfB6f06B1EFc09d34fC7127d6060C61d629Db.toBytes32();
        values[mainnet]["rswETH_wETH_Curve_Pool"] = 0xeE04382c4cA6c450213923fE0f0daB19b0ff3939.toBytes32();
        values[mainnet]["USDe_USDC_Curve_Pool"] = 0x02950460E2b9529D0E00284A5fA2d7bDF3fA4d72.toBytes32();
        values[mainnet]["USDe_DAI_Curve_Pool"] = 0xF36a4BA50C603204c3FC6d2dA8b78A7b69CBC67d.toBytes32();
        values[mainnet]["sDAI_sUSDe_Curve_Pool"] = 0x167478921b907422F8E88B43C4Af2B8BEa278d3A.toBytes32();
        values[mainnet]["deUSD_USDC_Curve_Pool"] = 0x5F6c431AC417f0f430B84A666a563FAbe681Da94.toBytes32();
        values[mainnet]["deUSD_USDT_Curve_Pool"] = 0x7C4e143B23D72E6938E06291f705B5ae3D5c7c7C.toBytes32();
        values[mainnet]["deUSD_DAI_Curve_Pool"] = 0xb478Bf40dD622086E0d0889eeBbAdCb63806ADde.toBytes32();
        values[mainnet]["deUSD_FRAX_Curve_Pool"] = 0x88DFb9370fE350aA51ADE31C32549d4d3A24fAf2.toBytes32();
        values[mainnet]["deUSD_FRAX_Curve_Gauge"] = 0x7C634909DDbfd5C6EEd7Ccf3611e8C4f3643635d.toBytes32();
        values[mainnet]["eBTC_LBTC_WBTC_Curve_Pool"] = 0xabaf76590478F2fE0b396996f55F0b61101e9502.toBytes32();
        values[mainnet]["eBTC_LBTC_WBTC_Curve_Gauge"] = 0x8D666daED20B502e5Cf692B101028fc0058a5d4E.toBytes32();

        values[mainnet]["lBTC_wBTC_Curve_Pool"] = 0x2f3bC4c27A4437AeCA13dE0e37cdf1028f3706F0.toBytes32();

        values[mainnet]["WethMkUsdPool"] = 0xc89570207c5BA1B0E3cD372172cCaEFB173DB270.toBytes32();

        // Convex-Curve Platform Specifics
        values[mainnet]["convexCurveMainnetBooster"] = 0xF403C135812408BFbE8713b5A23a04b3D48AAE31.toBytes32();

        values[mainnet]["ethFrxethBaseRewardPool"] = 0xbD5445402B0a287cbC77cb67B2a52e2FC635dce4.toBytes32();
        values[mainnet]["ethStethNgBaseRewardPool"] = 0x6B27D7BC63F1999D14fF9bA900069ee516669ee8.toBytes32();
        values[mainnet]["fraxCrvUsdBaseRewardPool"] = 0x3CfB4B26dc96B124D15A6f360503d028cF2a3c00.toBytes32();
        values[mainnet]["mkUsdFraxUsdcBaseRewardPool"] = 0x35FbE5520E70768DCD6E3215Ed54E14CBccA10D2.toBytes32();
        values[mainnet]["wethYethBaseRewardPool"] = 0xB0867ADE998641Ab1Ff04cF5cA5e5773fA92AaE3.toBytes32();
        values[mainnet]["ethEthxBaseRewardPool"] = 0x399e111c7209a741B06F8F86Ef0Fdd88fC198D20.toBytes32();
        values[mainnet]["crvUsdSFraxBaseRewardPool"] = 0x73eA73C3a191bd05F3266eB2414609dC5Fe777a2.toBytes32();
        values[mainnet]["usdtCrvUsdBaseRewardPool"] = 0xD1DdB0a0815fD28932fBb194C84003683AF8a824.toBytes32();
        values[mainnet]["lusdCrvUsdBaseRewardPool"] = 0x633D3B227696B3FacF628a197f982eF68d26c7b5.toBytes32();
        values[mainnet]["wstethEthxBaseRewardPool"] = 0x85b118e0Fa5706d99b270be43d782FBE429aD409.toBytes32();

        // Uniswap V3
        values[mainnet]["WSTETH_WETH_100"] = 0x109830a1AAaD605BbF02a9dFA7B0B92EC2FB7dAa.toBytes32();
        values[mainnet]["WSTETH_WETH_500"] = 0xD340B57AAcDD10F96FC1CF10e15921936F41E29c.toBytes32();
        values[mainnet]["DAI_USDC_100"] = 0x5777d92f208679DB4b9778590Fa3CAB3aC9e2168.toBytes32();
        values[mainnet]["uniswapV3NonFungiblePositionManager"] = 0xC36442b4a4522E871399CD717aBDD847Ab11FE88.toBytes32();

        // Redstone
        values[mainnet]["swEthAdapter"] = 0x68ba9602B2AeE30847412109D2eE89063bf08Ec2.toBytes32();
        values[mainnet]["swEthDataFeedId"] = 0x5357455448000000000000000000000000000000000000000000000000000000;
        values[mainnet]["swEthEthDataFeedId"] = 0x53574554482f4554480000000000000000000000000000000000000000000000;

        values[mainnet]["ethXEthAdapter"] = 0xc799194cAa24E2874Efa89b4Bf5c92a530B047FF.toBytes32();
        values[mainnet]["ethXEthDataFeedId"] = 0x455448782f455448000000000000000000000000000000000000000000000000;

        values[mainnet]["ethXAdapter"] = 0xF3eB387Ac1317fBc7E2EFD82214eE1E148f0Fe00.toBytes32();
        values[mainnet]["ethXUsdDataFeedId"] = 0x4554487800000000000000000000000000000000000000000000000000000000;

        values[mainnet]["weEthEthAdapter"] = 0x8751F736E94F6CD167e8C5B97E245680FbD9CC36.toBytes32();
        values[mainnet]["weEthDataFeedId"] = 0x77654554482f4554480000000000000000000000000000000000000000000000;
        values[mainnet]["weethAdapter"] = 0xdDb6F90fFb4d3257dd666b69178e5B3c5Bf41136.toBytes32();
        values[mainnet]["weethUsdDataFeedId"] = 0x7765455448000000000000000000000000000000000000000000000000000000;

        values[mainnet]["osEthEthAdapter"] = 0x66ac817f997Efd114EDFcccdce99F3268557B32C.toBytes32();
        values[mainnet]["osEthEthDataFeedId"] = 0x6f734554482f4554480000000000000000000000000000000000000000000000;

        values[mainnet]["rsEthEthAdapter"] = 0xA736eAe8805dDeFFba40cAB8c99bCB309dEaBd9B.toBytes32();
        values[mainnet]["rsEthEthDataFeedId"] = 0x72734554482f4554480000000000000000000000000000000000000000000000;

        values[mainnet]["ezEthEthAdapter"] = 0xF4a3e183F59D2599ee3DF213ff78b1B3b1923696.toBytes32();
        values[mainnet]["ezEthEthDataFeedId"] = 0x657a4554482f4554480000000000000000000000000000000000000000000000;

        // Maker
        values[mainnet]["dsrManager"] = 0x373238337Bfe1146fb49989fc222523f83081dDb.toBytes32();

        // Maker
        values[mainnet]["savingsDaiAddress"] = 0x83F20F44975D03b1b09e64809B757c47f942BEeA.toBytes32();
        values[mainnet]["sDAI"] = 0x83F20F44975D03b1b09e64809B757c47f942BEeA.toBytes32();

        // Frax
        values[mainnet]["sFRAX"] = 0xA663B02CF0a4b149d2aD41910CB81e23e1c41c32.toBytes32();

        // Lido
        values[mainnet]["unstETH"] = 0x889edC2eDab5f40e902b864aD4d7AdE8E412F9B1.toBytes32();

        // Stader
        values[mainnet]["stakePoolManagerAddress"] = 0xcf5EA1b38380f6aF39068375516Daf40Ed70D299.toBytes32();
        values[mainnet]["userWithdrawManagerAddress"] = 0x9F0491B32DBce587c50c4C43AB303b06478193A7.toBytes32();
        values[mainnet]["staderConfig"] = 0x4ABEF2263d5A5ED582FC9A9789a41D85b68d69DB.toBytes32();

        // Etherfi
        values[mainnet]["EETH_LIQUIDITY_POOL"] = 0x308861A430be4cce5502d0A12724771Fc6DaF216.toBytes32();
        values[mainnet]["withdrawalRequestNft"] = 0x7d5706f6ef3F89B3951E23e557CDFBC3239D4E2c.toBytes32();

        // Renzo
        values[mainnet]["restakeManager"] = 0x74a09653A083691711cF8215a6ab074BB4e99ef5.toBytes32();

        // Kelp DAO
        values[mainnet]["lrtDepositPool"] = 0x036676389e48133B63a802f8635AD39E752D375D.toBytes32();
        // Compound V3
        values[mainnet]["cUSDCV3"] = 0xc3d688B66703497DAA19211EEdff47f25384cdc3.toBytes32();
        values[mainnet]["cUSDTV3"] = 0x3Afdc9BCA9213A35503b077a6072F3D0d5AB0840.toBytes32();
        values[mainnet]["cWETHV3"] = 0xA17581A9E3356d9A858b789D68B4d866e593aE94.toBytes32();
        values[mainnet]["cometRewards"] = 0x1B0e765F6224C21223AeA2af16c1C46E38885a40.toBytes32();
        // Morpho Blue
        values[mainnet]["morphoBlue"] = 0xBBBBBbbBBb9cC5e90e3b3Af64bdAF62C37EEFFCb.toBytes32();
        values[mainnet]["ezEthOracle"] = 0x61025e2B0122ac8bE4e37365A4003d87ad888Cc3.toBytes32();
        values[mainnet]["ezEthIrm"] = 0x870aC11D48B15DB9a138Cf899d20F13F79Ba00BC.toBytes32();
        values[mainnet]["weETH_wETH_86_market"] = 0x698fe98247a40c5771537b5786b2f3f9d78eb487b4ce4d75533cd0e94d88a115;
        values[mainnet]["LBTC_WBTC_945"] = 0xf6a056627a51e511ec7f48332421432ea6971fc148d8f3c451e14ea108026549;
        values[mainnet]["sUSDePT03_USDC_915"] = 0x346afa2b6d528222a2f9721ded6e7e2c40ac94877a598f5dae5013c651d2a462;
        values[mainnet]["USD0_plusPT03_USDC_915"] = 0x8411eeb07c8e32de0b3784b6b967346a45593bfd8baeb291cc209dc195c7b3ad;
        values[mainnet]["sUSDePT_03_27_DAI_915"] = 0x5e3e6b1e01c5708055548d82d01db741e37d03b948a7ef9f3d4b962648bcbfa7;

        values[mainnet]["WBTC_USDC_86"] = 0x3a85e619751152991742810df6ec69ce473daef99e28a64ab2340d7b7ccfee49;
        values[mainnet]["WBTC_USDT_86"] = 0xa921ef34e2fc7a27ccc50ae7e4b154e16c9799d3387076c421423ef52ac4df99;
        values[mainnet]["Corn_eBTC_PT03_LBTC_915"] = 0x17af0be1f59e3eb8e3de2ed7655ed544c9465d089f21b89c465874a6447f2590;
        values[mainnet]["LBTC_PT03_LBTC_915"] = 0x3170feb9e3c0172beb9901f6035e4e005f42177c5c14e8c0538c27078864654e;
        values[mainnet]["LBTC_PT03_WBTC_915"] = 0xa39263bf7275f772863c464ef4e9e972aaa0f1a6a1bf2a47f92bf57a542d2458;
        values[mainnet]["LBTC_PT03_WBTC_86"] = 0x198132864e7974fb451dfebeb098b3b7e7e65566667fb1cf1116db4fb2ad23f9;
        values[mainnet]["EBTC_USDC_86"] = 0xb6f4eebd60871f99bf464ae0b67045a26797cf7ef57c458d57e08c205f84feac;
        values[mainnet]["wstUSR_PT03_USR_915"] = 0x1e1ae51d4be670307788612599a46a73649ef85e28bab194d3ae00c3cd693ea7;
        values[mainnet]["WBTC_USR_86"] = 0xf84288cdcf652627f66cd7a6d4c43c3ee43ca7146d9a9cfab3a136a861144d6f;

        // MetaMorpho
        values[mainnet]["usualBoostedUSDC"] = 0xd63070114470f685b75B74D60EEc7c1113d33a3D.toBytes32();
        values[mainnet]["gauntletUSDCcore"] = 0x8eB67A509616cd6A7c1B3c8C21D48FF57df3d458.toBytes32();
        values[mainnet]["gauntletUSDCprime"] = 0xdd0f28e19C1780eb6396170735D45153D261490d.toBytes32();
        values[mainnet]["steakhouseUSDC"] = 0xBEEF01735c132Ada46AA9aA4c54623cAA92A64CB.toBytes32();
        values[mainnet]["smokehouseUSDC"] = 0xBEeFFF209270748ddd194831b3fa287a5386f5bC.toBytes32();
        values[mainnet]["steakhouseUSDCRWA"] = 0x6D4e530B8431a52FFDA4516BA4Aadc0951897F8C.toBytes32();
        values[mainnet]["gauntletWBTCcore"] = 0x443df5eEE3196e9b2Dd77CaBd3eA76C3dee8f9b2.toBytes32();
        values[mainnet]["Re7WBTC"] = 0xE0C98605f279e4D7946d25B75869c69802823763.toBytes32();
        values[mainnet]["MCwBTC"] = 0x1c530D6de70c05A81bF1670157b9d928e9699089.toBytes32();
        values[mainnet]["MCUSR"] = 0xD50DA5F859811A91fD1876C9461fD39c23C747Ad.toBytes32();
        values[mainnet]["Re7cbBTC"] = 0xA02F5E93f783baF150Aa1F8b341Ae90fe0a772f7.toBytes32();
        values[mainnet]["gauntletCbBTCcore"] = 0xF587f2e8AfF7D76618d3B6B4626621860FbD54e3.toBytes32();
        values[mainnet]["MCcbBTC"] = 0x98cF0B67Da0F16E1F8f1a1D23ad8Dc64c0c70E0b.toBytes32();
        values[mainnet]["gauntletLBTCcore"] = 0xdC94785959B73F7A168452b3654E44fEc6A750e4.toBytes32();
        values[mainnet]["gauntletWETHPrime"] = 0x2371e134e3455e0593363cBF89d3b6cf53740618.toBytes32();
        values[mainnet]["gauntletWETHCore"] = 0x4881Ef0BF6d2365D3dd6499ccd7532bcdBCE0658.toBytes32();
        values[mainnet]["mevCapitalwWeth"] = 0x9a8bC3B04b7f3D87cfC09ba407dCED575f2d61D8.toBytes32();
        values[mainnet]["Re7WETH"] = 0x78Fc2c2eD1A4cDb5402365934aE5648aDAd094d0.toBytes32();
        values[mainnet]["PendleWBTC"] = 0x2f1aBb81ed86Be95bcf8178bA62C8e72D6834775.toBytes32();

        values[mainnet]["uniswapV3PositionManager"] = 0xC36442b4a4522E871399CD717aBDD847Ab11FE88.toBytes32();

        // 1Inch
        values[mainnet]["aggregationRouterV5"] = 0x1111111254EEB25477B68fb85Ed929f73A960582.toBytes32();
        values[mainnet]["oneInchExecutor"] = 0x5141B82f5fFDa4c6fE1E372978F1C5427640a190.toBytes32();
        values[mainnet]["wETHweETH5bps"] = 0x7A415B19932c0105c82FDB6b720bb01B0CC2CAe3.toBytes32();

        // Gearbox
        values[mainnet]["dWETHV3"] = 0xda0002859B2d05F66a753d8241fCDE8623f26F4f.toBytes32();
        values[mainnet]["sdWETHV3"] = 0x0418fEB7d0B25C411EB77cD654305d29FcbFf685.toBytes32();
        values[mainnet]["dUSDCV3"] = 0xda00000035fef4082F78dEF6A8903bee419FbF8E.toBytes32();
        values[mainnet]["sdUSDCV3"] = 0x9ef444a6d7F4A5adcd68FD5329aA5240C90E14d2.toBytes32();
        values[mainnet]["dDAIV3"] = 0xe7146F53dBcae9D6Fa3555FE502648deb0B2F823.toBytes32();
        values[mainnet]["sdDAIV3"] = 0xC853E4DA38d9Bd1d01675355b8c8f3BBC1451973.toBytes32();
        values[mainnet]["dUSDTV3"] = 0x05A811275fE9b4DE503B3311F51edF6A856D936e.toBytes32();
        values[mainnet]["sdUSDTV3"] = 0x16adAb68bDEcE3089D4f1626Bb5AEDD0d02471aD.toBytes32();
        values[mainnet]["dWBTCV3"] = 0xda00010eDA646913F273E10E7A5d1F659242757d.toBytes32();
        values[mainnet]["sdWBTCV3"] = 0xA8cE662E45E825DAF178DA2c8d5Fae97696A788A.toBytes32();

        // Pendle
        values[mainnet]["pendleMarketFactory"] = 0x1A6fCc85557BC4fB7B534ed835a03EF056552D52.toBytes32();
        values[mainnet]["pendleRouter"] = 0x888888888889758F76e7103c6CbF23ABbF58F946.toBytes32();
        values[mainnet]["pendleOracle"] = 0x66a1096C6366b2529274dF4f5D8247827fe4CEA8.toBytes32();
        values[mainnet]["pendleLimitOrderRouter"] = 0x000000000000c9B3E2C3Ec88B1B4c0cD853f4321.toBytes32();

        values[mainnet]["pendleWeETHMarket"] = 0xF32e58F92e60f4b0A37A69b95d642A471365EAe8.toBytes32();
        values[mainnet]["pendleWeethSy"] = 0xAC0047886a985071476a1186bE89222659970d65.toBytes32();
        values[mainnet]["pendleEethPt"] = 0xc69Ad9baB1dEE23F4605a82b3354F8E40d1E5966.toBytes32();
        values[mainnet]["pendleEethYt"] = 0xfb35Fd0095dD1096b1Ca49AD44d8C5812A201677.toBytes32();

        values[mainnet]["pendleZircuitWeETHMarket"] = 0xe26D7f9409581f606242300fbFE63f56789F2169.toBytes32();
        values[mainnet]["pendleZircuitWeethSy"] = 0xD7DF7E085214743530afF339aFC420c7c720BFa7.toBytes32();
        values[mainnet]["pendleZircuitEethPt"] = 0x4AE5411F3863CdB640309e84CEDf4B08B8b33FfF.toBytes32();
        values[mainnet]["pendleZircuitEethYt"] = 0x7C2D26182adeEf96976035986cF56474feC03bDa.toBytes32();

        values[mainnet]["pendleUSDeMarket"] = 0x19588F29f9402Bb508007FeADd415c875Ee3f19F.toBytes32();
        values[mainnet]["pendleUSDeSy"] = 0x42862F48eAdE25661558AFE0A630b132038553D0.toBytes32();
        values[mainnet]["pendleUSDePt"] = 0xa0021EF8970104c2d008F38D92f115ad56a9B8e1.toBytes32();
        values[mainnet]["pendleUSDeYt"] = 0x1e3d13932C31d7355fCb3FEc680b0cD159dC1A07.toBytes32();

        values[mainnet]["pendleZircuitUSDeMarket"] = 0x90c98ab215498B72Abfec04c651e2e496bA364C0.toBytes32();
        values[mainnet]["pendleZircuitUSDeSy"] = 0x293C6937D8D82e05B01335F7B33FBA0c8e256E30.toBytes32();
        values[mainnet]["pendleZircuitUSDePt"] = 0x3d4F535539A33FEAd4D76D7b3B7A9cB5B21C73f1.toBytes32();
        values[mainnet]["pendleZircuitUSDeYt"] = 0x40357b9f22B4DfF0Bf56A90661b8eC106C259d29.toBytes32();

        values[mainnet]["pendleSUSDeMarketSeptember"] = 0xd1D7D99764f8a52Aff007b7831cc02748b2013b5.toBytes32();
        values[mainnet]["pendleSUSDeMarketJuly"] = 0x107a2e3cD2BB9a32B9eE2E4d51143149F8367eBa.toBytes32();
        values[mainnet]["pendleKarakSUSDeMarket"] = 0xB1f587B354a4a363f5332e88effbbC2E4961250A.toBytes32();
        values[mainnet]["pendleKarakUSDeMarket"] = 0x1BCBDB8c8652345A5ACF04e6E74f70086c68FEfC.toBytes32();

        values[mainnet]["pendleWeETHMarketSeptember"] = 0xC8eDd52D0502Aa8b4D5C77361D4B3D300e8fC81c.toBytes32();
        values[mainnet]["pendleWeethSySeptember"] = 0xAC0047886a985071476a1186bE89222659970d65.toBytes32();
        values[mainnet]["pendleEethPtSeptember"] = 0x1c085195437738d73d75DC64bC5A3E098b7f93b1.toBytes32();
        values[mainnet]["pendleEethYtSeptember"] = 0xA54Df645A042D24121a737dAA89a57EbF8E0b71c.toBytes32();

        values[mainnet]["pendleWeETHMarketDecember"] = 0x7d372819240D14fB477f17b964f95F33BeB4c704.toBytes32();
        values[mainnet]["pendleWeethSyDecember"] = 0xAC0047886a985071476a1186bE89222659970d65.toBytes32();
        values[mainnet]["pendleEethPtDecember"] = 0x6ee2b5E19ECBa773a352E5B21415Dc419A700d1d.toBytes32();
        values[mainnet]["pendleEethYtDecember"] = 0x129e6B5DBC0Ecc12F9e486C5BC9cDF1a6A80bc6A.toBytes32();

        values[mainnet]["pendleUSDeZircuitMarketAugust"] = 0xF148a0B15712f5BfeefAdb4E6eF9739239F88b07.toBytes32();
        values[mainnet]["pendleKarakWeETHMarketSeptember"] = 0x18bAFcaBf2d5898956AE6AC31543d9657a604165.toBytes32();
        values[mainnet]["pendleKarakWeETHMarketDecember"] = 0xFF694CC3f74E080637008B3792a9D7760cB456Ca.toBytes32();

        values[mainnet]["pendleSwethMarket"] = 0x0e1C5509B503358eA1Dac119C1D413e28Cc4b303.toBytes32();

        values[mainnet]["pendleZircuitWeETHMarketAugust"] = 0x6c269DFc142259c52773430b3c78503CC994a93E.toBytes32();
        values[mainnet]["pendleWeETHMarketJuly"] = 0xe1F19CBDa26b6418B0C8E1EE978a533184496066.toBytes32();
        values[mainnet]["pendleWeETHkSeptember"] = 0x905A5a4792A0C27a2AdB2777f98C577D320079EF.toBytes32();
        values[mainnet]["pendleWeETHkDecember"] = 0x792b9eDe7a18C26b814f87Eb5E0c8D26AD189780.toBytes32();

        values[mainnet]["pendle_sUSDe_08_23_24"] = 0xbBf399db59A845066aAFce9AE55e68c505FA97B7.toBytes32();
        values[mainnet]["pendle_sUSDe_12_25_24"] = 0xa0ab94DeBB3cC9A7eA77f3205ba4AB23276feD08.toBytes32();
        values[mainnet]["pendle_USDe_08_23_24"] = 0x3d1E7312dE9b8fC246ddEd971EE7547B0a80592A.toBytes32();
        values[mainnet]["pendle_USDe_12_25_24"] = 0x8a49f2AC2730ba15AB7EA832EdaC7f6BA22289f8.toBytes32();
        values[mainnet]["pendle_sUSDe_03_26_25"] = 0xcDd26Eb5EB2Ce0f203a84553853667aE69Ca29Ce.toBytes32();
        values[mainnet]["pendle_sUSDe_karak_01_29_25"] = 0xDbE4D359D4E48087586Ec04b93809bA647343548.toBytes32();
        values[mainnet]["pendle_USDe_karak_01_29_25"] = 0x6C06bBFa3B63eD344ceb3312Df795eDC8d29BDD5.toBytes32();
        values[mainnet]["pendle_USDe_03_26_25"] = 0xB451A36c8B6b2EAc77AD0737BA732818143A0E25.toBytes32();
        values[mainnet]["pendle_sUSDe_05_28_25"] = 0xB162B764044697cf03617C2EFbcB1f42e31E4766.toBytes32();

        values[mainnet]["pendle_weETHs_market_08_28_24"] = 0xcAa8ABB72A75C623BECe1f4D5c218F425d47A0D0.toBytes32();
        values[mainnet]["pendle_weETHs_sy_08_28_24"] = 0x9e8f10574ACc2c62C6e5d19500CEd39163Da37A9.toBytes32();
        values[mainnet]["pendle_weETHs_pt_08_28_24"] = 0xda6530EfaFD63A42d7b9a0a5a60A03839CDb813A.toBytes32();
        values[mainnet]["pendle_weETHs_yt_08_28_24"] = 0x28cE264D0938C1051687FEbDCeFacc2242BA9E0E.toBytes32();
        values[mainnet]["pendle_weETHs_market_12_25_24"] = 0x40789E8536C668c6A249aF61c81b9dfaC3EB8F32.toBytes32();

        values[mainnet]["pendleUSD0PlusMarketOctober"] = 0x00b321D89A8C36B3929f20B7955080baeD706D1B.toBytes32();
        values[mainnet]["pendle_USD0Plus_market_01_29_2025"] = 0x64506968E80C9ed07bFF60C8D9d57474EFfFF2c9.toBytes32();
        values[mainnet]["pendle_USD0Plus_market_02_26_2025"] = 0x22a72B0C504cBb7f8245208f84D8f035c311aDec.toBytes32();
        values[mainnet]["pendle_USD0Plus_market_03_26_2025"] = 0xaFDC922d0059147486cC1F0f32e3A2354b0d35CC.toBytes32();
        values[mainnet]["pendle_USD0++_market_01_29_25"] = 0x64506968E80C9ed07bFF60C8D9d57474EFfFF2c9.toBytes32();
        values[mainnet]["pendle_USD0++_market_06_25_25"] = 0x048680F64d6DFf1748ba6D9a01F578433787e24B.toBytes32();
        values[mainnet]["pendle_USD0Plus_market_04_23_2025"] = 0x81f3a11dB1DE16f4F9ba8Bf46B71D2B168c64899.toBytes32();
        values[mainnet]["pendle_USD0Plus_market_06_25_2025"] = 0x048680F64d6DFf1748ba6D9a01F578433787e24B.toBytes32();

        values[mainnet]["pendle_eBTC_market_12_26_24"] = 0x36d3ca43ae7939645C306E26603ce16e39A89192.toBytes32();
        values[mainnet]["pendle_LBTC_corn_market_12_26_24"] = 0xCaE62858DB831272A03768f5844cbe1B40bB381f.toBytes32();
        values[mainnet]["pendle_LBTC_market_03_26_25"] = 0x70B70Ac0445C3eF04E314DFdA6caafd825428221.toBytes32();
        values[mainnet]["pendle_LBTC_corn_market_02_26_25"] = 0xC118635bcde024c5B01C6be2B0569a2608A8032C.toBytes32();
        values[mainnet]["pendle_eBTC_corn_market_3_26_25"] = 0x2C71Ead7ac9AE53D05F8664e77031d4F9ebA064B.toBytes32();
        values[mainnet]["pendle_LBTC_concrete_market_04_09_25"] = 0x83916356556f51dcBcB226202c3efeEfc88d5eaA.toBytes32();
        values[mainnet]["pendle_WBTC_concrete_market_04_09_25"] = 0x9471d9c5B57b59d42B739b00389a6d520c33A7a9.toBytes32();
        values[mainnet]["pendle_eBTC_market_6_25_25"] = 0x523f9441853467477b4dDE653c554942f8E17162.toBytes32();

        values[mainnet]["pendle_pumpBTC_market_03_26_25"] = 0x8098B48a1c4e4080b30A43a7eBc0c87b52F17222.toBytes32();
        values[mainnet]["pendle_corn_pumpBTC_market_12_25_24"] = 0xf8208fB52BA80075aF09840A683143C22DC5B4dd.toBytes32();

        values[mainnet]["pendle_uniBTC_market_03_26_25"] = 0x380C751BD0412f47Ca560B6AFeB566d88dc18630.toBytes32();
        values[mainnet]["pendle_corn_uniBTC_market_12_26_24"] = 0x40dEAE18c3CE932Fdd5Df1f44b54D8Cf3902787B.toBytes32();
        values[mainnet]["pendle_sUSDs_market_03_26_25"] = 0x21D85Ff3BEDFF031EF466C7d5295240C8AB2a2b8.toBytes32();

        values[mainnet]["pendle_liquid_bera_eth_04_09_25"] = 0x46E6b4A950Eb1AbBa159517DEA956Afd01ea9497.toBytes32();
        values[mainnet]["pendle_liquidBeraBTC_04_09_25"] = 0xEbf5c58b74A836F1e51d08e9C909c4A4530AFD41.toBytes32();
        values[mainnet]["pendle_wstUSR_market_03_26_25"] = 0x353d0B2EFB5B3a7987fB06D30Ad6160522d08426.toBytes32();

        // Aave V3 Core
        values[mainnet]["v3Pool"] = 0x87870Bca3F3fD6335C3F4ce8392D69350B4fA4E2.toBytes32();
        values[mainnet]["v3RewardsController"] = 0x8164Cc65827dcFe994AB23944CBC90e0aa80bFcb.toBytes32();

        //Aave v3 Prime
        values[mainnet]["v3PrimePool"] = 0x4e033931ad43597d96D6bcc25c280717730B58B1.toBytes32();

        // Aave V3 Lido
        values[mainnet]["v3LidoPool"] = 0x4e033931ad43597d96D6bcc25c280717730B58B1.toBytes32();

        // SparkLend
        values[mainnet]["sparkLendPool"] = 0xC13e21B648A5Ee794902342038FF3aDAB66BE987.toBytes32();

        // Uniswap V3 Pools
        values[mainnet]["wETH_weETH_05"] = 0x7A415B19932c0105c82FDB6b720bb01B0CC2CAe3.toBytes32();
        values[mainnet]["wstETH_wETH_01"] = 0x109830a1AAaD605BbF02a9dFA7B0B92EC2FB7dAa.toBytes32();
        values[mainnet]["rETH_wETH_01"] = 0x553e9C493678d8606d6a5ba284643dB2110Df823.toBytes32();
        values[mainnet]["rETH_wETH_05"] = 0xa4e0faA58465A2D369aa21B3e42d43374c6F9613.toBytes32();
        values[mainnet]["wstETH_rETH_05"] = 0x18319135E02Aa6E02D412C98cCb16af3a0a9CB57.toBytes32();
        values[mainnet]["wETH_rswETH_05"] = 0xC410573Af188f56062Ee744cC3D6F2843f5bC13b.toBytes32();
        values[mainnet]["wETH_rswETH_30"] = 0xE62627326d7794E20bB7261B24985294de1579FE.toBytes32();
        values[mainnet]["ezETH_wETH_01"] = 0xBE80225f09645f172B079394312220637C440A63.toBytes32();
        values[mainnet]["PENDLE_wETH_30"] = 0x57aF956d3E2cCa3B86f3D8C6772C03ddca3eAacB.toBytes32();
        values[mainnet]["USDe_USDT_01"] = 0x435664008F38B0650fBC1C9fc971D0A3Bc2f1e47.toBytes32();
        values[mainnet]["USDe_USDC_01"] = 0xE6D7EbB9f1a9519dc06D557e03C522d53520e76A.toBytes32();
        values[mainnet]["USDe_DAI_01"] = 0x5B3a0f1acBE8594a079FaFeB1c84DEA9372A5Aad.toBytes32();
        values[mainnet]["sUSDe_USDT_05"] = 0x867B321132B18B5BF3775c0D9040D1872979422E.toBytes32();
        values[mainnet]["GEAR_wETH_100"] = 0xaEf52f72583E6c4478B220Da82321a6a023eEE50.toBytes32();
        values[mainnet]["GEAR_USDT_30"] = 0x349eE001D80f896F24571616932f54cBD66B18C9.toBytes32();
        values[mainnet]["DAI_USDC_01"] = 0x5777d92f208679DB4b9778590Fa3CAB3aC9e2168.toBytes32();
        values[mainnet]["DAI_USDC_05"] = 0x6c6Bc977E13Df9b0de53b251522280BB72383700.toBytes32();
        values[mainnet]["USDC_USDT_01"] = 0x3416cF6C708Da44DB2624D63ea0AAef7113527C6.toBytes32();
        values[mainnet]["USDC_USDT_05"] = 0x7858E59e0C01EA06Df3aF3D20aC7B0003275D4Bf.toBytes32();
        values[mainnet]["USDC_wETH_05"] = 0x88e6A0c2dDD26FEEb64F039a2c41296FcB3f5640.toBytes32();
        values[mainnet]["FRAX_USDC_05"] = 0xc63B0708E2F7e69CB8A1df0e1389A98C35A76D52.toBytes32();
        values[mainnet]["FRAX_USDC_01"] = 0x9A834b70C07C81a9fcD6F22E842BF002fBfFbe4D.toBytes32();
        values[mainnet]["DAI_FRAX_05"] = 0x97e7d56A0408570bA1a7852De36350f7713906ec.toBytes32();
        values[mainnet]["FRAX_USDT_05"] = 0xc2A856c3afF2110c1171B8f942256d40E980C726.toBytes32();
        values[mainnet]["PYUSD_USDC_01"] = 0x13394005C1012e708fCe1EB974F1130fDc73a5Ce.toBytes32();

        // EigenLayer
        values[mainnet]["strategyManager"] = 0x858646372CC42E1A627fcE94aa7A7033e7CF075A.toBytes32();
        values[mainnet]["delegationManager"] = 0x39053D51B77DC0d36036Fc1fCc8Cb819df8Ef37A.toBytes32();
        values[mainnet]["mETHStrategy"] = 0x298aFB19A105D59E74658C4C334Ff360BadE6dd2.toBytes32();
        values[mainnet]["USDeStrategy"] = 0x298aFB19A105D59E74658C4C334Ff360BadE6dd2.toBytes32();
        values[mainnet]["testOperator"] = 0xDbEd88D83176316fc46797B43aDeE927Dc2ff2F5.toBytes32();
        values[mainnet]["eigenStrategy"] = 0xaCB55C530Acdb2849e6d4f36992Cd8c9D50ED8F7.toBytes32();
        values[mainnet]["eEigenOperator"] = 0xDcAE4FAf7C7d0f4A78abe147244c6e9d60cFD202.toBytes32();
        values[mainnet]["eigenRewards"] = 0x7750d328b314EfFa365A0402CcfD489B80B0adda.toBytes32();

        // Swell
        values[mainnet]["swellSimpleStaking"] = 0x38D43a6Cb8DA0E855A42fB6b0733A0498531d774.toBytes32();
        values[mainnet]["swEXIT"] = 0x48C11b86807627AF70a34662D4865cF854251663.toBytes32();
        values[mainnet]["accessControlManager"] = 0x625087d72c762254a72CB22cC2ECa40da6b95EAC.toBytes32();
        values[mainnet]["depositManager"] = 0xb3D9cf8E163bbc840195a97E81F8A34E295B8f39.toBytes32();

        // Frax
        values[mainnet]["frxETHMinter"] = 0xbAFA44EFE7901E04E39Dad13167D089C559c1138.toBytes32();
        values[mainnet]["frxETHRedemptionTicket"] = 0x82bA8da44Cd5261762e629dd5c605b17715727bd.toBytes32();

        // Zircuit
        values[mainnet]["zircuitSimpleStaking"] = 0xF047ab4c75cebf0eB9ed34Ae2c186f3611aEAfa6.toBytes32();

        // Mantle
        values[mainnet]["mantleLspStaking"] = 0xe3cBd06D7dadB3F4e6557bAb7EdD924CD1489E8f.toBytes32();

        // Fluid
        values[mainnet]["fUSDT"] = 0x5C20B550819128074FD538Edf79791733ccEdd18.toBytes32();
        values[mainnet]["fUSDTStakingRewards"] = 0x490681095ed277B45377d28cA15Ac41d64583048.toBytes32();
        values[mainnet]["fUSDC"] = 0x9Fb7b4477576Fe5B32be4C1843aFB1e55F251B33.toBytes32();
        values[mainnet]["fWETH"] = 0x90551c1795392094FE6D29B758EcCD233cFAa260.toBytes32();
        values[mainnet]["fWSTETH"] = 0x2411802D8BEA09be0aF8fD8D08314a63e706b29C.toBytes32();
        values[mainnet]["fGHO"] = 0x6A29A46E21C730DcA1d8b23d637c101cec605C5B.toBytes32();

        // Fluid Dex
        values[mainnet]["WeETHDexUSDC-USDT"] = 0x01F0D07fdE184614216e76782c6b7dF663F5375e.toBytes32();
        values[mainnet]["wBTC-cbBTCDex-USDT"] = 0xf7FA55D14C71241e3c970E30C509Ff58b5f5D557.toBytes32();
        values[mainnet]["weETH_ETHDex_wstETH"] = 0xb4a15526d427f4d20b0dAdaF3baB4177C85A699A.toBytes32();

        // Symbiotic
        values[mainnet]["wstETHDefaultCollateral"] = 0xC329400492c6ff2438472D4651Ad17389fCb843a.toBytes32();
        values[mainnet]["cbETHDefaultCollateral"] = 0xB26ff591F44b04E78de18f43B46f8b70C6676984.toBytes32();
        values[mainnet]["wBETHDefaultCollateral"] = 0x422F5acCC812C396600010f224b320a743695f85.toBytes32();
        values[mainnet]["rETHDefaultCollateral"] = 0x03Bf48b8A1B37FBeAd1EcAbcF15B98B924ffA5AC.toBytes32();
        values[mainnet]["mETHDefaultCollateral"] = 0x475D3Eb031d250070B63Fa145F0fCFC5D97c304a.toBytes32();
        values[mainnet]["swETHDefaultCollateral"] = 0x38B86004842D3FA4596f0b7A0b53DE90745Ab654.toBytes32();
        values[mainnet]["sfrxETHDefaultCollateral"] = 0x5198CB44D7B2E993ebDDa9cAd3b9a0eAa32769D2.toBytes32();
        values[mainnet]["ETHxDefaultCollateral"] = 0xBdea8e677F9f7C294A4556005c640Ee505bE6925.toBytes32();
        values[mainnet]["uniETHDefaultCollateral"] = 0x1C57ea879dd3e8C9fefa8224fdD1fa20dd54211E.toBytes32();
        values[mainnet]["sUSDeDefaultCollateral"] = 0x19d0D8e6294B7a04a2733FE433444704B791939A.toBytes32();
        values[mainnet]["wBTCDefaultCollateral"] = 0x971e5b5D4baa5607863f3748FeBf287C7bf82618.toBytes32();
        values[mainnet]["tBTCDefaultCollateral"] = 0x0C969ceC0729487d264716e55F232B404299032c.toBytes32();
        values[mainnet]["ethfiDefaultCollateral"] = 0x21DbBA985eEA6ba7F27534a72CCB292eBA1D2c7c.toBytes32();
        values[mainnet]["LBTCDefaultCollateral"] = 0x9C0823D3A1172F9DdF672d438dec79c39a64f448.toBytes32();

        values[mainnet]["wstETHSymbioticVault"] = 0xBecfad885d8A89A0d2f0E099f66297b0C296Ea21.toBytes32();
        values[mainnet]["wstETHSymbioticVaultRewards"] = 0xe34DcEA5aB7c4f3c4AD2F5f144Fc7fc3D5b0137C.toBytes32();
        values[mainnet]["EtherFi_LBTCSymbioticVault"] = 0xd4E20ECA1f996Dab35883dC0AD5E3428AF888D45.toBytes32();
        values[mainnet]["EtherFi_wstETHSymbioticVault"] = 0x450a90fdEa8B87a6448Ca1C87c88Ff65676aC45b.toBytes32();

        // Karak
        values[mainnet]["vaultSupervisor"] = 0x54e44DbB92dBA848ACe27F44c0CB4268981eF1CC.toBytes32();
        values[mainnet]["delegationSupervisor"] = 0xAfa904152E04aBFf56701223118Be2832A4449E0.toBytes32();

        values[mainnet]["kmETH"] = 0x7C22725d1E0871f0043397c9761AD99A86ffD498.toBytes32();
        values[mainnet]["kweETH"] = 0x2DABcea55a12d73191AeCe59F508b191Fb68AdaC.toBytes32();
        values[mainnet]["kwstETH"] = 0xa3726beDFD1a8AA696b9B4581277240028c4314b.toBytes32();
        values[mainnet]["krETH"] = 0x8E475A4F7820A4b6c0FF229f74fB4762f0813C47.toBytes32();
        values[mainnet]["kcbETH"] = 0xbD32b8aA6ff34BEDc447e503195Fb2524c72658f.toBytes32();
        values[mainnet]["kwBETH"] = 0x04BB50329A1B7D943E7fD2368288b674c8180d5E.toBytes32();
        values[mainnet]["kswETH"] = 0xc585DF3a8C9ca0c614D023A812624bE36161502B.toBytes32();
        values[mainnet]["kETHx"] = 0x989Ab830C6e2BdF3f28214fF54C9B7415C349a3F.toBytes32();
        values[mainnet]["ksfrxETH"] = 0x1751e1e4d2c9Fa99479C0c5574136F0dbD8f3EB8.toBytes32();
        values[mainnet]["krswETH"] = 0x1B4d88f5f38988BEA334C79f48aa69BEEeFE2e1e.toBytes32();
        values[mainnet]["krsETH"] = 0x9a23e79a8E6D77F940F2C30eb3d9282Af2E4036c.toBytes32();
        values[mainnet]["kETHFI"] = 0xB26bD8D1FD5415eED4C99f9fB6A278A42E7d1BA8.toBytes32();
        values[mainnet]["ksUSDe"] = 0xDe5Bff0755F192C333B126A449FF944Ee2B69681.toBytes32();
        values[mainnet]["kUSDe"] = 0xBE3cA34D0E877A1Fc889BD5231D65477779AFf4e.toBytes32();
        values[mainnet]["kWBTC"] = 0x126d4dBf752AaF61f3eAaDa24Ab0dB84FEcf6891.toBytes32();
        values[mainnet]["kFBTC"] = 0x40328669Bc9e3780dFa0141dBC87450a4af6EA11.toBytes32();
        values[mainnet]["kLBTC"] = 0x468c34703F6c648CCf39DBaB11305D17C70ba011.toBytes32();

        // CCIP token transfers.
        values[mainnet]["ccipRouter"] = 0x80226fc0Ee2b096224EeAc085Bb9a8cba1146f7D.toBytes32();

        // PancakeSwap V3
        values[mainnet]["pancakeSwapV3NonFungiblePositionManager"] =
            0x46A15B0b27311cedF172AB29E4f4766fbE7F4364.toBytes32();
        values[mainnet]["pancakeSwapV3MasterChefV3"] = 0x556B9306565093C855AEA9AE92A594704c2Cd59e.toBytes32();
        values[mainnet]["pancakeSwapV3Router"] = 0x13f4EA83D0bd40E75C8222255bc855a974568Dd4.toBytes32();
        // Arbitrum Bridge
        values[mainnet]["arbitrumDelayedInbox"] = 0x4Dbd4fc535Ac27206064B68FfCf827b0A60BAB3f.toBytes32();
        values[mainnet]["arbitrumOutbox"] = 0x0B9857ae2D4A3DBe74ffE1d7DF045bb7F96E4840.toBytes32();
        values[mainnet]["arbitrumL1GatewayRouter"] = 0x72Ce9c846789fdB6fC1f34aC4AD25Dd9ef7031ef.toBytes32();
        values[mainnet]["arbitrumL1ERC20Gateway"] = 0xa3A7B6F88361F48403514059F1F16C8E78d60EeC.toBytes32();
        values[mainnet]["arbitrumWethGateway"] = 0xd92023E9d9911199a6711321D1277285e6d4e2db.toBytes32();

        // Base Standard Bridge.
        values[mainnet]["baseStandardBridge"] = 0x3154Cf16ccdb4C6d922629664174b904d80F2C35.toBytes32();
        values[mainnet]["basePortal"] = 0x49048044D57e1C92A77f79988d21Fa8fAF74E97e.toBytes32();
        values[mainnet]["baseResolvedDelegate"] = 0x866E82a600A1414e583f7F13623F1aC5d58b0Afa.toBytes32();

        // Optimism Standard Bridge.
        values[mainnet]["optimismStandardBridge"] = 0x99C9fc46f92E8a1c0deC1b1747d010903E884bE1.toBytes32();
        values[mainnet]["optimismPortal"] = 0xbEb5Fc579115071764c7423A4f12eDde41f106Ed.toBytes32();
        values[mainnet]["optimismResolvedDelegate"] = 0x25ace71c97B33Cc4729CF772ae268934F7ab5fA1.toBytes32();

        // Mantle Standard Bridge.
        values[mainnet]["mantleStandardBridge"] = 0x95fC37A27a2f68e3A647CDc081F0A89bb47c3012.toBytes32();
        values[mainnet]["mantlePortal"] = 0xc54cb22944F2bE476E02dECfCD7e3E7d3e15A8Fb.toBytes32();
        values[mainnet]["mantleResolvedDelegate"] = 0x676A795fe6E43C17c668de16730c3F690FEB7120.toBytes32(); // TODO update this.

        // Zircuit Standard Bridge.
        values[mainnet]["zircuitStandardBridge"] = 0x386B76D9cA5F5Fb150B6BFB35CF5379B22B26dd8.toBytes32();
        values[mainnet]["zircuitPortal"] = 0x17bfAfA932d2e23Bd9B909Fd5B4D2e2a27043fb1.toBytes32();
        values[mainnet]["zircuitResolvedDelegate"] = 0x2a721cBE81a128be0F01040e3353c3805A5EA091.toBytes32();

        // Fraxtal Standard Bridge.
        values[mainnet]["fraxtalStandardBridge"] = 0x34C0bD5877A5Ee7099D0f5688D65F4bB9158BDE2.toBytes32();
        values[mainnet]["fraxtalPortal"] = 0x36cb65c1967A0Fb0EEE11569C51C2f2aA1Ca6f6D.toBytes32();
        values[mainnet]["fraxtalResolvedDelegate"] = 0x2a721cBE81a128be0F01040e3353c3805A5EA091.toBytes32(); // TODO update this

        // Lido Base Standard Bridge.
        values[mainnet]["lidoBaseStandardBridge"] = 0x9de443AdC5A411E83F1878Ef24C3F52C61571e72.toBytes32();
        values[mainnet]["lidoBasePortal"] = 0x49048044D57e1C92A77f79988d21Fa8fAF74E97e.toBytes32();
        values[mainnet]["lidoBaseResolvedDelegate"] = 0x866E82a600A1414e583f7F13623F1aC5d58b0Afa.toBytes32();

        // Layer Zero.
        values[mainnet]["LayerZeroEndPoint"] = 0x1a44076050125825900e736c501f859c50fE728c.toBytes32();
        values[mainnet]["EtherFiOFTAdapter"] = 0xcd2eb13D6831d4602D80E5db9230A57596CDCA63.toBytes32();

        // Merkl
        values[mainnet]["merklDistributor"] = 0x3Ef3D8bA38EBe18DB133cEc108f4D14CE00Dd9Ae.toBytes32();

        // Pump Staking
        values[mainnet]["pumpStaking"] = 0x1fCca65fb6Ae3b2758b9b2B394CB227eAE404e1E.toBytes32();

        // Linea Bridging
        values[mainnet]["tokenBridge"] = 0x051F1D88f0aF5763fB888eC4378b4D8B29ea3319.toBytes32(); // approve, bridge token
        values[mainnet]["lineaMessageService"] = 0xd19d4B5d358258f05D7B411E21A1460D11B0876F.toBytes32(); // claim message, sendMessage

        // Scroll Bridging
        values[mainnet]["scrollGatewayRouter"] = 0xF8B1378579659D8F7EE5f3C929c2f3E332E41Fd6.toBytes32(); // approve, depositERC20
        values[mainnet]["scrollMessenger"] = 0x6774Bcbd5ceCeF1336b5300fb5186a12DDD8b367.toBytes32(); // sendMessage
        values[mainnet]["scrollCustomERC20Gateway"] = 0x67260A8B73C5B77B55c1805218A42A7A6F98F515.toBytes32(); // sendMessage

        // Syrup
        values[mainnet]["syrupRouter"] = 0x134cCaaA4F1e4552eC8aEcb9E4A2360dDcF8df76.toBytes32();

        // Satlayer
        values[mainnet]["satlayerPool"] = 0x42a856dbEBB97AbC1269EAB32f3bb40C15102819.toBytes32();

        // corn
        values[mainnet]["cornSilo"] = 0x8bc93498b861fd98277c3b51d240e7E56E48F23c.toBytes32();

        // Treehouse
        values[mainnet]["TreehouseRedemption"] = 0x0618DBdb3Be798346e6D9C08c3c84658f94aD09F.toBytes32();
        values[mainnet]["TreehouseRouter"] = 0xeFA3fa8e85D2b3CfdB250CdeA156c2c6C90628F5.toBytes32();
        values[mainnet]["tETH"] = 0xD11c452fc99cF405034ee446803b6F6c1F6d5ED8.toBytes32();
        values[mainnet]["tETH_wstETH_curve_pool"] = 0xA10d15538E09479186b4D3278BA5c979110dDdB1.toBytes32();

        // Term Finance
        values[mainnet]["termAuctionOfferLocker"] = 0xa557a6099d1a85d7569EA4B6d8ad59a94a8162CC.toBytes32();
        values[mainnet]["termRepoLocker"] = 0xFD9033C9A97Bc3Ec8a44439Cb6512516c5053076.toBytes32();
        values[mainnet]["termRepoServicer"] = 0xaD2401Dd7518Fac6C868c86442922E2236797e32.toBytes32();
        values[mainnet]["termRepoToken"] = 0x3A1427da14F8A57CEe76a5E85fB465ed72De8EC7.toBytes32();

        // Hyperlane
        values[mainnet]["hyperlaneUsdcRouter"] = 0xe1De9910fe71cC216490AC7FCF019e13a34481D7.toBytes32();
        values[mainnet]["hyperlaneTestRecipient"] = 0xfb53392bf4a0590a317ca716c28c29ace7c448bc132d7f8188ca234f595aa121;

        // Euler
        values[mainnet]["ethereumVaultConnector"] = 0x0C9a3dd6b8F28529d72d7f9cE918D493519EE383.toBytes32();
        values[mainnet]["evkWEETH"] = 0xe846ca062aB869b66aE8DcD811973f628BA82eAf.toBytes32();
        values[mainnet]["eulerPrimeWETH"] = 0xD8b27CF359b7D15710a5BE299AF6e7Bf904984C2.toBytes32();
        values[mainnet]["evkUSDC"] = 0x797DD80692c3b2dAdabCe8e30C07fDE5307D48a9.toBytes32();
        values[mainnet]["evkLBTC"] = 0xbC35161043EE2D74816d421EfD6a45fDa73B050A.toBytes32(); //Euler Prime
        values[mainnet]["evkDAI"] = 0x83C266bdf990574a05EE62831a266a3891817B5B.toBytes32();
        values[mainnet]["evkDAIDebt"] = 0x1796526a7705cBBe76dEdd4b13959A48c674A6cD.toBytes32();

        // Royco
        values[mainnet]["vaultMarketHub"] = 0xa97eCc6Bfda40baf2fdd096dD33e88bd8e769280.toBytes32();
        values[mainnet]["recipeMarketHub"] = 0x783251f103555068c1E9D755f69458f39eD937c0.toBytes32();
        values[mainnet]["supplyUSDCAaveWrappedVault"] = 0x2120ADcdCF8e0ed9D6dd3Df683F076402B79E3bd.toBytes32();

        // Usual
        values[mainnet]["usualSwapperEngine"] = 0xB969B0d14F7682bAF37ba7c364b351B830a812B2.toBytes32();

        // Sky
        values[mainnet]["daiConverter"] = 0x3225737a9Bbb6473CB4a45b7244ACa2BeFdB276A.toBytes32(); //converts dai to USDS
        values[mainnet]["usdsLitePsmUsdc"] = 0xA188EEC8F81263234dA3622A406892F3D630f98c.toBytes32();
        values[mainnet]["daiLitePsmUsdc"] = 0xf6e72Db5454dd049d0788e411b06CfAF16853042.toBytes32();

        //Sonic Gateway
        values[mainnet]["sonicGateway"] = 0xa1E2481a9CD0Cb0447EeB1cbc26F1b3fff3bec20.toBytes32();

        // Incentives Distributors
        values[mainnet]["beraUsual_incentives_distributor"] = 0x4a610757352d63D45B0a1680e95158887955582C.toBytes32();

        // Morpho Rewards
        values[mainnet]["morphoRewardsWrapper"] = 0x9D03bb2092270648d7480049d0E58d2FcF0E5123.toBytes32();
        values[mainnet]["legacyMorpho"] = 0x9994E35Db50125E0DF82e4c2dde62496CE330999.toBytes32();
        values[mainnet]["newMorpho"] = 0x58D97B57BB95320F9a05dC918Aef65434969c2B2.toBytes32();
    }

    function _addBaseValues() private {
        // Liquid Ecosystem
        values[base]["deployerAddress"] = 0x5F2F11ad8656439d5C14d9B351f8b09cDaC2A02d.toBytes32();
        values[base]["dev0Address"] = 0x0463E60C7cE10e57911AB7bD1667eaa21de3e79b.toBytes32();
        values[base]["dev1Address"] = 0xf8553c8552f906C19286F21711721E206EE4909E.toBytes32();
        values[base]["liquidPayoutAddress"] = 0xA9962a5BfBea6918E958DeE0647E99fD7863b95A.toBytes32();

        // DeFi Ecosystem
        values[base]["ETH"] = 0xEeeeeEeeeEeEeeEeEeEeeEEEeeeeEeeeeeeeEEeE.toBytes32();
        values[base]["uniswapV3NonFungiblePositionManager"] = 0x03a520b32C04BF3bEEf7BEb72E919cf822Ed34f1.toBytes32();

        values[base]["USDC"] = 0x833589fCD6eDb6E08f4c7C32D4f71b54bdA02913.toBytes32();
        values[base]["WETH"] = 0x4200000000000000000000000000000000000006.toBytes32();
        values[base]["WEETH"] = 0x04C0599Ae5A44757c0af6F9eC3b93da8976c150A.toBytes32();
        values[base]["WSTETH"] = 0xc1CBa3fCea344f92D9239c08C0568f6F2F0ee452.toBytes32();
        values[base]["AERO"] = 0x940181a94A35A4569E4529A3CDfB74e38FD98631.toBytes32();
        values[base]["CBETH"] = 0x2Ae3F1Ec7F1F5012CFEab0185bfc7aa3cf0DEc22.toBytes32();
        values[base]["AURA"] = 0x1509706a6c66CA549ff0cB464de88231DDBe213B.toBytes32();
        values[base]["BAL"] = 0x4158734D47Fc9692176B5085E0F52ee0Da5d47F1.toBytes32();
        values[base]["CRV"] = 0x8Ee73c484A26e0A5df2Ee2a4960B789967dd0415.toBytes32();
        values[base]["LINK"] = 0x88Fb150BDc53A65fe94Dea0c9BA0a6dAf8C6e196.toBytes32();
        values[base]["UNI"] = 0xc3De830EA07524a0761646a6a4e4be0e114a3C83.toBytes32();
        values[base]["RETH"] = 0xB6fe221Fe9EeF5aBa221c348bA20A1Bf5e73624c.toBytes32();
        values[base]["BSDETH"] = 0xCb327b99fF831bF8223cCEd12B1338FF3aA322Ff.toBytes32();
        values[base]["SFRXETH"] = 0x1f55a02A049033E3419a8E2975cF3F572F4e6E9A.toBytes32();
        values[base]["cbBTC"] = 0xcbB7C0000aB88B473b1f5aFd9ef808440eed33Bf.toBytes32();
        values[base]["tBTC"] = 0x236aa50979D5f3De3Bd1Eeb40E81137F22ab794b.toBytes32();
        values[base]["dlcBTC"] = 0x12418783e860997eb99e8aCf682DF952F721cF62.toBytes32();

        // Balancer vault
        values[base]["vault"] = 0xBA12222222228d8Ba445958a75a0704d566BF2C8.toBytes32();
        values[base]["balancerVault"] = 0xBA12222222228d8Ba445958a75a0704d566BF2C8.toBytes32();

        // Standard Bridge.
        values[base]["standardBridge"] = 0x4200000000000000000000000000000000000010.toBytes32();
        values[base]["crossDomainMessenger"] = 0x4200000000000000000000000000000000000007.toBytes32();

        // Lido Standard Bridge.
        values[base]["l2ERC20TokenBridge"] = 0xac9D11cD4D7eF6e54F14643a393F68Ca014287AB.toBytes32();

        values[base]["weETH_ETH_ExchangeRate"] = 0x35e9D7001819Ea3B39Da906aE6b06A62cfe2c181.toBytes32();

        // Aave V3
        values[base]["v3Pool"] = 0xA238Dd80C259a72e81d7e4664a9801593F98d1c5.toBytes32();

        // Merkl
        values[base]["merklDistributor"] = 0x3Ef3D8bA38EBe18DB133cEc108f4D14CE00Dd9Ae.toBytes32();

        // Aerodrome
        values[base]["aerodromeRouter"] = 0xcF77a3Ba9A5CA399B7c97c74d54e5b1Beb874E43.toBytes32();
        values[base]["aerodromeNonFungiblePositionManager"] = 0x827922686190790b37229fd06084350E74485b72.toBytes32();
        values[base]["aerodrome_Weth_Wsteth_v3_1_gauge"] = 0x2A1f7bf46bd975b5004b61c6040597E1B6117040.toBytes32();
        values[base]["aerodrome_Weth_Bsdeth_v3_1_gauge"] = 0x0b537aC41400433F09d97Cd370C1ea9CE78D8a74.toBytes32();
        values[base]["aerodrome_Cbeth_Weth_v3_1_gauge"] = 0xF5550F8F0331B8CAA165046667f4E6628E9E3Aac.toBytes32();
        values[base]["aerodrome_Weth_Wsteth_v2_30_gauge"] = 0xDf7c8F17Ab7D47702A4a4b6D951d2A4c90F99bf4.toBytes32();
        values[base]["aerodrome_Weth_Weeth_v2_30_gauge"] = 0xf8d47b641eD9DF1c924C0F7A6deEEA2803b9CfeF.toBytes32();
        values[base]["aerodrome_Weth_Reth_v2_05_gauge"] = 0xAa3D51d36BfE7C5C63299AF71bc19988BdBa0A06.toBytes32();
        values[base]["aerodrome_Sfrxeth_Wsteth_v2_30_gauge"] = 0xCe7Cb6260fCBf17485cd2439B89FdDf8B0Eb39cC.toBytes32();

        // MorphoBlue
        values[base]["morphoBlue"] = 0xBBBBBbbBBb9cC5e90e3b3Af64bdAF62C37EEFFCb.toBytes32();
        values[base]["weETH_wETH_915"] = 0x78d11c03944e0dc298398f0545dc8195ad201a18b0388cb8058b1bcb89440971;
        values[base]["wstETH_wETH_945"] = 0x3a4048c64ba1b375330d376b1ce40e4047d03b47ab4d48af484edec9fec801ba;
        values[base]["cbETH_wETH_965"] = 0x6600aae6c56d242fa6ba68bd527aff1a146e77813074413186828fd3f1cdca91;
        values[base]["cbETH_wETH_945"] = 0x84662b4f95b85d6b082b68d32cf71bb565b3f22f216a65509cc2ede7dccdfe8c;

        values[base]["uniV3Router"] = 0x2626664c2603336E57B271c5C0b26F421741e481.toBytes32();

        values[base]["aggregationRouterV5"] = 0x1111111254EEB25477B68fb85Ed929f73A960582.toBytes32();
        values[base]["oneInchExecutor"] = 0xE37e799D5077682FA0a244D46E5649F71457BD09.toBytes32();

        // Compound V3
        values[base]["cWETHV3"] = 0x46e6b214b524310239732D51387075E0e70970bf.toBytes32();
        values[base]["cometRewards"] = 0x123964802e6ABabBE1Bc9547D72Ef1B69B00A6b1.toBytes32();

        // Instadapp Fluid
        values[base]["fWETH"] = 0x9272D6153133175175Bc276512B2336BE3931CE9.toBytes32();
        values[base]["fWSTETH"] = 0x896E39f0E9af61ECA9dD2938E14543506ef2c2b5.toBytes32();
    }

    function _addArbitrumValues() private {
        // Liquid Ecosystem
        values[arbitrum]["deployerAddress"] = 0x5F2F11ad8656439d5C14d9B351f8b09cDaC2A02d.toBytes32();
        values[arbitrum]["dev0Address"] = 0x0463E60C7cE10e57911AB7bD1667eaa21de3e79b.toBytes32();
        values[arbitrum]["dev1Address"] = 0xf8553c8552f906C19286F21711721E206EE4909E.toBytes32();
        values[arbitrum]["liquidPayoutAddress"] = 0xA9962a5BfBea6918E958DeE0647E99fD7863b95A.toBytes32();
        values[arbitrum]["txBundlerAddress"] = 0x87D51666Da1b56332b216D456D1C2ba3Aed6089c.toBytes32();

        // DeFi Ecosystem
        values[arbitrum]["ETH"] = 0xEeeeeEeeeEeEeeEeEeEeeEEEeeeeEeeeeeeeEEeE.toBytes32();
        values[arbitrum]["uniV3Router"] = 0xE592427A0AEce92De3Edee1F18E0157C05861564.toBytes32();
        values[arbitrum]["uniV2Router"] = 0x7a250d5630B4cF539739dF2C5dAcb4c659F2488D.toBytes32();
        values[arbitrum]["uniswapV3NonFungiblePositionManager"] = 0xC36442b4a4522E871399CD717aBDD847Ab11FE88.toBytes32();
        values[arbitrum]["ccipRouter"] = 0x141fa059441E0ca23ce184B6A78bafD2A517DdE8.toBytes32();
        values[arbitrum]["vault"] = 0xBA12222222228d8Ba445958a75a0704d566BF2C8.toBytes32();

        values[arbitrum]["USDC"] = 0xaf88d065e77c8cC2239327C5EDb3A432268e5831.toBytes32();
        values[arbitrum]["USDCe"] = 0xFF970A61A04b1cA14834A43f5dE4533eBDDB5CC8.toBytes32();
        values[arbitrum]["WETH"] = 0x82aF49447D8a07e3bd95BD0d56f35241523fBab1.toBytes32();
        values[arbitrum]["WBTC"] = 0x2f2a2543B76A4166549F7aaB2e75Bef0aefC5B0f.toBytes32();
        values[arbitrum]["USDT"] = 0xFd086bC7CD5C481DCC9C85ebE478A1C0b69FCbb9.toBytes32();
        values[arbitrum]["DAI"] = 0xDA10009cBd5D07dd0CeCc66161FC93D7c9000da1.toBytes32();
        values[arbitrum]["WSTETH"] = 0x5979D7b546E38E414F7E9822514be443A4800529.toBytes32();
        values[arbitrum]["FRAX"] = 0x17FC002b466eEc40DaE837Fc4bE5c67993ddBd6F.toBytes32();
        values[arbitrum]["BAL"] = 0x040d1EdC9569d4Bab2D15287Dc5A4F10F56a56B8.toBytes32();
        values[arbitrum]["COMP"] = 0x354A6dA3fcde098F8389cad84b0182725c6C91dE.toBytes32();
        values[arbitrum]["LINK"] = 0xf97f4df75117a78c1A5a0DBb814Af92458539FB4.toBytes32();
        values[arbitrum]["rETH"] = 0xEC70Dcb4A1EFa46b8F2D97C310C9c4790ba5ffA8.toBytes32();
        values[arbitrum]["RETH"] = 0xEC70Dcb4A1EFa46b8F2D97C310C9c4790ba5ffA8.toBytes32();
        values[arbitrum]["cbETH"] = 0x1DEBd73E752bEaF79865Fd6446b0c970EaE7732f.toBytes32();
        values[arbitrum]["LUSD"] = 0x93b346b6BC2548dA6A1E7d98E9a421B42541425b.toBytes32();
        values[arbitrum]["UNI"] = 0xFa7F8980b0f1E64A2062791cc3b0871572f1F7f0.toBytes32();
        values[arbitrum]["CRV"] = 0x11cDb42B0EB46D95f990BeDD4695A6e3fA034978.toBytes32();
        values[arbitrum]["FRXETH"] = 0x178412e79c25968a32e89b11f63B33F733770c2A.toBytes32();
        values[arbitrum]["SFRXETH"] = 0x95aB45875cFFdba1E5f451B950bC2E42c0053f39.toBytes32();
        values[arbitrum]["ARB"] = 0x912CE59144191C1204E64559FE8253a0e49E6548.toBytes32();
        values[arbitrum]["WEETH"] = 0x35751007a407ca6FEFfE80b3cB397736D2cf4dbe.toBytes32();
        values[arbitrum]["USDE"] = 0x5d3a1Ff2b6BAb83b63cd9AD0787074081a52ef34.toBytes32();
        values[arbitrum]["AURA"] = 0x1509706a6c66CA549ff0cB464de88231DDBe213B.toBytes32();
        values[arbitrum]["PENDLE"] = 0x0c880f6761F1af8d9Aa9C466984b80DAb9a8c9e8.toBytes32();
        values[arbitrum]["RSR"] = 0xCa5Ca9083702c56b481D1eec86F1776FDbd2e594.toBytes32();
        values[arbitrum]["CBETH"] = 0x1DEBd73E752bEaF79865Fd6446b0c970EaE7732f.toBytes32();
        values[arbitrum]["OSETH"] = 0xf7d4e7273E5015C96728A6b02f31C505eE184603.toBytes32();
        values[arbitrum]["RSETH"] = 0x4186BFC76E2E237523CBC30FD220FE055156b41F.toBytes32();
        values[arbitrum]["GRAIL"] = 0x3d9907F9a368ad0a51Be60f7Da3b97cf940982D8.toBytes32();
        values[arbitrum]["cbBTC"] = 0xcbB7C0000aB88B473b1f5aFd9ef808440eed33Bf.toBytes32();

        // Aave V3
        values[arbitrum]["v3Pool"] = 0x794a61358D6845594F94dc1DB02A252b5b4814aD.toBytes32();

        // 1Inch
        values[arbitrum]["aggregationRouterV5"] = 0x1111111254EEB25477B68fb85Ed929f73A960582.toBytes32();
        values[arbitrum]["oneInchExecutor"] = 0xE37e799D5077682FA0a244D46E5649F71457BD09.toBytes32();

        values[arbitrum]["balancerVault"] = 0xBA12222222228d8Ba445958a75a0704d566BF2C8.toBytes32();
        // TODO This Balancer on L2s use a different minting logic so minter is not used
        // but the merkle tree should be refactored for L2s
        values[arbitrum]["minter"] = address(1).toBytes32();

        // Arbitrum native bridging.
        values[arbitrum]["arbitrumL2GatewayRouter"] = 0x5288c571Fd7aD117beA99bF60FE0846C4E84F933.toBytes32();
        values[arbitrum]["arbitrumSys"] = 0x0000000000000000000000000000000000000064.toBytes32();
        values[arbitrum]["arbitrumRetryableTx"] = 0x000000000000000000000000000000000000006E.toBytes32();
        values[arbitrum]["arbitrumL2Sender"] = 0x09e9222E96E7B4AE2a407B98d48e330053351EEe.toBytes32();

        // Pendle
        values[arbitrum]["pendleMarketFactory"] = 0x2FCb47B58350cD377f94d3821e7373Df60bD9Ced.toBytes32();
        values[arbitrum]["pendleRouter"] = 0x888888888889758F76e7103c6CbF23ABbF58F946.toBytes32();
        values[arbitrum]["pendleLimitOrderRouter"] = 0x000000000000c9B3E2C3Ec88B1B4c0cD853f4321.toBytes32();
        values[arbitrum]["pendleWeETHMarketSeptember"] = 0xf9F9779d8fF604732EBA9AD345E6A27EF5c2a9d6.toBytes32();
        values[arbitrum]["pendle_weETH_market_12_25_24"] = 0x6b92feB89ED16AA971B096e247Fe234dB4Aaa262.toBytes32();

        // Gearbox
        values[arbitrum]["dWETHV3"] = 0x04419d3509f13054f60d253E0c79491d9E683399.toBytes32();
        values[arbitrum]["sdWETHV3"] = 0xf3b7994e4dA53E04155057Fd61dc501599d57877.toBytes32();
        values[arbitrum]["dUSDCV3"] = 0x890A69EF363C9c7BdD5E36eb95Ceb569F63ACbF6.toBytes32();
        values[arbitrum]["sdUSDCV3"] = 0xD0181a36B0566a8645B7eECFf2148adE7Ecf2BE9.toBytes32();
        values[arbitrum]["dUSDCeV3"] = 0xa76c604145D7394DEc36C49Af494C144Ff327861.toBytes32();
        values[arbitrum]["sdUSDCeV3"] = 0x608F9e2E8933Ce6b39A8CddBc34a1e3E8D21cE75.toBytes32();

        // Uniswap V3 pools
        values[arbitrum]["wstETH_wETH_01"] = 0x35218a1cbaC5Bbc3E57fd9Bd38219D37571b3537.toBytes32();
        values[arbitrum]["wstETH_wETH_05"] = 0xb93F8a075509e71325c1c2fc8FA6a75f2d536A13.toBytes32();
        values[arbitrum]["PENDLE_wETH_30"] = 0xdbaeB7f0DFe3a0AAFD798CCECB5b22E708f7852c.toBytes32();
        values[arbitrum]["wETH_weETH_30"] = 0xA169d1aB5c948555954D38700a6cDAA7A4E0c3A0.toBytes32();
        values[arbitrum]["wETH_weETH_05"] = 0xd90660A0b8Ad757e7C1d660CE633776a0862b087.toBytes32();
        values[arbitrum]["wETH_weETH_01"] = 0x14353445c8329Df76e6f15e9EAD18fA2D45A8BB6.toBytes32();

        // Chainlink feeds
        values[arbitrum]["weETH_ETH_ExchangeRate"] = 0x20bAe7e1De9c596f5F7615aeaa1342Ba99294e12.toBytes32();

        // Fluid fTokens
        values[arbitrum]["fUSDC"] = 0x1A996cb54bb95462040408C06122D45D6Cdb6096.toBytes32();
        values[arbitrum]["fUSDT"] = 0x4A03F37e7d3fC243e3f99341d36f4b829BEe5E03.toBytes32();
        values[arbitrum]["fWETH"] = 0x45Df0656F8aDf017590009d2f1898eeca4F0a205.toBytes32();
        values[arbitrum]["fWSTETH"] = 0x66C25Cd75EBdAA7E04816F643d8E46cecd3183c9.toBytes32();

        // Merkl
        values[arbitrum]["merklDistributor"] = 0x3Ef3D8bA38EBe18DB133cEc108f4D14CE00Dd9Ae.toBytes32();

        // Vault Craft
        values[arbitrum]["compoundV3Weth"] = 0xC4bBbbAF12B1bE472E6E7B1A76d2756d5C763F95.toBytes32();
        values[arbitrum]["compoundV3WethGauge"] = 0x5E6A9859Dc1b393a82a5874F9cBA22E92d9fbBd2.toBytes32();

        // Camelot
        values[arbitrum]["camelotRouterV2"] = 0xc873fEcbd354f5A56E00E710B90EF4201db2448d.toBytes32();
        values[arbitrum]["camelotRouterV3"] = 0x1F721E2E82F6676FCE4eA07A5958cF098D339e18.toBytes32();
        values[arbitrum]["camelotNonFungiblePositionManager"] = 0x00c7f3082833e796A5b3e4Bd59f6642FF44DCD15.toBytes32();

        // Compound V3
        values[arbitrum]["cWETHV3"] = 0x6f7D514bbD4aFf3BcD1140B7344b32f063dEe486.toBytes32();
        values[arbitrum]["cometRewards"] = 0x88730d254A2f7e6AC8388c3198aFd694bA9f7fae.toBytes32();

        // Balancer
        values[arbitrum]["rsETH_wETH_BPT"] = 0x90e6CB5249f5e1572afBF8A96D8A1ca6aCFFd739.toBytes32();
        values[arbitrum]["rsETH_wETH_Id"] = 0x90e6cb5249f5e1572afbf8a96d8a1ca6acffd73900000000000000000000055c;
        values[arbitrum]["rsETH_wETH_Gauge"] = 0x59907f88C360D576Aa38dba84F26578367F96b6C.toBytes32();
        values[arbitrum]["aura_rsETH_wETH"] = 0x90cedFDb5284a274720f1dB339eEe9798f4fa29d.toBytes32();
        values[arbitrum]["wstETH_sfrxETH_BPT"] = 0xc2598280bFeA1Fe18dFcaBD21C7165c40c6859d3.toBytes32();
        values[arbitrum]["wstETH_sfrxETH_Id"] = 0xc2598280bfea1fe18dfcabd21c7165c40c6859d30000000000000000000004f3;
        values[arbitrum]["wstETH_sfrxETH_Gauge"] = 0x06eaf7bAabEac962301eE21296e711B3052F2c0d.toBytes32();
        values[arbitrum]["aura_wstETH_sfrxETH"] = 0x83D37cbA332ffd53A4336Ee06f3c301B8929E684.toBytes32();
        values[arbitrum]["wstETH_wETH_Gyro_BPT"] = 0x7967FA58B9501600D96bD843173b9334983EE6E6.toBytes32();
        values[arbitrum]["wstETH_wETH_Gyro_Id"] = 0x7967fa58b9501600d96bd843173b9334983ee6e600020000000000000000056e;
        values[arbitrum]["wstETH_wETH_Gyro_Gauge"] = 0x96d7C70c80518Ee189CB6ba672FbD22E4fDD9c19.toBytes32();
        values[arbitrum]["aura_wstETH_wETH_Gyro"] = 0x93e567b423ED470562911078b4d7A902d4E0BEea.toBytes32();
        values[arbitrum]["weETH_wstETH_Gyro_BPT"] = 0xCDCef9765D369954a4A936064535710f7235110A.toBytes32();
        values[arbitrum]["weETH_wstETH_Gyro_Id"] = 0xcdcef9765d369954a4a936064535710f7235110a000200000000000000000558;
        values[arbitrum]["weETH_wstETH_Gyro_Gauge"] = 0xdB66fFFf713B1FA758E348e69E2f2e24595111cF.toBytes32();
        values[arbitrum]["aura_weETH_wstETH_Gyro"] = 0x40bF10900a55c69c9dADdc3dC52465e01AcEF4A4.toBytes32();
        values[arbitrum]["osETH_wETH_BPT"] = 0x42f7Cfc38DD1583fFdA2E4f047F4F6FA06CEFc7c.toBytes32();
        values[arbitrum]["osETH_wETH_Id"] = 0x42f7cfc38dd1583ffda2e4f047f4f6fa06cefc7c000000000000000000000553;
        values[arbitrum]["osETH_wETH_Gauge"] = 0x5DA32F4724373c91Fdc657E0AD7B1836c70A4E52.toBytes32();

        // Karak
        values[arbitrum]["vaultSupervisor"] = 0x399f22ae52a18382a67542b3De9BeD52b7B9A4ad.toBytes32();
        values[arbitrum]["kETHFI"] = 0xc9A908402C7f0e343691cFB8c8Fc637449333ce0.toBytes32();

        // Dolomite
        values[arbitrum]["dolomiteMargin"] = 0x6Bd780E7fDf01D77e4d475c821f1e7AE05409072.toBytes32();
        values[arbitrum]["dolomiteDepositWithdrawRouter"] = 0xAdB9D68c613df4AA363B42161E1282117C7B9594.toBytes32();
        values[arbitrum]["dolomiteBorrowProxy"] = 0x38E49A617305101216eC6306e3a18065D14Bf3a7.toBytes32(); //V2
    }

    function _addOptimismValues() private {
        values[optimism]["deployerAddress"] = 0x5F2F11ad8656439d5C14d9B351f8b09cDaC2A02d.toBytes32();
        values[optimism]["dev0Address"] = 0x0463E60C7cE10e57911AB7bD1667eaa21de3e79b.toBytes32();
        values[optimism]["dev1Address"] = 0xf8553c8552f906C19286F21711721E206EE4909E.toBytes32();
        values[optimism]["liquidPayoutAddress"] = 0xA9962a5BfBea6918E958DeE0647E99fD7863b95A.toBytes32();
        values[optimism]["uniV3Router"] = 0xE592427A0AEce92De3Edee1F18E0157C05861564.toBytes32();
        values[optimism]["aggregationRouterV5"] = 0x1111111254EEB25477B68fb85Ed929f73A960582.toBytes32();
        values[optimism]["oneInchExecutor"] = 0xE37e799D5077682FA0a244D46E5649F71457BD09.toBytes32();

        values[optimism]["WETH"] = 0x4200000000000000000000000000000000000006.toBytes32();
        values[optimism]["WEETH"] = 0x346e03F8Cce9fE01dCB3d0Da3e9D00dC2c0E08f0.toBytes32();
        values[optimism]["WSTETH"] = 0x1F32b1c2345538c0c6f582fCB022739c4A194Ebb.toBytes32();
        values[optimism]["RETH"] = 0x9Bcef72be871e61ED4fBbc7630889beE758eb81D.toBytes32();
        values[optimism]["WEETH_OFT"] = 0x5A7fACB970D094B6C7FF1df0eA68D99E6e73CBFF.toBytes32();
        values[optimism]["OP"] = 0x4200000000000000000000000000000000000042.toBytes32();
        values[optimism]["CRV"] = 0x0994206dfE8De6Ec6920FF4D779B0d950605Fb53.toBytes32();
        values[optimism]["AURA"] = 0x1509706a6c66CA549ff0cB464de88231DDBe213B.toBytes32();
        values[optimism]["BAL"] = 0xFE8B128bA8C78aabC59d4c64cEE7fF28e9379921.toBytes32();
        values[optimism]["UNI"] = 0x6fd9d7AD17242c41f7131d257212c54A0e816691.toBytes32();
        values[optimism]["CBETH"] = 0xadDb6A0412DE1BA0F936DCaeb8Aaa24578dcF3B2.toBytes32();

        values[optimism]["vault"] = 0xBA12222222228d8Ba445958a75a0704d566BF2C8.toBytes32();
        values[optimism]["balancerVault"] = 0xBA12222222228d8Ba445958a75a0704d566BF2C8.toBytes32();
        values[optimism]["minter"] = 0x239e55F427D44C3cc793f49bFB507ebe76638a2b.toBytes32();

        values[optimism]["uniswapV3NonFungiblePositionManager"] = 0xC36442b4a4522E871399CD717aBDD847Ab11FE88.toBytes32();
        values[optimism]["ccipRouter"] = 0x3206695CaE29952f4b0c22a169725a865bc8Ce0f.toBytes32();
        values[optimism]["weETH_ETH_ExchangeRate"] = 0x72EC6bF88effEd88290C66DCF1bE2321d80502f5.toBytes32();

        // Gearbox
        values[optimism]["dWETHV3"] = 0x42dB77B3103c71059F4b997d6441cFB299FD0d94.toBytes32();
        values[optimism]["sdWETHV3"] = 0x704c4C9F0d29257E5b0E526b20b48EfFC8f758b2.toBytes32();

        // Standard Bridge
        values[optimism]["standardBridge"] = 0x4200000000000000000000000000000000000010.toBytes32();
        values[optimism]["crossDomainMessenger"] = 0x4200000000000000000000000000000000000007.toBytes32();

        // Aave V3
        values[optimism]["v3Pool"] = 0x794a61358D6845594F94dc1DB02A252b5b4814aD.toBytes32();

        // Merkl
        values[optimism]["merklDistributor"] = 0x3Ef3D8bA38EBe18DB133cEc108f4D14CE00Dd9Ae.toBytes32();

        // Beethoven
        values[optimism]["wstETH_weETH_BPT"] = 0x2Bb4712247D5F451063b5E4f6948abDfb925d93D.toBytes32();
        values[optimism]["wstETH_weETH_Id"] = 0x2bb4712247d5f451063b5e4f6948abdfb925d93d000000000000000000000136;
        values[optimism]["wstETH_weETH_Gauge"] = 0xF3B314B1D2bd7d9afa8eC637716A9Bb81dBc79e5.toBytes32();
        values[optimism]["aura_wstETH_weETH"] = 0xe351a69EB84a22E113E92A4C683391C95448d7d4.toBytes32();

        // Velodrome
        values[optimism]["velodromeRouter"] = 0xa062aE8A9c5e11aaA026fc2670B0D65cCc8B2858.toBytes32();
        values[optimism]["velodromeNonFungiblePositionManager"] = 0x416b433906b1B72FA758e166e239c43d68dC6F29.toBytes32();
        values[optimism]["velodrome_Weth_Wsteth_v3_1_gauge"] = 0xb2218A2cFeF38Ca30AE8C88B41f2E2BdD9347E3e.toBytes32();

        // Compound V3
        values[optimism]["cWETHV3"] = 0xE36A30D249f7761327fd973001A32010b521b6Fd.toBytes32();
        values[optimism]["cometRewards"] = 0x443EA0340cb75a160F31A440722dec7b5bc3C2E9.toBytes32();
    }

    function _addHoleskyValues() private {
        // ERC20
        values[holesky]["WSTETH"] = 0x8d09a4502Cc8Cf1547aD300E066060D043f6982D.toBytes32();

        // Symbiotic
        values[holesky]["wstETHSymbioticVault"] = 0xd88dDf98fE4d161a66FB836bee4Ca469eb0E4a75.toBytes32();
    }

    function _addMantleValues() private {
        values[mantle]["deployerAddress"] = 0x5F2F11ad8656439d5C14d9B351f8b09cDaC2A02d.toBytes32();
        values[mantle]["dev0Address"] = 0x0463E60C7cE10e57911AB7bD1667eaa21de3e79b.toBytes32();
        values[mantle]["dev1Address"] = 0xf8553c8552f906C19286F21711721E206EE4909E.toBytes32();
        values[mantle]["liquidPayoutAddress"] = 0xA9962a5BfBea6918E958DeE0647E99fD7863b95A.toBytes32();
        values[mantle]["balancerVault"] = address(1).toBytes32();

        // ERC20
        values[mantle]["WETH"] = 0xdEAddEaDdeadDEadDEADDEAddEADDEAddead1111.toBytes32();
        values[mantle]["USDC"] = 0x09Bc4E0D864854c6aFB6eB9A9cdF58aC190D0dF9.toBytes32();
        values[mantle]["METH"] = 0xcDA86A272531e8640cD7F1a92c01839911B90bb0.toBytes32();

        // Standard Bridge.
        values[mantle]["standardBridge"] = 0x4200000000000000000000000000000000000010.toBytes32();
        values[mantle]["crossDomainMessenger"] = 0x4200000000000000000000000000000000000007.toBytes32();
    }

    function _addZircuitValues() private {
        values[zircuit]["deployerAddress"] = 0xFD65ADF7d2f9ea09287543520a703522E0a360C9.toBytes32();
        values[zircuit]["dev0Address"] = 0x0463E60C7cE10e57911AB7bD1667eaa21de3e79b.toBytes32();
        values[zircuit]["dev1Address"] = 0xf8553c8552f906C19286F21711721E206EE4909E.toBytes32();
        values[zircuit]["liquidPayoutAddress"] = 0xA9962a5BfBea6918E958DeE0647E99fD7863b95A.toBytes32();
        values[zircuit]["balancerVault"] = address(1).toBytes32();

        values[zircuit]["WETH"] = 0x4200000000000000000000000000000000000006.toBytes32();
        values[zircuit]["METH"] = 0x91a0F6EBdCa0B4945FbF63ED4a95189d2b57163D.toBytes32();

        // Standard Bridge.
        values[zircuit]["standardBridge"] = 0x4200000000000000000000000000000000000010.toBytes32();
        values[zircuit]["crossDomainMessenger"] = 0x4200000000000000000000000000000000000007.toBytes32();
    }

    function _addLineaValues() private {
        values[linea]["deployerAddress"] = 0x5F2F11ad8656439d5C14d9B351f8b09cDaC2A02d.toBytes32();
        values[linea]["dev0Address"] = 0x0463E60C7cE10e57911AB7bD1667eaa21de3e79b.toBytes32();
        values[linea]["dev1Address"] = 0xf8553c8552f906C19286F21711721E206EE4909E.toBytes32();
        values[linea]["liquidPayoutAddress"] = 0xA9962a5BfBea6918E958DeE0647E99fD7863b95A.toBytes32();
        values[linea]["balancerVault"] = address(1).toBytes32();
        // ERC20
        values[linea]["DAI"] = 0x4AF15ec2A0BD43Db75dd04E62FAA3B8EF36b00d5.toBytes32();
        values[linea]["WETH"] = 0xe5D7C2a44FfDDf6b295A15c148167daaAf5Cf34f.toBytes32();
        values[linea]["WEETH"] = 0x1Bf74C010E6320bab11e2e5A532b5AC15e0b8aA6.toBytes32();

        // Linea Bridge.
        values[linea]["tokenBridge"] = 0x353012dc4a9A6cF55c941bADC267f82004A8ceB9.toBytes32(); //approve, also bridge token
        values[linea]["lineaMessageService"] = 0x508Ca82Df566dCD1B0DE8296e70a96332cD644ec.toBytes32(); // claim message, sendMessage
    }

    function _addScrollValues() private {
        values[scroll]["deployerAddress"] = 0x5F2F11ad8656439d5C14d9B351f8b09cDaC2A02d.toBytes32();
        values[scroll]["txBundlerAddress"] = 0x534b64608E601B581AB0cbF0b03ec9f4c65f3360.toBytes32();
        values[scroll]["dev0Address"] = 0x0463E60C7cE10e57911AB7bD1667eaa21de3e79b.toBytes32();
        values[scroll]["dev1Address"] = 0xf8553c8552f906C19286F21711721E206EE4909E.toBytes32();
        values[scroll]["liquidPayoutAddress"] = 0xA9962a5BfBea6918E958DeE0647E99fD7863b95A.toBytes32();
        values[scroll]["balancerVault"] = address(1).toBytes32();
        // ERC20
        values[scroll]["DAI"] = 0xcA77eB3fEFe3725Dc33bccB54eDEFc3D9f764f97.toBytes32();
        values[scroll]["WETH"] = 0x5300000000000000000000000000000000000004.toBytes32();
        values[scroll]["WEETH"] = 0x01f0a31698C4d065659b9bdC21B3610292a1c506.toBytes32();
        values[scroll]["WBTC"] = 0x3C1BCa5a656e69edCD0D4E36BEbb3FcDAcA60Cf1.toBytes32();
        values[scroll]["ZRO"] = address(1).toBytes32();

        // Layer Zero
        values[scroll]["LayerZeroEndPoint"] = 0x1a44076050125825900e736c501f859c50fE728c.toBytes32();

        // Scroll Bridge.
        values[scroll]["scrollGatewayRouter"] = 0x4C0926FF5252A435FD19e10ED15e5a249Ba19d79.toBytes32(); // withdrawERC20
        values[scroll]["scrollMessenger"] = 0x781e90f1c8Fc4611c9b7497C3B47F99Ef6969CbC.toBytes32(); // sendMessage
        values[scroll]["scrollCustomERC20Gateway"] = 0xaC78dff3A87b5b534e366A93E785a0ce8fA6Cc62.toBytes32(); // sendMessage
    }

    function _addFraxtalValues() private {
        values[fraxtal]["deployerAddress"] = 0x5F2F11ad8656439d5C14d9B351f8b09cDaC2A02d.toBytes32();
        values[fraxtal]["dev0Address"] = 0x0463E60C7cE10e57911AB7bD1667eaa21de3e79b.toBytes32();
        values[fraxtal]["dev1Address"] = 0xf8553c8552f906C19286F21711721E206EE4909E.toBytes32();
        values[fraxtal]["liquidPayoutAddress"] = 0xA9962a5BfBea6918E958DeE0647E99fD7863b95A.toBytes32();
        values[fraxtal]["balancerVault"] = address(1).toBytes32();
        // ERC20
        values[fraxtal]["wfrxETH"] = 0xFC00000000000000000000000000000000000006.toBytes32();

        // Standard Bridge.
        // values[fraxtal]["standardBridge"] = 0x4200000000000000000000000000000000000010.toBytes32();
        // values[fraxtal]["crossDomainMessenger"] = 0x4200000000000000000000000000000000000007.toBytes32();
    }

    function _addBscValues() private {
        values[bsc]["deployerAddress"] = 0x5F2F11ad8656439d5C14d9B351f8b09cDaC2A02d.toBytes32();
        values[bsc]["dev0Address"] = 0x0463E60C7cE10e57911AB7bD1667eaa21de3e79b.toBytes32();
        values[bsc]["dev1Address"] = 0xf8553c8552f906C19286F21711721E206EE4909E.toBytes32();

        values[bsc]["LBTC"] = 0xecAc9C5F704e954931349Da37F60E39f515c11c1.toBytes32();
        values[bsc]["WBTC"] = 0x0555E30da8f98308EdB960aa94C0Db47230d2B9c.toBytes32();
        values[bsc]["WBNB"] = 0xbb4CdB9CBd36B01bD1cBaEBF2De08d9173bc095c.toBytes32();
        values[bsc]["BTCB"] = 0x7130d2A12B9BCbFAe4f2634d864A1Ee1Ce3Ead9c.toBytes32();

        // 1Inch
        values[bsc]["aggregationRouterV5"] = 0x1111111254EEB25477B68fb85Ed929f73A960582.toBytes32();
        values[bsc]["oneInchExecutor"] = 0xde9e4FE32B049f821c7f3e9802381aa470FFCA73.toBytes32();

        // PancakeSwapV3
        values[bsc]["pancakeSwapV3NonFungiblePositionManager"] = 0x46A15B0b27311cedF172AB29E4f4766fbE7F4364.toBytes32();
        values[bsc]["pancakeSwapV3MasterChefV3"] = 0x556B9306565093C855AEA9AE92A594704c2Cd59e.toBytes32();
        values[bsc]["pancakeSwapV3Router"] = 0x13f4EA83D0bd40E75C8222255bc855a974568Dd4.toBytes32();
    }

    function _addCornValues() private {
        values[corn]["deployerAddress"] = 0x5F2F11ad8656439d5C14d9B351f8b09cDaC2A02d.toBytes32();
        values[corn]["txBundlerAddress"] = 0x5F2F11ad8656439d5C14d9B351f8b09cDaC2A02d.toBytes32();
        values[corn]["dev0Address"] = 0x0463E60C7cE10e57911AB7bD1667eaa21de3e79b.toBytes32();
        values[corn]["dev1Address"] = 0xf8553c8552f906C19286F21711721E206EE4909E.toBytes32();

        // Tokens
        values[corn]["WBTCN"] = 0xda5dDd7270381A7C2717aD10D1c0ecB19e3CDFb2.toBytes32();
        values[corn]["LBTC"] = 0xecAc9C5F704e954931349Da37F60E39f515c11c1.toBytes32();

        values[corn]["balancerVault"] = address(1).toBytes32();

        values[corn]["ZRO"] = address(69).toBytes32();
        values[corn]["LBTC"] = 0xecAc9C5F704e954931349Da37F60E39f515c11c1.toBytes32();

        // Layer Zero
        values[corn]["LayerZeroEndPoint"] = 0xcb566e3B6934Fa77258d68ea18E931fa75e1aaAa.toBytes32();
        values[corn]["WBTCN_OFT"] = 0x386E7A3a0c0919c9d53c3b04FF67E73Ff9e45Fb6.toBytes32();
        values[corn]["LBTC_OFT"] = 0xfc7B20D9B59A8A466f4fC3d34aA69a7D98e71d7A.toBytes32();

        // Curve
        values[corn]["curve_pool_LBTC_WBTCN"] = 0xAB3291b73a1087265E126E330cEDe0cFd4B8A693.toBytes32();
        values[corn]["curve_gauge_LBTC_WBTCN"] = 0xaE8f74c9eD7F72CA3Ea16955369f13D3d4b78Cd6.toBytes32();
    }

    function _addSonicMainnetValues() private {
        values[sonicMainnet]["dev0Address"] = 0x0463E60C7cE10e57911AB7bD1667eaa21de3e79b.toBytes32();
        values[sonicMainnet]["dev1Address"] = 0xf8553c8552f906C19286F21711721E206EE4909E.toBytes32();
        values[sonicMainnet]["deployerAddress"] = 0x5F2F11ad8656439d5C14d9B351f8b09cDaC2A02d.toBytes32();
        values[sonicMainnet]["txBundlerAddress"] = 0x5F2F11ad8656439d5C14d9B351f8b09cDaC2A02d.toBytes32();

        // ERC20
        values[sonicMainnet]["ETH"] = 0xEeeeeEeeeEeEeeEeEeEeeEEEeeeeEeeeeeeeEEeE.toBytes32(); //$S token 
        values[sonicMainnet]["WETH"] = 0x50c42dEAcD8Fc9773493ED674b675bE577f2634b.toBytes32();
        values[sonicMainnet]["USDC"] = 0x29219dd400f2Bf60E5a23d13Be72B486D4038894.toBytes32();
        values[sonicMainnet]["wS"] = 0x039e2fB66102314Ce7b64Ce5Ce3E5183bc94aD38.toBytes32();
        values[sonicMainnet]["stS"] = 0xE5DA20F15420aD15DE0fa650600aFc998bbE3955.toBytes32();
        values[sonicMainnet]["scUSD"] = 0xd3DCe716f3eF535C5Ff8d041c1A41C3bd89b97aE.toBytes32();
        values[sonicMainnet]["scETH"] = 0x3bcE5CB273F0F148010BbEa2470e7b5df84C7812.toBytes32();
        values[sonicMainnet]["stkscUSD"] = 0x4D85bA8c3918359c78Ed09581E5bc7578ba932ba.toBytes32();
        values[sonicMainnet]["eBTC"] = 0x657e8C867D8B37dCC18fA4Caead9C45EB088C642.toBytes32();
        values[sonicMainnet]["LBTC"] = 0xecAc9C5F704e954931349Da37F60E39f515c11c1.toBytes32();
        values[sonicMainnet]["ZRO"] = address(1).toBytes32();

        values[sonicMainnet]["balancerVault"] = address(1).toBytes32();
        values[sonicMainnet]["vault"] = address(1).toBytes32();

        // Beets/Balancer
        values[sonicMainnet]["balancerVault"] = 0xBA12222222228d8Ba445958a75a0704d566BF2C8.toBytes32();

        values[sonicMainnet]["scUSD_USDC_gauge"] = 0x33B29bcf17e866A35941e07CbAd54f1807B337f5.toBytes32();
        values[sonicMainnet]["scETH_WETH_gauge"] = address(0).toBytes32();

        values[sonicMainnet]["scUSD_USDC_PoolId"] = 0xcd4d2b142235d5650ffa6a38787ed0b7d7a51c0c000000000000000000000037;
        values[sonicMainnet]["scETH_WETH_PoolId"] = 0xe54dd58a6d4e04687f2034dd4ddab49da55f8aff00000000000000000000007c;

        // Tellers
        values[sonicMainnet]["scUSDTeller"] = 0x358CFACf00d0B4634849821BB3d1965b472c776a.toBytes32();
        values[sonicMainnet]["scETHTeller"] = 0x31A5A9F60Dc3d62fa5168352CaF0Ee05aA18f5B8.toBytes32();
        values[sonicMainnet]["stkscUSDTeller"] = 0x5e39021Ae7D3f6267dc7995BB5Dd15669060DAe0.toBytes32();
        values[sonicMainnet]["stkscETHTeller"] = 0x49AcEbF8f0f79e1Ecb0fd47D684DAdec81cc6562.toBytes32();

        // Accountant
        values[sonicMainnet]["scUSDAccountant"] = 0xA76E0F54918E39A63904b51F688513043242a0BE.toBytes32();   
        values[sonicMainnet]["scETHAccountant"] = 0x3a592F9Ea2463379c4154d03461A73c484993668.toBytes32();   
        values[sonicMainnet]["stkscUSDAccountant"] = 0x13cCc810DfaA6B71957F2b87060aFE17e6EB8034.toBytes32();
        values[sonicMainnet]["stkscETHAccountant"] = 0x61bE1eC20dfE0197c27B80bA0f7fcdb1a6B236E2.toBytes32();

        // Layer Zero
        values[sonicMainnet]["LayerZeroEndPoint"] = 0x6F475642a6e85809B1c36Fa62763669b1b48DD5B.toBytes32();

        // Sonic Gateway
        values[sonicMainnet]["sonicGateway"] = 0x9Ef7629F9B930168b76283AdD7120777b3c895b3.toBytes32();
        values[sonicMainnet]["circleTokenAdapter"] = 0xe6DCD54B4CDe2e9E935C22F57EBBBaaF5cc3BC8a.toBytes32();

<<<<<<< HEAD
        //Rings
        values[sonicMainnet]["scUSDVoter"] = 0xF365C45B6913BE7Ab74C970D9227B9D0dfF44aFb.toBytes32(); 
        values[sonicMainnet]["scETHVoter"] = 0x9842be0f52569155fA58fff36E772bC79D92706e.toBytes32(); 
=======
        // Silo
        values[sonicMainnet]["siloRouter"] = 0x22AacdEc57b13911dE9f188CF69633cC537BdB76.toBytes32();
        values[sonicMainnet]["silo_stS_wS_config"] = 0x78C246f67c8A6cE03a1d894d4Cf68004Bd55Deea.toBytes32();
>>>>>>> 5f849c9e
    }

    function _addSepoliaValues() private {
        values[sepolia]["dev0Address"] = 0x0463E60C7cE10e57911AB7bD1667eaa21de3e79b.toBytes32();
        values[sepolia]["dev1Address"] = 0xf8553c8552f906C19286F21711721E206EE4909E.toBytes32();
        values[sepolia]["deployerAddress"] = 0x5F2F11ad8656439d5C14d9B351f8b09cDaC2A02d.toBytes32();
        values[sepolia]["txBundlerAddress"] = 0x5F2F11ad8656439d5C14d9B351f8b09cDaC2A02d.toBytes32();

        values[sepolia]["WETH"] = 0xb16F35c0Ae2912430DAc15764477E179D9B9EbEa.toBytes32();
        values[sepolia]["CrispyUSD"] = 0x867F14Da2EcD4B582812d76D94c4B10cB00b507C.toBytes32();
        values[sepolia]["USDC"] = 0x2F6F07CDcf3588944Bf4C42aC74ff24bF56e7590.toBytes32();
        values[sepolia]["ZRO"] = address(1).toBytes32();
        values[sepolia]["CrispyCoin"] = 0x0c959E3AA0A74E972d1A8F759c198e660CcCebcB.toBytes32();

        values[sepolia]["balancerVault"] = address(1).toBytes32();

        values[sepolia]["LayerZeroEndPoint"] = 0x6EDCE65403992e310A62460808c4b910D972f10f.toBytes32();
    }

    function _addSonicTestnetValues() private {
        values[sonicTestnet]["dev0Address"] = 0x0463E60C7cE10e57911AB7bD1667eaa21de3e79b.toBytes32();
        values[sonicTestnet]["dev1Address"] = 0xf8553c8552f906C19286F21711721E206EE4909E.toBytes32();
        values[sonicTestnet]["deployerAddress"] = 0x5F2F11ad8656439d5C14d9B351f8b09cDaC2A02d.toBytes32();
        values[sonicTestnet]["txBundlerAddress"] = 0x5F2F11ad8656439d5C14d9B351f8b09cDaC2A02d.toBytes32();

        values[sonicTestnet]["WETH"] = address(1).toBytes32();
        values[sonicTestnet]["CrispyUSD"] = 0x867F14Da2EcD4B582812d76D94c4B10cB00b507C.toBytes32();
        values[sonicTestnet]["ZRO"] = address(1).toBytes32();

        values[sonicTestnet]["balancerVault"] = address(1).toBytes32();

        values[sonicTestnet]["LayerZeroEndPoint"] = 0x6C7Ab2202C98C4227C5c46f1417D81144DA716Ff.toBytes32();
    }

    function _addSonicBlazeValues() private {
        values[sonicBlaze]["dev0Address"] = 0x0463E60C7cE10e57911AB7bD1667eaa21de3e79b.toBytes32();
        values[sonicBlaze]["dev1Address"] = 0xf8553c8552f906C19286F21711721E206EE4909E.toBytes32();
        values[sonicBlaze]["deployerAddress"] = 0x5F2F11ad8656439d5C14d9B351f8b09cDaC2A02d.toBytes32();
        values[sonicBlaze]["txBundlerAddress"] = 0x5F2F11ad8656439d5C14d9B351f8b09cDaC2A02d.toBytes32();

        values[sonicBlaze]["WETH"] = address(1).toBytes32();
        values[sonicBlaze]["CrispyUSD"] = 0x867F14Da2EcD4B582812d76D94c4B10cB00b507C.toBytes32();
        values[sonicBlaze]["ZRO"] = address(1).toBytes32();

        values[sonicBlaze]["balancerVault"] = address(1).toBytes32();

        values[sonicBlaze]["LayerZeroEndPoint"] = 0x6C7Ab2202C98C4227C5c46f1417D81144DA716Ff.toBytes32();
    }

    function _addBartioValues() private {
        values[bartio]["dev0Address"] = 0x0463E60C7cE10e57911AB7bD1667eaa21de3e79b.toBytes32();
        values[bartio]["dev1Address"] = 0xf8553c8552f906C19286F21711721E206EE4909E.toBytes32();
        values[bartio]["deployerAddress"] = 0x5F2F11ad8656439d5C14d9B351f8b09cDaC2A02d.toBytes32();
        values[bartio]["txBundlerAddress"] = 0x5F2F11ad8656439d5C14d9B351f8b09cDaC2A02d.toBytes32();

        values[bartio]["balancerVault"] = address(1).toBytes32();
        values[bartio]["vault"] = address(1).toBytes32();

        // ERC20s
        values[bartio]["WBERA"] = 0x7507c1dc16935B82698e4C63f2746A2fCf994dF8.toBytes32();
        values[bartio]["YEET"] = 0x8c245484890a61Eb2d1F81114b1a7216dCe2752b.toBytes32();
        values[bartio]["USDC"] = 0xd6D83aF58a19Cd14eF3CF6fe848C9A4d21e5727c.toBytes32();
        values[bartio]["USDT"] = 0x05D0dD5135E3eF3aDE32a9eF9Cb06e8D37A6795D.toBytes32();
        values[bartio]["DAI"] = 0x806Ef538b228844c73E8E692ADCFa8Eb2fCF729c.toBytes32();
        values[bartio]["iBGT"] = 0x46eFC86F0D7455F135CC9df501673739d513E982.toBytes32();
        values[bartio]["WEETH"] = 0x7Cc43d94818005499D2740975D2aEFD3893E940E.toBytes32();

        // Kodiak
        values[bartio]["kodiakIslandRouterOld"] = 0x5E51894694297524581353bc1813073C512852bf.toBytes32(); //old
        values[bartio]["kodiakIslandRouterNew"] = 0x35c98A9bA533218155f9324585914e916066A153.toBytes32(); //new

        values[bartio]["kodiak_v1_WBERA_YEET"] = 0xE5A2ab5D2fb268E5fF43A5564e44c3309609aFF9.toBytes32(); //old island
        values[bartio]["kodiak_island_WBERA_YEET_1%"] = 0x0001513F4a1f86da0f02e647609E9E2c630B3a14.toBytes32(); //new island

        // Honey
        values[bartio]["honeyFactory"] = 0xAd1782b2a7020631249031618fB1Bd09CD926b31.toBytes32();

        // Infrared
        values[bartio]["infrared_kodiak_WBERA_YEET_vault"] = 0x89DAFF790313d0Cc5cC9971472f0C73A19D9C167.toBytes32();

        // Goldilocks
        values[bartio]["goldivault_weeth"] = 0xEE4A91F5BFA0Bf54124CF00cc7e144427cCE1162.toBytes32();
        values[bartio]["weethOT"] = 0x6218379852D5609870e91f168B81cbB4532f0346.toBytes32();
        values[bartio]["weethYT"] = 0x401CBe777E8BE57a426A5B5F13Ca4d73200BD95B.toBytes32();
    }

    function _addSwellValues() private {
        values[swell]["deployerAddress"] = 0x5F2F11ad8656439d5C14d9B351f8b09cDaC2A02d.toBytes32();
        values[swell]["txBundlerAddress"] = 0x5F2F11ad8656439d5C14d9B351f8b09cDaC2A02d.toBytes32();
        values[swell]["dev0Address"] = 0x0463E60C7cE10e57911AB7bD1667eaa21de3e79b.toBytes32();
        values[swell]["dev1Address"] = 0xf8553c8552f906C19286F21711721E206EE4909E.toBytes32();

        values[swell]["WETH"] = 0x4200000000000000000000000000000000000006.toBytes32();
        values[swell]["balancerVault"] = address(1).toBytes32();

        // ERC20s
        values[swell]["WEETH"] = 0xA6cB988942610f6731e664379D15fFcfBf282b44.toBytes32(); //also OFT

        // Standard Bridge
        values[swell]["standardBridge"] = 0x4200000000000000000000000000000000000010.toBytes32();

        // Euler
        values[swell]["ethereumVaultConnector"] = 0x08739CBede6E28E387685ba20e6409bD16969Cde.toBytes32();
        values[swell]["eulerWETH"] = 0x49C077B74292aA8F589d39034Bf9C1Ed1825a608.toBytes32();
        values[swell]["eulerWEETH"] = 0x10D0D11A8B693F4E3e33d09BBab7D4aFc3C03ef3.toBytes32();
    }

    function _addBerachainTestnetValues() private {
        values[berachainTestnet]["deployerAddress"] = 0x5F2F11ad8656439d5C14d9B351f8b09cDaC2A02d.toBytes32();
        values[berachainTestnet]["txBundlerAddress"] = 0x5F2F11ad8656439d5C14d9B351f8b09cDaC2A02d.toBytes32();
        values[berachainTestnet]["dev0Address"] = 0x0463E60C7cE10e57911AB7bD1667eaa21de3e79b.toBytes32();
        values[berachainTestnet]["dev1Address"] = 0xf8553c8552f906C19286F21711721E206EE4909E.toBytes32();

        values[berachainTestnet]["WETH"] = 0x4200000000000000000000000000000000000006.toBytes32();
        values[berachainTestnet]["balancerVault"] = address(1).toBytes32();
        values[berachainTestnet]["USDC"] = 0x015fd589F4f1A33ce4487E12714e1B15129c9329.toBytes32();
        values[berachainTestnet]["ZRO"] = address(1).toBytes32();

        // ERC20s
        values[berachainTestnet]["WEETH"] = 0xA6cB988942610f6731e664379D15fFcfBf282b44.toBytes32(); //also OFT

        values[berachainTestnet]["LayerZeroEndPoint"] = 0x6C7Ab2202C98C4227C5c46f1417D81144DA716Ff.toBytes32();
    }

    function _addBerachainValues() private {
        values[berachain]["deployerAddress"] = 0x5F2F11ad8656439d5C14d9B351f8b09cDaC2A02d.toBytes32();
        values[berachain]["txBundlerAddress"] = 0x5F2F11ad8656439d5C14d9B351f8b09cDaC2A02d.toBytes32();
        values[berachain]["dev0Address"] = 0x0463E60C7cE10e57911AB7bD1667eaa21de3e79b.toBytes32();
        values[berachain]["dev1Address"] = 0xf8553c8552f906C19286F21711721E206EE4909E.toBytes32();

        // ERC20s
        values[berachain]["WBERA"] = 0x6969696969696969696969696969696969696969.toBytes32();
        values[berachain]["WETH"] = 0x2F6F07CDcf3588944Bf4C42aC74ff24bF56e7590.toBytes32();
        values[berachain]["LBTC"] = 0xecAc9C5F704e954931349Da37F60E39f515c11c1.toBytes32();
        values[berachain]["WBTC"] = 0x0555E30da8f98308EdB960aa94C0Db47230d2B9c.toBytes32();
        values[berachain]["rberaETH"] = 0x3B0145f3CFA64BC66F5742F512f871665309075d.toBytes32(); //LST
        values[berachain]["beraETH"] = 0x6fc6545d5cDE268D5C7f1e476D444F39c995120d.toBytes32(); //wrapped LST

        values[berachain]["balancerVault"] = address(1).toBytes32();
        values[berachain]["vault"] = address(1).toBytes32();
    }
}<|MERGE_RESOLUTION|>--- conflicted
+++ resolved
@@ -1456,15 +1456,15 @@
         values[sonicMainnet]["sonicGateway"] = 0x9Ef7629F9B930168b76283AdD7120777b3c895b3.toBytes32();
         values[sonicMainnet]["circleTokenAdapter"] = 0xe6DCD54B4CDe2e9E935C22F57EBBBaaF5cc3BC8a.toBytes32();
 
-<<<<<<< HEAD
+
         //Rings
         values[sonicMainnet]["scUSDVoter"] = 0xF365C45B6913BE7Ab74C970D9227B9D0dfF44aFb.toBytes32(); 
         values[sonicMainnet]["scETHVoter"] = 0x9842be0f52569155fA58fff36E772bC79D92706e.toBytes32(); 
-=======
+
         // Silo
         values[sonicMainnet]["siloRouter"] = 0x22AacdEc57b13911dE9f188CF69633cC537BdB76.toBytes32();
         values[sonicMainnet]["silo_stS_wS_config"] = 0x78C246f67c8A6cE03a1d894d4Cf68004Bd55Deea.toBytes32();
->>>>>>> 5f849c9e
+
     }
 
     function _addSepoliaValues() private {
