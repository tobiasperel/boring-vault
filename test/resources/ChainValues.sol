--- conflicted
+++ resolved
@@ -1313,11 +1313,7 @@
         values[sonicMainnet]["txBundlerAddress"] = 0x5F2F11ad8656439d5C14d9B351f8b09cDaC2A02d.toBytes32();
 
         // ERC20
-<<<<<<< HEAD
-        values[sonicMainnet]["WETH"] = 0x50c42dEAcD8Fc9773493ED674b675bE577f2634b.toBytes32(); //this is the real weth
-=======
         values[sonicMainnet]["WETH"] = 0x50c42dEAcD8Fc9773493ED674b675bE577f2634b.toBytes32();
->>>>>>> a987ac75
         values[sonicMainnet]["USDC"] = 0x29219dd400f2Bf60E5a23d13Be72B486D4038894.toBytes32();
         values[sonicMainnet]["wS"] = 0x039e2fB66102314Ce7b64Ce5Ce3E5183bc94aD38.toBytes32();
         values[sonicMainnet]["scUSD"] = 0xd3DCe716f3eF535C5Ff8d041c1A41C3bd89b97aE.toBytes32();
