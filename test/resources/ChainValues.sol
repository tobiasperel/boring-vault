--- conflicted
+++ resolved
@@ -2246,12 +2246,8 @@
         values[berachain]["OBRouter"] = 0xFd88aD4849BA0F729D6fF4bC27Ff948Ab1Ac3dE7.toBytes32();
         values[berachain]["OBExecutor"] = 0x2242B1c1B429c799D5584dC4B59732fb6B1A6BE6.toBytes32();
 
-<<<<<<< HEAD
-
         // Royco
         values[berachain]["depositExecutor"] = 0xEC1F64Cd852c65A22bCaA778b2ed76Bc5502645C.toBytes32();
-=======
-        // Royco
         values[berachain]["roycoDepositExecutor"] = 0xEC1F64Cd852c65A22bCaA778b2ed76Bc5502645C.toBytes32();
 
         // Beraborrow
@@ -2262,7 +2258,6 @@
         // Honey
         values[berachain]["honeyFactory"] = 0xA4aFef880F5cE1f63c9fb48F661E27F8B4216401.toBytes32();
 
->>>>>>> 7c951d0b
 
     }
 
