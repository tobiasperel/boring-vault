--- conflicted
+++ resolved
@@ -2159,17 +2159,13 @@
         values[berachain]["iBGT"] = 0xac03CABA51e17c86c921E1f6CBFBdC91F8BB2E6b.toBytes32();
         values[berachain]["USDC"] = 0x549943e04f40284185054145c6E4e9568C1D3241.toBytes32(); 
         values[berachain]["srUSD"] = 0x5475611Dffb8ef4d697Ae39df9395513b6E947d7.toBytes32(); 
-<<<<<<< HEAD
-        values[berachain]["solvBTC"] = 0x541FD749419CA806a8bc7da8ac23D346f2dF8B77.toBytes32(); 
         values[berachain]["NECT"] = 0x1cE0a25D13CE4d52071aE7e02Cf1F6606F4C79d3.toBytes32(); 
-
-=======
         values[berachain]["solvBTC"] = 0x541FD749419CA806a8bc7da8ac23D346f2dF8B77.toBytes32();
         values[berachain]["HONEY"] = 0xFCBD14DC51f0A4d49d5E53C2E0950e0bC26d0Dce.toBytes32();
         values[berachain]["ZRO"] = address(1).toBytes32();
         values[berachain]["rUSD"] = 0x09D4214C03D01F49544C0448DBE3A27f768F2b34.toBytes32();
         values[berachain]["USDT"] = 0x779Ded0c9e1022225f8E0630b35a9b54bE713736.toBytes32(); // USDT0
->>>>>>> 5545bd61
+
 
         // Balancer
         values[berachain]["balancerVault"] = address(1).toBytes32();
@@ -2247,15 +2243,14 @@
         values[berachain]["OBRouter"] = 0xFd88aD4849BA0F729D6fF4bC27Ff948Ab1Ac3dE7.toBytes32();
         values[berachain]["OBExecutor"] = 0x2242B1c1B429c799D5584dC4B59732fb6B1A6BE6.toBytes32();
 
-<<<<<<< HEAD
         // Beraborrow
         values[berachain]["collVaultRouter"] = 0x5f1619FfAEfdE17F7e54f850fe90AD5EE44dbf47.toBytes32();
         values[berachain]["bWETH"] = 0x6Ddbc255bFfD2D394F3b31c543283c01D69D4Ba2.toBytes32();
         values[berachain]["WETHDenManager"] = 0xD80AB5da2507008c8ede90648407BE098F1F1521.toBytes32();
-=======
+
         // Honey
         values[berachain]["honeyFactory"] = 0xA4aFef880F5cE1f63c9fb48F661E27F8B4216401.toBytes32();
->>>>>>> 5545bd61
+
 
     }
 
