--- conflicted
+++ resolved
@@ -713,11 +713,8 @@
         values[mainnet]["pendle_corn_uniBTC_market_12_26_24"] = 0x40dEAE18c3CE932Fdd5Df1f44b54D8Cf3902787B.toBytes32();
         values[mainnet]["pendle_sUSDs_market_03_26_25"] = 0x21D85Ff3BEDFF031EF466C7d5295240C8AB2a2b8.toBytes32();
 
-<<<<<<< HEAD
         values[mainnet]["pendle_liquid_bera_eth_04_09_25"] = 0x46E6b4A950Eb1AbBa159517DEA956Afd01ea9497.toBytes32(); 
-=======
         values[mainnet]["pendle_liquidBeraBTC_04_09_25"] = 0xEbf5c58b74A836F1e51d08e9C909c4A4530AFD41.toBytes32();
->>>>>>> 7b6025b7
 
         // Aave V3 Core
         values[mainnet]["v3Pool"] = 0x87870Bca3F3fD6335C3F4ce8392D69350B4fA4E2.toBytes32();
