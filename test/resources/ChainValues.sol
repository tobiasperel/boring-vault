pragma solidity 0.8.21;

import {ERC20} from "@solmate/tokens/ERC20.sol";
import {AddressToBytes32Lib} from "src/helper/AddressToBytes32Lib.sol";

contract ChainValues {
    using AddressToBytes32Lib for address;
    using AddressToBytes32Lib for bytes32;

    string public constant mainnet = "mainnet";
    string public constant polygon = "polygon";
    string public constant bsc = "bsc";
    string public constant avalanche = "avalanche";
    string public constant arbitrum = "arbitrum";
    string public constant optimism = "optimism";
    string public constant base = "base";
    string public constant zircuit = "zircuit";
    string public constant mantle = "mantle";
    string public constant linea = "linea";
    string public constant scroll = "scroll";
    string public constant fraxtal = "fraxtal";
    string public constant corn = "corn";
    string public constant swell = "swell";
    string public constant sonicMainnet = "sonicMainnet";
    string public constant berachain = "berachain";
    string public constant bob = "bob";
    string public constant derive = "derive";
    string public constant unichain = "unichain";
    string public constant ink = "ink";
    string public constant holesky = "holesky";
    string public constant sepolia = "sepolia";
    string public constant sonicTestnet = "sonicTestnet";
    string public constant sonicBlaze = "sonicBlaze";
    string public constant berachainTestnet = "berachainTestnet";
    string public constant bartio = "bartio";
    string public constant hyperEVM = "hyperEVM";
    string public constant tacTestnet = "tacTestnet";
    string public constant flare = "flare";
    string public constant plume = "plume";
    string public constant katana = "katana";

    // Bridging constants.
    uint64 public constant ccipArbitrumChainSelector = 4949039107694359620;
    uint64 public constant ccipMainnetChainSelector = 5009297550715157269;
    uint64 public constant ccipBaseChainSelector = 15971525489660198786;
    uint64 public constant ccipBscChainSelector = 11344663589394136015;
    uint32 public constant layerZeroBaseEndpointId = 30184;
    uint32 public constant layerZeroMainnetEndpointId = 30101;
    uint32 public constant layerZeroOptimismEndpointId = 30111;
    uint32 public constant layerZeroArbitrumEndpointId = 30110;
    uint32 public constant layerZeroLineaEndpointId = 30183;
    uint32 public constant layerZeroScrollEndpointId = 30214;
    uint32 public constant layerZeroCornEndpointId = 30331;
    uint32 public constant layerZeroSwellEndpointId = 30335;
    uint32 public constant layerZeroSonicMainnetEndpointId = 30332;
    uint32 public constant layerZeroUnichainEndpointId = 30320;
    uint32 public constant layerZeroBerachainEndpointId = 30362;
    uint32 public constant layerZeroSepoliaEndpointId = 40161;
    uint32 public constant layerZeroSonicBlazeEndpointId = 40349;
    uint32 public constant layerZeroMovementEndpointId = 30325;
    uint32 public constant layerZeroFlareEndpointId = 30295;
    uint32 public constant layerZeroInkEndpointId = 30339;
    uint32 public constant hyperlaneMainnetEndpointId = 1;
    uint32 public constant hyperlaneEclipseEndpointId = 1408864445;
    uint32 public constant HyperEVMEndpointId = 30367;
    uint32 public constant layerZeroPlumeEndpointId = 30370;
    uint32 public constant layerZeroKatanaEndpointId = 30375;
    error ChainValues__ZeroAddress(string chainName, string valueName);
    error ChainValues__ZeroBytes32(string chainName, string valueName);
    error ChainValues__ValueAlreadySet(string chainName, string valueName);

    mapping(string => mapping(string => bytes32)) public values;

    function getAddress(string memory chainName, string memory valueName) public view returns (address a) {
        a = values[chainName][valueName].toAddress();
        if (a == address(0)) {
            revert ChainValues__ZeroAddress(chainName, valueName);
        }
    }

    function getERC20(string memory chainName, string memory valueName) public view returns (ERC20 erc20) {
        address a = getAddress(chainName, valueName);
        erc20 = ERC20(a);
    }

    function getBytes32(string memory chainName, string memory valueName) public view returns (bytes32 b) {
        b = values[chainName][valueName];
        if (b == bytes32(0)) {
            revert ChainValues__ZeroBytes32(chainName, valueName);
        }
    }

    function setValue(bool overrideOk, string memory chainName, string memory valueName, bytes32 value) public {
        if (!overrideOk && values[chainName][valueName] != bytes32(0)) {
            revert ChainValues__ValueAlreadySet(chainName, valueName);
        }
        values[chainName][valueName] = value;
    }

    function setAddress(bool overrideOk, string memory chainName, string memory valueName, address value) public {
        setValue(overrideOk, chainName, valueName, value.toBytes32());
    }

    constructor() {
        // Add mainnet values
        _addMainnetValues();
        _addBaseValues();
        _addArbitrumValues();
        _addOptimismValues();
        _addMantleValues();
        _addZircuitValues();
        _addLineaValues();
        _addScrollValues();
        _addFraxtalValues();
        _addBscValues();
        _addCornValues();
        _addSwellValues();
        _addSonicMainnetValues();
        _addBerachainValues();
        _addBobValues();
        _addDeriveValues();
        _addUnichainValues();
        _addHyperEVMValues();
        _addFlareValues();
        _addInkValues();
<<<<<<< HEAD
        _addAvalancheValues(); 
        _addPlumeValues();
=======
        _addKatanaValues();
>>>>>>> a24df5bd
        // Add testnet values
        _addHoleskyValues();
        _addSepoliaValues();
        _addSonicTestnetValues();
        _addSonicBlazeValues();
        _addBerachainTestnetValues();
        _addBartioValues();
        _addTACTestnetValues();
    }

    function _addMainnetValues() private {
        values[mainnet]["boringDeployerContract"] = 0xFD65ADF7d2f9ea09287543520a703522E0a360C9.toBytes32();
        // Liquid Ecosystem
        values[mainnet]["deployerAddress"] = 0x5F2F11ad8656439d5C14d9B351f8b09cDaC2A02d.toBytes32();
        values[mainnet]["deployerAddress2"] = 0xF3d0672a91Fd56C9ef04C79ec67d60c34c6148a0.toBytes32();
        values[mainnet]["dev0Address"] = 0x0463E60C7cE10e57911AB7bD1667eaa21de3e79b.toBytes32();
        values[mainnet]["dev1Address"] = 0xf8553c8552f906C19286F21711721E206EE4909E.toBytes32();
        values[mainnet]["dev3Address"] = 0xBBc5569B0b32403037F37255f4ff50B8Bb825b2A.toBytes32();
        values[mainnet]["dev4Address"] = 0xD3d742a82524b6de30E54315E471264dc4CF2BcC.toBytes32();
        values[mainnet]["dev5Address"] = 0x1cdF47387358A1733968df92f7cC14546D9E1047.toBytes32();
        values[mainnet]["liquidV1PriceRouter"] = 0x693799805B502264f9365440B93C113D86a4fFF5.toBytes32();
        values[mainnet]["liquidPayoutAddress"] = 0xA9962a5BfBea6918E958DeE0647E99fD7863b95A.toBytes32();
        values[mainnet]["liquidMultisig"] = 0xCEA8039076E35a825854c5C2f85659430b06ec96.toBytes32();
        values[mainnet]["liquidEth"] = 0xf0bb20865277aBd641a307eCe5Ee04E79073416C.toBytes32();
        values[mainnet]["liquidEthStrategist"] = 0x41DFc53B13932a2690C9790527C1967d8579a6ae.toBytes32();
        values[mainnet]["liquidEthManager"] = 0x227975088C28DBBb4b421c6d96781a53578f19a8.toBytes32();
        values[mainnet]["liquidEthDelayedWithdraw"] = 0xA1177Bc62E42eF2f9225a6cBF1CfE5CbC360C33A.toBytes32();
        values[mainnet]["superSymbiotic"] = 0x917ceE801a67f933F2e6b33fC0cD1ED2d5909D88.toBytes32();
        values[mainnet]["superSymbioticTeller"] = 0x99dE9e5a3eC2750a6983C8732E6e795A35e7B861.toBytes32();
        values[mainnet]["weETHs"] = 0x917ceE801a67f933F2e6b33fC0cD1ED2d5909D88.toBytes32();
        values[mainnet]["txBundlerAddress"] = 0x47Cec90FACc9364D7C21A8ab5e2aD9F1f75D740C.toBytes32();
        values[mainnet]["eBTCVault"] = 0x657e8C867D8B37dCC18fA4Caead9C45EB088C642.toBytes32();
        values[mainnet]["eBTCDelayedWithdraw"] = 0x75E3f26Ceff44258CE8cB451D7d2cC8966Ef3554.toBytes32();
        values[mainnet]["eBTCOnChainQueue"] = 0x74EC75fb641ec17B04007733d9efBE2D1dA5CA2C.toBytes32();
        values[mainnet]["eBTCOnChainQueueFast"] = 0x686696A3e59eE16e8A8533d84B62cfA504827135.toBytes32();
        values[mainnet]["eBTCTeller"] = 0x6Ee3aaCcf9f2321E49063C4F8da775DdBd407268.toBytes32();

        // Tellers
        values[mainnet]["eBTCTeller"] = 0x6Ee3aaCcf9f2321E49063C4F8da775DdBd407268.toBytes32();
        values[mainnet]["liquidBeraBTCTeller"] = 0xe238e253b67f42ee3aF194BaF7Aba5E2eaddA1B8.toBytes32();
        values[mainnet]["sBTCNTeller"] = 0xeAd024098eE05e8e975043eCc6189b49CfBe35fd.toBytes32(); 
        values[mainnet]["sonicLBTCTeller"] = 0x258f532CB41393c505554228e66eaf580B0171b2.toBytes32();
        values[mainnet]["sonicBTCTeller"] = 0x258f532CB41393c505554228e66eaf580B0171b2.toBytes32(); 
        values[mainnet]["tacLBTCvTeller"] = 0xAe499dAa7350b78746681931c47394eB7cC4Cf7F.toBytes32(); 
        values[mainnet]["TACTeller"] = 0xBbf9E8718D83CF67b568bfFd9d3034BfF02A0103.toBytes32();
        values[mainnet]["TACLBTCvTeller"] = 0xAe499dAa7350b78746681931c47394eB7cC4Cf7F.toBytes32();
        values[mainnet]["TurtleTACBTCTeller"] = 0x7C75cbb851D321B2Ec8034D58A9B5075e991E584.toBytes32();
        values[mainnet]["katanaLBTCTeller"] = 0x38d4066cC4B42E2B6615aE15cAa6e347114779E2.toBytes32();

        // Withdraw Queues
        values[mainnet]["sBTCNWithdrawQueue"] = 0xB316940529B85234ec7C4F48CD8Bef8d1BAe5F7f.toBytes32(); 
        values[mainnet]["tacLBTCvWithdrawQueue"] = 0xa6F5Aa413DdF0Ca1c57102Dbe0Badb2233798007.toBytes32(); 
        values[mainnet]["eBTCOnChainQueueFast"] = 0x686696A3e59eE16e8A8533d84B62cfA504827135.toBytes32(); 
        values[mainnet]["TACOnChainQueue"] = 0x850EeD781C538849E8cc86a1a080327ECBeBff9c.toBytes32();
        values[mainnet]["TurtleTACBTCQueue"] = 0x9A214cDD8967d7616cfaf7b92A10B2116a0c39A7.toBytes32();
        values[mainnet]["TACLBTCvQueue"] = 0xa6F5Aa413DdF0Ca1c57102Dbe0Badb2233798007.toBytes32();
        values[mainnet]["sonicLBTCWithdrawQueue"] = 0xAea73B51380Fa5C0f76F0611c4346af4090ED2D7.toBytes32();
        values[mainnet]["katanaLBTCWithdrawQueue"] = 0xa0fE75799583F4591552cd26c605e0FD3a763682.toBytes32();

        // Boring Vaults 
        values[mainnet]["liquidMove"] = 0xca8711dAF13D852ED2121E4bE3894Dae366039E4.toBytes32();
        values[mainnet]["sBTCN"] = 0x5E272ca4bD94e57Ec5C51D26703621Ccac1A7089.toBytes32();
        values[mainnet]["tacLBTCv"] = 0xD86fC1CaA0a5B82cC16B16B70DFC59F6f034C348.toBytes32();
        values[mainnet]["TurtleTACUSD"] = 0x699e04F98dE2Fc395a7dcBf36B48EC837A976490.toBytes32();
        values[mainnet]["TurtleTACETH"] = 0x294eecec65A0142e84AEdfD8eB2FBEA8c9a9fbad.toBytes32();
        values[mainnet]["TACLBTCv"] = 0xD86fC1CaA0a5B82cC16B16B70DFC59F6f034C348.toBytes32();
        values[mainnet]["TurtleTACBTC"] = 0x6Bf340dB729d82af1F6443A0Ea0d79647b1c3DDf.toBytes32();
        values[mainnet]["sonicLBTC"] = 0x309f25d839A2fe225E80210e110C99150Db98AAF.toBytes32();
        values[mainnet]["katanaLBTC"] = 0x75231079973C23e9eB6180fa3D2fc21334565aB5.toBytes32();


        // Decoders
        values[mainnet]["rewardTokenUnwrappingDecoder"] = 0x3fF425c112d4363a7e21934a5D1EE09b1D2F8c91.toBytes32(); 

        // DeFi Ecosystem
        values[mainnet]["ETH"] = 0xEeeeeEeeeEeEeeEeEeEeeEEEeeeeEeeeeeeeEEeE.toBytes32();
        values[mainnet]["uniV3Router"] = 0xE592427A0AEce92De3Edee1F18E0157C05861564.toBytes32();
        values[mainnet]["uniV2Router"] = 0x7a250d5630B4cF539739dF2C5dAcb4c659F2488D.toBytes32();
        values[mainnet]["uniV2Factory"] = 0x5C69bEe701ef814a2B6a3EDD4B1652CB9cc5aA6f.toBytes32();
        values[mainnet]["uniV4PoolManager"] = 0x000000000004444c5dc75cB358380D2e3dE08A90.toBytes32();
        values[mainnet]["uniV4PositionManager"] = 0xbD216513d74C8cf14cf4747E6AaA6420FF64ee9e.toBytes32();
        values[mainnet]["uniV4UniversalRouter"] = 0x66a9893cC07D91D95644AEDD05D03f95e1dBA8Af.toBytes32();
        values[mainnet]["permit2"] = 0x000000000022D473030F116dDEE9F6B43aC78BA3.toBytes32(); 

        // ERC20s
        values[mainnet]["USDC"] = 0xA0b86991c6218b36c1d19D4a2e9Eb0cE3606eB48.toBytes32();
        values[mainnet]["WETH"] = 0xC02aaA39b223FE8D0A0e5C4F27eAD9083C756Cc2.toBytes32();
        values[mainnet]["WBTC"] = 0x2260FAC5E5542a773Aa44fBCfeDf7C193bc2C599.toBytes32();
        values[mainnet]["USDT"] = 0xdAC17F958D2ee523a2206206994597C13D831ec7.toBytes32();
        values[mainnet]["TUSD"] = 0x0000000000085d4780B73119b644AE5ecd22b376.toBytes32();
        values[mainnet]["DAI"] = 0x6B175474E89094C44Da98b954EedeAC495271d0F.toBytes32();
        values[mainnet]["WSTETH"] = 0x7f39C581F595B53c5cb19bD0b3f8dA6c935E2Ca0.toBytes32();
        values[mainnet]["STETH"] = 0xae7ab96520DE3A18E5e111B5EaAb095312D7fE84.toBytes32();
        values[mainnet]["FRAX"] = 0x853d955aCEf822Db058eb8505911ED77F175b99e.toBytes32();
        values[mainnet]["BAL"] = 0xba100000625a3754423978a60c9317c58a424e3D.toBytes32();
        values[mainnet]["COMP"] = 0xc00e94Cb662C3520282E6f5717214004A7f26888.toBytes32();
        values[mainnet]["LINK"] = 0x514910771AF9Ca656af840dff83E8264EcF986CA.toBytes32();
        values[mainnet]["rETH"] = 0xae78736Cd615f374D3085123A210448E74Fc6393.toBytes32();
        values[mainnet]["RETH"] = 0xae78736Cd615f374D3085123A210448E74Fc6393.toBytes32();
        values[mainnet]["cbETH"] = 0xBe9895146f7AF43049ca1c1AE358B0541Ea49704.toBytes32();
        values[mainnet]["RPL"] = 0xD33526068D116cE69F19A9ee46F0bd304F21A51f.toBytes32();
        values[mainnet]["BOND"] = 0x0391D2021f89DC339F60Fff84546EA23E337750f.toBytes32();
        values[mainnet]["SWETH"] = 0xf951E335afb289353dc249e82926178EaC7DEd78.toBytes32();
        values[mainnet]["AURA"] = 0xC0c293ce456fF0ED870ADd98a0828Dd4d2903DBF.toBytes32();
        values[mainnet]["GHO"] = 0x40D16FC0246aD3160Ccc09B8D0D3A2cD28aE6C2f.toBytes32();
        values[mainnet]["LUSD"] = 0x5f98805A4E8be255a32880FDeC7F6728C6568bA0.toBytes32();
        values[mainnet]["OHM"] = 0x64aa3364F17a4D01c6f1751Fd97C2BD3D7e7f1D5.toBytes32();
        values[mainnet]["MKR"] = 0x9f8F72aA9304c8B593d555F12eF6589cC3A579A2.toBytes32();
        values[mainnet]["APE"] = 0x4d224452801ACEd8B2F0aebE155379bb5D594381.toBytes32();
        values[mainnet]["UNI"] = 0x1f9840a85d5aF5bf1D1762F925BDADdC4201F984.toBytes32();
        values[mainnet]["CRV"] = 0xD533a949740bb3306d119CC777fa900bA034cd52.toBytes32();
        values[mainnet]["CVX"] = 0x4e3FBD56CD56c3e72c1403e103b45Db9da5B9D2B.toBytes32();
        values[mainnet]["FRXETH"] = 0x5E8422345238F34275888049021821E8E08CAa1f.toBytes32();
        values[mainnet]["CRVUSD"] = 0xf939E0A03FB07F59A73314E73794Be0E57ac1b4E.toBytes32();
        values[mainnet]["OETH"] = 0x856c4Efb76C1D1AE02e20CEB03A2A6a08b0b8dC3.toBytes32();
        values[mainnet]["MKUSD"] = 0x4591DBfF62656E7859Afe5e45f6f47D3669fBB28.toBytes32();
        values[mainnet]["YETH"] = 0x1BED97CBC3c24A4fb5C069C6E311a967386131f7.toBytes32();
        values[mainnet]["ETHX"] = 0xA35b1B31Ce002FBF2058D22F30f95D405200A15b.toBytes32();
        values[mainnet]["weETH"] = 0xCd5fE23C85820F7B72D0926FC9b05b43E359b7ee.toBytes32();
        values[mainnet]["WEETH"] = 0xCd5fE23C85820F7B72D0926FC9b05b43E359b7ee.toBytes32();
        values[mainnet]["EETH"] = 0x35fA164735182de50811E8e2E824cFb9B6118ac2.toBytes32();
        values[mainnet]["EZETH"] = 0xbf5495Efe5DB9ce00f80364C8B423567e58d2110.toBytes32();
        values[mainnet]["RSETH"] = 0xA1290d69c65A6Fe4DF752f95823fae25cB99e5A7.toBytes32();
        values[mainnet]["OSETH"] = 0xf1C9acDc66974dFB6dEcB12aA385b9cD01190E38.toBytes32();
        values[mainnet]["RSWETH"] = 0xFAe103DC9cf190eD75350761e95403b7b8aFa6c0.toBytes32();
        values[mainnet]["PENDLE"] = 0x808507121B80c02388fAd14726482e061B8da827.toBytes32();
        values[mainnet]["SUSDE"] = 0x9D39A5DE30e57443BfF2A8307A4256c8797A3497.toBytes32();
        values[mainnet]["USDE"] = 0x4c9EDD5852cd905f086C759E8383e09bff1E68B3.toBytes32();
        values[mainnet]["GEAR"] = 0xBa3335588D9403515223F109EdC4eB7269a9Ab5D.toBytes32();
        values[mainnet]["SDAI"] = 0x83F20F44975D03b1b09e64809B757c47f942BEeA.toBytes32();
        values[mainnet]["PYUSD"] = 0x6c3ea9036406852006290770BEdFcAbA0e23A0e8.toBytes32();
        values[mainnet]["METH"] = 0xd5F7838F5C461fefF7FE49ea5ebaF7728bB0ADfa.toBytes32();
        values[mainnet]["TBTC"] = 0x18084fbA666a33d37592fA2633fD49a74DD93a88.toBytes32();
        values[mainnet]["INST"] = 0x6f40d4A6237C257fff2dB00FA0510DeEECd303eb.toBytes32();
        values[mainnet]["LBTC"] = 0x8236a87084f8B84306f72007F36F2618A5634494.toBytes32();
        values[mainnet]["EBTC"] = 0x657e8C867D8B37dCC18fA4Caead9C45EB088C642.toBytes32();
        values[mainnet]["RSR"] = 0x320623b8E4fF03373931769A31Fc52A4E78B5d70.toBytes32();
        values[mainnet]["SFRXETH"] = 0xac3E018457B222d93114458476f3E3416Abbe38F.toBytes32();
        values[mainnet]["WBETH"] = 0xa2E3356610840701BDf5611a53974510Ae27E2e1.toBytes32();
        values[mainnet]["UNIETH"] = 0xF1376bceF0f78459C0Ed0ba5ddce976F1ddF51F4.toBytes32();
        values[mainnet]["CBETH"] = 0xBe9895146f7AF43049ca1c1AE358B0541Ea49704.toBytes32();
        values[mainnet]["USD0"] = 0x73A15FeD60Bf67631dC6cd7Bc5B6e8da8190aCF5.toBytes32();
        values[mainnet]["USD0_plus"] = 0x35D8949372D46B7a3D5A56006AE77B215fc69bC0.toBytes32();
        values[mainnet]["deUSD"] = 0x15700B564Ca08D9439C58cA5053166E8317aa138.toBytes32();
        values[mainnet]["sdeUSD"] = 0x5C5b196aBE0d54485975D1Ec29617D42D9198326.toBytes32();
        values[mainnet]["pumpBTC"] = 0xF469fBD2abcd6B9de8E169d128226C0Fc90a012e.toBytes32();
        values[mainnet]["CAKE"] = 0x152649eA73beAb28c5b49B26eb48f7EAD6d4c898.toBytes32();
        values[mainnet]["cbBTC"] = 0xcbB7C0000aB88B473b1f5aFd9ef808440eed33Bf.toBytes32();
        values[mainnet]["fBTC"] = 0xC96dE26018A54D51c097160568752c4E3BD6C364.toBytes32();
        values[mainnet]["EIGEN"] = 0xec53bF9167f50cDEB3Ae105f56099aaaB9061F83.toBytes32();
        values[mainnet]["wcUSDCv3"] = 0x27F2f159Fe990Ba83D57f39Fd69661764BEbf37a.toBytes32();
        values[mainnet]["ZRO"] = 0x6985884C4392D348587B19cb9eAAf157F13271cd.toBytes32();
        values[mainnet]["eBTC"] = 0x657e8C867D8B37dCC18fA4Caead9C45EB088C642.toBytes32();
        values[mainnet]["USDS"] = 0xdC035D45d973E3EC169d2276DDab16f1e407384F.toBytes32();
        values[mainnet]["sUSDS"] = 0xa3931d71877C0E7a3148CB7Eb4463524FEc27fbD.toBytes32();
        values[mainnet]["uniBTC"] = 0x004E9C3EF86bc1ca1f0bB5C7662861Ee93350568.toBytes32();
        values[mainnet]["BTCN"] = 0x386E7A3a0c0919c9d53c3b04FF67E73Ff9e45Fb6.toBytes32();
        values[mainnet]["sUSDs"] = 0xa3931d71877C0E7a3148CB7Eb4463524FEc27fbD.toBytes32();
        values[mainnet]["USR"] = 0x66a1E37c9b0eAddca17d3662D6c05F4DECf3e110.toBytes32();
        values[mainnet]["WSTUSR"] = 0x1202F5C7b4B9E47a1A484E8B270be34dbbC75055.toBytes32();
        values[mainnet]["USUAL"] = 0xC4441c2BE5d8fA8126822B9929CA0b81Ea0DE38E.toBytes32();
        values[mainnet]["MORPHO"] = 0x58D97B57BB95320F9a05dC918Aef65434969c2B2.toBytes32();
        values[mainnet]["ETHFI"] = 0xFe0c30065B384F05761f15d0CC899D4F9F9Cc0eB.toBytes32(); 
        values[mainnet]["USR"] = 0x66a1E37c9b0eAddca17d3662D6c05F4DECf3e110.toBytes32(); 
        values[mainnet]["scBTC"] = 0xBb30e76d9Bb2CC9631F7fC5Eb8e87B5Aff32bFbd.toBytes32();
        values[mainnet]["beraSTONE"] = 0x97Ad75064b20fb2B2447feD4fa953bF7F007a706.toBytes32(); 
        values[mainnet]["solvBTC"] = 0x7A56E1C57C7475CCf742a1832B028F0456652F97.toBytes32(); 
        values[mainnet]["solvBTC.BBN"] = 0xd9D920AA40f578ab794426F5C90F6C731D159DEf.toBytes32(); 
        values[mainnet]["STONE"] = 0x7122985656e38BDC0302Db86685bb972b145bD3C.toBytes32(); 
        values[mainnet]["SWBTC"] = 0x8DB2350D78aBc13f5673A411D4700BCF87864dDE.toBytes32(); 
        values[mainnet]["enzoBTC"] = 0x6A9A65B84843F5fD4aC9a0471C4fc11AFfFBce4a.toBytes32(); 
        values[mainnet]["SBTC"] = 0x094c0e36210634c3CfA25DC11B96b562E0b07624.toBytes32(); 
        values[mainnet]["USR"] = 0x66a1E37c9b0eAddca17d3662D6c05F4DECf3e110.toBytes32();
        values[mainnet]["stUSR"] = 0x6c8984bc7DBBeDAf4F6b2FD766f16eBB7d10AAb4.toBytes32();
        values[mainnet]["wstUSR"] = 0x1202F5C7b4B9E47a1A484E8B270be34dbbC75055.toBytes32();
        values[mainnet]["stkGHO"] = 0x1a88Df1cFe15Af22B3c4c783D4e6F7F9e0C1885d.toBytes32();
        values[mainnet]["lvlUSD"] = 0x7C1156E515aA1A2E851674120074968C905aAF37.toBytes32();
        values[mainnet]["slvlUSD"] = 0x4737D9b4592B40d51e110b94c9C043c6654067Ae.toBytes32();
        values[mainnet]["PXETH"] = 0x04C154b66CB340F3Ae24111CC767e0184Ed00Cc6.toBytes32(); 
        values[mainnet]["FXUSD"] = 0x085780639CC2cACd35E474e71f4d000e2405d8f6.toBytes32(); 
        values[mainnet]["FXN"] = 0x365AccFCa291e7D3914637ABf1F7635dB165Bb09.toBytes32(); 
        values[mainnet]["RLUSD"] = 0x8292Bb45bf1Ee4d140127049757C2E0fF06317eD.toBytes32(); 
        values[mainnet]["syrupUSDC"] = 0x80ac24aA929eaF5013f6436cdA2a7ba190f5Cc0b.toBytes32();
        values[mainnet]["syrupUSDT"] = 0x356B8d89c1e1239Cbbb9dE4815c39A1474d5BA7D.toBytes32();
        values[mainnet]["ELX"] = 0x89A8c847f41C0dfA6c8B88638bACca8a0b777Da7.toBytes32(); 
        values[mainnet]["FRXUSD"] = 0xCAcd6fd266aF91b8AeD52aCCc382b4e165586E29.toBytes32(); 
        values[mainnet]["sfrxUSD"] = 0xac3E018457B222d93114458476f3E3416Abbe38F.toBytes32(); 
        values[mainnet]["EUSDE"] = 0x90D2af7d622ca3141efA4d8f1F24d86E5974Cc8F.toBytes32(); 
        values[mainnet]["SUSDS"] =  0xa3931d71877C0E7a3148CB7Eb4463524FEc27fbD.toBytes32(); 
        values[mainnet]["KING"] = 0x8F08B70456eb22f6109F57b8fafE862ED28E6040.toBytes32();
        values[mainnet]["rEUL"] = 0xf3e621395fc714B90dA337AA9108771597b4E696.toBytes32(); 
        values[mainnet]["EUL"] = 0xd9Fcd98c322942075A5C3860693e9f4f03AAE07b.toBytes32(); 
        values[mainnet]["FLUID"] = 0x6f40d4A6237C257fff2dB00FA0510DeEECd303eb.toBytes32(); 
        values[mainnet]["rUSD"] = 0x09D4214C03D01F49544C0448DBE3A27f768F2b34.toBytes32(); 
        values[mainnet]["srUSD"] = 0x738d1115B90efa71AE468F1287fc864775e23a31.toBytes32(); 
        values[mainnet]["sUSDC"] = 0xBc65ad17c5C0a2A4D159fa5a503f4992c7B545FE.toBytes32(); 
        values[mainnet]["frxUSD"] = 0xCAcd6fd266aF91b8AeD52aCCc382b4e165586E29.toBytes32(); 
        values[mainnet]["sfrxUSD"] = 0xcf62F905562626CfcDD2261162a51fd02Fc9c5b6.toBytes32(); 
        values[mainnet]["SYRUP"] = 0x643C4E15d7d62Ad0aBeC4a9BD4b001aA3Ef52d66.toBytes32();
        values[mainnet]["KBTC"] = 0x73E0C0d45E048D25Fc26Fa3159b0aA04BfA4Db98.toBytes32();
        values[mainnet]["BTCN"] = 0x386E7A3a0c0919c9d53c3b04FF67E73Ff9e45Fb6.toBytes32();
        values[mainnet]["scrvUSD"] = 0x0655977FEb2f289A4aB78af67BAB0d17aAb84367.toBytes32();


        // Rate providers
        values[mainnet]["WEETH_RATE_PROVIDER"] = 0xCd5fE23C85820F7B72D0926FC9b05b43E359b7ee.toBytes32();
        values[mainnet]["ETHX_RATE_PROVIDER"] = 0xAAE054B9b822554dd1D9d1F48f892B4585D3bbf0.toBytes32();
        values[mainnet]["UNIETH_RATE_PROVIDER"] = 0x2c3b8c5e98A6e89AAAF21Deebf5FF9d08c4A9FF7.toBytes32();
        values[mainnet]["WSTETH_RATE_PROVIDER"] = 0x06FF289EdCE4b9021d7eCbF9FE01198cfc4E1282.toBytes32();
        values[mainnet]["RSETH_RATE_PROVIDER"] = 0xf1b71B1Ce00e0f91ac92bD5a0d24eB75F0cA69Ad.toBytes32();

        // Chainlink Datafeeds
        values[mainnet]["WETH_USD_FEED"] = 0x5f4eC3Df9cbd43714FE2740f5E3616155c5b8419.toBytes32();
        values[mainnet]["USDC_USD_FEED"] = 0x8fFfFfd4AfB6115b954Bd326cbe7B4BA576818f6.toBytes32();
        values[mainnet]["WBTC_USD_FEED"] = 0xF4030086522a5bEEa4988F8cA5B36dbC97BeE88c.toBytes32();
        values[mainnet]["TUSD_USD_FEED"] = 0xec746eCF986E2927Abd291a2A1716c940100f8Ba.toBytes32();
        values[mainnet]["STETH_USD_FEED"] = 0xCfE54B5cD566aB89272946F602D76Ea879CAb4a8.toBytes32();
        values[mainnet]["DAI_USD_FEED"] = 0xAed0c38402a5d19df6E4c03F4E2DceD6e29c1ee9.toBytes32();
        values[mainnet]["USDT_USD_FEED"] = 0x3E7d1eAB13ad0104d2750B8863b489D65364e32D.toBytes32();
        values[mainnet]["COMP_USD_FEED"] = 0xdbd020CAeF83eFd542f4De03e3cF0C28A4428bd5.toBytes32();
        values[mainnet]["fastGasFeed"] = 0x169E633A2D1E6c10dD91238Ba11c4A708dfEF37C.toBytes32();
        values[mainnet]["FRAX_USD_FEED"] = 0xB9E1E3A9feFf48998E45Fa90847ed4D467E8BcfD.toBytes32();
        values[mainnet]["RETH_ETH_FEED"] = 0x536218f9E9Eb48863970252233c8F271f554C2d0.toBytes32();
        values[mainnet]["BOND_ETH_FEED"] = 0xdd22A54e05410D8d1007c38b5c7A3eD74b855281.toBytes32();
        values[mainnet]["CBETH_ETH_FEED"] = 0xF017fcB346A1885194689bA23Eff2fE6fA5C483b.toBytes32();
        values[mainnet]["STETH_ETH_FEED"] = 0x86392dC19c0b719886221c78AB11eb8Cf5c52812.toBytes32();
        values[mainnet]["BAL_USD_FEED"] = 0xdF2917806E30300537aEB49A7663062F4d1F2b5F.toBytes32();
        values[mainnet]["GHO_USD_FEED"] = 0x3f12643D3f6f874d39C2a4c9f2Cd6f2DbAC877FC.toBytes32();
        values[mainnet]["LUSD_USD_FEED"] = 0x3D7aE7E594f2f2091Ad8798313450130d0Aba3a0.toBytes32();
        values[mainnet]["OHM_ETH_FEED"] = 0x9a72298ae3886221820B1c878d12D872087D3a23.toBytes32();
        values[mainnet]["MKR_USD_FEED"] = 0xec1D1B3b0443256cc3860e24a46F108e699484Aa.toBytes32();
        values[mainnet]["UNI_ETH_FEED"] = 0xD6aA3D25116d8dA79Ea0246c4826EB951872e02e.toBytes32();
        values[mainnet]["APE_USD_FEED"] = 0xD10aBbC76679a20055E167BB80A24ac851b37056.toBytes32();
        values[mainnet]["CRV_USD_FEED"] = 0xCd627aA160A6fA45Eb793D19Ef54f5062F20f33f.toBytes32();
        values[mainnet]["CVX_USD_FEED"] = 0xd962fC30A72A84cE50161031391756Bf2876Af5D.toBytes32();
        values[mainnet]["CVX_ETH_FEED"] = 0xC9CbF687f43176B302F03f5e58470b77D07c61c6.toBytes32();
        values[mainnet]["CRVUSD_USD_FEED"] = 0xEEf0C605546958c1f899b6fB336C20671f9cD49F.toBytes32();
        values[mainnet]["LINK_USD_FEED"] = 0x2c1d072e956AFFC0D435Cb7AC38EF18d24d9127c.toBytes32();

        // Aave V2 Tokens
        values[mainnet]["aV2WETH"] = 0x030bA81f1c18d280636F32af80b9AAd02Cf0854e.toBytes32();
        values[mainnet]["aV2USDC"] = 0xBcca60bB61934080951369a648Fb03DF4F96263C.toBytes32();
        values[mainnet]["dV2USDC"] = 0x619beb58998eD2278e08620f97007e1116D5D25b.toBytes32();
        values[mainnet]["dV2WETH"] = 0xF63B34710400CAd3e044cFfDcAb00a0f32E33eCf.toBytes32();
        values[mainnet]["aV2WBTC"] = 0x9ff58f4fFB29fA2266Ab25e75e2A8b3503311656.toBytes32();
        values[mainnet]["aV2TUSD"] = 0x101cc05f4A51C0319f570d5E146a8C625198e636.toBytes32();
        values[mainnet]["aV2STETH"] = 0x1982b2F5814301d4e9a8b0201555376e62F82428.toBytes32();
        values[mainnet]["aV2DAI"] = 0x028171bCA77440897B824Ca71D1c56caC55b68A3.toBytes32();
        values[mainnet]["dV2DAI"] = 0x6C3c78838c761c6Ac7bE9F59fe808ea2A6E4379d.toBytes32();
        values[mainnet]["aV2USDT"] = 0x3Ed3B47Dd13EC9a98b44e6204A523E766B225811.toBytes32();
        values[mainnet]["dV2USDT"] = 0x531842cEbbdD378f8ee36D171d6cC9C4fcf475Ec.toBytes32();

        // Aave V3 Tokens
        values[mainnet]["aV3WETH"] = 0x4d5F47FA6A74757f35C14fD3a6Ef8E3C9BC514E8.toBytes32();
        values[mainnet]["aV3USDC"] = 0x98C23E9d8f34FEFb1B7BD6a91B7FF122F4e16F5c.toBytes32();
        values[mainnet]["dV3USDC"] = 0x72E95b8931767C79bA4EeE721354d6E99a61D004.toBytes32();
        values[mainnet]["aV3DAI"] = 0x018008bfb33d285247A21d44E50697654f754e63.toBytes32();
        values[mainnet]["dV3DAI"] = 0xcF8d0c70c850859266f5C338b38F9D663181C314.toBytes32();
        values[mainnet]["dV3WETH"] = 0xeA51d7853EEFb32b6ee06b1C12E6dcCA88Be0fFE.toBytes32();
        values[mainnet]["aV3WBTC"] = 0x5Ee5bf7ae06D1Be5997A1A72006FE6C607eC6DE8.toBytes32();
        values[mainnet]["aV3USDT"] = 0x23878914EFE38d27C4D67Ab83ed1b93A74D4086a.toBytes32();
        values[mainnet]["dV3USDT"] = 0x6df1C1E379bC5a00a7b4C6e67A203333772f45A8.toBytes32();
        values[mainnet]["aV3sDAI"] = 0x4C612E3B15b96Ff9A6faED838F8d07d479a8dD4c.toBytes32();
        values[mainnet]["aV3CrvUsd"] = 0xb82fa9f31612989525992FCfBB09AB22Eff5c85A.toBytes32();
        values[mainnet]["dV3CrvUsd"] = 0x028f7886F3e937f8479efaD64f31B3fE1119857a.toBytes32();
        values[mainnet]["aV3WeETH"] = 0xBdfa7b7893081B35Fb54027489e2Bc7A38275129.toBytes32();

        // Balancer V2 Addresses
        values[mainnet]["BB_A_USD"] = 0xfeBb0bbf162E64fb9D0dfe186E517d84C395f016.toBytes32();
        values[mainnet]["BB_A_USD_V3"] = 0xc443C15033FCB6Cf72cC24f1BDA0Db070DdD9786.toBytes32();
        values[mainnet]["vanillaUsdcDaiUsdt"] = 0x79c58f70905F734641735BC61e45c19dD9Ad60bC.toBytes32();
        values[mainnet]["BB_A_WETH"] = 0x60D604890feaa0b5460B28A424407c24fe89374a.toBytes32();
        values[mainnet]["wstETH_bbaWETH"] = 0xE0fCBf4d98F0aD982DB260f86cf28b49845403C5.toBytes32();
        values[mainnet]["new_wstETH_bbaWETH"] = 0x41503C9D499ddbd1dCdf818a1b05e9774203Bf46.toBytes32();
        values[mainnet]["GHO_LUSD_BPT"] = 0x3FA8C89704e5d07565444009e5d9e624B40Be813.toBytes32();
        values[mainnet]["swETH_bbaWETH"] = 0xaE8535c23afeDdA9304B03c68a3563B75fc8f92b.toBytes32();
        values[mainnet]["swETH_wETH"] = 0x02D928E68D8F10C0358566152677Db51E1e2Dc8C.toBytes32();
        values[mainnet]["deUSD_sdeUSD_ECLP"] = 0x41FDbea2E52790c0a1Dc374F07b628741f2E062D.toBytes32();
        values[mainnet]["deUSD_sdeUSD_ECLP_Gauge"] = 0xA00DB7d9c465e95e4AA814A9340B9A161364470a.toBytes32();
        values[mainnet]["deUSD_sdeUSD_ECLP_id"] = 0x41fdbea2e52790c0a1dc374f07b628741f2e062d0002000000000000000006be;
        values[mainnet]["aura_deUSD_sdeUSD_ECLP"] = 0x7405Bf405185391525Ab06fABcdFf51fdc656A46.toBytes32();

        values[mainnet]["rETH_weETH_id"] = 0x05ff47afada98a98982113758878f9a8b9fdda0a000000000000000000000645;
        values[mainnet]["rETH_weETH"] = 0x05ff47AFADa98a98982113758878F9A8B9FddA0a.toBytes32();
        values[mainnet]["rETH_weETH_gauge"] = 0xC859BF9d7B8C557bBd229565124c2C09269F3aEF.toBytes32();
        values[mainnet]["aura_reth_weeth"] = 0x07A319A023859BbD49CC9C38ee891c3EA9283Cc5.toBytes32();

        values[mainnet]["ezETH_wETH"] = 0x596192bB6e41802428Ac943D2f1476C1Af25CC0E.toBytes32();
        values[mainnet]["ezETH_wETH_gauge"] = 0xa8B309a75f0D64ED632d45A003c68A30e59A1D8b.toBytes32();
        values[mainnet]["aura_ezETH_wETH"] = 0x95eC73Baa0eCF8159b4EE897D973E41f51978E50.toBytes32();

        values[mainnet]["rsETH_ETHx"] = 0x7761b6E0Daa04E70637D81f1Da7d186C205C2aDE.toBytes32();
        values[mainnet]["rsETH_ETHx_gauge"] = 0x0BcDb6d9b27Bd62d3De605393902C7d1a2c71Aab.toBytes32();
        values[mainnet]["aura_rsETH_ETHx"] = 0xf618102462Ff3cf7edbA4c067316F1C3AbdbA193.toBytes32();

        values[mainnet]["rETH_wETH_id"] = 0x1e19cf2d73a72ef1332c882f20534b6519be0276000200000000000000000112;
        values[mainnet]["rETH_wETH"] = 0x1E19CF2D73a72Ef1332C882F20534B6519Be0276.toBytes32();
        values[mainnet]["rETH_wETH_gauge"] = 0x79eF6103A513951a3b25743DB509E267685726B7.toBytes32();
        values[mainnet]["aura_reth_weth"] = 0xDd1fE5AD401D4777cE89959b7fa587e569Bf125D.toBytes32();

        values[mainnet]["rsETH_wETH_id"] = 0x58aadfb1afac0ad7fca1148f3cde6aedf5236b6d00000000000000000000067f;
        values[mainnet]["rsETH_wETH"] = 0x58AAdFB1Afac0ad7fca1148f3cdE6aEDF5236B6D.toBytes32();
        values[mainnet]["rsETH_wETH_gauge"] = 0xdf04E3a7ab9857a16FB97174e0f1001aa44380AF.toBytes32();
        values[mainnet]["aura_rsETH_wETH"] = 0xB5FdB4f75C26798A62302ee4959E4281667557E0.toBytes32();

        values[mainnet]["ezETH_weETH_rswETH"] = 0x848a5564158d84b8A8fb68ab5D004Fae11619A54.toBytes32();
        values[mainnet]["ezETH_weETH_rswETH_gauge"] = 0x253ED65fff980AEE7E94a0dC57BE304426048b35.toBytes32();
        values[mainnet]["aura_ezETH_weETH_rswETH"] = 0xce98eb8b2Fb98049b3F2dB0A212Ba7ca3Efd63b0.toBytes32();

        values[mainnet]["BAL_wETH"] = 0x5c6Ee304399DBdB9C8Ef030aB642B10820DB8F56.toBytes32();
        values[mainnet]["PENDLE_wETH"] = 0xFD1Cf6FD41F229Ca86ada0584c63C49C3d66BbC9.toBytes32();
        values[mainnet]["wETH_AURA"] = 0xCfCA23cA9CA720B6E98E3Eb9B6aa0fFC4a5C08B9.toBytes32();

        // values[mainnet]["ezETH_wETH"] = 0x596192bB6e41802428Ac943D2f1476C1Af25CC0E.toBytes32();
        // values[mainnet]["ezETH_wETH_gauge"] = 0xa8B309a75f0D64ED632d45A003c68A30e59A1D8b.toBytes32();
        // values[mainnet]["aura_ezETH_wETH"] = 0x95eC73Baa0eCF8159b4EE897D973E41f51978E50.toBytes32();
        
        // Balancer V3
        values[mainnet]["balancerV3Router"] = 0x5C6fb490BDFD3246EB0bB062c168DeCAF4bD9FDd.toBytes32();
        values[mainnet]["balancerV3Router2"] = 0xAE563E3f8219521950555F5962419C8919758Ea2.toBytes32();
        values[mainnet]["balancerV3Vault"] = 0xbA1333333333a1BA1108E8412f11850A5C319bA9.toBytes32();
        values[mainnet]["balancerV3VaultExplorer"] = 0x774cB66e2B2dB59A9daF175e9b2B7A142E17EB94.toBytes32();

        // Balancer V3 Pools & Gauges
        values[mainnet]["balancerV3_USDC_GHO_USDT"] = 0x85B2b559bC2D21104C4DEFdd6EFcA8A20343361D.toBytes32();
        values[mainnet]["balancerV3_USDC_GHO_USDT_gauge"] = 0x9fdD52eFEb601E4Bc78b89C6490505B8aC637E9f.toBytes32();
        values[mainnet]["aura_USDC_GHO_USDT_gauge"] = 0x8e89d41c563e6C3d9901ad75B75e2d8e140DEF04.toBytes32();
        values[mainnet]["balancerV3_WETH_WSTETH_boosted"] = 0xc4Ce391d82D164c166dF9c8336DDF84206b2F812.toBytes32();
        values[mainnet]["balancerV3_WSTETH_TETH_stablesurge"] = 0x9ED5175aeCB6653C1BDaa19793c16fd74fBeEB37.toBytes32();
        values[mainnet]["balancerV3_WETH_WSTETH_boosted_gauge"] = 0x4B891340b51889f438a03DC0e8aAAFB0Bc89e7A6.toBytes32();
        values[mainnet]["balancerV3_Surge_Fluid_wstETH-wETH_boosted"] = 0x6b31a94029fd7840d780191B6D63Fa0D269bd883.toBytes32();
        values[mainnet]["balancerV3_Surge_Fluid_wstETH-wETH_boosted_gauge"] = 0x1CCE9d493224A19FcB5f7fBade8478630141CB54.toBytes32();
      

        // Aura
        values[mainnet]["auraBooster"] = 0xA57b8d98dAE62B26Ec3bcC4a365338157060B234.toBytes32();

        // Linear Pools.
        values[mainnet]["bb_a_dai"] = 0x6667c6fa9f2b3Fc1Cc8D85320b62703d938E4385.toBytes32();
        values[mainnet]["bb_a_usdt"] = 0xA1697F9Af0875B63DdC472d6EeBADa8C1fAB8568.toBytes32();
        values[mainnet]["bb_a_usdc"] = 0xcbFA4532D8B2ade2C261D3DD5ef2A2284f792692.toBytes32();

        values[mainnet]["BB_A_USD_GAUGE"] = 0x0052688295413b32626D226a205b95cDB337DE86.toBytes32(); // query subgraph for gauges wrt to poolId: https://docs.balancer.fi/reference/vebal-and-gauges/gauges.html#query-gauge-by-l2-sidechain-pool:~:text=%23-,Query%20Pending%20Tokens%20for%20a%20Given%20Pool,-The%20process%20differs
        values[mainnet]["BB_A_USD_GAUGE_ADDRESS"] = 0x0052688295413b32626D226a205b95cDB337DE86.toBytes32();
        values[mainnet]["wstETH_bbaWETH_GAUGE_ADDRESS"] = 0x5f838591A5A8048F0E4C4c7fCca8fD9A25BF0590.toBytes32();

        // Mainnet Balancer Specific Addresses
        values[mainnet]["vault"] = 0xBA12222222228d8Ba445958a75a0704d566BF2C8.toBytes32();
        values[mainnet]["balancerVault"] = 0xBA12222222228d8Ba445958a75a0704d566BF2C8.toBytes32();
        values[mainnet]["relayer"] = 0xfeA793Aa415061C483D2390414275AD314B3F621.toBytes32();
        values[mainnet]["minter"] = 0x239e55F427D44C3cc793f49bFB507ebe76638a2b.toBytes32();
        values[mainnet]["USDC_DAI_USDT_BPT"] = 0x79c58f70905F734641735BC61e45c19dD9Ad60bC.toBytes32();
        values[mainnet]["rETH_wETH_BPT"] = 0x1E19CF2D73a72Ef1332C882F20534B6519Be0276.toBytes32();
        values[mainnet]["wstETH_wETH_BPT"] = 0x32296969Ef14EB0c6d29669C550D4a0449130230.toBytes32();
        values[mainnet]["wstETH_cbETH_BPT"] = 0x9c6d47Ff73e0F5E51BE5FD53236e3F595C5793F2.toBytes32();
        values[mainnet]["bb_a_USD_BPT"] = 0xfeBb0bbf162E64fb9D0dfe186E517d84C395f016.toBytes32();
        values[mainnet]["bb_a_USDC_BPT"] = 0xcbFA4532D8B2ade2C261D3DD5ef2A2284f792692.toBytes32();
        values[mainnet]["bb_a_DAI_BPT"] = 0x6667c6fa9f2b3Fc1Cc8D85320b62703d938E4385.toBytes32();
        values[mainnet]["bb_a_USDT_BPT"] = 0xA1697F9Af0875B63DdC472d6EeBADa8C1fAB8568.toBytes32();
        values[mainnet]["aura_rETH_wETH_BPT"] = 0xDd1fE5AD401D4777cE89959b7fa587e569Bf125D.toBytes32();
        values[mainnet]["GHO_bb_a_USD_BPT"] = 0xc2B021133D1b0cF07dba696fd5DD89338428225B.toBytes32();

        values[mainnet]["wstETH_wETH_BPT"] = 0x93d199263632a4EF4Bb438F1feB99e57b4b5f0BD.toBytes32();
        values[mainnet]["wstETH_wETH_Id"] = 0x93d199263632a4ef4bb438f1feb99e57b4b5f0bd0000000000000000000005c2;
        values[mainnet]["wstETH_wETH_Gauge"] = 0x5C0F23A5c1be65Fa710d385814a7Fd1Bda480b1C.toBytes32();
        values[mainnet]["aura_wstETH_wETH"] = 0x2a14dB8D09dB0542f6A371c0cB308A768227D67D.toBytes32();

        // Rate Providers
        values[mainnet]["cbethRateProvider"] = 0x7311E4BB8a72e7B300c5B8BDE4de6CdaA822a5b1.toBytes32();
        values[mainnet]["rethRateProvider"] = 0x1a8F81c256aee9C640e14bB0453ce247ea0DFE6F.toBytes32();
        values[mainnet]["sDaiRateProvider"] = 0xc7177B6E18c1Abd725F5b75792e5F7A3bA5DBC2c.toBytes32();
        values[mainnet]["rsETHRateProvider"] = 0x746df66bc1Bb361b9E8E2a794C299c3427976e6C.toBytes32();

        // Compound V2
        // Cvalues[mainnet]["cDAI"] = C0x5d3a536E4D6DbD6114cc1Ead35777bAB948E3643.toBytes32();
        // Cvalues[mainnet]["cUSDC"] = C0x39AA39c021dfbaE8faC545936693aC917d5E7563.toBytes32();
        // Cvalues[mainnet]["cTUSD"] = C0x12392F67bdf24faE0AF363c24aC620a2f67DAd86.toBytes32();

        // Chainlink Automation Registry
        values[mainnet]["automationRegistry"] = 0x02777053d6764996e594c3E88AF1D58D5363a2e6.toBytes32();
        values[mainnet]["automationRegistryV2"] = 0x6593c7De001fC8542bB1703532EE1E5aA0D458fD.toBytes32();
        values[mainnet]["automationRegistrarV2"] = 0x6B0B234fB2f380309D47A7E9391E29E9a179395a.toBytes32();

        // FraxLend Pairs
        values[mainnet]["FXS_FRAX_PAIR"] = 0xDbe88DBAc39263c47629ebbA02b3eF4cf0752A72.toBytes32();
        values[mainnet]["FPI_FRAX_PAIR"] = 0x74F82Bd9D0390A4180DaaEc92D64cf0708751759.toBytes32();
        values[mainnet]["SFRXETH_FRAX_PAIR"] = 0x78bB3aEC3d855431bd9289fD98dA13F9ebB7ef15.toBytes32();
        values[mainnet]["CRV_FRAX_PAIR"] = 0x3835a58CA93Cdb5f912519ad366826aC9a752510.toBytes32(); // FraxlendV1
        values[mainnet]["WBTC_FRAX_PAIR"] = 0x32467a5fc2d72D21E8DCe990906547A2b012f382.toBytes32(); // FraxlendV1
        values[mainnet]["WETH_FRAX_PAIR"] = 0x794F6B13FBd7EB7ef10d1ED205c9a416910207Ff.toBytes32(); // FraxlendV1
        values[mainnet]["CVX_FRAX_PAIR"] = 0xa1D100a5bf6BFd2736837c97248853D989a9ED84.toBytes32(); // FraxlendV1
        values[mainnet]["MKR_FRAX_PAIR"] = 0x82Ec28636B77661a95f021090F6bE0C8d379DD5D.toBytes32(); // FraxlendV2
        values[mainnet]["APE_FRAX_PAIR"] = 0x3a25B9aB8c07FfEFEe614531C75905E810d8A239.toBytes32(); // FraxlendV2
        values[mainnet]["UNI_FRAX_PAIR"] = 0xc6CadA314389430d396C7b0C70c6281e99ca7fe8.toBytes32(); // FraxlendV2

        /// From Crispy's curve tests

        // Curve Pools and Tokens
        values[mainnet]["TriCryptoPool"] = 0xD51a44d3FaE010294C616388b506AcdA1bfAAE46.toBytes32();
        values[mainnet]["CRV_3_CRYPTO"] = 0xc4AD29ba4B3c580e6D59105FFf484999997675Ff.toBytes32();
        values[mainnet]["daiUsdcUsdtPool"] = 0xbEbc44782C7dB0a1A60Cb6fe97d0b483032FF1C7.toBytes32();
        values[mainnet]["CRV_DAI_USDC_USDT"] = 0x6c3F90f043a72FA612cbac8115EE7e52BDe6E490.toBytes32();
        values[mainnet]["frax3CrvPool"] = 0xd632f22692FaC7611d2AA1C0D552930D43CAEd3B.toBytes32();
        values[mainnet]["CRV_FRAX_3CRV"] = 0xd632f22692FaC7611d2AA1C0D552930D43CAEd3B.toBytes32();
        values[mainnet]["wethCrvPool"] = 0x8301AE4fc9c624d1D396cbDAa1ed877821D7C511.toBytes32();
        values[mainnet]["CRV_WETH_CRV"] = 0xEd4064f376cB8d68F770FB1Ff088a3d0F3FF5c4d.toBytes32();
        values[mainnet]["aave3Pool"] = 0xDeBF20617708857ebe4F679508E7b7863a8A8EeE.toBytes32();
        values[mainnet]["CRV_AAVE_3CRV"] = 0xFd2a8fA60Abd58Efe3EeE34dd494cD491dC14900.toBytes32();
        values[mainnet]["stETHWethNg"] = 0x21E27a5E5513D6e65C4f830167390997aA84843a.toBytes32();
        values[mainnet]["EthFrxEthCurvePool"] = 0xa1F8A6807c402E4A15ef4EBa36528A3FED24E577.toBytes32();
        values[mainnet]["triCrypto2"] = 0xD51a44d3FaE010294C616388b506AcdA1bfAAE46.toBytes32();
        values[mainnet]["weETH_wETH_ng"] = 0xDB74dfDD3BB46bE8Ce6C33dC9D82777BCFc3dEd5.toBytes32();
        values[mainnet]["weETH_wETH_ng_gauge"] = 0x053df3e4D0CeD9a3Bf0494F97E83CE1f13BdC0E2.toBytes32();
        values[mainnet]["USD0_USD0++_CurvePool"] = 0x1d08E7adC263CfC70b1BaBe6dC5Bb339c16Eec52.toBytes32();
        values[mainnet]["USD0_USD0++_CurveGauge"] = 0x5C00817B67b40f3b347bD4275B4BBA4840c8127a.toBytes32();

        values[mainnet]["UsdcCrvUsdPool"] = 0x4DEcE678ceceb27446b35C672dC7d61F30bAD69E.toBytes32();
        values[mainnet]["UsdcCrvUsdToken"] = 0x4DEcE678ceceb27446b35C672dC7d61F30bAD69E.toBytes32();
        values[mainnet]["UsdcCrvUsdGauge"] = 0x95f00391cB5EebCd190EB58728B4CE23DbFa6ac1.toBytes32();
        values[mainnet]["WethRethPool"] = 0x0f3159811670c117c372428D4E69AC32325e4D0F.toBytes32();
        values[mainnet]["WethRethToken"] = 0x6c38cE8984a890F5e46e6dF6117C26b3F1EcfC9C.toBytes32();
        values[mainnet]["WethRethGauge"] = 0x9d4D981d8a9066f5db8532A5816543dE8819d4A8.toBytes32();
        values[mainnet]["UsdtCrvUsdPool"] = 0x390f3595bCa2Df7d23783dFd126427CCeb997BF4.toBytes32();
        values[mainnet]["UsdtCrvUsdToken"] = 0x390f3595bCa2Df7d23783dFd126427CCeb997BF4.toBytes32();
        values[mainnet]["UsdtCrvUsdGauge"] = 0x4e6bB6B7447B7B2Aa268C16AB87F4Bb48BF57939.toBytes32();
        values[mainnet]["EthStethPool"] = 0xDC24316b9AE028F1497c275EB9192a3Ea0f67022.toBytes32();
        values[mainnet]["EthStethToken"] = 0x06325440D014e39736583c165C2963BA99fAf14E.toBytes32();
        values[mainnet]["EthStethGauge"] = 0x182B723a58739a9c974cFDB385ceaDb237453c28.toBytes32();
        values[mainnet]["FraxUsdcPool"] = 0xDcEF968d416a41Cdac0ED8702fAC8128A64241A2.toBytes32();
        values[mainnet]["FraxUsdcToken"] = 0x3175Df0976dFA876431C2E9eE6Bc45b65d3473CC.toBytes32();
        values[mainnet]["FraxUsdcGauge"] = 0xCFc25170633581Bf896CB6CDeE170e3E3Aa59503.toBytes32();
        values[mainnet]["WethFrxethPool"] = 0x9c3B46C0Ceb5B9e304FCd6D88Fc50f7DD24B31Bc.toBytes32();
        values[mainnet]["WethFrxethToken"] = 0x9c3B46C0Ceb5B9e304FCd6D88Fc50f7DD24B31Bc.toBytes32();
        values[mainnet]["WethFrxethGauge"] = 0x4E21418095d32d15c6e2B96A9910772613A50d50.toBytes32();
        values[mainnet]["EthFrxethPool"] = 0xa1F8A6807c402E4A15ef4EBa36528A3FED24E577.toBytes32();
        values[mainnet]["EthFrxethToken"] = 0xf43211935C781D5ca1a41d2041F397B8A7366C7A.toBytes32();
        values[mainnet]["EthFrxethGauge"] = 0x2932a86df44Fe8D2A706d8e9c5d51c24883423F5.toBytes32();
        values[mainnet]["StethFrxethPool"] = 0x4d9f9D15101EEC665F77210cB999639f760F831E.toBytes32();
        values[mainnet]["StethFrxethToken"] = 0x4d9f9D15101EEC665F77210cB999639f760F831E.toBytes32();
        values[mainnet]["StethFrxethGauge"] = 0x821529Bb07c83803C9CC7763e5974386e9eFEdC7.toBytes32();
        values[mainnet]["WethCvxPool"] = 0xB576491F1E6e5E62f1d8F26062Ee822B40B0E0d4.toBytes32();
        values[mainnet]["WethCvxToken"] = 0x3A283D9c08E8b55966afb64C515f5143cf907611.toBytes32();
        values[mainnet]["WethCvxGauge"] = 0x7E1444BA99dcdFfE8fBdb42C02F0005D14f13BE1.toBytes32();
        values[mainnet]["EthStethNgPool"] = 0x21E27a5E5513D6e65C4f830167390997aA84843a.toBytes32();
        values[mainnet]["EthStethNgToken"] = 0x21E27a5E5513D6e65C4f830167390997aA84843a.toBytes32();
        values[mainnet]["EthStethNgGauge"] = 0x79F21BC30632cd40d2aF8134B469a0EB4C9574AA.toBytes32();
        values[mainnet]["EthOethPool"] = 0x94B17476A93b3262d87B9a326965D1E91f9c13E7.toBytes32();
        values[mainnet]["EthOethToken"] = 0x94B17476A93b3262d87B9a326965D1E91f9c13E7.toBytes32();
        values[mainnet]["EthOethGauge"] = 0xd03BE91b1932715709e18021734fcB91BB431715.toBytes32();
        values[mainnet]["FraxCrvUsdPool"] = 0x0CD6f267b2086bea681E922E19D40512511BE538.toBytes32();
        values[mainnet]["FraxCrvUsdToken"] = 0x0CD6f267b2086bea681E922E19D40512511BE538.toBytes32();
        values[mainnet]["FraxCrvUsdGauge"] = 0x96424E6b5eaafe0c3B36CA82068d574D44BE4e3c.toBytes32();
        values[mainnet]["mkUsdFraxUsdcPool"] = 0x0CFe5C777A7438C9Dd8Add53ed671cEc7A5FAeE5.toBytes32();
        values[mainnet]["mkUsdFraxUsdcToken"] = 0x0CFe5C777A7438C9Dd8Add53ed671cEc7A5FAeE5.toBytes32();
        values[mainnet]["mkUsdFraxUsdcGauge"] = 0xF184d80915Ba7d835D941BA70cDdf93DE36517ee.toBytes32();
        values[mainnet]["WethYethPool"] = 0x69ACcb968B19a53790f43e57558F5E443A91aF22.toBytes32();
        values[mainnet]["WethYethToken"] = 0x69ACcb968B19a53790f43e57558F5E443A91aF22.toBytes32();
        values[mainnet]["WethYethGauge"] = 0x138cC21D15b7A06F929Fc6CFC88d2b830796F4f1.toBytes32();
        values[mainnet]["EthEthxPool"] = 0x59Ab5a5b5d617E478a2479B0cAD80DA7e2831492.toBytes32();
        values[mainnet]["EthEthxToken"] = 0x59Ab5a5b5d617E478a2479B0cAD80DA7e2831492.toBytes32();
        values[mainnet]["EthEthxGauge"] = 0x7671299eA7B4bbE4f3fD305A994e6443b4be680E.toBytes32();
        values[mainnet]["CrvUsdSdaiPool"] = 0x1539c2461d7432cc114b0903f1824079BfCA2C92.toBytes32();
        values[mainnet]["CrvUsdSdaiToken"] = 0x1539c2461d7432cc114b0903f1824079BfCA2C92.toBytes32();
        values[mainnet]["CrvUsdSdaiGauge"] = 0x2B5a5e182768a18C70EDd265240578a72Ca475ae.toBytes32();
        values[mainnet]["CrvUsdSfraxPool"] = 0xfEF79304C80A694dFd9e603D624567D470e1a0e7.toBytes32();
        values[mainnet]["CrvUsdSfraxToken"] = 0xfEF79304C80A694dFd9e603D624567D470e1a0e7.toBytes32();
        values[mainnet]["CrvUsdSfraxGauge"] = 0x62B8DA8f1546a092500c457452fC2d45fa1777c4.toBytes32();
        values[mainnet]["LusdCrvUsdPool"] = 0x9978c6B08d28d3B74437c917c5dD7C026df9d55C.toBytes32();
        values[mainnet]["LusdCrvUsdToken"] = 0x9978c6B08d28d3B74437c917c5dD7C026df9d55C.toBytes32();
        values[mainnet]["LusdCrvUsdGauge"] = 0x66F65323bdE835B109A92045Aa7c655559dbf863.toBytes32();
        values[mainnet]["WstethEthXPool"] = 0x14756A5eD229265F86990e749285bDD39Fe0334F.toBytes32();
        values[mainnet]["WstethEthXToken"] = 0xfffAE954601cFF1195a8E20342db7EE66d56436B.toBytes32();
        values[mainnet]["WstethEthXGauge"] = 0xc1394d6c89cf8F553da8c8256674C778ccFf3E80.toBytes32();
        values[mainnet]["EthEthXPool"] = 0x59Ab5a5b5d617E478a2479B0cAD80DA7e2831492.toBytes32();
        values[mainnet]["EthEthXToken"] = 0x59Ab5a5b5d617E478a2479B0cAD80DA7e2831492.toBytes32();
        values[mainnet]["EthEthXGauge"] = 0x7671299eA7B4bbE4f3fD305A994e6443b4be680E.toBytes32();
        values[mainnet]["weETH_wETH_Curve_LP"] = 0x13947303F63b363876868D070F14dc865C36463b.toBytes32();
        values[mainnet]["weETH_wETH_Curve_Gauge"] = 0x1CAC1a0Ed47E2e0A313c712b2dcF85994021a365.toBytes32();
        values[mainnet]["weETH_wETH_Convex_Reward"] = 0x2D159E01A5cEe7498F84Be68276a5266b3cb3774.toBytes32();

        values[mainnet]["weETH_wETH_Pool"] = 0x13947303F63b363876868D070F14dc865C36463b.toBytes32();
        values[mainnet]["weETH_wETH_NG_Pool"] = 0xDB74dfDD3BB46bE8Ce6C33dC9D82777BCFc3dEd5.toBytes32();
        values[mainnet]["weETH_wETH_NG_Convex_Reward"] = 0x5411CC583f0b51104fA523eEF9FC77A29DF80F58.toBytes32();

        values[mainnet]["pyUsd_Usdc_Curve_Pool"] = 0x383E6b4437b59fff47B619CBA855CA29342A8559.toBytes32();
        values[mainnet]["pyUsd_Usdc_Convex_Id"] = address(270).toBytes32();
        values[mainnet]["frax_Usdc_Curve_Pool"] = 0xDcEF968d416a41Cdac0ED8702fAC8128A64241A2.toBytes32();
        values[mainnet]["frax_Usdc_Convex_Id"] = address(100).toBytes32();
        values[mainnet]["usdc_CrvUsd_Curve_Pool"] = 0x4DEcE678ceceb27446b35C672dC7d61F30bAD69E.toBytes32();
        values[mainnet]["usdc_CrvUsd_Convex_Id"] = address(182).toBytes32();
        values[mainnet]["sDai_sUsde_Curve_Pool"] = 0x167478921b907422F8E88B43C4Af2B8BEa278d3A.toBytes32();
        values[mainnet]["sDai_sUsde_Curve_Gauge"] = 0x330Cfd12e0E97B0aDF46158D2A81E8Bd2985c6cB.toBytes32();

        values[mainnet]["USDC_RLUSD_Curve_Pool"] = 0xD001aE433f254283FeCE51d4ACcE8c53263aa186.toBytes32(); 
        values[mainnet]["USDC_RLUSD_Curve_Gauge"] = 0xFc3212Bd9Ad9A28Da6B2bd50a2918969C126894F.toBytes32(); 
        
        //FXUSD_USDC
        values[mainnet]["fxUSD_USDC_Curve_Pool"] = 0x5018BE882DccE5E3F2f3B0913AE2096B9b3fB61f.toBytes32();
        values[mainnet]["fxUSD_USDC_Curve_Gauge"] = 0xD7f9111D529ed8859A0d5A1DC1BA7a021b61f22A.toBytes32();
        
        //FXUSD_GHO
        values[mainnet]["FXUSD_GHO_Curve_Pool"] = 0x74345504Eaea3D9408fC69Ae7EB2d14095643c5b.toBytes32(); //lp token
        values[mainnet]["FXUSD_GHO_Curve_Gauge"] = 0xec303960CF0456aC304Af45C0aDDe34921a10Fdf.toBytes32();  
        values[mainnet]["FXUSD_GHO_Convex_Rewards"] = 0x77e69Dc146C6044b996ad5c93D88D104Ee13F186.toBytes32(); 
        
        //WETH_PXETH
        values[mainnet]["WETH_PXETH_Curve_Pool"] = 0xC8Eb2Cf2f792F77AF0Cd9e203305a585E588179D.toBytes32();
        values[mainnet]["WETH_PXETH_Curve_Gauge"] = 0xABaD903647511a0EC755a118849f733f7d2Ba002.toBytes32();
        values[mainnet]["WETH_PXETH_Convex_Rewards"] = 0x3B793E505A3C7dbCb718Fe871De8eBEf7854e74b.toBytes32();
        
        //STETH_PXETH
        values[mainnet]["STETH_PXETH_Curve_Pool"] = 0x6951bDC4734b9f7F3E1B74afeBC670c736A0EDB6.toBytes32();
        values[mainnet]["STETH_PXETH_Curve_Gauge"] = 0x58215F083882A5eb7056Ac34a0fdDA9D3b5665d2.toBytes32();
        values[mainnet]["STETH_PXETH_Convex_Rewards"] = 0x633556C8413FCFd45D83656290fF8d64EE41A7c1.toBytes32();

        //TBTC_EBTC
        values[mainnet]["TBTC_EBTC_Curve_Pool"] = 0x272BF7e4Ce3308B1Fb5e54d6a1Fc32113619c401.toBytes32(); //lp token
        values[mainnet]["TBTC_EBTC_Curve_Gauge"] = 0x48727018D010Dc2e414C5A14D588385Ae112869e.toBytes32();
        values[mainnet]["TBTC_EBTC_Convex_Rewards"] = 0xDbd17Dc03a442D4349de988533737db3fBb5eC39.toBytes32();

        //TBTC/CBBTC
        values[mainnet]["TBTC_CBBTC_Curve_Pool"] = 0xAE6Ee608b297305AbF3EB609B81FEBbb8F6A0bb3.toBytes32(); //lp token
        values[mainnet]["TBTC_CBBTC_Curve_Gauge"] = 0xc11B5bAD6Ef7b1BDC90c85d5498a91D7F19B5806.toBytes32();
        values[mainnet]["TBTC_CBBTC_Convex_Rewards"] = 0xB683a3D855D016A1c78c3e7887812A7CAB3989B0.toBytes32();

        //frxUSD/FRAX
        values[mainnet]["frxUSD_FRAX_Curve_Pool"] = 0xBBaf8B2837CBbc7146F5bC978D6F84db0BE1CAcc.toBytes32();

        //frxUSD/SUSDS
        values[mainnet]["frxUSD_SUSDS_Curve_Pool"] = 0x81A2612F6dEA269a6Dd1F6DeAb45C5424EE2c4b7.toBytes32();
        values[mainnet]["frxUSD_SUSDS_Curve_Gauge"] = 0x52618C40dDBA3cBbb69F3aAA4CB26Ae649844B17.toBytes32();
        values[mainnet]["frxUSD_SUSDS_Convex_Rewards"] = 0x44be1A72619eDDDccAb744eE9e1E69A0B639F85f.toBytes32();

        //frxUSD/USDE
        values[mainnet]["frxUSD_USDE_Curve_Pool"] = 0xdBb1d219d84eaCEFb850ee04caCf2f1830934580.toBytes32();
        values[mainnet]["frxUSD_USDE_Curve_Gauge"] = 0xbD7ddCe4D5a97F102DE674Ef56823b600e843C8A.toBytes32();
        values[mainnet]["frxUSD_USDE_Convex_Rewards"] = 0xb5a97cFB06f9005005a79dAA27EB44106b7ad79A.toBytes32();

        //triBTCFi
        values[mainnet]["triBTCFi_Curve_Pool"] = 0xabaf76590478F2fE0b396996f55F0b61101e9502.toBytes32();
        values[mainnet]["triBTCFi_Curve_Gauge"] = 0x8D666daED20B502e5Cf692B101028fc0058a5d4E.toBytes32();

        values[mainnet]["ezETH_wETH_Curve_Pool"] = 0x85dE3ADd465a219EE25E04d22c39aB027cF5C12E.toBytes32();
        values[mainnet]["weETH_rswETH_Curve_Pool"] = 0x278cfB6f06B1EFc09d34fC7127d6060C61d629Db.toBytes32();
        values[mainnet]["rswETH_wETH_Curve_Pool"] = 0xeE04382c4cA6c450213923fE0f0daB19b0ff3939.toBytes32();
        values[mainnet]["USDe_USDC_Curve_Pool"] = 0x02950460E2b9529D0E00284A5fA2d7bDF3fA4d72.toBytes32();
        values[mainnet]["USDe_DAI_Curve_Pool"] = 0xF36a4BA50C603204c3FC6d2dA8b78A7b69CBC67d.toBytes32();
        values[mainnet]["sDAI_sUSDe_Curve_Pool"] = 0x167478921b907422F8E88B43C4Af2B8BEa278d3A.toBytes32();
        values[mainnet]["deUSD_USDC_Curve_Pool"] = 0x5F6c431AC417f0f430B84A666a563FAbe681Da94.toBytes32();
        values[mainnet]["deUSD_USDT_Curve_Pool"] = 0x7C4e143B23D72E6938E06291f705B5ae3D5c7c7C.toBytes32();
        values[mainnet]["deUSD_DAI_Curve_Pool"] = 0xb478Bf40dD622086E0d0889eeBbAdCb63806ADde.toBytes32();
        values[mainnet]["deUSD_FRAX_Curve_Pool"] = 0x88DFb9370fE350aA51ADE31C32549d4d3A24fAf2.toBytes32();
        values[mainnet]["deUSD_FRAX_Curve_Gauge"] = 0x7C634909DDbfd5C6EEd7Ccf3611e8C4f3643635d.toBytes32();
        values[mainnet]["eBTC_LBTC_WBTC_Curve_Pool"] = 0xabaf76590478F2fE0b396996f55F0b61101e9502.toBytes32();
        values[mainnet]["eBTC_LBTC_WBTC_Curve_Gauge"] = 0x8D666daED20B502e5Cf692B101028fc0058a5d4E.toBytes32();

        values[mainnet]["lBTC_wBTC_Curve_Pool"] = 0x2f3bC4c27A4437AeCA13dE0e37cdf1028f3706F0.toBytes32();

        values[mainnet]["WethMkUsdPool"] = 0xc89570207c5BA1B0E3cD372172cCaEFB173DB270.toBytes32();

        // Convex-Curve Platform Specifics
        values[mainnet]["convexCurveMainnetBooster"] = 0xF403C135812408BFbE8713b5A23a04b3D48AAE31.toBytes32();
        values[mainnet]["convexCurveMainnetRewardsContract"] = 0xF403C135812408BFbE8713b5A23a04b3D48AAE31.toBytes32();
        values[mainnet]["convexFXPoolRegistry"] = 0xdB95d646012bB87aC2E6CD63eAb2C42323c1F5AF.toBytes32();
        values[mainnet]["convexFXBooster"] = 0xAffe966B27ba3E4Ebb8A0eC124C7b7019CC762f8.toBytes32();

        values[mainnet]["convexFX_gauge_USDC_fxUSD"] = 0xf1E141C804BA39b4a031fDF46e8c08dBa7a0df60.toBytes32();
        values[mainnet]["convexFX_lp_USDC_fxUSD"] = 0x5018BE882DccE5E3F2f3B0913AE2096B9b3fB61f.toBytes32();

        values[mainnet]["convexFX_gauge_fxUSD_GHO"] = 0xf0A3ECed42Dbd8353569639c0eaa833857aA0A75.toBytes32();
        values[mainnet]["convexFX_lp_fxUSD_GHO"] = 0x74345504Eaea3D9408fC69Ae7EB2d14095643c5b.toBytes32();

        values[mainnet]["ethFrxethBaseRewardPool"] = 0xbD5445402B0a287cbC77cb67B2a52e2FC635dce4.toBytes32();
        values[mainnet]["ethStethNgBaseRewardPool"] = 0x6B27D7BC63F1999D14fF9bA900069ee516669ee8.toBytes32();
        values[mainnet]["fraxCrvUsdBaseRewardPool"] = 0x3CfB4B26dc96B124D15A6f360503d028cF2a3c00.toBytes32();
        values[mainnet]["mkUsdFraxUsdcBaseRewardPool"] = 0x35FbE5520E70768DCD6E3215Ed54E14CBccA10D2.toBytes32();
        values[mainnet]["wethYethBaseRewardPool"] = 0xB0867ADE998641Ab1Ff04cF5cA5e5773fA92AaE3.toBytes32();
        values[mainnet]["ethEthxBaseRewardPool"] = 0x399e111c7209a741B06F8F86Ef0Fdd88fC198D20.toBytes32();
        values[mainnet]["crvUsdSFraxBaseRewardPool"] = 0x73eA73C3a191bd05F3266eB2414609dC5Fe777a2.toBytes32();
        values[mainnet]["usdtCrvUsdBaseRewardPool"] = 0xD1DdB0a0815fD28932fBb194C84003683AF8a824.toBytes32();
        values[mainnet]["lusdCrvUsdBaseRewardPool"] = 0x633D3B227696B3FacF628a197f982eF68d26c7b5.toBytes32();
        values[mainnet]["wstethEthxBaseRewardPool"] = 0x85b118e0Fa5706d99b270be43d782FBE429aD409.toBytes32();

        // Uniswap V3
        values[mainnet]["WSTETH_WETH_100"] = 0x109830a1AAaD605BbF02a9dFA7B0B92EC2FB7dAa.toBytes32();
        values[mainnet]["WSTETH_WETH_500"] = 0xD340B57AAcDD10F96FC1CF10e15921936F41E29c.toBytes32();
        values[mainnet]["DAI_USDC_100"] = 0x5777d92f208679DB4b9778590Fa3CAB3aC9e2168.toBytes32();
        values[mainnet]["uniswapV3NonFungiblePositionManager"] = 0xC36442b4a4522E871399CD717aBDD847Ab11FE88.toBytes32();

        // Uniswap V4
        values[mainnet]["uniV4PoolManager"] = 0xbD216513d74C8cf14cf4747E6AaA6420FF64ee9e.toBytes32();
        values[mainnet]["uniV4PositionManager"] = 0x000000000004444c5dc75cB358380D2e3dE08A90.toBytes32();
        values[mainnet]["uniV4UniversalRouter"] = 0x66a9893cC07D91D95644AEDD05D03f95e1dBA8Af.toBytes32();

        // Redstone
        values[mainnet]["swEthAdapter"] = 0x68ba9602B2AeE30847412109D2eE89063bf08Ec2.toBytes32();
        values[mainnet]["swEthDataFeedId"] = 0x5357455448000000000000000000000000000000000000000000000000000000;
        values[mainnet]["swEthEthDataFeedId"] = 0x53574554482f4554480000000000000000000000000000000000000000000000;

        values[mainnet]["ethXEthAdapter"] = 0xc799194cAa24E2874Efa89b4Bf5c92a530B047FF.toBytes32();
        values[mainnet]["ethXEthDataFeedId"] = 0x455448782f455448000000000000000000000000000000000000000000000000;

        values[mainnet]["ethXAdapter"] = 0xF3eB387Ac1317fBc7E2EFD82214eE1E148f0Fe00.toBytes32();
        values[mainnet]["ethXUsdDataFeedId"] = 0x4554487800000000000000000000000000000000000000000000000000000000;

        values[mainnet]["weEthEthAdapter"] = 0x8751F736E94F6CD167e8C5B97E245680FbD9CC36.toBytes32();
        values[mainnet]["weEthDataFeedId"] = 0x77654554482f4554480000000000000000000000000000000000000000000000;
        values[mainnet]["weethAdapter"] = 0xdDb6F90fFb4d3257dd666b69178e5B3c5Bf41136.toBytes32();
        values[mainnet]["weethUsdDataFeedId"] = 0x7765455448000000000000000000000000000000000000000000000000000000;

        values[mainnet]["osEthEthAdapter"] = 0x66ac817f997Efd114EDFcccdce99F3268557B32C.toBytes32();
        values[mainnet]["osEthEthDataFeedId"] = 0x6f734554482f4554480000000000000000000000000000000000000000000000;

        values[mainnet]["rsEthEthAdapter"] = 0xA736eAe8805dDeFFba40cAB8c99bCB309dEaBd9B.toBytes32();
        values[mainnet]["rsEthEthDataFeedId"] = 0x72734554482f4554480000000000000000000000000000000000000000000000;

        values[mainnet]["ezEthEthAdapter"] = 0xF4a3e183F59D2599ee3DF213ff78b1B3b1923696.toBytes32();
        values[mainnet]["ezEthEthDataFeedId"] = 0x657a4554482f4554480000000000000000000000000000000000000000000000;

        // Maker
        values[mainnet]["dsrManager"] = 0x373238337Bfe1146fb49989fc222523f83081dDb.toBytes32();

        // Maker
        values[mainnet]["savingsDaiAddress"] = 0x83F20F44975D03b1b09e64809B757c47f942BEeA.toBytes32();
        values[mainnet]["sDAI"] = 0x83F20F44975D03b1b09e64809B757c47f942BEeA.toBytes32();

        // Frax
        values[mainnet]["sFRAX"] = 0xA663B02CF0a4b149d2aD41910CB81e23e1c41c32.toBytes32();

        // Lido
        values[mainnet]["unstETH"] = 0x889edC2eDab5f40e902b864aD4d7AdE8E412F9B1.toBytes32();

        // Stader
        values[mainnet]["stakePoolManagerAddress"] = 0xcf5EA1b38380f6aF39068375516Daf40Ed70D299.toBytes32();
        values[mainnet]["userWithdrawManagerAddress"] = 0x9F0491B32DBce587c50c4C43AB303b06478193A7.toBytes32();
        values[mainnet]["staderConfig"] = 0x4ABEF2263d5A5ED582FC9A9789a41D85b68d69DB.toBytes32();

        // Etherfi
        values[mainnet]["EETH_LIQUIDITY_POOL"] = 0x308861A430be4cce5502d0A12724771Fc6DaF216.toBytes32();
        values[mainnet]["withdrawalRequestNft"] = 0x7d5706f6ef3F89B3951E23e557CDFBC3239D4E2c.toBytes32();

        // Renzo
        values[mainnet]["restakeManager"] = 0x74a09653A083691711cF8215a6ab074BB4e99ef5.toBytes32();

        // Kelp DAO
        values[mainnet]["lrtDepositPool"] = 0x036676389e48133B63a802f8635AD39E752D375D.toBytes32();
        // Compound V3
        values[mainnet]["cUSDCV3"] = 0xc3d688B66703497DAA19211EEdff47f25384cdc3.toBytes32();
        values[mainnet]["cUSDTV3"] = 0x3Afdc9BCA9213A35503b077a6072F3D0d5AB0840.toBytes32();
        values[mainnet]["cWETHV3"] = 0xA17581A9E3356d9A858b789D68B4d866e593aE94.toBytes32();
        values[mainnet]["cometRewards"] = 0x1B0e765F6224C21223AeA2af16c1C46E38885a40.toBytes32();
        // Morpho Blue
        values[mainnet]["morphoBlue"] = 0xBBBBBbbBBb9cC5e90e3b3Af64bdAF62C37EEFFCb.toBytes32();
        values[mainnet]["ezEthOracle"] = 0x61025e2B0122ac8bE4e37365A4003d87ad888Cc3.toBytes32();
        values[mainnet]["ezEthIrm"] = 0x870aC11D48B15DB9a138Cf899d20F13F79Ba00BC.toBytes32();
        values[mainnet]["weETH_wETH_86_market"] = 0x698fe98247a40c5771537b5786b2f3f9d78eb487b4ce4d75533cd0e94d88a115;
        values[mainnet]["LBTC_WBTC_945"] = 0xf6a056627a51e511ec7f48332421432ea6971fc148d8f3c451e14ea108026549;
        values[mainnet]["sUSDePT03_USDC_915"] = 0x346afa2b6d528222a2f9721ded6e7e2c40ac94877a598f5dae5013c651d2a462;
        values[mainnet]["USD0_plusPT03_USDC_915"] = 0x8411eeb07c8e32de0b3784b6b967346a45593bfd8baeb291cc209dc195c7b3ad;
        values[mainnet]["sUSDePT_03_27_DAI_915"] = 0x5e3e6b1e01c5708055548d82d01db741e37d03b948a7ef9f3d4b962648bcbfa7;
        values[mainnet]["eUSDePT_05_28_25_USDC_915"] =
            0x21e55c99123958ff5667f824948c97d0f64dfaa6e2848062e72bc68d200d35f9;
        values[mainnet]["eUSDePT_05_28_25_DAI_915"] = 0xae4571cdcad4191b9a59d1bb27a10a1b05c92c84fe423e4886d5781a30a9c8f1;
        values[mainnet]["syrupUSDC_USDC_915"] = 0x729badf297ee9f2f6b3f717b96fd355fc6ec00422284ce1968e76647b258cf44;

        values[mainnet]["WBTC_USDC_86"] = 0x3a85e619751152991742810df6ec69ce473daef99e28a64ab2340d7b7ccfee49;
        values[mainnet]["WBTC_USDT_86"] = 0xa921ef34e2fc7a27ccc50ae7e4b154e16c9799d3387076c421423ef52ac4df99;
        values[mainnet]["Corn_eBTC_PT03_LBTC_915"] = 0x17af0be1f59e3eb8e3de2ed7655ed544c9465d089f21b89c465874a6447f2590;
        values[mainnet]["LBTC_PT03_LBTC_915"] = 0x3170feb9e3c0172beb9901f6035e4e005f42177c5c14e8c0538c27078864654e;
        values[mainnet]["LBTC_PT03_WBTC_915"] = 0xa39263bf7275f772863c464ef4e9e972aaa0f1a6a1bf2a47f92bf57a542d2458;
        values[mainnet]["LBTC_PT03_WBTC_86"] = 0x198132864e7974fb451dfebeb098b3b7e7e65566667fb1cf1116db4fb2ad23f9;
        values[mainnet]["EBTC_USDC_86"] = 0xb6f4eebd60871f99bf464ae0b67045a26797cf7ef57c458d57e08c205f84feac;
        values[mainnet]["wstUSR_PT03_USR_915"] = 0x1e1ae51d4be670307788612599a46a73649ef85e28bab194d3ae00c3cd693ea7;
        values[mainnet]["WBTC_USR_86"] = 0xf84288cdcf652627f66cd7a6d4c43c3ee43ca7146d9a9cfab3a136a861144d6f;
        values[mainnet]["EBTC_USR_86"] = 0xa4577bf93e8c70d9f91b6e000ae084ae0a7a29d4ebe28cbfea24975c28dccfb5;
        values[mainnet]["Corn_eBTC_PT03_2025_WETH_915"] =
            0x4758ddbbcb96c8d0c10f46ca260d505e32399c2dd995380a832578ee84ef2d54;
        values[mainnet]["Corn_eBTC_PT03_2025_WBTC_915"] =
            0x9dd533d05afa8dfce6a2ed82219e1c1dcebb16fe7722fb5912b989ef69df487f;
        values[mainnet]["eUSDe_PT05_2025_USDC_915"] = 0x21e55c99123958ff5667f824948c97d0f64dfaa6e2848062e72bc68d200d35f9;
        values[mainnet]["MCUSR_USD0_915"] = 0xcc39b6c92fd03ac608b9239618db8b80a4a2034b0450bdf47b404229571312da;
        values[mainnet]["MCUSR_USDC_915"] = 0x3889dee51674c6e728f7d05f11a3407c6853e433a0e63f8febbc45887a26a475;
        values[mainnet]["EBTC_PT06_26_25_LBTC_915"] = 0xdbabefcc4e7f2fce9b6dd3843df46a92b74819453cf2f92092542e43f68b40ea;
        values[mainnet]["sdeUSD_USDC_915"] = 0x0f9563442d64ab3bd3bcb27058db0b0d4046a4c46f0acd811dacae9551d2b129;
        values[mainnet]["sUSDePT_07_30_25_DAI_915"] = 0xb81eaed0df42ff6646c8daf4fe38afab93b13b6a89c9750d08e705223a45e2ef;
        values[mainnet]["sUSDePT_07_30_25_USDC_915"] = 0xbc552f0b14dd6f8e60b760a534ac1d8613d3539153b4d9675d697e048f2edc7e;
        values[mainnet]["WEETH_WETH_915"] = 0x37e7484d642d90f14451f1910ba4b7b8e4c3ccdd0ec28f8b2bdb35479e472ba7;
        values[mainnet]["WSTETH_WETH_965"] = 0xb8fc70e82bc5bb53e773626fcc6a23f7eefa036918d7ef216ecfb1950a94a85e;
        values[mainnet]["WSTETH_WETH_945"] = 0xd0e50cdac92fe2172043f5e0c36532c6369d24947e40968f34a5e8819ca9ec5d;

        // MetaMorpho
        values[mainnet]["usualBoostedUSDC"] = 0xd63070114470f685b75B74D60EEc7c1113d33a3D.toBytes32();
        values[mainnet]["gauntletUSDCcore"] = 0x8eB67A509616cd6A7c1B3c8C21D48FF57df3d458.toBytes32();
        values[mainnet]["gauntletUSDCprime"] = 0xdd0f28e19C1780eb6396170735D45153D261490d.toBytes32();
        values[mainnet]["gauntletUSDCfrontier"] = 0xc582F04d8a82795aa2Ff9c8bb4c1c889fe7b754e.toBytes32();
        values[mainnet]["steakhouseUSDC"] = 0xBEEF01735c132Ada46AA9aA4c54623cAA92A64CB.toBytes32();
        values[mainnet]["smokehouseUSDC"] = 0xBEeFFF209270748ddd194831b3fa287a5386f5bC.toBytes32();
        values[mainnet]["steakhouseUSDT"] = 0xbEef047a543E45807105E51A8BBEFCc5950fcfBa.toBytes32();
        values[mainnet]["smokehouseUSDT"] = 0xA0804346780b4c2e3bE118ac957D1DB82F9d7484.toBytes32();
        values[mainnet]["steakhouseUSDCRWA"] = 0x6D4e530B8431a52FFDA4516BA4Aadc0951897F8C.toBytes32();
        values[mainnet]["gauntletWBTCcore"] = 0x443df5eEE3196e9b2Dd77CaBd3eA76C3dee8f9b2.toBytes32();
        values[mainnet]["Re7WBTC"] = 0xE0C98605f279e4D7946d25B75869c69802823763.toBytes32();
        values[mainnet]["MCwBTC"] = 0x1c530D6de70c05A81bF1670157b9d928e9699089.toBytes32();
        values[mainnet]["MCUSR"] = 0xD50DA5F859811A91fD1876C9461fD39c23C747Ad.toBytes32();
        values[mainnet]["Re7cbBTC"] = 0xA02F5E93f783baF150Aa1F8b341Ae90fe0a772f7.toBytes32();
        values[mainnet]["gauntletCbBTCcore"] = 0xF587f2e8AfF7D76618d3B6B4626621860FbD54e3.toBytes32();
        values[mainnet]["MCcbBTC"] = 0x98cF0B67Da0F16E1F8f1a1D23ad8Dc64c0c70E0b.toBytes32();
        values[mainnet]["gauntletLBTCcore"] = 0xdC94785959B73F7A168452b3654E44fEc6A750e4.toBytes32();
        values[mainnet]["gauntletWETHPrime"] = 0x2371e134e3455e0593363cBF89d3b6cf53740618.toBytes32();
        values[mainnet]["gauntletWETHCore"] = 0x4881Ef0BF6d2365D3dd6499ccd7532bcdBCE0658.toBytes32();
        values[mainnet]["mevCapitalwWeth"] = 0x9a8bC3B04b7f3D87cfC09ba407dCED575f2d61D8.toBytes32();
        values[mainnet]["steakhouseETH"] = 0xBEEf050ecd6a16c4e7bfFbB52Ebba7846C4b8cD4.toBytes32();
        values[mainnet]["Re7WETH"] = 0x78Fc2c2eD1A4cDb5402365934aE5648aDAd094d0.toBytes32();
        values[mainnet]["PendleWBTC"] = 0x2f1aBb81ed86Be95bcf8178bA62C8e72D6834775.toBytes32();

        // Morpho Rewards
        values[mainnet]["universalRewardsDistributor"] = 0x330eefa8a787552DC5cAd3C3cA644844B1E61Ddb.toBytes32();

        values[mainnet]["uniswapV3PositionManager"] = 0xC36442b4a4522E871399CD717aBDD847Ab11FE88.toBytes32();

        // 1Inch
        values[mainnet]["aggregationRouterV5"] = 0x1111111254EEB25477B68fb85Ed929f73A960582.toBytes32();
        values[mainnet]["oneInchExecutor"] = 0x5141B82f5fFDa4c6fE1E372978F1C5427640a190.toBytes32();
        values[mainnet]["wETHweETH5bps"] = 0x7A415B19932c0105c82FDB6b720bb01B0CC2CAe3.toBytes32();

        // Gearbox
        values[mainnet]["dWETHV3"] = 0xda0002859B2d05F66a753d8241fCDE8623f26F4f.toBytes32();
        values[mainnet]["sdWETHV3"] = 0x0418fEB7d0B25C411EB77cD654305d29FcbFf685.toBytes32();
        values[mainnet]["dUSDCV3"] = 0xda00000035fef4082F78dEF6A8903bee419FbF8E.toBytes32();
        values[mainnet]["sdUSDCV3"] = 0x9ef444a6d7F4A5adcd68FD5329aA5240C90E14d2.toBytes32();
        values[mainnet]["dDAIV3"] = 0xe7146F53dBcae9D6Fa3555FE502648deb0B2F823.toBytes32();
        values[mainnet]["sdDAIV3"] = 0xC853E4DA38d9Bd1d01675355b8c8f3BBC1451973.toBytes32();
        values[mainnet]["dUSDTV3"] = 0x05A811275fE9b4DE503B3311F51edF6A856D936e.toBytes32();
        values[mainnet]["sdUSDTV3"] = 0x16adAb68bDEcE3089D4f1626Bb5AEDD0d02471aD.toBytes32();
        values[mainnet]["dWBTCV3"] = 0xda00010eDA646913F273E10E7A5d1F659242757d.toBytes32();
        values[mainnet]["sdWBTCV3"] = 0xA8cE662E45E825DAF178DA2c8d5Fae97696A788A.toBytes32();
        values[mainnet]["dGHOV3"] = 0x4d56c9cBa373AD39dF69Eb18F076b7348000AE09.toBytes32();
        values[mainnet]["sdGHOV3"] = 0xE2037090f896A858E3168B978668F22026AC52e7.toBytes32();
        values[mainnet]["dWSTETHV3"] = 0xFF94993fA7EA27Efc943645F95Adb36C1b81244b.toBytes32();
        values[mainnet]["sdWSTETHV3"] = 0x8C719A40c705B988c50e76a3cBB18551ab8296CC.toBytes32();

        // Pendle
        values[mainnet]["pendleMarketFactory"] = 0x1A6fCc85557BC4fB7B534ed835a03EF056552D52.toBytes32();
        values[mainnet]["pendleRouter"] = 0x888888888889758F76e7103c6CbF23ABbF58F946.toBytes32();
        values[mainnet]["pendleOracle"] = 0x66a1096C6366b2529274dF4f5D8247827fe4CEA8.toBytes32();
        values[mainnet]["pendleLimitOrderRouter"] = 0x000000000000c9B3E2C3Ec88B1B4c0cD853f4321.toBytes32();

        values[mainnet]["pendleWeETHMarket"] = 0xF32e58F92e60f4b0A37A69b95d642A471365EAe8.toBytes32();
        values[mainnet]["pendleWeethSy"] = 0xAC0047886a985071476a1186bE89222659970d65.toBytes32();
        values[mainnet]["pendleEethPt"] = 0xc69Ad9baB1dEE23F4605a82b3354F8E40d1E5966.toBytes32();
        values[mainnet]["pendleEethYt"] = 0xfb35Fd0095dD1096b1Ca49AD44d8C5812A201677.toBytes32();

        values[mainnet]["pendleZircuitWeETHMarket"] = 0xe26D7f9409581f606242300fbFE63f56789F2169.toBytes32();
        values[mainnet]["pendleZircuitWeethSy"] = 0xD7DF7E085214743530afF339aFC420c7c720BFa7.toBytes32();
        values[mainnet]["pendleZircuitEethPt"] = 0x4AE5411F3863CdB640309e84CEDf4B08B8b33FfF.toBytes32();
        values[mainnet]["pendleZircuitEethYt"] = 0x7C2D26182adeEf96976035986cF56474feC03bDa.toBytes32();

        values[mainnet]["pendleUSDeMarket"] = 0x19588F29f9402Bb508007FeADd415c875Ee3f19F.toBytes32();
        values[mainnet]["pendleUSDeSy"] = 0x42862F48eAdE25661558AFE0A630b132038553D0.toBytes32();
        values[mainnet]["pendleUSDePt"] = 0xa0021EF8970104c2d008F38D92f115ad56a9B8e1.toBytes32();
        values[mainnet]["pendleUSDeYt"] = 0x1e3d13932C31d7355fCb3FEc680b0cD159dC1A07.toBytes32();

        values[mainnet]["pendleZircuitUSDeMarket"] = 0x90c98ab215498B72Abfec04c651e2e496bA364C0.toBytes32();
        values[mainnet]["pendleZircuitUSDeSy"] = 0x293C6937D8D82e05B01335F7B33FBA0c8e256E30.toBytes32();
        values[mainnet]["pendleZircuitUSDePt"] = 0x3d4F535539A33FEAd4D76D7b3B7A9cB5B21C73f1.toBytes32();
        values[mainnet]["pendleZircuitUSDeYt"] = 0x40357b9f22B4DfF0Bf56A90661b8eC106C259d29.toBytes32();

        values[mainnet]["pendleSUSDeMarketSeptember"] = 0xd1D7D99764f8a52Aff007b7831cc02748b2013b5.toBytes32();
        values[mainnet]["pendleSUSDeMarketJuly"] = 0x107a2e3cD2BB9a32B9eE2E4d51143149F8367eBa.toBytes32();
        values[mainnet]["pendleKarakSUSDeMarket"] = 0xB1f587B354a4a363f5332e88effbbC2E4961250A.toBytes32();
        values[mainnet]["pendleKarakUSDeMarket"] = 0x1BCBDB8c8652345A5ACF04e6E74f70086c68FEfC.toBytes32();

        values[mainnet]["pendleWeETHMarketSeptember"] = 0xC8eDd52D0502Aa8b4D5C77361D4B3D300e8fC81c.toBytes32();
        values[mainnet]["pendleWeethSySeptember"] = 0xAC0047886a985071476a1186bE89222659970d65.toBytes32();
        values[mainnet]["pendleEethPtSeptember"] = 0x1c085195437738d73d75DC64bC5A3E098b7f93b1.toBytes32();
        values[mainnet]["pendleEethYtSeptember"] = 0xA54Df645A042D24121a737dAA89a57EbF8E0b71c.toBytes32();

        values[mainnet]["pendleWeETHMarketDecember"] = 0x7d372819240D14fB477f17b964f95F33BeB4c704.toBytes32();
        values[mainnet]["pendleWeethSyDecember"] = 0xAC0047886a985071476a1186bE89222659970d65.toBytes32();
        values[mainnet]["pendleEethPtDecember"] = 0x6ee2b5E19ECBa773a352E5B21415Dc419A700d1d.toBytes32();
        values[mainnet]["pendleEethYtDecember"] = 0x129e6B5DBC0Ecc12F9e486C5BC9cDF1a6A80bc6A.toBytes32();

        values[mainnet]["pendleUSDeZircuitMarketAugust"] = 0xF148a0B15712f5BfeefAdb4E6eF9739239F88b07.toBytes32();
        values[mainnet]["pendleKarakWeETHMarketSeptember"] = 0x18bAFcaBf2d5898956AE6AC31543d9657a604165.toBytes32();
        values[mainnet]["pendleKarakWeETHMarketDecember"] = 0xFF694CC3f74E080637008B3792a9D7760cB456Ca.toBytes32();

        values[mainnet]["pendleSwethMarket"] = 0x0e1C5509B503358eA1Dac119C1D413e28Cc4b303.toBytes32();

        values[mainnet]["pendleZircuitWeETHMarketAugust"] = 0x6c269DFc142259c52773430b3c78503CC994a93E.toBytes32();
        values[mainnet]["pendleWeETHMarketJuly"] = 0xe1F19CBDa26b6418B0C8E1EE978a533184496066.toBytes32();
        values[mainnet]["pendleWeETHkSeptember"] = 0x905A5a4792A0C27a2AdB2777f98C577D320079EF.toBytes32();
        values[mainnet]["pendleWeETHkDecember"] = 0x792b9eDe7a18C26b814f87Eb5E0c8D26AD189780.toBytes32();

        values[mainnet]["pendle_sUSDe_08_23_24"] = 0xbBf399db59A845066aAFce9AE55e68c505FA97B7.toBytes32();
        values[mainnet]["pendle_sUSDe_12_25_24"] = 0xa0ab94DeBB3cC9A7eA77f3205ba4AB23276feD08.toBytes32();
        values[mainnet]["pendle_USDe_08_23_24"] = 0x3d1E7312dE9b8fC246ddEd971EE7547B0a80592A.toBytes32();
        values[mainnet]["pendle_USDe_12_25_24"] = 0x8a49f2AC2730ba15AB7EA832EdaC7f6BA22289f8.toBytes32();
        values[mainnet]["pendle_sUSDe_03_26_25"] = 0xcDd26Eb5EB2Ce0f203a84553853667aE69Ca29Ce.toBytes32();
        values[mainnet]["pendle_sUSDe_karak_01_29_25"] = 0xDbE4D359D4E48087586Ec04b93809bA647343548.toBytes32();
        values[mainnet]["pendle_USDe_karak_01_29_25"] = 0x6C06bBFa3B63eD344ceb3312Df795eDC8d29BDD5.toBytes32();
        values[mainnet]["pendle_USDe_03_26_25"] = 0xB451A36c8B6b2EAc77AD0737BA732818143A0E25.toBytes32();
        values[mainnet]["pendle_eUSDe_market_05_28_25"] = 0x85667e484a32d884010Cf16427D90049CCf46e97.toBytes32();
        values[mainnet]["pendle_eUSDe_05_28_25_pt"] = 0x50D2C7992b802Eef16c04FeADAB310f31866a545.toBytes32();
        values[mainnet]["pendle_sUSDe_05_28_25"] = 0xB162B764044697cf03617C2EFbcB1f42e31E4766.toBytes32();
        values[mainnet]["pendle_sUSDe_market_07_30_25"] = 0x4339Ffe2B7592Dc783ed13cCE310531aB366dEac.toBytes32();

        values[mainnet]["pendle_weETHs_market_08_28_24"] = 0xcAa8ABB72A75C623BECe1f4D5c218F425d47A0D0.toBytes32();
        values[mainnet]["pendle_weETHs_sy_08_28_24"] = 0x9e8f10574ACc2c62C6e5d19500CEd39163Da37A9.toBytes32();
        values[mainnet]["pendle_weETHs_pt_08_28_24"] = 0xda6530EfaFD63A42d7b9a0a5a60A03839CDb813A.toBytes32();
        values[mainnet]["pendle_weETHs_yt_08_28_24"] = 0x28cE264D0938C1051687FEbDCeFacc2242BA9E0E.toBytes32();
        values[mainnet]["pendle_weETHs_market_12_25_24"] = 0x40789E8536C668c6A249aF61c81b9dfaC3EB8F32.toBytes32();
        values[mainnet]["pendle_weETHs_market_6_25_25"] = 0xcbA3B226cA62e666042Cb4a1e6E4681053885F75.toBytes32();

        values[mainnet]["pendleUSD0PlusMarketOctober"] = 0x00b321D89A8C36B3929f20B7955080baeD706D1B.toBytes32();
        values[mainnet]["pendle_USD0Plus_market_01_29_2025"] = 0x64506968E80C9ed07bFF60C8D9d57474EFfFF2c9.toBytes32();
        values[mainnet]["pendle_USD0Plus_market_02_26_2025"] = 0x22a72B0C504cBb7f8245208f84D8f035c311aDec.toBytes32();
        values[mainnet]["pendle_USD0Plus_market_03_26_2025"] = 0xaFDC922d0059147486cC1F0f32e3A2354b0d35CC.toBytes32();
        values[mainnet]["pendle_USD0++_market_01_29_25"] = 0x64506968E80C9ed07bFF60C8D9d57474EFfFF2c9.toBytes32();
        values[mainnet]["pendle_USD0++_market_06_25_25"] = 0x048680F64d6DFf1748ba6D9a01F578433787e24B.toBytes32();
        values[mainnet]["pendle_USD0Plus_market_04_23_2025"] = 0x81f3a11dB1DE16f4F9ba8Bf46B71D2B168c64899.toBytes32();
        values[mainnet]["pendle_USD0Plus_market_06_25_2025"] = 0x048680F64d6DFf1748ba6D9a01F578433787e24B.toBytes32();

        values[mainnet]["pendle_eBTC_market_12_26_24"] = 0x36d3ca43ae7939645C306E26603ce16e39A89192.toBytes32();
        values[mainnet]["pendle_eBTC_market_06_25_25"] = 0x523f9441853467477b4dDE653c554942f8E17162.toBytes32();
        values[mainnet]["pendle_LBTC_corn_market_12_26_24"] = 0xCaE62858DB831272A03768f5844cbe1B40bB381f.toBytes32();
        values[mainnet]["pendle_LBTC_market_03_26_25"] = 0x70B70Ac0445C3eF04E314DFdA6caafd825428221.toBytes32();
        values[mainnet]["pendle_LBTC_market_06_25_25"] = 0x931F7eA0c31c14914a452d341bc5Cb5d996BE71d.toBytes32();
        values[mainnet]["pendle_LBTC_market_12_17_25"] = 0xefA9339980fFEE3304Af4822B80484BfcC6f35Ee.toBytes32();
        values[mainnet]["pendle_LBTC_corn_market_02_26_25"] = 0xC118635bcde024c5B01C6be2B0569a2608A8032C.toBytes32();
        values[mainnet]["pendle_eBTC_corn_market_3_26_25"] = 0x2C71Ead7ac9AE53D05F8664e77031d4F9ebA064B.toBytes32();
        values[mainnet]["pendle_LBTC_concrete_market_04_09_25"] = 0x83916356556f51dcBcB226202c3efeEfc88d5eaA.toBytes32();
        values[mainnet]["pendle_LBTC_corn_concrete_market_05_21_25"] = 0x08946D1070bab757931d39285C12FEf4313b667B.toBytes32();
        values[mainnet]["pendle_WBTC_concrete_market_04_09_25"] = 0x9471d9c5B57b59d42B739b00389a6d520c33A7a9.toBytes32();
        values[mainnet]["pendle_eBTC_market_06_25_25"] = 0x523f9441853467477b4dDE653c554942f8E17162.toBytes32();
        values[mainnet]["pendle_zeBTC_market_03_26_25"] = 0x98ffeFd1a51D322c8DeF6d0Ba183e71547216F7f.toBytes32();

        values[mainnet]["pendle_pumpBTC_market_03_26_25"] = 0x8098B48a1c4e4080b30A43a7eBc0c87b52F17222.toBytes32();
        values[mainnet]["pendle_pumpBTC_market_05_28_25"] = 0x2D8F5997Af9bc7AE4047287425355518EF01fcfC.toBytes32();
        values[mainnet]["pendle_corn_pumpBTC_market_12_25_24"] = 0xf8208fB52BA80075aF09840A683143C22DC5B4dd.toBytes32();

        values[mainnet]["pendle_uniBTC_market_03_26_25"] = 0x380C751BD0412f47Ca560B6AFeB566d88dc18630.toBytes32();
        values[mainnet]["pendle_corn_uniBTC_market_12_26_24"] = 0x40dEAE18c3CE932Fdd5Df1f44b54D8Cf3902787B.toBytes32();
        values[mainnet]["pendle_sUSDs_market_03_26_25"] = 0x21D85Ff3BEDFF031EF466C7d5295240C8AB2a2b8.toBytes32();

        values[mainnet]["pendle_liquid_bera_eth_04_09_25"] = 0x46E6b4A950Eb1AbBa159517DEA956Afd01ea9497.toBytes32();
        values[mainnet]["pendle_liquidBeraBTC_04_09_25"] = 0xEbf5c58b74A836F1e51d08e9C909c4A4530AFD41.toBytes32();
        values[mainnet]["pendle_wstUSR_market_03_26_25"] = 0x353d0B2EFB5B3a7987fB06D30Ad6160522d08426.toBytes32();

        values[mainnet]["pendle_tETH_03_28_2025"] = 0xBDb8F9729d3194f75fD1A3D9bc4FFe0DDe3A404c.toBytes32();

        values[mainnet]["pendle_beraSTONE_04_09_2025"] = 0x7561C5CCfe41A26B33944B58C70D6a3CB63E881c.toBytes32();

        values[mainnet]["pendle_syrupUSDC_04_23_2025"] = 0x580E40c15261F7Baf18eA50F562118aE99361096.toBytes32();

        values[mainnet]["pendle_eUSDe_05_28_2025"] = 0x85667e484a32d884010Cf16427D90049CCf46e97.toBytes32();

        values[mainnet]["pendle_lvlUSD_05_28_25"] = 0xE45d2CE15aBbA3c67b9fF1E7A69225C855d3DA82.toBytes32();
        values[mainnet]["pendle_lvlUSD_05_28_25_sy"] = 0x8b9D898327C0Ac74b946Ca3cA9FcfCBE9bc29c48.toBytes32();
        values[mainnet]["pendle_lvlUSD_05_28_25_pt"] = 0x9BcA74F805AB0a22DDD0886dB0942199a0feBa71.toBytes32();
        values[mainnet]["pendle_lvlUSD_05_28_25_yt"] = 0x65901Ac9EFA7CdAf1Bdb4dbce4c53B151ae8d014.toBytes32();
        values[mainnet]["pendle_slvlUSD_05_28_25"] = 0x1C71752a6C10D66375702aaFAd4B6D20393702Cf.toBytes32();
        values[mainnet]["pendle_slvlUSD_05_28_25_sy"] = 0x10222f882F3594455343Abc9831213854902eD8e.toBytes32();
        values[mainnet]["pendle_slvlUSD_05_28_25_pt"] = 0x4D4062bAD41E03b1cdee4C06263F96EB81832341.toBytes32();
        values[mainnet]["pendle_slvlUSD_05_28_25_yt"] = 0x4d74Ad0287f5A3A799659AAd542e4D9d9f31D443.toBytes32();

        values[mainnet]["pendle_sUSDe_03_26_25_sy"] = 0x3Ee118EFC826d30A29645eAf3b2EaaC9E8320185.toBytes32();
        values[mainnet]["pendle_sUSDe_03_26_25_pt"] = 0xE00bd3Df25fb187d6ABBB620b3dfd19839947b81.toBytes32();
        values[mainnet]["pendle_sUSDe_03_26_25_yt"] = 0x96512230bF0Fa4E20Cf02C3e8A7d983132cd2b9F.toBytes32();
        values[mainnet]["pendle_sUSDe_07_30_25_sy"] = 0xF541AA4d6f29ec2423A0D306dBc677021A02DBC0.toBytes32();
        values[mainnet]["pendle_sUSDe_07_30_25_pt"] = 0x3b3fB9C57858EF816833dC91565EFcd85D96f634.toBytes32();
        values[mainnet]["pendle_sUSDe_07_30_25_yt"] = 0xb7E51D15161C49C823f3951D579DEd61cD27272B.toBytes32();

        values[mainnet]["pendle_sUSDe_05_28_25"] = 0xB162B764044697cf03617C2EFbcB1f42e31E4766.toBytes32();
        values[mainnet]["pendle_sUSDe_05_28_25_sy"] = 0xE877B2A8a53763C8B0534a15e87da28f3aC1257e.toBytes32();
        values[mainnet]["pendle_sUSDe_05_28_25_pt"] = 0xb7de5dFCb74d25c2f21841fbd6230355C50d9308.toBytes32();
        values[mainnet]["pendle_sUSDe_05_28_25_yt"] = 0x1de6Ff19FDA7496DdC12f2161f6ad6427c52aBBe.toBytes32();
        values[mainnet]["pendle_syrupUSDC_04_23_25"] = 0x580E40c15261F7Baf18eA50F562118aE99361096.toBytes32();
        values[mainnet]["pendle_syrupUSDC_04_23_25_sy"] = 0xc9e9C85B33E87fde85c44DBf72b4B842A071551D.toBytes32();
        values[mainnet]["pendle_syrupUSDC_04_23_25_pt"] = 0x2beEb2c4809954e5b514a3205afbDC097eb810B4.toBytes32();
        values[mainnet]["pendle_syrupUSDC_04_23_25_yt"] = 0x01eCe02951395b7AdBa57cA3281C4d6a565d347e.toBytes32();

        values[mainnet]["pendle_eUSDe_market_08_14_25"] = 0xE93B4A93e80BD3065B290394264af5d82422ee70.toBytes32();
        values[mainnet]["pendle_eUSDe_08_14_25_pt"] = 0x14Bdc3A3AE09f5518b923b69489CBcAfB238e617.toBytes32();
        values[mainnet]["pendle_eUSDe_08_14_25_sy"] = 0x7ac8ca87959b1d5EDfe2df5325A37c304DCea4D0.toBytes32();
        values[mainnet]["pendle_eUSDe_08_14_25_yt"] = 0xe8eF806c8aaDc541408dcAd36107c7d26a391712.toBytes32();

        values[mainnet]["pendle_USDe_market_07_31_25"] = 0x9Df192D13D61609D1852461c4850595e1F56E714.toBytes32();
        values[mainnet]["pendle_USDe_07_31_25_pt"] = 0x917459337CaAC939D41d7493B3999f571D20D667.toBytes32();
        values[mainnet]["pendle_USDe_07_31_25_sy"] = 0xb47CBF6697A6518222c7Af4098A43AEFe2739c8c.toBytes32();
        values[mainnet]["pendle_USDe_07_31_25_yt"] = 0x733Ee9Ba88f16023146EbC965b7A1Da18a322464.toBytes32();

        // Aave V3 Core
        values[mainnet]["v3Pool"] = 0x87870Bca3F3fD6335C3F4ce8392D69350B4fA4E2.toBytes32();
        values[mainnet]["v3RewardsController"] = 0x8164Cc65827dcFe994AB23944CBC90e0aa80bFcb.toBytes32();

        //Aave v3 Prime
        values[mainnet]["v3PrimePool"] = 0x4e033931ad43597d96D6bcc25c280717730B58B1.toBytes32();

        // Aave V3 Lido
        values[mainnet]["v3LidoPool"] = 0x4e033931ad43597d96D6bcc25c280717730B58B1.toBytes32();

        // SparkLend
        values[mainnet]["sparkLendPool"] = 0xC13e21B648A5Ee794902342038FF3aDAB66BE987.toBytes32();

        // Uniswap V3 Pools
        values[mainnet]["wETH_weETH_05"] = 0x7A415B19932c0105c82FDB6b720bb01B0CC2CAe3.toBytes32();
        values[mainnet]["wstETH_wETH_01"] = 0x109830a1AAaD605BbF02a9dFA7B0B92EC2FB7dAa.toBytes32();
        values[mainnet]["rETH_wETH_01"] = 0x553e9C493678d8606d6a5ba284643dB2110Df823.toBytes32();
        values[mainnet]["rETH_wETH_05"] = 0xa4e0faA58465A2D369aa21B3e42d43374c6F9613.toBytes32();
        values[mainnet]["wstETH_rETH_05"] = 0x18319135E02Aa6E02D412C98cCb16af3a0a9CB57.toBytes32();
        values[mainnet]["wETH_rswETH_05"] = 0xC410573Af188f56062Ee744cC3D6F2843f5bC13b.toBytes32();
        values[mainnet]["wETH_rswETH_30"] = 0xE62627326d7794E20bB7261B24985294de1579FE.toBytes32();
        values[mainnet]["ezETH_wETH_01"] = 0xBE80225f09645f172B079394312220637C440A63.toBytes32();
        values[mainnet]["PENDLE_wETH_30"] = 0x57aF956d3E2cCa3B86f3D8C6772C03ddca3eAacB.toBytes32();
        values[mainnet]["USDe_USDT_01"] = 0x435664008F38B0650fBC1C9fc971D0A3Bc2f1e47.toBytes32();
        values[mainnet]["USDe_USDC_01"] = 0xE6D7EbB9f1a9519dc06D557e03C522d53520e76A.toBytes32();
        values[mainnet]["USDe_DAI_01"] = 0x5B3a0f1acBE8594a079FaFeB1c84DEA9372A5Aad.toBytes32();
        values[mainnet]["sUSDe_USDT_05"] = 0x867B321132B18B5BF3775c0D9040D1872979422E.toBytes32();
        values[mainnet]["GEAR_wETH_100"] = 0xaEf52f72583E6c4478B220Da82321a6a023eEE50.toBytes32();
        values[mainnet]["GEAR_USDT_30"] = 0x349eE001D80f896F24571616932f54cBD66B18C9.toBytes32();
        values[mainnet]["DAI_USDC_01"] = 0x5777d92f208679DB4b9778590Fa3CAB3aC9e2168.toBytes32();
        values[mainnet]["DAI_USDC_05"] = 0x6c6Bc977E13Df9b0de53b251522280BB72383700.toBytes32();
        values[mainnet]["USDC_USDT_01"] = 0x3416cF6C708Da44DB2624D63ea0AAef7113527C6.toBytes32();
        values[mainnet]["USDC_USDT_05"] = 0x7858E59e0C01EA06Df3aF3D20aC7B0003275D4Bf.toBytes32();
        values[mainnet]["USDC_wETH_05"] = 0x88e6A0c2dDD26FEEb64F039a2c41296FcB3f5640.toBytes32();
        values[mainnet]["FRAX_USDC_05"] = 0xc63B0708E2F7e69CB8A1df0e1389A98C35A76D52.toBytes32();
        values[mainnet]["FRAX_USDC_01"] = 0x9A834b70C07C81a9fcD6F22E842BF002fBfFbe4D.toBytes32();
        values[mainnet]["DAI_FRAX_05"] = 0x97e7d56A0408570bA1a7852De36350f7713906ec.toBytes32();
        values[mainnet]["FRAX_USDT_05"] = 0xc2A856c3afF2110c1171B8f942256d40E980C726.toBytes32();
        values[mainnet]["PYUSD_USDC_01"] = 0x13394005C1012e708fCe1EB974F1130fDc73a5Ce.toBytes32();

        // EigenLayer
        values[mainnet]["strategyManager"] = 0x858646372CC42E1A627fcE94aa7A7033e7CF075A.toBytes32();
        values[mainnet]["delegationManager"] = 0x39053D51B77DC0d36036Fc1fCc8Cb819df8Ef37A.toBytes32();
        values[mainnet]["mETHStrategy"] = 0x298aFB19A105D59E74658C4C334Ff360BadE6dd2.toBytes32();
        values[mainnet]["USDeStrategy"] = 0x298aFB19A105D59E74658C4C334Ff360BadE6dd2.toBytes32();
        values[mainnet]["testOperator"] = 0xDbEd88D83176316fc46797B43aDeE927Dc2ff2F5.toBytes32();
        values[mainnet]["eigenStrategy"] = 0xaCB55C530Acdb2849e6d4f36992Cd8c9D50ED8F7.toBytes32();
        values[mainnet]["eEigenOperator"] = 0xDcAE4FAf7C7d0f4A78abe147244c6e9d60cFD202.toBytes32();
        values[mainnet]["eigenRewards"] = 0x7750d328b314EfFa365A0402CcfD489B80B0adda.toBytes32();
        values[mainnet]["ethfiStrategy"] = 0x7079A4277eAF578cbe9682ac7BC3EfFF8635ebBf.toBytes32();

        // Swell
        values[mainnet]["swellSimpleStaking"] = 0x38D43a6Cb8DA0E855A42fB6b0733A0498531d774.toBytes32();
        values[mainnet]["swEXIT"] = 0x48C11b86807627AF70a34662D4865cF854251663.toBytes32();
        values[mainnet]["rswEXIT"] = 0x58749C46Ffe97e4d79508a2C781C440f4756f064.toBytes32();
        values[mainnet]["accessControlManager"] = 0x625087d72c762254a72CB22cC2ECa40da6b95EAC.toBytes32();
        values[mainnet]["depositManager"] = 0xb3D9cf8E163bbc840195a97E81F8A34E295B8f39.toBytes32();

        // Frax
        values[mainnet]["frxETHMinter"] = 0xbAFA44EFE7901E04E39Dad13167D089C559c1138.toBytes32();
        values[mainnet]["frxETHRedemptionTicket"] = 0x82bA8da44Cd5261762e629dd5c605b17715727bd.toBytes32();

        // Zircuit
        values[mainnet]["zircuitSimpleStaking"] = 0xF047ab4c75cebf0eB9ed34Ae2c186f3611aEAfa6.toBytes32();

        // Mantle
        values[mainnet]["mantleLspStaking"] = 0xe3cBd06D7dadB3F4e6557bAb7EdD924CD1489E8f.toBytes32();

        // Fluid
        values[mainnet]["fUSDT"] = 0x5C20B550819128074FD538Edf79791733ccEdd18.toBytes32();
        values[mainnet]["fUSDTStakingRewards"] = 0x490681095ed277B45377d28cA15Ac41d64583048.toBytes32();
        values[mainnet]["fUSDC"] = 0x9Fb7b4477576Fe5B32be4C1843aFB1e55F251B33.toBytes32();
        values[mainnet]["fWETH"] = 0x90551c1795392094FE6D29B758EcCD233cFAa260.toBytes32();
        values[mainnet]["fWSTETH"] = 0x2411802D8BEA09be0aF8fD8D08314a63e706b29C.toBytes32();
        values[mainnet]["fGHO"] = 0x6A29A46E21C730DcA1d8b23d637c101cec605C5B.toBytes32();
        values[mainnet]["fwstETH"] = 0x2411802D8BEA09be0aF8fD8D08314a63e706b29C.toBytes32();

        // Fluid Rewards
        values[mainnet]["fluidMerkleDistributor"] = 0x7060FE0Dd3E31be01EFAc6B28C8D38018fD163B0.toBytes32();

        // Fluid Dex
        values[mainnet]["WeETHDexUSDC-USDT"] = 0x01F0D07fdE184614216e76782c6b7dF663F5375e.toBytes32();
        values[mainnet]["wBTC-cbBTCDex-USDT"] = 0xf7FA55D14C71241e3c970E30C509Ff58b5f5D557.toBytes32();
        values[mainnet]["weETH_ETHDex_wstETH"] = 0xb4a15526d427f4d20b0dAdaF3baB4177C85A699A.toBytes32();
        values[mainnet]["GHO_USDCDex_GHO_USDCDex"] = 0x20b32C597633f12B44CFAFe0ab27408028CA0f6A.toBytes32();
        values[mainnet]["LBTC_cbBTCDex_WBTC"] = 0x96B2A29823d475468eE6f15e07878adf79E8199b.toBytes32();
        values[mainnet]["wBTC_cbBTCDex_wBTC_cbBTC"] = 0xDCe03288F9A109150f314ED0Ca9b59a690300d9d.toBytes32();
        values[mainnet]["sUSDe_DEX-USDC-USDT"] = 0xe210d8ded13Abe836a10E8Aa956dd424658d0034.toBytes32(); //T3
        values[mainnet]["wstETH_ETH"] = 0x82B27fA821419F5689381b565a8B0786aA2548De.toBytes32(); //T1
        values[mainnet]["DEX-wstETH-ETH_DEX-wstETH-ETH"] = 0x528CF7DBBff878e02e48E83De5097F8071af768D.toBytes32(); //T4


        // Symbiotic
        values[mainnet]["wstETHDefaultCollateral"] = 0xC329400492c6ff2438472D4651Ad17389fCb843a.toBytes32();
        values[mainnet]["cbETHDefaultCollateral"] = 0xB26ff591F44b04E78de18f43B46f8b70C6676984.toBytes32();
        values[mainnet]["wBETHDefaultCollateral"] = 0x422F5acCC812C396600010f224b320a743695f85.toBytes32();
        values[mainnet]["rETHDefaultCollateral"] = 0x03Bf48b8A1B37FBeAd1EcAbcF15B98B924ffA5AC.toBytes32();
        values[mainnet]["mETHDefaultCollateral"] = 0x475D3Eb031d250070B63Fa145F0fCFC5D97c304a.toBytes32();
        values[mainnet]["swETHDefaultCollateral"] = 0x38B86004842D3FA4596f0b7A0b53DE90745Ab654.toBytes32();
        values[mainnet]["sfrxETHDefaultCollateral"] = 0x5198CB44D7B2E993ebDDa9cAd3b9a0eAa32769D2.toBytes32();
        values[mainnet]["ETHxDefaultCollateral"] = 0xBdea8e677F9f7C294A4556005c640Ee505bE6925.toBytes32();
        values[mainnet]["uniETHDefaultCollateral"] = 0x1C57ea879dd3e8C9fefa8224fdD1fa20dd54211E.toBytes32();
        values[mainnet]["sUSDeDefaultCollateral"] = 0x19d0D8e6294B7a04a2733FE433444704B791939A.toBytes32();
        values[mainnet]["wBTCDefaultCollateral"] = 0x971e5b5D4baa5607863f3748FeBf287C7bf82618.toBytes32();
        values[mainnet]["tBTCDefaultCollateral"] = 0x0C969ceC0729487d264716e55F232B404299032c.toBytes32();
        values[mainnet]["ethfiDefaultCollateral"] = 0x21DbBA985eEA6ba7F27534a72CCB292eBA1D2c7c.toBytes32();
        values[mainnet]["LBTCDefaultCollateral"] = 0x9C0823D3A1172F9DdF672d438dec79c39a64f448.toBytes32();

        values[mainnet]["wstETHSymbioticVault"] = 0xBecfad885d8A89A0d2f0E099f66297b0C296Ea21.toBytes32();
        values[mainnet]["wstETHSymbioticVaultRewards"] = 0xe34DcEA5aB7c4f3c4AD2F5f144Fc7fc3D5b0137C.toBytes32();
        values[mainnet]["EtherFi_LBTCSymbioticVault"] = 0xd4E20ECA1f996Dab35883dC0AD5E3428AF888D45.toBytes32();
        values[mainnet]["EtherFi_wstETHSymbioticVault"] = 0x450a90fdEa8B87a6448Ca1C87c88Ff65676aC45b.toBytes32();

        values[mainnet]["EtherFi_ETHFISymbioticVault"] = 0x2Bcfa0283C92b7845ECE12cEaDc521414BeF1067.toBytes32();

        // Karak
        values[mainnet]["vaultSupervisor"] = 0x54e44DbB92dBA848ACe27F44c0CB4268981eF1CC.toBytes32();
        values[mainnet]["delegationSupervisor"] = 0xAfa904152E04aBFf56701223118Be2832A4449E0.toBytes32();

        values[mainnet]["kmETH"] = 0x7C22725d1E0871f0043397c9761AD99A86ffD498.toBytes32();
        values[mainnet]["kweETH"] = 0x2DABcea55a12d73191AeCe59F508b191Fb68AdaC.toBytes32();
        values[mainnet]["kwstETH"] = 0xa3726beDFD1a8AA696b9B4581277240028c4314b.toBytes32();
        values[mainnet]["krETH"] = 0x8E475A4F7820A4b6c0FF229f74fB4762f0813C47.toBytes32();
        values[mainnet]["kcbETH"] = 0xbD32b8aA6ff34BEDc447e503195Fb2524c72658f.toBytes32();
        values[mainnet]["kwBETH"] = 0x04BB50329A1B7D943E7fD2368288b674c8180d5E.toBytes32();
        values[mainnet]["kswETH"] = 0xc585DF3a8C9ca0c614D023A812624bE36161502B.toBytes32();
        values[mainnet]["kETHx"] = 0x989Ab830C6e2BdF3f28214fF54C9B7415C349a3F.toBytes32();
        values[mainnet]["ksfrxETH"] = 0x1751e1e4d2c9Fa99479C0c5574136F0dbD8f3EB8.toBytes32();
        values[mainnet]["krswETH"] = 0x1B4d88f5f38988BEA334C79f48aa69BEEeFE2e1e.toBytes32();
        values[mainnet]["krsETH"] = 0x9a23e79a8E6D77F940F2C30eb3d9282Af2E4036c.toBytes32();
        values[mainnet]["kETHFI"] = 0xB26bD8D1FD5415eED4C99f9fB6A278A42E7d1BA8.toBytes32();
        values[mainnet]["ksUSDe"] = 0xDe5Bff0755F192C333B126A449FF944Ee2B69681.toBytes32();
        values[mainnet]["kUSDe"] = 0xBE3cA34D0E877A1Fc889BD5231D65477779AFf4e.toBytes32();
        values[mainnet]["kWBTC"] = 0x126d4dBf752AaF61f3eAaDa24Ab0dB84FEcf6891.toBytes32();
        values[mainnet]["kFBTC"] = 0x40328669Bc9e3780dFa0141dBC87450a4af6EA11.toBytes32();
        values[mainnet]["kLBTC"] = 0x468c34703F6c648CCf39DBaB11305D17C70ba011.toBytes32();

        // CCIP token transfers.
        values[mainnet]["ccipRouter"] = 0x80226fc0Ee2b096224EeAc085Bb9a8cba1146f7D.toBytes32();

        // PancakeSwap V3
        values[mainnet]["pancakeSwapV3NonFungiblePositionManager"] =
            0x46A15B0b27311cedF172AB29E4f4766fbE7F4364.toBytes32();
        values[mainnet]["pancakeSwapV3MasterChefV3"] = 0x556B9306565093C855AEA9AE92A594704c2Cd59e.toBytes32();
        values[mainnet]["pancakeSwapV3Router"] = 0x13f4EA83D0bd40E75C8222255bc855a974568Dd4.toBytes32();
        // Arbitrum Bridge
        values[mainnet]["arbitrumDelayedInbox"] = 0x4Dbd4fc535Ac27206064B68FfCf827b0A60BAB3f.toBytes32();
        values[mainnet]["arbitrumOutbox"] = 0x0B9857ae2D4A3DBe74ffE1d7DF045bb7F96E4840.toBytes32();
        values[mainnet]["arbitrumL1GatewayRouter"] = 0x72Ce9c846789fdB6fC1f34aC4AD25Dd9ef7031ef.toBytes32();
        values[mainnet]["arbitrumL1ERC20Gateway"] = 0xa3A7B6F88361F48403514059F1F16C8E78d60EeC.toBytes32();
        values[mainnet]["arbitrumWethGateway"] = 0xd92023E9d9911199a6711321D1277285e6d4e2db.toBytes32();

        // Base Standard Bridge.
        values[mainnet]["baseStandardBridge"] = 0x3154Cf16ccdb4C6d922629664174b904d80F2C35.toBytes32();
        values[mainnet]["basePortal"] = 0x49048044D57e1C92A77f79988d21Fa8fAF74E97e.toBytes32();
        values[mainnet]["baseResolvedDelegate"] = 0x866E82a600A1414e583f7F13623F1aC5d58b0Afa.toBytes32();

        // Optimism Standard Bridge.
        values[mainnet]["optimismStandardBridge"] = 0x99C9fc46f92E8a1c0deC1b1747d010903E884bE1.toBytes32();
        values[mainnet]["optimismPortal"] = 0xbEb5Fc579115071764c7423A4f12eDde41f106Ed.toBytes32();
        values[mainnet]["optimismResolvedDelegate"] = 0x25ace71c97B33Cc4729CF772ae268934F7ab5fA1.toBytes32();

        // Swell Standard Bridge.
        values[mainnet]["swellStandardBridge"] = 0x7aA4960908B13D104bf056B23E2C76B43c5AACc8.toBytes32();
        values[mainnet]["swellPortal"] = 0x758E0EE66102816F5C3Ec9ECc1188860fbb87812.toBytes32();
        values[mainnet]["swellResolvedDelegate"] = 0xe6a99Ef12995DeFC5ff47EC0e13252f0E6903759.toBytes32();

        // Mantle Standard Bridge.
        values[mainnet]["mantleStandardBridge"] = 0x95fC37A27a2f68e3A647CDc081F0A89bb47c3012.toBytes32();
        values[mainnet]["mantlePortal"] = 0xc54cb22944F2bE476E02dECfCD7e3E7d3e15A8Fb.toBytes32();
        values[mainnet]["mantleResolvedDelegate"] = 0x676A795fe6E43C17c668de16730c3F690FEB7120.toBytes32(); // TODO update this.

        // Zircuit Standard Bridge.
        values[mainnet]["zircuitStandardBridge"] = 0x386B76D9cA5F5Fb150B6BFB35CF5379B22B26dd8.toBytes32();
        values[mainnet]["zircuitPortal"] = 0x17bfAfA932d2e23Bd9B909Fd5B4D2e2a27043fb1.toBytes32();
        values[mainnet]["zircuitResolvedDelegate"] = 0x2a721cBE81a128be0F01040e3353c3805A5EA091.toBytes32();

        // Fraxtal Standard Bridge.
        values[mainnet]["fraxtalStandardBridge"] = 0x34C0bD5877A5Ee7099D0f5688D65F4bB9158BDE2.toBytes32();
        values[mainnet]["fraxtalPortal"] = 0x36cb65c1967A0Fb0EEE11569C51C2f2aA1Ca6f6D.toBytes32();
        values[mainnet]["fraxtalResolvedDelegate"] = 0x2a721cBE81a128be0F01040e3353c3805A5EA091.toBytes32(); // TODO update this

        // Lido Base Standard Bridge.
        values[mainnet]["lidoBaseStandardBridge"] = 0x9de443AdC5A411E83F1878Ef24C3F52C61571e72.toBytes32();
        values[mainnet]["lidoBasePortal"] = 0x49048044D57e1C92A77f79988d21Fa8fAF74E97e.toBytes32();
        values[mainnet]["lidoBaseResolvedDelegate"] = 0x866E82a600A1414e583f7F13623F1aC5d58b0Afa.toBytes32();

        // Bob Standard Bridge
        values[mainnet]["bobStandardBridge"] = 0x3F6cE1b36e5120BBc59D0cFe8A5aC8b6464ac1f7.toBytes32();
        values[mainnet]["bobPortal"] = 0x8AdeE124447435fE03e3CD24dF3f4cAE32E65a3E.toBytes32();
        values[mainnet]["bobResolvedDelegate"] = 0xE3d981643b806FB8030CDB677D6E60892E547EdA.toBytes32();

        // Unichain Standard Bridge.
        values[mainnet]["unichainStandardBridge"] = 0x81014F44b0a345033bB2b3B21C7a1A308B35fEeA.toBytes32();
        values[mainnet]["unichainPortal"] = 0x0bd48f6B86a26D3a217d0Fa6FfE2B491B956A7a2.toBytes32();
        values[mainnet]["unichainResolvedDelegate"] = 0x9A3D64E386C18Cb1d6d5179a9596A4B5736e98A6.toBytes32();

        // Layer Zero.
        values[mainnet]["LayerZeroEndPoint"] = 0x1a44076050125825900e736c501f859c50fE728c.toBytes32();
        values[mainnet]["EtherFiOFTAdapter"] = 0xcd2eb13D6831d4602D80E5db9230A57596CDCA63.toBytes32();
        values[mainnet]["weETHOFTAdapterMovement"] = 0x6FFcE32713417569237786cbeFBe355090642bF9.toBytes32();
        values[mainnet]["LBTCOFTAdapter"] = 0x6bc15D7930839Ec18A57F6f7dF72aE1B439D077f.toBytes32();
        values[mainnet]["WBTCOFTAdapter"] = 0x0555E30da8f98308EdB960aa94C0Db47230d2B9c.toBytes32();
        values[mainnet]["frxUSDOFTAdapter"] = 0x566a6442A5A6e9895B9dCA97cC7879D632c6e4B0.toBytes32();
        values[mainnet]["usdt0OFTAdapter"] = 0x6C96dE32CEa08842dcc4058c14d3aaAD7Fa41dee.toBytes32();

        // Stargate OFTs
        values[mainnet]["stargateUSDC"] = 0xc026395860Db2d07ee33e05fE50ed7bD583189C7.toBytes32();
        values[mainnet]["stargateSolvBTC"] = 0xB12979Ff302Ac903849948037A51792cF7186E8e.toBytes32(); 
        values[mainnet]["stargatesrUSD"] = 0x316cd39632Cac4F4CdfC21757c4500FE12f64514.toBytes32();
        values[mainnet]["stargateUSDe"] = 0x5d3a1Ff2b6BAb83b63cd9AD0787074081a52ef34.toBytes32(); 
        values[mainnet]["stargateNative"] = 0x77b2043768d28E9C9aB44E1aBfC95944bcE57931.toBytes32();

        // Merkl
        values[mainnet]["merklDistributor"] = 0x3Ef3D8bA38EBe18DB133cEc108f4D14CE00Dd9Ae.toBytes32();

        // Pump Staking
        values[mainnet]["pumpStaking"] = 0x1fCca65fb6Ae3b2758b9b2B394CB227eAE404e1E.toBytes32();

        // Linea Bridging
        values[mainnet]["tokenBridge"] = 0x051F1D88f0aF5763fB888eC4378b4D8B29ea3319.toBytes32(); // approve, bridge token
        values[mainnet]["lineaMessageService"] = 0xd19d4B5d358258f05D7B411E21A1460D11B0876F.toBytes32(); // claim message, sendMessage

        // Scroll Bridging
        values[mainnet]["scrollGatewayRouter"] = 0xF8B1378579659D8F7EE5f3C929c2f3E332E41Fd6.toBytes32(); // approve, depositERC20
        values[mainnet]["scrollMessenger"] = 0x6774Bcbd5ceCeF1336b5300fb5186a12DDD8b367.toBytes32(); // sendMessage
        values[mainnet]["scrollCustomERC20Gateway"] = 0x67260A8B73C5B77B55c1805218A42A7A6F98F515.toBytes32(); // sendMessage

        // Syrup
        values[mainnet]["syrupRouter"] = 0x134cCaaA4F1e4552eC8aEcb9E4A2360dDcF8df76.toBytes32(); // keep nomenclature for compatibility
        values[mainnet]["syrupRouterUSDC"] = 0x134cCaaA4F1e4552eC8aEcb9E4A2360dDcF8df76.toBytes32();
        values[mainnet]["syrupRouterUSDT"] = 0xF007476Bb27430795138C511F18F821e8D1e5Ee2.toBytes32();

        // Satlayer
        values[mainnet]["satlayerPool"] = 0x42a856dbEBB97AbC1269EAB32f3bb40C15102819.toBytes32();

        // corn
        values[mainnet]["cornSilo"] = 0x8bc93498b861fd98277c3b51d240e7E56E48F23c.toBytes32();
        values[mainnet]["cornSwapFacilityWBTC"] = 0xBf5eB70b93d5895C839B8BeB3C27dc36f6B56fea.toBytes32();
        values[mainnet]["cornSwapFacilitycbBTC"] = 0x554335b8C994E47e6dbfDC08Fa8aca0510e66BA1.toBytes32();

        values[mainnet]["LBTCOFTAdapter"] = 0x6bc15D7930839Ec18A57F6f7dF72aE1B439D077f.toBytes32();

        // Treehouse
        values[mainnet]["TreehouseRedemption"] = 0x0618DBdb3Be798346e6D9C08c3c84658f94aD09F.toBytes32();
        values[mainnet]["TreehouseRouter"] = 0xeFA3fa8e85D2b3CfdB250CdeA156c2c6C90628F5.toBytes32();
        values[mainnet]["tETH"] = 0xD11c452fc99cF405034ee446803b6F6c1F6d5ED8.toBytes32();
        values[mainnet]["tETH_wstETH_curve_pool"] = 0xA10d15538E09479186b4D3278BA5c979110dDdB1.toBytes32();

        // Term Finance
        values[mainnet]["termAuctionOfferLocker"] = 0xa557a6099d1a85d7569EA4B6d8ad59a94a8162CC.toBytes32();
        values[mainnet]["termRepoLocker"] = 0xFD9033C9A97Bc3Ec8a44439Cb6512516c5053076.toBytes32();
        values[mainnet]["termRepoServicer"] = 0xaD2401Dd7518Fac6C868c86442922E2236797e32.toBytes32();
        values[mainnet]["termRepoToken"] = 0x3A1427da14F8A57CEe76a5E85fB465ed72De8EC7.toBytes32();

        // Hyperlane
        values[mainnet]["hyperlaneUsdcRouter"] = 0xe1De9910fe71cC216490AC7FCF019e13a34481D7.toBytes32();
        values[mainnet]["hyperlaneTestRecipient"] = 0xfb53392bf4a0590a317ca716c28c29ace7c448bc132d7f8188ca234f595aa121;

        // Euler
        values[mainnet]["ethereumVaultConnector"] = 0x0C9a3dd6b8F28529d72d7f9cE918D493519EE383.toBytes32();
        values[mainnet]["evkWEETH"] = 0xe846ca062aB869b66aE8DcD811973f628BA82eAf.toBytes32();
        values[mainnet]["eulerPrimeWETH"] = 0xD8b27CF359b7D15710a5BE299AF6e7Bf904984C2.toBytes32();
        values[mainnet]["evkUSDC"] = 0x797DD80692c3b2dAdabCe8e30C07fDE5307D48a9.toBytes32(); //Euler Prime
        values[mainnet]["evkLBTC"] = 0xbC35161043EE2D74816d421EfD6a45fDa73B050A.toBytes32(); //Euler Prime
        values[mainnet]["evkDAI"] = 0x83C266bdf990574a05EE62831a266a3891817B5B.toBytes32();
        values[mainnet]["evkDAIDebt"] = 0x1796526a7705cBBe76dEdd4b13959A48c674A6cD.toBytes32();

        values[mainnet]["evkWETH"] = 0xD8b27CF359b7D15710a5BE299AF6e7Bf904984C2.toBytes32();
        values[mainnet]["evkeWETH-2"] = 0xD8b27CF359b7D15710a5BE299AF6e7Bf904984C2.toBytes32();

        values[mainnet]["evkeUSDC-2"] = 0x797DD80692c3b2dAdabCe8e30C07fDE5307D48a9.toBytes32();
        values[mainnet]["evkeUSDC-22"] = 0xe0a80d35bB6618CBA260120b279d357978c42BCE.toBytes32();
        values[mainnet]["evkeUSD0-3"] = 0xdEd27A6da244a5f3Ff74525A2cfaD4ed9E5B0957.toBytes32();
        values[mainnet]["evkeUSD0++-2"] = 0x6D671B9c618D5486814FEb777552BA723F1A235C.toBytes32();
        values[mainnet]["evkeUSDT-2"] = 0x313603FA690301b0CaeEf8069c065862f9162162.toBytes32();
        values[mainnet]["evkeUSDT-9"] = 0x7c280DBDEf569e96c7919251bD2B0edF0734C5A8.toBytes32();
        values[mainnet]["evkeUSDe-6"] = 0x2daCa71Cb58285212Dc05D65Cfd4f59A82BC4cF6.toBytes32();
        values[mainnet]["evkeDAI-4"] = 0x83C266bdf990574a05EE62831a266a3891817B5B.toBytes32();
        values[mainnet]["evkeLBTC-2"] = 0xbC35161043EE2D74816d421EfD6a45fDa73B050A.toBytes32();
        values[mainnet]["evkecbBTC-3"] = 0x056f3a2E41d2778D3a0c0714439c53af2987718E.toBytes32();
        values[mainnet]["evkeWBTC-3"] = 0x998D761eC1BAdaCeb064624cc3A1d37A46C88bA4.toBytes32();
        values[mainnet]["evkesUSDe-3"] = 0x498c014dE23f19700F51e85a384AB1B059F0672e.toBytes32();
        values[mainnet]["evkeeBTC-3"] = 0x34716B7026D9e6247D21e37Da1f1b157b62a16e0.toBytes32();
        values[mainnet]["evkesDAI-2"] = 0x8E4AF2F36ed6fb03E5E02Ab9f3C724B6E44C13b4.toBytes32();
        values[mainnet]["evkePYUSD-3"] = 0x6121591077Dc6898Ffd7216eA1b56cb890b3F84d.toBytes32();
        values[mainnet]["evkeUSR-1"] = 0x3A8992754E2EF51D8F90620d2766278af5C59b90.toBytes32();
        values[mainnet]["evkeUSDC-17"] = 0xE0c1bdab9A7d487c4fEcd402cb9b4f8B347e73c3.toBytes32();
        values[mainnet]["evkeUSDC-19"] = 0xcBC9B61177444A793B85442D3a953B90f6170b7D.toBytes32();
        values[mainnet]["evkeLBTC-3"] = 0xA2038a5B7Ce1C195F0C52b77134c5369CCfe0148.toBytes32();
        values[mainnet]["evkePT-wstUSR-27MAR2025-1"] = 0x81fa50cBe6C7Ed61961fE601B7c5AC334c2c84bB.toBytes32();
        values[mainnet]["evkePT-LBTC-27MAR2025-1"] = 0xBc99605074737d36266f45E0d192dDe6CFDFd72a.toBytes32();
        values[mainnet]["evkeWBTC-5"] = 0x82D2CE1f71cbe391c05E21132811e5172d51A6EE.toBytes32();
        values[mainnet]["evkewstUSR-1"] = 0x9f12d29c7CC72bb3d237E2D042A6D890421f9899.toBytes32();
        values[mainnet]["evkecbBTC-4"] = 0x29A9E5A004002Ff9E960bb8BB536E076F53cbDF1.toBytes32();
        values[mainnet]["evkeeBTC-1"] = 0xC605471aE09e0b7daA9e8813707d0DDbf9429Ad2.toBytes32();
        values[mainnet]["eulerCBTC"] = 0x056f3a2E41d2778D3a0c0714439c53af2987718E.toBytes32();
        values[mainnet]["evkeRLUSD-1"] = 0xe1Ce9AF672f8854845E5474400B6ddC7AE458a10.toBytes32();
        values[mainnet]["evkesUSDS-4"] = 0x1cA03621265D9092dC0587e1b50aB529f744aacB.toBytes32();
        values[mainnet]["evkWSTETH"] = 0xbC4B4AC47582c3E38Ce5940B80Da65401F4628f1.toBytes32();

        //values[mainnet]["USR"] = 0x66a1E37c9b0eAddca17d3662D6c05F4DECf3e110.toBytes32();
        //values[mainnet]["wstUSR"] = 0x1202F5C7b4B9E47a1A484E8B270be34dbbC75055.toBytes32();

        // Royco
        values[mainnet]["vaultMarketHub"] = 0xa97eCc6Bfda40baf2fdd096dD33e88bd8e769280.toBytes32();
        values[mainnet]["recipeMarketHub"] = 0x783251f103555068c1E9D755f69458f39eD937c0.toBytes32();
        values[mainnet]["supplyUSDCAaveWrappedVault"] = 0x2120ADcdCF8e0ed9D6dd3Df683F076402B79E3bd.toBytes32();

        // Usual
        values[mainnet]["usualSwapperEngine"] = 0xB969B0d14F7682bAF37ba7c364b351B830a812B2.toBytes32();

        // Sky
        values[mainnet]["daiConverter"] = 0x3225737a9Bbb6473CB4a45b7244ACa2BeFdB276A.toBytes32(); //converts dai to USDS
        values[mainnet]["usdsLitePsmUsdc"] = 0xA188EEC8F81263234dA3622A406892F3D630f98c.toBytes32();
        values[mainnet]["daiLitePsmUsdc"] = 0xf6e72Db5454dd049d0788e411b06CfAF16853042.toBytes32();

        // Resolv
        values[mainnet]["UsrExternalRequestsManager"] = 0xAC85eF29192487E0a109b7f9E40C267a9ea95f2e.toBytes32();

        //Sonic Gateway
        values[mainnet]["sonicGateway"] = 0xa1E2481a9CD0Cb0447EeB1cbc26F1b3fff3bec20.toBytes32();

        // Incentives Distributors
        values[mainnet]["beraUsual_incentives_distributor"] = 0x4a610757352d63D45B0a1680e95158887955582C.toBytes32();

        // Morpho Rewards
        values[mainnet]["morphoRewardsWrapper"] = 0x9D03bb2092270648d7480049d0E58d2FcF0E5123.toBytes32();
        values[mainnet]["legacyMorpho"] = 0x9994E35Db50125E0DF82e4c2dde62496CE330999.toBytes32();
        values[mainnet]["newMorpho"] = 0x58D97B57BB95320F9a05dC918Aef65434969c2B2.toBytes32();

        // Lombard
        values[mainnet]["lbtcBridge"] = 0xA869817b48b25EeE986bdF4bE04062e6fd2C418B.toBytes32();

        // Spectra
        values[mainnet]["ysUSDC"] = 0xF7DE3c70F2db39a188A81052d2f3C8e3e217822a.toBytes32(); //SuperUSDC Vault
        values[mainnet]["ysUSDC_PT"] = 0x3b9739eE0c3b5bD7b392a801DEaC1dc68cfB0C48.toBytes32();
        values[mainnet]["ysUSDC_YT"] = 0x9b9968Ba66B06c4340e60cB4dEa237CC6e3E5999.toBytes32();
        values[mainnet]["ysUSDC_Pool"] = 0xd7e163a91D11cfa2B4059f1626cCd6e33b143cbc.toBytes32();
        values[mainnet]["sRLP_Pool"] = 0x75c91a79Faf0fe64AcCdBd51e3fA6321d8952D84.toBytes32();
        values[mainnet]["sRLP_PT"] = 0x1F7Aa7104db822987E1F44A66dF709A8C4Fb301a.toBytes32();
        values[mainnet]["sRLP_YT"] = 0xC07cF8e6D7F6F47E196D36a4c18287E86f76b046.toBytes32();
        values[mainnet]["sRLP"] = 0x4eaFef6149C5B0c3E42fF444F79675B3E3125cb7.toBytes32();

        values[mainnet]["spectra_stkGHO_Pool"] = 0x9429E06FFD09Cf97007791B8bF3845171f1425E8.toBytes32();
        values[mainnet]["spectra_stkGHO_PT"] = 0x0F7454c4537AFe1243df65842C7919b5d6d6198C.toBytes32();
        values[mainnet]["spectra_stkGHO_YT"] = 0xdfB8D94C25C8Cfc4df171077fAd479AdAaef51c9.toBytes32();
        values[mainnet]["spectra_stkGHO"] = 0xa94ec39c91DF334DCAb55aDaA8EdD9C1dAF67cA7.toBytes32();

        values[mainnet]["spectra_stkGHO_Pool_04_28_25"] = 0xd527aED4030C5034825A69A7AEBF7EC241Aac024.toBytes32();
        values[mainnet]["spectra_stkGHO_PT_04_28_25"] = 0x2598Ba9fed26B6C10C5BE98Ae38f06BB28CFB814.toBytes32();
        values[mainnet]["spectra_stkGHO_YT_04_28_25"] = 0x477F0EA1bA96724f2c0BF42B589d8dC1BAB464C9.toBytes32();
        values[mainnet]["spectra_stkGHO_IBT_04_28_25"] = 0xa94ec39c91DF334DCAb55aDaA8EdD9C1dAF67cA7.toBytes32();

        values[mainnet]["spectra_lvlUSD_Pool"] = 0xAd6Cd1Aceb6E919E4C4918503C22a3F531cf8276.toBytes32();
        values[mainnet]["spectra_lvlUSD_PT"] = 0xBC30e564052a622d6b50170b73fF14ee49eEaDE0.toBytes32();
        values[mainnet]["spectra_lvlUSD_YT"] = 0xA6676B5d6D56F905d084914b70B2cC9C383f1A23.toBytes32();
        values[mainnet]["spectra_lvlUSD_IBT"] = 0x4737D9b4592B40d51e110b94c9C043c6654067Ae.toBytes32();
        values[mainnet]["spectra_sdeUSD_Pool"] = 0xFb7c3C95f4C2C05F6eC7dcFE3e368a40eB338603.toBytes32();
        values[mainnet]["spectra_sdeUSD_PT"] = 0xb4B8925c4CBce692F37C9D946883f2E330a042a9.toBytes32();
        values[mainnet]["spectra_sdeUSD_YT"] = 0xE9677Bfde5830B100281178681C7e78c7d861D1C.toBytes32();
        values[mainnet]["spectra_sdeUSD_IBT"] = 0x5C5b196aBE0d54485975D1Ec29617D42D9198326.toBytes32();
        values[mainnet]["spectra_wstUSR_Pool"] = 0x16D050778B6599ce94993d2Ff83F8dA7136421A9.toBytes32();
        values[mainnet]["spectra_wstUSR_PT"] = 0x4A977653c58CFD82d42fd706cf68A0c1B6d0ca56.toBytes32();
        values[mainnet]["spectra_wstUSR_YT"] = 0x4aA2D6c3d8c0FD28C968057DBc109ddf00a0b281.toBytes32();
        values[mainnet]["spectra_wstUSR_IBT"] = 0x1202F5C7b4B9E47a1A484E8B270be34dbbC75055.toBytes32();

        // Odos
        values[mainnet]["odosRouterV2"] = 0xCf5540fFFCdC3d510B18bFcA6d2b9987b0772559.toBytes32();
        values[mainnet]["odosExecutor"] = 0x76edF8C155A1e0D9B2aD11B04d9671CBC25fEE99.toBytes32();

        // Level
        values[mainnet]["levelMinter"] = 0x9136aB0294986267b71BeED86A75eeb3336d09E1.toBytes32();
        values[mainnet]["levelShares"] = 0x834D9c7688ca1C10479931dE906bCC44879A0446.toBytes32();

        // Permit2
        values[mainnet]["permit2"] = 0x000000000022D473030F116dDEE9F6B43aC78BA3.toBytes32();

        // ELX Claiming
        values[mainnet]["elxTokenDistributor"] = 0xeb5D4b79e95Edb5567f3f9703FbD56a107905c0C.toBytes32();

        // Derive
        values[mainnet]["derive_LBTC_basis_deposit"] = 0x76624ff43D610F64177Bb9c194A2503642e9B803.toBytes32();
        values[mainnet]["derive_LBTC_basis_deposit_connector"] = 0x457379de638CAFeB1759a22457fe893b288E2e89.toBytes32();
        values[mainnet]["derive_LBTC_basis_token"] = 0xdFd366D941A51e1f53Fbddb19FB4eE3af17FF991.toBytes32();
        values[mainnet]["derive_LBTC_basis_withdraw"] = 0x954bE1803546150bfd887c9ff70fd221F2F505d3.toBytes32();
        values[mainnet]["derive_LBTC_basis_withdraw_connector"] = 0x5E72430EC945CCc183c34e2860FFC2b5bac712c2.toBytes32();
        values[mainnet]["derive_controller"] = 0x52CB41109b637F03B81b3FD6Dce4E3948b2F0923.toBytes32();
        values[mainnet]["derive_LBTC_connectorPlugOnDeriveChain"] =
            0x2E1245D57a304C7314687E529D610071628117f3.toBytes32();
        //values[mainnet]["derive_boringTestVault_wallet"] = .toBytes32();

        // Mellow
        values[mainnet]["dvStETHVault"] = 0x5E362eb2c0706Bd1d134689eC75176018385430B.toBytes32();

        // King
        values[mainnet]["kingMerkleDistributor"] = 0x6Db24Ee656843E3fE03eb8762a54D86186bA6B64.toBytes32();

        // STONE
        values[mainnet]["stoneVault"] = 0xA62F9C5af106FeEE069F38dE51098D9d81B90572.toBytes32();

        // CCTP USDC Bridge
        values[mainnet]["usdcTokenMessengerV2"] = 0x28b5a0e9C621a5BadaA536219b3a228C8168cf5d.toBytes32();
        values[mainnet]["usdcMessageTransmitterV2"] = 0x81D40F21F12A8F0E3252Bccb954D722d4c464B64.toBytes32();

        // Yearn
        values[mainnet]["yKatanaPredepositWETH"] = 0xcc6a16Be713f6a714f68b0E1f4914fD3db15fBeF.toBytes32();
        
        // Avalanche Bridge
        values[mainnet]["usdcTokenRouter"] = 0xD835dbD135AD8a27214ecdEE79E7a41337865648.toBytes32();
        values[mainnet]["avalancheBridge"] = 0x8EB8a3b98659Cce290402893d0123abb75E3ab28.toBytes32();

    }

    function _addBaseValues() private {
        // Liquid Ecosystem
        values[base]["deployerAddress"] = 0x5F2F11ad8656439d5C14d9B351f8b09cDaC2A02d.toBytes32();
        values[base]["dev0Address"] = 0x0463E60C7cE10e57911AB7bD1667eaa21de3e79b.toBytes32();
        values[base]["dev1Address"] = 0xf8553c8552f906C19286F21711721E206EE4909E.toBytes32();
        values[base]["liquidPayoutAddress"] = 0xA9962a5BfBea6918E958DeE0647E99fD7863b95A.toBytes32();

        // DeFi Ecosystem
        values[base]["ETH"] = 0xEeeeeEeeeEeEeeEeEeEeeEEEeeeeEeeeeeeeEEeE.toBytes32();
        values[base]["uniswapV3NonFungiblePositionManager"] = 0x03a520b32C04BF3bEEf7BEb72E919cf822Ed34f1.toBytes32();

        values[base]["USDC"] = 0x833589fCD6eDb6E08f4c7C32D4f71b54bdA02913.toBytes32();
        values[base]["USDT"] = 0xfde4C96c8593536E31F229EA8f37b2ADa2699bb2.toBytes32();
        values[base]["WETH"] = 0x4200000000000000000000000000000000000006.toBytes32();
        values[base]["WEETH"] = 0x04C0599Ae5A44757c0af6F9eC3b93da8976c150A.toBytes32(); //also OFT
        values[base]["WSTETH"] = 0xc1CBa3fCea344f92D9239c08C0568f6F2F0ee452.toBytes32();
        values[base]["AERO"] = 0x940181a94A35A4569E4529A3CDfB74e38FD98631.toBytes32();
        values[base]["CBETH"] = 0x2Ae3F1Ec7F1F5012CFEab0185bfc7aa3cf0DEc22.toBytes32();
        values[base]["AURA"] = 0x1509706a6c66CA549ff0cB464de88231DDBe213B.toBytes32();
        values[base]["BAL"] = 0x4158734D47Fc9692176B5085E0F52ee0Da5d47F1.toBytes32();
        values[base]["CRV"] = 0x8Ee73c484A26e0A5df2Ee2a4960B789967dd0415.toBytes32();
        values[base]["LINK"] = 0x88Fb150BDc53A65fe94Dea0c9BA0a6dAf8C6e196.toBytes32();
        values[base]["UNI"] = 0xc3De830EA07524a0761646a6a4e4be0e114a3C83.toBytes32();
        values[base]["RETH"] = 0xB6fe221Fe9EeF5aBa221c348bA20A1Bf5e73624c.toBytes32();
        values[base]["BSDETH"] = 0xCb327b99fF831bF8223cCEd12B1338FF3aA322Ff.toBytes32();
        values[base]["SFRXETH"] = 0x1f55a02A049033E3419a8E2975cF3F572F4e6E9A.toBytes32();
        values[base]["cbBTC"] = 0xcbB7C0000aB88B473b1f5aFd9ef808440eed33Bf.toBytes32();
        values[base]["tBTC"] = 0x236aa50979D5f3De3Bd1Eeb40E81137F22ab794b.toBytes32();
        values[base]["dlcBTC"] = 0x12418783e860997eb99e8aCf682DF952F721cF62.toBytes32();
        values[base]["PENDLE"] = 0xA99F6e6785Da0F5d6fB42495Fe424BCE029Eeb3E.toBytes32();
        values[base]["MORPHO"] = 0xBAa5CC21fd487B8Fcc2F632f3F4E8D37262a0842.toBytes32();
        values[base]["LBTC"] = 0xecAc9C5F704e954931349Da37F60E39f515c11c1.toBytes32();
        values[base]["WBTC"] = 0x0555E30da8f98308EdB960aa94C0Db47230d2B9c.toBytes32();

        // Balancer vault
        values[base]["vault"] = 0xBA12222222228d8Ba445958a75a0704d566BF2C8.toBytes32();
        values[base]["balancerVault"] = 0xBA12222222228d8Ba445958a75a0704d566BF2C8.toBytes32();

        // Standard Bridge.
        values[base]["standardBridge"] = 0x4200000000000000000000000000000000000010.toBytes32();
        values[base]["crossDomainMessenger"] = 0x4200000000000000000000000000000000000007.toBytes32();

        // Lido Standard Bridge.
        values[base]["l2ERC20TokenBridge"] = 0xac9D11cD4D7eF6e54F14643a393F68Ca014287AB.toBytes32();

        values[base]["weETH_ETH_ExchangeRate"] = 0x35e9D7001819Ea3B39Da906aE6b06A62cfe2c181.toBytes32();

        // Aave V3
        values[base]["v3Pool"] = 0xA238Dd80C259a72e81d7e4664a9801593F98d1c5.toBytes32();
        values[base]["v3RewardsController"] = 0xf9cc4F0D883F1a1eb2c253bdb46c254Ca51E1F44.toBytes32();

        // Merkl
        values[base]["merklDistributor"] = 0x3Ef3D8bA38EBe18DB133cEc108f4D14CE00Dd9Ae.toBytes32();

        // Aerodrome
        values[base]["aerodromeRouter"] = 0xcF77a3Ba9A5CA399B7c97c74d54e5b1Beb874E43.toBytes32();
        values[base]["aerodromeNonFungiblePositionManager"] = 0x827922686190790b37229fd06084350E74485b72.toBytes32();
        values[base]["aerodrome_Weth_Wsteth_v3_1_gauge"] = 0x2A1f7bf46bd975b5004b61c6040597E1B6117040.toBytes32();
        values[base]["aerodrome_Weth_Bsdeth_v3_1_gauge"] = 0x0b537aC41400433F09d97Cd370C1ea9CE78D8a74.toBytes32();
        values[base]["aerodrome_Cbeth_Weth_v3_1_gauge"] = 0xF5550F8F0331B8CAA165046667f4E6628E9E3Aac.toBytes32();
        values[base]["aerodrome_Weth_Wsteth_v2_30_gauge"] = 0xDf7c8F17Ab7D47702A4a4b6D951d2A4c90F99bf4.toBytes32();
        values[base]["aerodrome_Weth_Weeth_v2_30_gauge"] = 0xf8d47b641eD9DF1c924C0F7A6deEEA2803b9CfeF.toBytes32();
        values[base]["aerodrome_Weth_Reth_v2_05_gauge"] = 0xAa3D51d36BfE7C5C63299AF71bc19988BdBa0A06.toBytes32();
        values[base]["aerodrome_Sfrxeth_Wsteth_v2_30_gauge"] = 0xCe7Cb6260fCBf17485cd2439B89FdDf8B0Eb39cC.toBytes32();
        values[base]["aerodrome_LBTC_cbBTC_gauge"] = 0xc3f97660D0b47F0E05C3c513f73eeff7c1bd6c7a.toBytes32();


        // MorphoBlue
        values[base]["morphoBlue"] = 0xBBBBBbbBBb9cC5e90e3b3Af64bdAF62C37EEFFCb.toBytes32();
        values[base]["weETH_wETH_915"] = 0x78d11c03944e0dc298398f0545dc8195ad201a18b0388cb8058b1bcb89440971;
        values[base]["wstETH_wETH_945"] = 0x3a4048c64ba1b375330d376b1ce40e4047d03b47ab4d48af484edec9fec801ba;
        values[base]["cbETH_wETH_965"] = 0x6600aae6c56d242fa6ba68bd527aff1a146e77813074413186828fd3f1cdca91;
        values[base]["cbETH_wETH_945"] = 0x84662b4f95b85d6b082b68d32cf71bb565b3f22f216a65509cc2ede7dccdfe8c;

        // MetaMorpho
        values[base]["gauntletCbBTCcore"] = 0x6770216aC60F634483Ec073cBABC4011c94307Cb.toBytes32();
        values[base]["gauntletLBTCcore"] = 0x0D05e6ec0A10f9fFE9229EAA785c11606a1d13Fb.toBytes32();
        values[base]["seamlessCbBTC"] = 0x5a47C803488FE2BB0A0EAaf346b420e4dF22F3C7.toBytes32();
        values[base]["moonwellCbBTC"] = 0x543257eF2161176D7C8cD90BA65C2d4CaEF5a796.toBytes32();

        values[base]["uniV3Router"] = 0x2626664c2603336E57B271c5C0b26F421741e481.toBytes32();

        values[base]["aggregationRouterV5"] = 0x1111111254EEB25477B68fb85Ed929f73A960582.toBytes32();
        values[base]["oneInchExecutor"] = 0x6Ea77f83eC8693666866ecE250411C974aB962a8.toBytes32();

        // Compound V3
        values[base]["cWETHV3"] = 0x46e6b214b524310239732D51387075E0e70970bf.toBytes32();
        values[base]["cometRewards"] = 0x123964802e6ABabBE1Bc9547D72Ef1B69B00A6b1.toBytes32();

        // Instadapp Fluid
        values[base]["fWETH"] = 0x9272D6153133175175Bc276512B2336BE3931CE9.toBytes32();
        values[base]["fWSTETH"] = 0x896E39f0E9af61ECA9dD2938E14543506ef2c2b5.toBytes32();
        
        // Fluid Dex
        values[base]["weETH_ETHDex_wstETH"] = 0xE6b5D1CdC4935295c84772C4700932b4BFC93274.toBytes32();

        // Pendle
        values[base]["pendleMarketFactory"] = 0x59968008a703dC13E6beaECed644bdCe4ee45d13.toBytes32();
        values[base]["pendleRouter"] = 0x888888888889758F76e7103c6CbF23ABbF58F946.toBytes32();
        values[base]["pendleOracle"] = 0x9a9Fa8338dd5E5B2188006f1Cd2Ef26d921650C2.toBytes32();
        values[base]["pendleLimitOrderRouter"] = 0x000000000000c9B3E2C3Ec88B1B4c0cD853f4321.toBytes32();

        values[base]["pendle_LBTC_05_28_25"] = 0x727cEbAcfb10fFd353Fc221D06A862B437eC1735.toBytes32();
        values[base]["pendle_LBTC_09_24_25"] = 0x4EaE2e40C6612005214ea919cc7653dA853Ed409.toBytes32();

        // Odos
        values[base]["odosRouterV2"] = 0x19cEeAd7105607Cd444F5ad10dd51356436095a1.toBytes32();
        values[base]["odosExecutor"] = 0x2a8466a3135d1E4D51B2eBe07bfb9D1f6797795b.toBytes32();

        // LBTC Bridge
        values[base]["lbtcBridge"] = 0xA869817b48b25EeE986bdF4bE04062e6fd2C418B.toBytes32();  
        values[base]["lbtcBridge"] = 0xA869817b48b25EeE986bdF4bE04062e6fd2C418B.toBytes32();  

        values[base]["lbtcBridge"] = 0xA869817b48b25EeE986bdF4bE04062e6fd2C418B.toBytes32();

    }

    function _addArbitrumValues() private {
        // Liquid Ecosystem
        values[arbitrum]["deployerAddress"] = 0x5F2F11ad8656439d5C14d9B351f8b09cDaC2A02d.toBytes32();
        values[arbitrum]["dev0Address"] = 0x0463E60C7cE10e57911AB7bD1667eaa21de3e79b.toBytes32();
        values[arbitrum]["dev1Address"] = 0xf8553c8552f906C19286F21711721E206EE4909E.toBytes32();
        values[arbitrum]["liquidPayoutAddress"] = 0xA9962a5BfBea6918E958DeE0647E99fD7863b95A.toBytes32();
        values[arbitrum]["txBundlerAddress"] = 0x87D51666Da1b56332b216D456D1C2ba3Aed6089c.toBytes32();

        // DeFi Ecosystem
        values[arbitrum]["ETH"] = 0xEeeeeEeeeEeEeeEeEeEeeEEEeeeeEeeeeeeeEEeE.toBytes32();
        values[arbitrum]["uniV3Router"] = 0xE592427A0AEce92De3Edee1F18E0157C05861564.toBytes32();
        values[arbitrum]["uniV2Router"] = 0x7a250d5630B4cF539739dF2C5dAcb4c659F2488D.toBytes32();
        values[arbitrum]["uniswapV3NonFungiblePositionManager"] = 0xC36442b4a4522E871399CD717aBDD847Ab11FE88.toBytes32();
        values[arbitrum]["ccipRouter"] = 0x141fa059441E0ca23ce184B6A78bafD2A517DdE8.toBytes32();
        values[arbitrum]["vault"] = 0xBA12222222228d8Ba445958a75a0704d566BF2C8.toBytes32();

        values[arbitrum]["USDC"] = 0xaf88d065e77c8cC2239327C5EDb3A432268e5831.toBytes32();
        values[arbitrum]["USDCe"] = 0xFF970A61A04b1cA14834A43f5dE4533eBDDB5CC8.toBytes32();
        values[arbitrum]["WETH"] = 0x82aF49447D8a07e3bd95BD0d56f35241523fBab1.toBytes32();
        values[arbitrum]["WBTC"] = 0x2f2a2543B76A4166549F7aaB2e75Bef0aefC5B0f.toBytes32();
        values[arbitrum]["USDT"] = 0xFd086bC7CD5C481DCC9C85ebE478A1C0b69FCbb9.toBytes32();
        values[arbitrum]["DAI"] = 0xDA10009cBd5D07dd0CeCc66161FC93D7c9000da1.toBytes32();
        values[arbitrum]["WSTETH"] = 0x5979D7b546E38E414F7E9822514be443A4800529.toBytes32();
        values[arbitrum]["FRAX"] = 0x17FC002b466eEc40DaE837Fc4bE5c67993ddBd6F.toBytes32();
        values[arbitrum]["BAL"] = 0x040d1EdC9569d4Bab2D15287Dc5A4F10F56a56B8.toBytes32();
        values[arbitrum]["COMP"] = 0x354A6dA3fcde098F8389cad84b0182725c6C91dE.toBytes32();
        values[arbitrum]["LINK"] = 0xf97f4df75117a78c1A5a0DBb814Af92458539FB4.toBytes32();
        values[arbitrum]["rETH"] = 0xEC70Dcb4A1EFa46b8F2D97C310C9c4790ba5ffA8.toBytes32();
        values[arbitrum]["RETH"] = 0xEC70Dcb4A1EFa46b8F2D97C310C9c4790ba5ffA8.toBytes32();
        values[arbitrum]["cbETH"] = 0x1DEBd73E752bEaF79865Fd6446b0c970EaE7732f.toBytes32();
        values[arbitrum]["LUSD"] = 0x93b346b6BC2548dA6A1E7d98E9a421B42541425b.toBytes32();
        values[arbitrum]["UNI"] = 0xFa7F8980b0f1E64A2062791cc3b0871572f1F7f0.toBytes32();
        values[arbitrum]["CRV"] = 0x11cDb42B0EB46D95f990BeDD4695A6e3fA034978.toBytes32();
        values[arbitrum]["FRXETH"] = 0x178412e79c25968a32e89b11f63B33F733770c2A.toBytes32();
        values[arbitrum]["SFRXETH"] = 0x95aB45875cFFdba1E5f451B950bC2E42c0053f39.toBytes32();
        values[arbitrum]["ARB"] = 0x912CE59144191C1204E64559FE8253a0e49E6548.toBytes32();
        values[arbitrum]["WEETH"] = 0x35751007a407ca6FEFfE80b3cB397736D2cf4dbe.toBytes32();
        values[arbitrum]["USDE"] = 0x5d3a1Ff2b6BAb83b63cd9AD0787074081a52ef34.toBytes32();
        values[arbitrum]["AURA"] = 0x1509706a6c66CA549ff0cB464de88231DDBe213B.toBytes32();
        values[arbitrum]["PENDLE"] = 0x0c880f6761F1af8d9Aa9C466984b80DAb9a8c9e8.toBytes32();
        values[arbitrum]["RSR"] = 0xCa5Ca9083702c56b481D1eec86F1776FDbd2e594.toBytes32();
        values[arbitrum]["CBETH"] = 0x1DEBd73E752bEaF79865Fd6446b0c970EaE7732f.toBytes32();
        values[arbitrum]["OSETH"] = 0xf7d4e7273E5015C96728A6b02f31C505eE184603.toBytes32();
        values[arbitrum]["RSETH"] = 0x4186BFC76E2E237523CBC30FD220FE055156b41F.toBytes32();
        values[arbitrum]["GRAIL"] = 0x3d9907F9a368ad0a51Be60f7Da3b97cf940982D8.toBytes32();
        values[arbitrum]["cbBTC"] = 0xcbB7C0000aB88B473b1f5aFd9ef808440eed33Bf.toBytes32();

        // Aave V3
        values[arbitrum]["v3Pool"] = 0x794a61358D6845594F94dc1DB02A252b5b4814aD.toBytes32();

        // 1Inch
        values[arbitrum]["aggregationRouterV5"] = 0x1111111254EEB25477B68fb85Ed929f73A960582.toBytes32();
        values[arbitrum]["oneInchExecutor"] = 0xE37e799D5077682FA0a244D46E5649F71457BD09.toBytes32();

        values[arbitrum]["balancerVault"] = 0xBA12222222228d8Ba445958a75a0704d566BF2C8.toBytes32();
        // TODO This Balancer on L2s use a different minting logic so minter is not used
        // but the merkle tree should be refactored for L2s
        values[arbitrum]["minter"] = address(1).toBytes32();

        // Arbitrum native bridging.
        values[arbitrum]["arbitrumL2GatewayRouter"] = 0x5288c571Fd7aD117beA99bF60FE0846C4E84F933.toBytes32();
        values[arbitrum]["arbitrumSys"] = 0x0000000000000000000000000000000000000064.toBytes32();
        values[arbitrum]["arbitrumRetryableTx"] = 0x000000000000000000000000000000000000006E.toBytes32();
        values[arbitrum]["arbitrumL2Sender"] = 0x09e9222E96E7B4AE2a407B98d48e330053351EEe.toBytes32();

        // Pendle
        values[arbitrum]["pendleMarketFactory"] = 0x2FCb47B58350cD377f94d3821e7373Df60bD9Ced.toBytes32();
        values[arbitrum]["pendleRouter"] = 0x888888888889758F76e7103c6CbF23ABbF58F946.toBytes32();
        values[arbitrum]["pendleLimitOrderRouter"] = 0x000000000000c9B3E2C3Ec88B1B4c0cD853f4321.toBytes32();
        values[arbitrum]["pendleWeETHMarketSeptember"] = 0xf9F9779d8fF604732EBA9AD345E6A27EF5c2a9d6.toBytes32();
        values[arbitrum]["pendle_weETH_market_12_25_24"] = 0x6b92feB89ED16AA971B096e247Fe234dB4Aaa262.toBytes32();

        // Gearbox
        values[arbitrum]["dWETHV3"] = 0x04419d3509f13054f60d253E0c79491d9E683399.toBytes32();
        values[arbitrum]["sdWETHV3"] = 0xf3b7994e4dA53E04155057Fd61dc501599d57877.toBytes32();
        values[arbitrum]["dUSDCV3"] = 0x890A69EF363C9c7BdD5E36eb95Ceb569F63ACbF6.toBytes32();
        values[arbitrum]["sdUSDCV3"] = 0xD0181a36B0566a8645B7eECFf2148adE7Ecf2BE9.toBytes32();
        values[arbitrum]["dUSDCeV3"] = 0xa76c604145D7394DEc36C49Af494C144Ff327861.toBytes32();
        values[arbitrum]["sdUSDCeV3"] = 0x608F9e2E8933Ce6b39A8CddBc34a1e3E8D21cE75.toBytes32();

        // Uniswap V3 pools
        values[arbitrum]["wstETH_wETH_01"] = 0x35218a1cbaC5Bbc3E57fd9Bd38219D37571b3537.toBytes32();
        values[arbitrum]["wstETH_wETH_05"] = 0xb93F8a075509e71325c1c2fc8FA6a75f2d536A13.toBytes32();
        values[arbitrum]["PENDLE_wETH_30"] = 0xdbaeB7f0DFe3a0AAFD798CCECB5b22E708f7852c.toBytes32();
        values[arbitrum]["wETH_weETH_30"] = 0xA169d1aB5c948555954D38700a6cDAA7A4E0c3A0.toBytes32();
        values[arbitrum]["wETH_weETH_05"] = 0xd90660A0b8Ad757e7C1d660CE633776a0862b087.toBytes32();
        values[arbitrum]["wETH_weETH_01"] = 0x14353445c8329Df76e6f15e9EAD18fA2D45A8BB6.toBytes32();

        // Chainlink feeds
        values[arbitrum]["weETH_ETH_ExchangeRate"] = 0x20bAe7e1De9c596f5F7615aeaa1342Ba99294e12.toBytes32();

        // Fluid fTokens
        values[arbitrum]["fUSDC"] = 0x1A996cb54bb95462040408C06122D45D6Cdb6096.toBytes32();
        values[arbitrum]["fUSDT"] = 0x4A03F37e7d3fC243e3f99341d36f4b829BEe5E03.toBytes32();
        values[arbitrum]["fWETH"] = 0x45Df0656F8aDf017590009d2f1898eeca4F0a205.toBytes32();
        values[arbitrum]["fWSTETH"] = 0x66C25Cd75EBdAA7E04816F643d8E46cecd3183c9.toBytes32();

        // Merkl
        values[arbitrum]["merklDistributor"] = 0x3Ef3D8bA38EBe18DB133cEc108f4D14CE00Dd9Ae.toBytes32();

        // Vault Craft
        values[arbitrum]["compoundV3Weth"] = 0xC4bBbbAF12B1bE472E6E7B1A76d2756d5C763F95.toBytes32();
        values[arbitrum]["compoundV3WethGauge"] = 0x5E6A9859Dc1b393a82a5874F9cBA22E92d9fbBd2.toBytes32();

        // Camelot
        values[arbitrum]["camelotRouterV2"] = 0xc873fEcbd354f5A56E00E710B90EF4201db2448d.toBytes32();
        values[arbitrum]["camelotRouterV3"] = 0x1F721E2E82F6676FCE4eA07A5958cF098D339e18.toBytes32();
        values[arbitrum]["camelotNonFungiblePositionManager"] = 0x00c7f3082833e796A5b3e4Bd59f6642FF44DCD15.toBytes32();


        // AlgebraV4 / CamelotV4
        values[arbitrum]["algebraV4Router"] = 0xa555826C9a26E13238F657dB06E0A02431839Ef5.toBytes32();
        values[arbitrum]["algebraNonFungiblePositionManager"] = 0x368435A76B1a855D054D3CDf4c20f5E0B2bABBC8.toBytes32();

        // Compound V3
        values[arbitrum]["cWETHV3"] = 0x6f7D514bbD4aFf3BcD1140B7344b32f063dEe486.toBytes32();
        values[arbitrum]["cometRewards"] = 0x88730d254A2f7e6AC8388c3198aFd694bA9f7fae.toBytes32();

        // Balancer
        values[arbitrum]["rsETH_wETH_BPT"] = 0x90e6CB5249f5e1572afBF8A96D8A1ca6aCFFd739.toBytes32();
        values[arbitrum]["rsETH_wETH_Id"] = 0x90e6cb5249f5e1572afbf8a96d8a1ca6acffd73900000000000000000000055c;
        values[arbitrum]["rsETH_wETH_Gauge"] = 0x59907f88C360D576Aa38dba84F26578367F96b6C.toBytes32();
        values[arbitrum]["aura_rsETH_wETH"] = 0x90cedFDb5284a274720f1dB339eEe9798f4fa29d.toBytes32();
        values[arbitrum]["wstETH_sfrxETH_BPT"] = 0xc2598280bFeA1Fe18dFcaBD21C7165c40c6859d3.toBytes32();
        values[arbitrum]["wstETH_sfrxETH_Id"] = 0xc2598280bfea1fe18dfcabd21c7165c40c6859d30000000000000000000004f3;
        values[arbitrum]["wstETH_sfrxETH_Gauge"] = 0x06eaf7bAabEac962301eE21296e711B3052F2c0d.toBytes32();
        values[arbitrum]["aura_wstETH_sfrxETH"] = 0x83D37cbA332ffd53A4336Ee06f3c301B8929E684.toBytes32();
        values[arbitrum]["wstETH_wETH_Gyro_BPT"] = 0x7967FA58B9501600D96bD843173b9334983EE6E6.toBytes32();
        values[arbitrum]["wstETH_wETH_Gyro_Id"] = 0x7967fa58b9501600d96bd843173b9334983ee6e600020000000000000000056e;
        values[arbitrum]["wstETH_wETH_Gyro_Gauge"] = 0x96d7C70c80518Ee189CB6ba672FbD22E4fDD9c19.toBytes32();
        values[arbitrum]["aura_wstETH_wETH_Gyro"] = 0x93e567b423ED470562911078b4d7A902d4E0BEea.toBytes32();
        values[arbitrum]["weETH_wstETH_Gyro_BPT"] = 0xCDCef9765D369954a4A936064535710f7235110A.toBytes32();
        values[arbitrum]["weETH_wstETH_Gyro_Id"] = 0xcdcef9765d369954a4a936064535710f7235110a000200000000000000000558;
        values[arbitrum]["weETH_wstETH_Gyro_Gauge"] = 0xdB66fFFf713B1FA758E348e69E2f2e24595111cF.toBytes32();
        values[arbitrum]["aura_weETH_wstETH_Gyro"] = 0x40bF10900a55c69c9dADdc3dC52465e01AcEF4A4.toBytes32();
        values[arbitrum]["osETH_wETH_BPT"] = 0x42f7Cfc38DD1583fFdA2E4f047F4F6FA06CEFc7c.toBytes32();
        values[arbitrum]["osETH_wETH_Id"] = 0x42f7cfc38dd1583ffda2e4f047f4f6fa06cefc7c000000000000000000000553;
        values[arbitrum]["osETH_wETH_Gauge"] = 0x5DA32F4724373c91Fdc657E0AD7B1836c70A4E52.toBytes32();

        // Karak
        values[arbitrum]["vaultSupervisor"] = 0x399f22ae52a18382a67542b3De9BeD52b7B9A4ad.toBytes32();
        values[arbitrum]["kETHFI"] = 0xc9A908402C7f0e343691cFB8c8Fc637449333ce0.toBytes32();

        // Dolomite
        values[arbitrum]["dolomiteMargin"] = 0x6Bd780E7fDf01D77e4d475c821f1e7AE05409072.toBytes32();
        values[arbitrum]["dolomiteDepositWithdrawRouter"] = 0xAdB9D68c613df4AA363B42161E1282117C7B9594.toBytes32();
        values[arbitrum]["dolomiteBorrowProxy"] = 0x38E49A617305101216eC6306e3a18065D14Bf3a7.toBytes32(); //V2
    }

    function _addOptimismValues() private {
        values[optimism]["deployerAddress"] = 0x5F2F11ad8656439d5C14d9B351f8b09cDaC2A02d.toBytes32();
        values[optimism]["dev0Address"] = 0x0463E60C7cE10e57911AB7bD1667eaa21de3e79b.toBytes32();
        values[optimism]["dev1Address"] = 0xf8553c8552f906C19286F21711721E206EE4909E.toBytes32();
        values[optimism]["liquidPayoutAddress"] = 0xA9962a5BfBea6918E958DeE0647E99fD7863b95A.toBytes32();
        values[optimism]["uniV3Router"] = 0xE592427A0AEce92De3Edee1F18E0157C05861564.toBytes32();
        values[optimism]["aggregationRouterV5"] = 0x1111111254EEB25477B68fb85Ed929f73A960582.toBytes32();
        values[optimism]["oneInchExecutor"] = 0xE37e799D5077682FA0a244D46E5649F71457BD09.toBytes32();

        values[optimism]["WETH"] = 0x4200000000000000000000000000000000000006.toBytes32();
        values[optimism]["WEETH"] = 0x346e03F8Cce9fE01dCB3d0Da3e9D00dC2c0E08f0.toBytes32();
        values[optimism]["WSTETH"] = 0x1F32b1c2345538c0c6f582fCB022739c4A194Ebb.toBytes32();
        values[optimism]["RETH"] = 0x9Bcef72be871e61ED4fBbc7630889beE758eb81D.toBytes32();
        values[optimism]["WEETH_OFT"] = 0x5A7fACB970D094B6C7FF1df0eA68D99E6e73CBFF.toBytes32();
        values[optimism]["OP"] = 0x4200000000000000000000000000000000000042.toBytes32();
        values[optimism]["CRV"] = 0x0994206dfE8De6Ec6920FF4D779B0d950605Fb53.toBytes32();
        values[optimism]["AURA"] = 0x1509706a6c66CA549ff0cB464de88231DDBe213B.toBytes32();
        values[optimism]["BAL"] = 0xFE8B128bA8C78aabC59d4c64cEE7fF28e9379921.toBytes32();
        values[optimism]["UNI"] = 0x6fd9d7AD17242c41f7131d257212c54A0e816691.toBytes32();
        values[optimism]["CBETH"] = 0xadDb6A0412DE1BA0F936DCaeb8Aaa24578dcF3B2.toBytes32();

        values[optimism]["vault"] = 0xBA12222222228d8Ba445958a75a0704d566BF2C8.toBytes32();
        values[optimism]["balancerVault"] = 0xBA12222222228d8Ba445958a75a0704d566BF2C8.toBytes32();
        values[optimism]["minter"] = 0x239e55F427D44C3cc793f49bFB507ebe76638a2b.toBytes32();

        values[optimism]["uniswapV3NonFungiblePositionManager"] = 0xC36442b4a4522E871399CD717aBDD847Ab11FE88.toBytes32();
        values[optimism]["ccipRouter"] = 0x3206695CaE29952f4b0c22a169725a865bc8Ce0f.toBytes32();
        values[optimism]["weETH_ETH_ExchangeRate"] = 0x72EC6bF88effEd88290C66DCF1bE2321d80502f5.toBytes32();

        // Gearbox
        values[optimism]["dWETHV3"] = 0x42dB77B3103c71059F4b997d6441cFB299FD0d94.toBytes32();
        values[optimism]["sdWETHV3"] = 0x704c4C9F0d29257E5b0E526b20b48EfFC8f758b2.toBytes32();

        // Standard Bridge
        values[optimism]["standardBridge"] = 0x4200000000000000000000000000000000000010.toBytes32();
        values[optimism]["crossDomainMessenger"] = 0x4200000000000000000000000000000000000007.toBytes32();

        // Aave V3
        values[optimism]["v3Pool"] = 0x794a61358D6845594F94dc1DB02A252b5b4814aD.toBytes32();

        // Merkl
        values[optimism]["merklDistributor"] = 0x3Ef3D8bA38EBe18DB133cEc108f4D14CE00Dd9Ae.toBytes32();

        // Beethoven
        values[optimism]["wstETH_weETH_BPT"] = 0x2Bb4712247D5F451063b5E4f6948abDfb925d93D.toBytes32();
        values[optimism]["wstETH_weETH_Id"] = 0x2bb4712247d5f451063b5e4f6948abdfb925d93d000000000000000000000136;
        values[optimism]["wstETH_weETH_Gauge"] = 0xF3B314B1D2bd7d9afa8eC637716A9Bb81dBc79e5.toBytes32();
        values[optimism]["aura_wstETH_weETH"] = 0xe351a69EB84a22E113E92A4C683391C95448d7d4.toBytes32();

        // Velodrome
        values[optimism]["velodromeRouter"] = 0xa062aE8A9c5e11aaA026fc2670B0D65cCc8B2858.toBytes32();
        values[optimism]["velodromeNonFungiblePositionManager"] = 0x416b433906b1B72FA758e166e239c43d68dC6F29.toBytes32();
        values[optimism]["velodrome_Weth_Wsteth_v3_1_gauge"] = 0xb2218A2cFeF38Ca30AE8C88B41f2E2BdD9347E3e.toBytes32();

        // Compound V3
        values[optimism]["cWETHV3"] = 0xE36A30D249f7761327fd973001A32010b521b6Fd.toBytes32();
        values[optimism]["cometRewards"] = 0x443EA0340cb75a160F31A440722dec7b5bc3C2E9.toBytes32();
    }

    function _addHoleskyValues() private {
        // ERC20
        values[holesky]["WSTETH"] = 0x8d09a4502Cc8Cf1547aD300E066060D043f6982D.toBytes32();

        // Symbiotic
        values[holesky]["wstETHSymbioticVault"] = 0xd88dDf98fE4d161a66FB836bee4Ca469eb0E4a75.toBytes32();
    }

    function _addMantleValues() private {
        values[mantle]["deployerAddress"] = 0x5F2F11ad8656439d5C14d9B351f8b09cDaC2A02d.toBytes32();
        values[mantle]["dev0Address"] = 0x0463E60C7cE10e57911AB7bD1667eaa21de3e79b.toBytes32();
        values[mantle]["dev1Address"] = 0xf8553c8552f906C19286F21711721E206EE4909E.toBytes32();
        values[mantle]["liquidPayoutAddress"] = 0xA9962a5BfBea6918E958DeE0647E99fD7863b95A.toBytes32();
        values[mantle]["balancerVault"] = address(1).toBytes32();

        // ERC20
        values[mantle]["WETH"] = 0xdEAddEaDdeadDEadDEADDEAddEADDEAddead1111.toBytes32();
        values[mantle]["USDC"] = 0x09Bc4E0D864854c6aFB6eB9A9cdF58aC190D0dF9.toBytes32();
        values[mantle]["METH"] = 0xcDA86A272531e8640cD7F1a92c01839911B90bb0.toBytes32();

        // Standard Bridge.
        values[mantle]["standardBridge"] = 0x4200000000000000000000000000000000000010.toBytes32();
        values[mantle]["crossDomainMessenger"] = 0x4200000000000000000000000000000000000007.toBytes32();
    }

    function _addZircuitValues() private {
        values[zircuit]["deployerAddress"] = 0xFD65ADF7d2f9ea09287543520a703522E0a360C9.toBytes32();
        values[zircuit]["dev0Address"] = 0x0463E60C7cE10e57911AB7bD1667eaa21de3e79b.toBytes32();
        values[zircuit]["dev1Address"] = 0xf8553c8552f906C19286F21711721E206EE4909E.toBytes32();
        values[zircuit]["liquidPayoutAddress"] = 0xA9962a5BfBea6918E958DeE0647E99fD7863b95A.toBytes32();
        values[zircuit]["balancerVault"] = address(1).toBytes32();

        values[zircuit]["WETH"] = 0x4200000000000000000000000000000000000006.toBytes32();
        values[zircuit]["METH"] = 0x91a0F6EBdCa0B4945FbF63ED4a95189d2b57163D.toBytes32();

        // Standard Bridge.
        values[zircuit]["standardBridge"] = 0x4200000000000000000000000000000000000010.toBytes32();
        values[zircuit]["crossDomainMessenger"] = 0x4200000000000000000000000000000000000007.toBytes32();
    }

    function _addLineaValues() private {
        values[linea]["deployerAddress"] = 0x5F2F11ad8656439d5C14d9B351f8b09cDaC2A02d.toBytes32();
        values[linea]["dev0Address"] = 0x0463E60C7cE10e57911AB7bD1667eaa21de3e79b.toBytes32();
        values[linea]["dev1Address"] = 0xf8553c8552f906C19286F21711721E206EE4909E.toBytes32();
        values[linea]["liquidPayoutAddress"] = 0xA9962a5BfBea6918E958DeE0647E99fD7863b95A.toBytes32();
        values[linea]["balancerVault"] = address(1).toBytes32();
        // ERC20
        values[linea]["DAI"] = 0x4AF15ec2A0BD43Db75dd04E62FAA3B8EF36b00d5.toBytes32();
        values[linea]["WETH"] = 0xe5D7C2a44FfDDf6b295A15c148167daaAf5Cf34f.toBytes32();
        values[linea]["WEETH"] = 0x1Bf74C010E6320bab11e2e5A532b5AC15e0b8aA6.toBytes32();

        // Linea Bridge.
        values[linea]["tokenBridge"] = 0x353012dc4a9A6cF55c941bADC267f82004A8ceB9.toBytes32(); //approve, also bridge token
        values[linea]["lineaMessageService"] = 0x508Ca82Df566dCD1B0DE8296e70a96332cD644ec.toBytes32(); // claim message, sendMessage
    }

    function _addScrollValues() private {
        values[scroll]["deployerAddress"] = 0x5F2F11ad8656439d5C14d9B351f8b09cDaC2A02d.toBytes32();
        values[scroll]["txBundlerAddress"] = 0x534b64608E601B581AB0cbF0b03ec9f4c65f3360.toBytes32();
        values[scroll]["dev0Address"] = 0x0463E60C7cE10e57911AB7bD1667eaa21de3e79b.toBytes32();
        values[scroll]["dev1Address"] = 0xf8553c8552f906C19286F21711721E206EE4909E.toBytes32();
        values[scroll]["liquidPayoutAddress"] = 0xA9962a5BfBea6918E958DeE0647E99fD7863b95A.toBytes32();
        values[scroll]["balancerVault"] = address(1).toBytes32();

        // ERC20
        values[scroll]["ETH"] = 0xEeeeeEeeeEeEeeEeEeEeeEEEeeeeEeeeeeeeEEeE.toBytes32();
        values[scroll]["DAI"] = 0xcA77eB3fEFe3725Dc33bccB54eDEFc3D9f764f97.toBytes32();
        values[scroll]["WETH"] = 0x5300000000000000000000000000000000000004.toBytes32();
        values[scroll]["WEETH"] = 0x01f0a31698C4d065659b9bdC21B3610292a1c506.toBytes32(); //also OFT
        values[scroll]["WBTC"] = 0x3C1BCa5a656e69edCD0D4E36BEbb3FcDAcA60Cf1.toBytes32();
        values[scroll]["USDC"] = 0x06eFdBFf2a14a7c8E15944D1F4A48F9F95F663A4.toBytes32();  
        values[scroll]["USDT"] = 0xf55BEC9cafDbE8730f096Aa55dad6D22d44099Df.toBytes32();  
        values[scroll]["EBTC"] = 0x657e8C867D8B37dCC18fA4Caead9C45EB088C642.toBytes32();  
        values[scroll]["ZRO"] = address(1).toBytes32();

        // Layer Zero
        values[scroll]["LayerZeroEndPoint"] = 0x1a44076050125825900e736c501f859c50fE728c.toBytes32();
        values[scroll]["stargateUSDC"] = 0x3Fc69CC4A842838bCDC9499178740226062b14E4.toBytes32(); 

        // Scroll Bridge.
        values[scroll]["scrollGatewayRouter"] = 0x4C0926FF5252A435FD19e10ED15e5a249Ba19d79.toBytes32(); // withdrawERC20
        values[scroll]["scrollMessenger"] = 0x781e90f1c8Fc4611c9b7497C3B47F99Ef6969CbC.toBytes32(); // sendMessage
        values[scroll]["scrollCustomERC20Gateway"] = 0xaC78dff3A87b5b534e366A93E785a0ce8fA6Cc62.toBytes32(); // sendMessage

        // Tellers
        values[scroll]["EBTCTeller"] = 0x6Ee3aaCcf9f2321E49063C4F8da775DdBd407268.toBytes32(); 
    }

    function _addFraxtalValues() private {
        values[fraxtal]["deployerAddress"] = 0x5F2F11ad8656439d5C14d9B351f8b09cDaC2A02d.toBytes32();
        values[fraxtal]["dev0Address"] = 0x0463E60C7cE10e57911AB7bD1667eaa21de3e79b.toBytes32();
        values[fraxtal]["dev1Address"] = 0xf8553c8552f906C19286F21711721E206EE4909E.toBytes32();
        values[fraxtal]["liquidPayoutAddress"] = 0xA9962a5BfBea6918E958DeE0647E99fD7863b95A.toBytes32();
        values[fraxtal]["balancerVault"] = address(1).toBytes32();
        // ERC20
        values[fraxtal]["wfrxETH"] = 0xFC00000000000000000000000000000000000006.toBytes32();

        // Standard Bridge.
        // values[fraxtal]["standardBridge"] = 0x4200000000000000000000000000000000000010.toBytes32();
        // values[fraxtal]["crossDomainMessenger"] = 0x4200000000000000000000000000000000000007.toBytes32();
    }

    function _addBscValues() private {
        values[bsc]["deployerAddress"] = 0x5F2F11ad8656439d5C14d9B351f8b09cDaC2A02d.toBytes32();
        values[bsc]["dev0Address"] = 0x0463E60C7cE10e57911AB7bD1667eaa21de3e79b.toBytes32();
        values[bsc]["dev1Address"] = 0xf8553c8552f906C19286F21711721E206EE4909E.toBytes32();

        values[bsc]["LBTC"] = 0xecAc9C5F704e954931349Da37F60E39f515c11c1.toBytes32();
        values[bsc]["WBTC"] = 0x0555E30da8f98308EdB960aa94C0Db47230d2B9c.toBytes32();
        values[bsc]["WBNB"] = 0xbb4CdB9CBd36B01bD1cBaEBF2De08d9173bc095c.toBytes32();
        values[bsc]["BTCB"] = 0x7130d2A12B9BCbFAe4f2634d864A1Ee1Ce3Ead9c.toBytes32();

        // 1Inch
        values[bsc]["aggregationRouterV5"] = 0x1111111254EEB25477B68fb85Ed929f73A960582.toBytes32();
        values[bsc]["oneInchExecutor"] = 0xde9e4FE32B049f821c7f3e9802381aa470FFCA73.toBytes32();

        // PancakeSwapV3
        values[bsc]["pancakeSwapV3NonFungiblePositionManager"] = 0x46A15B0b27311cedF172AB29E4f4766fbE7F4364.toBytes32();
        values[bsc]["pancakeSwapV3MasterChefV3"] = 0x556B9306565093C855AEA9AE92A594704c2Cd59e.toBytes32();
        values[bsc]["pancakeSwapV3Router"] = 0x13f4EA83D0bd40E75C8222255bc855a974568Dd4.toBytes32();

        // Odos
        values[bsc]["odosRouterV2"] = 0x89b8AA89FDd0507a99d334CBe3C808fAFC7d850E.toBytes32();
        values[bsc]["odosExecutor"] = 0x3f1aBA670a0234109be0222a805F3207117c2531.toBytes32();

        // LBTC Bridge
        values[bsc]["lbtcBridge"] = 0xA869817b48b25EeE986bdF4bE04062e6fd2C418B.toBytes32(); 
        values[bsc]["lbtcBridge"] = 0xA869817b48b25EeE986bdF4bE04062e6fd2C418B.toBytes32(); 

        values[bsc]["lbtcBridge"] = 0xA869817b48b25EeE986bdF4bE04062e6fd2C418B.toBytes32();

    }

    function _addCornValues() private {
        values[corn]["deployerAddress"] = 0x5F2F11ad8656439d5C14d9B351f8b09cDaC2A02d.toBytes32();
        values[corn]["txBundlerAddress"] = 0x5F2F11ad8656439d5C14d9B351f8b09cDaC2A02d.toBytes32();
        values[corn]["dev0Address"] = 0x0463E60C7cE10e57911AB7bD1667eaa21de3e79b.toBytes32();
        values[corn]["dev1Address"] = 0xf8553c8552f906C19286F21711721E206EE4909E.toBytes32();
        values[corn]["dev4Address"] = 0x1cdF47387358A1733968df92f7cC14546D9E1047.toBytes32();

        // Tokens
        values[corn]["WBTCN"] = 0xda5dDd7270381A7C2717aD10D1c0ecB19e3CDFb2.toBytes32();
        values[corn]["LBTC"] = 0xecAc9C5F704e954931349Da37F60E39f515c11c1.toBytes32();
        values[corn]["EBTC"] = 0x657e8C867D8B37dCC18fA4Caead9C45EB088C642.toBytes32();
        values[corn]["USDT0"] = 0x657e8C867D8B37dCC18fA4Caead9C45EB088C642.toBytes32();

        values[corn]["balancerVault"] = address(1).toBytes32();

        values[corn]["ZRO"] = address(69).toBytes32();
        values[corn]["LBTC"] = 0xecAc9C5F704e954931349Da37F60E39f515c11c1.toBytes32();

        // Layer Zero
        values[corn]["LayerZeroEndPoint"] = 0xcb566e3B6934Fa77258d68ea18E931fa75e1aaAa.toBytes32();
        values[corn]["WBTCN_OFT"] = 0x386E7A3a0c0919c9d53c3b04FF67E73Ff9e45Fb6.toBytes32();
        values[corn]["LBTC_OFT"] = 0xfc7B20D9B59A8A466f4fC3d34aA69a7D98e71d7A.toBytes32();

        // Curve
        values[corn]["curve_pool_LBTC_WBTCN"] = 0xAB3291b73a1087265E126E330cEDe0cFd4B8A693.toBytes32();
        values[corn]["curve_gauge_LBTC_WBTCN"] = 0xaE8f74c9eD7F72CA3Ea16955369f13D3d4b78Cd6.toBytes32();

        values[corn]["curve_pool_LBTC_WBTCN_2"] = 0xc77478B0e4eeCEE34EbE2fC4be7eC9Bba20a5ccD.toBytes32();
        values[corn]["curve_gauge_LBTC_WBTCN_2"] = 0xF481735c5e6Dc7C467236aF7D7C7b9c82893c0e4.toBytes32();

        values[corn]["curve_pool_LBTC_WBTCN_EBTC"] = 0xebe423b5466f9675669B2a4521b6E9F852Dd1f52.toBytes32();
        values[corn]["curve_gauge_LBTC_WBTCN_EBTC"] = 0x1AECbE26fA95D63df3F294Ba8C2ee214970df96f.toBytes32();

        // Zerolend
        values[corn]["zeroLendPool"] = 0x927b3A8e5068840C9758b0b88207b28aeeb7a3fd.toBytes32();
        values[corn]["v3RewardsController"] = 0xd9f43fa0ff772b806cbcDd36d0B264fCAd46d677.toBytes32();

        // UniswapV3
        values[corn]["uniswapV3NonFungiblePositionManager"] = 0x743E03cceB4af2efA3CC76838f6E8B50B63F184c.toBytes32();
        values[corn]["uniV3Router"] = 0x807F4E281B7A3B324825C64ca53c69F0b418dE40.toBytes32();

        // CamelotV3
        values[corn]["camelotNonFungiblePositionManager"] = 0x9CC2B9F9a6194C5CC827C88571E42cEAA76FDF47.toBytes32();
        values[corn]["camelotRouterV3"] = 0x30A4bD5b1a9e9C0D80e9a45ef486bc1f1bc8e230.toBytes32();

        // Tellers
        //values[corn]["sBTCNTeller"] = .toBytes32();
        values[corn]["eBTCTeller"] = 0x6Ee3aaCcf9f2321E49063C4F8da775DdBd407268.toBytes32();
        values[corn]["eBTCOnChainQueueFast"] = 0x686696A3e59eE16e8A8533d84B62cfA504827135.toBytes32();

        // Morpho Blue
        values[corn]["morphoBlue"] = 0xc2B1E031540e3F3271C5F3819F0cC7479a8DdD90.toBytes32();
        values[corn]["WBTCN_IDLE_915"] = 0xe0ce6aa148f70d89eda3c051c53a6e2f02f7ee0d1dd06af582ab4c8878ceed23;
        values[corn]["WBTCN_LBTC_915"] = 0x2547ba491a7ff9e8cfcaa3e1c0da739f4fdc1be9fe4a37bfcdf570002153a0de;
        values[corn]["USDT0_IDLE_915"] = 0x1c6b87ae1b97071ef444eedcba9f5a92cfe974edbbcaa1946644fc7ab0e283af;
        values[corn]["WBTCN_USDT0_915"] = 0x9039bf8b5c3cd6f2d3f937e8a2e59ef6af0109a0d0f3499e7dbf75be0aef75ec;
        values[corn]["smokehouseBTCN"] = 0xa7Ba08CFc37e7CC67404d4996FFBB3E977490115.toBytes32();
    }

    function _addSonicMainnetValues() private {
        values[sonicMainnet]["dev0Address"] = 0x0463E60C7cE10e57911AB7bD1667eaa21de3e79b.toBytes32();
        values[sonicMainnet]["dev1Address"] = 0xf8553c8552f906C19286F21711721E206EE4909E.toBytes32();
        values[sonicMainnet]["deployerAddress"] = 0x5F2F11ad8656439d5C14d9B351f8b09cDaC2A02d.toBytes32();
        values[sonicMainnet]["txBundlerAddress"] = 0x5F2F11ad8656439d5C14d9B351f8b09cDaC2A02d.toBytes32();
        
        //Withdraw Queues
        values[sonicMainnet]["eBTCOnChainQueueFast"] = 0x686696A3e59eE16e8A8533d84B62cfA504827135.toBytes32();

        // ERC20
        values[sonicMainnet]["ETH"] = 0xEeeeeEeeeEeEeeEeEeEeeEEEeeeeEeeeeeeeEEeE.toBytes32(); //$S token
        values[sonicMainnet]["WETH"] = 0x50c42dEAcD8Fc9773493ED674b675bE577f2634b.toBytes32();
        values[sonicMainnet]["USDC"] = 0x29219dd400f2Bf60E5a23d13Be72B486D4038894.toBytes32();
        values[sonicMainnet]["USDT"] = 0x6047828dc181963ba44974801FF68e538dA5eaF9.toBytes32();
        values[sonicMainnet]["wS"] = 0x039e2fB66102314Ce7b64Ce5Ce3E5183bc94aD38.toBytes32();
        values[sonicMainnet]["stS"] = 0xE5DA20F15420aD15DE0fa650600aFc998bbE3955.toBytes32();
        values[sonicMainnet]["scUSD"] = 0xd3DCe716f3eF535C5Ff8d041c1A41C3bd89b97aE.toBytes32();
        values[sonicMainnet]["scETH"] = 0x3bcE5CB273F0F148010BbEa2470e7b5df84C7812.toBytes32();
        values[sonicMainnet]["scBTC"] = 0xBb30e76d9Bb2CC9631F7fC5Eb8e87B5Aff32bFbd.toBytes32();
        values[sonicMainnet]["stkscUSD"] = 0x4D85bA8c3918359c78Ed09581E5bc7578ba932ba.toBytes32();
        values[sonicMainnet]["EBTC"] = 0x657e8C867D8B37dCC18fA4Caead9C45EB088C642.toBytes32();
        values[sonicMainnet]["LBTC"] = 0xecAc9C5F704e954931349Da37F60E39f515c11c1.toBytes32();
        values[sonicMainnet]["WBTC"] = 0x0555E30da8f98308EdB960aa94C0Db47230d2B9c.toBytes32(); //also OFT
        values[sonicMainnet]["BEETS"] = 0x2D0E0814E62D80056181F5cd932274405966e4f0.toBytes32();
        values[sonicMainnet]["rEUL"] = 0x09E6cab47B7199b9d3839A2C40654f246d518a80.toBytes32();
        values[sonicMainnet]["EUL"] = 0x8e15C8D399e86d4FD7B427D42f06c60cDD9397e7.toBytes32();
        values[sonicMainnet]["ZRO"] = address(1).toBytes32();
        values[sonicMainnet]["OS"] = 0xb1e25689D55734FD3ffFc939c4C3Eb52DFf8A794.toBytes32();
        values[sonicMainnet]["roysonicUSDC"] = 0x45088fb2FfEBFDcf4dFf7b7201bfA4Cd2077c30E.toBytes32();
        values[sonicMainnet]["SILO"] = 0x53f753E4B17F4075D6fa2c6909033d224b81e698.toBytes32();
        values[sonicMainnet]["BEETSFRAGMENTSS1"] = 0x3419966bC74fa8f951108d15b053bEd233974d3D.toBytes32();
        values[sonicMainnet]["CRV"] = 0x5Af79133999f7908953E94b7A5CF367740Ebee35.toBytes32();
        values[sonicMainnet]["frxUSD"] = 0x80Eede496655FB9047dd39d9f418d5483ED600df.toBytes32(); //also OFT
        values[sonicMainnet]["UNI"] = 0x2fb960611bdC322A9a4A994252658Cae9fe2eeA1.toBytes32();

        values[sonicMainnet]["balancerVault"] = address(1).toBytes32();
        values[sonicMainnet]["vault"] = address(1).toBytes32();

        // UniswapV3
        values[sonicMainnet]["uniswapV3NonFungiblePositionManager"] =
            0x743E03cceB4af2efA3CC76838f6E8B50B63F184c.toBytes32();
        values[sonicMainnet]["uniV3Router"] = 0xaa52bB8110fE38D0d2d2AF0B85C3A3eE622CA455.toBytes32();

        // Beets/Balancer
        values[sonicMainnet]["balancerVault"] = 0xBA12222222228d8Ba445958a75a0704d566BF2C8.toBytes32();

        values[sonicMainnet]["scUSD_USDC_gauge"] = 0x33B29bcf17e866A35941e07CbAd54f1807B337f5.toBytes32();
        values[sonicMainnet]["scETH_WETH_gauge"] = 0x8828a6e3166cac78F3C90A5b5bf17618BDAf1Deb.toBytes32();
        values[sonicMainnet]["scBTC_LBTC_gauge"] = 0x11c43F630b52F1271a5005839d34b07C0C125e72.toBytes32();

        values[sonicMainnet]["scUSD_USDC_PoolId"] = 0xcd4d2b142235d5650ffa6a38787ed0b7d7a51c0c000000000000000000000037;
        values[sonicMainnet]["scETH_WETH_PoolId"] = 0xe54dd58a6d4e04687f2034dd4ddab49da55f8aff00000000000000000000007c;
        values[sonicMainnet]["USDC_stS_PoolId"] = 0x713fb5036dc70012588d77a5b066f1dd05c712d7000200000000000000000041;
        values[sonicMainnet]["USDC_wS_PoolId"] = 0xfc127dfc32b7739a7cfff7ed19e4c4ab3221953a0002000000000000000000a4;
        values[sonicMainnet]["stS_BEETS_PoolId"] = 0x10ac2f9dae6539e77e372adb14b1bf8fbd16b3e8000200000000000000000005;
        values[sonicMainnet]["USDC_WETH_PoolId"] = 0x308ebea1dc4ead75f0aebd1569e39354e26ae9e600020000000000000000009c;
        values[sonicMainnet]["scBTC_LBTC_PoolId"] = 0x83952912178aa33c3853ee5d942c96254b235dcc0002000000000000000000ab;

        values[sonicMainnet]["scBTC_LBTC_PoolId"] = 0x83952912178aa33c3853ee5d942c96254b235dcc0002000000000000000000ab;

        // Tellers
        values[sonicMainnet]["scUSDTeller"] = 0x358CFACf00d0B4634849821BB3d1965b472c776a.toBytes32();
        values[sonicMainnet]["scETHTeller"] = 0x31A5A9F60Dc3d62fa5168352CaF0Ee05aA18f5B8.toBytes32();
        values[sonicMainnet]["stkscUSDTeller"] = 0x5e39021Ae7D3f6267dc7995BB5Dd15669060DAe0.toBytes32();
        values[sonicMainnet]["stkscETHTeller"] = 0x49AcEbF8f0f79e1Ecb0fd47D684DAdec81cc6562.toBytes32();
        values[sonicMainnet]["roysonicUSDCTeller"] = 0x0F75c8176d4eBDff78d9a0c486B35d8F94b00A42.toBytes32();

        // Queues
        values[sonicMainnet]["roysonicUSDCQueue"] = 0xd0885A285f9a00aa2d9734d2D26be1186f850E38.toBytes32();

        // Accountant
        values[sonicMainnet]["scUSDAccountant"] = 0xA76E0F54918E39A63904b51F688513043242a0BE.toBytes32();
        values[sonicMainnet]["scETHAccountant"] = 0x3a592F9Ea2463379c4154d03461A73c484993668.toBytes32();
        values[sonicMainnet]["stkscUSDAccountant"] = 0x13cCc810DfaA6B71957F2b87060aFE17e6EB8034.toBytes32();
        values[sonicMainnet]["stkscETHAccountant"] = 0x61bE1eC20dfE0197c27B80bA0f7fcdb1a6B236E2.toBytes32();

        // Layer Zero
        values[sonicMainnet]["LayerZeroEndPoint"] = 0x6F475642a6e85809B1c36Fa62763669b1b48DD5B.toBytes32();
        values[sonicMainnet]["LBTC_OFT"] = 0x630e12D53D4E041b8C5451aD035Ea841E08391d7.toBytes32();
        values[sonicMainnet]["stargateUSDC"] = 0xA272fFe20cFfe769CdFc4b63088DCD2C82a2D8F9.toBytes32();

        // Sonic Gateway
        values[sonicMainnet]["sonicGateway"] = 0x9Ef7629F9B930168b76283AdD7120777b3c895b3.toBytes32();
        values[sonicMainnet]["circleTokenAdapter"] = 0xe6DCD54B4CDe2e9E935C22F57EBBBaaF5cc3BC8a.toBytes32();

        //Rings
        values[sonicMainnet]["scUSDVoter"] = 0xF365C45B6913BE7Ab74C970D9227B9D0dfF44aFb.toBytes32();
        values[sonicMainnet]["scETHVoter"] = 0x9842be0f52569155fA58fff36E772bC79D92706e.toBytes32();

        // Silo
        values[sonicMainnet]["siloRouter"] = 0x22AacdEc57b13911dE9f188CF69633cC537BdB76.toBytes32();
        values[sonicMainnet]["silo_stS_wS_config"] = 0x78C246f67c8A6cE03a1d894d4Cf68004Bd55Deea.toBytes32();
        values[sonicMainnet]["silo_S_scUSD_config"] = 0xFe514E71F0933F63B374056557AED3dBB381C646.toBytes32();
        values[sonicMainnet]["silo_S_USDC_config"] = 0x4915F6d3C9a7B20CedFc5d3854f2802f30311d13.toBytes32();
        values[sonicMainnet]["silo_wS_USDC_id8_config"] = 0x4915F6d3C9a7B20CedFc5d3854f2802f30311d13.toBytes32();
        values[sonicMainnet]["silo_wS_USDC_id8_USDC_IncentivesController"] =
            0x0dd368Cd6D8869F2b21BA3Cb4fd7bA107a2e3752.toBytes32();
        values[sonicMainnet]["silo_wS_USDC_id8_wS_IncentivesController"] =
            0x89a10bFb6b57AD89b2270d80175914C517E547D9.toBytes32();

        values[sonicMainnet]["silo_wS_USDC_id20_config"] = 0x062A36Bbe0306c2Fd7aecdf25843291fBAB96AD2.toBytes32();
        values[sonicMainnet]["silo_wS_USDC_id20_USDC_IncentivesController"] =
            0x2D3d269334485d2D876df7363e1A50b13220a7D8.toBytes32();

        values[sonicMainnet]["silo_USDC_wstkscUSD_id23_config"] = 0xbC24c0F594ECA381956895957c771437D61400D3.toBytes32();
        values[sonicMainnet]["silo_USDC_wstkscUSD_id23_USDC_IncentivesController"] =
            0xD4599CC9Bb91E84e55620A4E550DF0868aC45175.toBytes32();

        values[sonicMainnet]["silo_S_ETH_config"] = 0x9603Af53dC37F4BB6386f358A51a04fA8f599101.toBytes32();

        values[sonicMainnet]["silo_ETH_wstkscETH_id26_config"] = 0xefA367570B11f8745B403c0D458b9D2EAf424686.toBytes32();

        values[sonicMainnet]["silo_S_scUSD_id15_config"] = 0xFe514E71F0933F63B374056557AED3dBB381C646.toBytes32();
        values[sonicMainnet]["silo_LBTC_scBTC_id32_config"] = 0xe67cce118e9CcEaE51996E4d290f9B77D960E3d7.toBytes32();
        values[sonicMainnet]["silo_LBTC_WBTC_id31_config"] = 0x91D87099fA714a201297856D29380195adB62962.toBytes32();

        values[sonicMainnet]["silo_PT-aUSDC_scUSD_id46_config"] = 0xDa6787a3543a01Bf770DDF3953bE5B9C99c1cBD0.toBytes32();
        values[sonicMainnet]["silo_PT-aUSDC_scUSD_id46_scUSD_IncentivesController"] =
            0xeA3602cD66D09b2B0D887758Dc57c67aBCd9BeEF.toBytes32();

        values[sonicMainnet]["silo_sfrxUSD_scUSD_id48_config"] = 0x6452b9aE8011800457b42C4fBBDf4579afB96228.toBytes32();
        
        // Silo Vaults
        values[sonicMainnet]["silo_USDC_vault"] = 0xF6F87073cF8929C206A77b0694619DC776F89885.toBytes32();
        values[sonicMainnet]["silo_Mithras_vault"] = 0x391b3F70E254d582588B27e97E48D1CFcdf0BE7e.toBytes32();
        values[sonicMainnet]["silo_RE7_vault"] = 0x592D1e187729C76EfacC6dfFB9355bd7BF47B2a7.toBytes32();

        // Curve
        values[sonicMainnet]["curve_CRV_claiming"] = 0xf3A431008396df8A8b2DF492C913706BDB0874ef.toBytes32();
        values[sonicMainnet]["curve_USDC_scUSD_pool"] = 0x2Fd7CCDa50ED88fe17E15f3d5D8d51da4CCB43F3.toBytes32();
        values[sonicMainnet]["curve_USDC_scUSD_gauge"] = 0x12F89168C995e54Ec2ce9ee461D663a6dC72793A.toBytes32();

        // Euler
        values[sonicMainnet]["ethereumVaultConnector"] = 0x4860C903f6Ad709c3eDA46D3D502943f184D4315.toBytes32();
        values[sonicMainnet]["euler_scETH_MEV"] = 0x0806af1762Bdd85B167825ab1a64E31CF9497038.toBytes32();
        values[sonicMainnet]["euler_WETH_MEV"] = 0xa5cd24d9792F4F131f5976Af935A505D19c8Db2b.toBytes32();
        values[sonicMainnet]["euler_scUSD_MEV"] = 0xB38D431e932fEa77d1dF0AE0dFE4400c97e597B8.toBytes32();
        values[sonicMainnet]["euler_USDC_MEV"] = 0x196F3C7443E940911EE2Bb88e019Fd71400349D9.toBytes32();
        values[sonicMainnet]["euler_USDC_RE7"] = 0x3D9e5462A940684073EED7e4a13d19AE0Dcd13bc.toBytes32();
        values[sonicMainnet]["euler_scUSD_RE7"] = 0xeEb1DC1Ca7ffC5b54aD1cc4c1088Db4E5657Cb6c.toBytes32();

        // Curve
        values[sonicMainnet]["curve_WETH_scETH_pool"] = 0xfF11f56281247EaD18dB76fD23b252156738FA94.toBytes32();
        values[sonicMainnet]["curve_WETH_scETH_gauge"] = 0x4F7Fc3F5112eAef10495B04b5dd376E50c42dA51.toBytes32();

        // Odos
        values[sonicMainnet]["odosRouterV2"] = 0xaC041Df48dF9791B0654f1Dbbf2CC8450C5f2e9D.toBytes32();
        values[sonicMainnet]["odosExecutor"] = 0xBDfF6F2290b2C9B373E9D90f1ebF67e9653dA051.toBytes32();

        // Aave
        values[sonicMainnet]["v3Pool"] = 0x5362dBb1e601abF3a4c14c22ffEdA64042E5eAA3.toBytes32();
        values[sonicMainnet]["v3RewardsController"] = 0x24bD6e9ca54F1737467DEf82dCA9702925B3Aa59.toBytes32();
        values[sonicMainnet]["awS"] = 0x6C5E14A212c1C3e4Baf6f871ac9B1a969918c131.toBytes32();

        // Merkl
        values[sonicMainnet]["merklDistributor"] = 0x3Ef3D8bA38EBe18DB133cEc108f4D14CE00Dd9Ae.toBytes32();

        // Royco
        values[sonicMainnet]["recipeMarketHub"] = 0xFcc593aD3705EBcd72eC961c63eb484BE795BDbD.toBytes32();
        values[sonicMainnet]["vaultMarketHub"] = 0x1e3fCccbafDBdf3cB17b7470c8A6cC64eb5f94A2.toBytes32();
        values[sonicMainnet]["originSonicWrappedVault"] = 0x7F24390EF4F8c1a372524fF1fA3a1d79D66D86cA.toBytes32();

        // Permit2
        values[sonicMainnet]["permit2"] = 0x000000000022D473030F116dDEE9F6B43aC78BA3.toBytes32();

        // BalancerV3
        values[sonicMainnet]["balancerV3Router"] = 0x6077b9801B5627a65A5eeE70697C793751D1a71c.toBytes32();
        values[sonicMainnet]["balancerV3Vault"] = 0xbA1333333333a1BA1108E8412f11850A5C319bA9.toBytes32();
        values[sonicMainnet]["balancerV3VaultExplorer"] = 0x6F6CD1a69A19d45df0C300A57829b21713637300.toBytes32();

        values[sonicMainnet]["balancerV3_USDC_scUSD_boosted"] = 0x43026d483f42fB35efe03c20B251142D022783f2.toBytes32();
        values[sonicMainnet]["balancerV3_USDC_scUSD_boosted_gauge"] = 0x5D9e8B588F1D9e28ea1963681180d8b5938D26BA.toBytes32();
        values[sonicMainnet]["lbtcBridge"] = 0xA869817b48b25EeE986bdF4bE04062e6fd2C418B.toBytes32();

        // CCTP USDC Bridge
        values[sonicMainnet]["usdcTokenMessengerV2"] = 0x28b5a0e9C621a5BadaA536219b3a228C8168cf5d.toBytes32();
        values[sonicMainnet]["usdcMessageTransmitterV2"] = 0x81D40F21F12A8F0E3252Bccb954D722d4c464B64.toBytes32();
    }

    function _addSepoliaValues() private {
        values[sepolia]["dev0Address"] = 0x0463E60C7cE10e57911AB7bD1667eaa21de3e79b.toBytes32();
        values[sepolia]["dev1Address"] = 0xf8553c8552f906C19286F21711721E206EE4909E.toBytes32();
        values[sepolia]["deployerAddress"] = 0x5F2F11ad8656439d5C14d9B351f8b09cDaC2A02d.toBytes32();
        values[sepolia]["txBundlerAddress"] = 0x5F2F11ad8656439d5C14d9B351f8b09cDaC2A02d.toBytes32();

        values[sepolia]["WETH"] = 0xb16F35c0Ae2912430DAc15764477E179D9B9EbEa.toBytes32();
        values[sepolia]["CrispyUSD"] = 0x867F14Da2EcD4B582812d76D94c4B10cB00b507C.toBytes32();
        values[sepolia]["USDC"] = 0x2F6F07CDcf3588944Bf4C42aC74ff24bF56e7590.toBytes32();
        values[sepolia]["ZRO"] = address(1).toBytes32();
        values[sepolia]["CrispyCoin"] = 0x0c959E3AA0A74E972d1A8F759c198e660CcCebcB.toBytes32();
        values[sepolia]["WETH9"] = 0xfFf9976782d46CC05630D1f6eBAb18b2324d6B14.toBytes32();

        values[sepolia]["UltraYieldWETH"] = 0x22C24D6C6CF64B799ce936f86aBfA8984F3F804d.toBytes32();

        values[sepolia]["balancerVault"] = address(1).toBytes32();

        values[sepolia]["LayerZeroEndPoint"] = 0x6EDCE65403992e310A62460808c4b910D972f10f.toBytes32();
    }

    function _addSonicTestnetValues() private {
        values[sonicTestnet]["dev0Address"] = 0x0463E60C7cE10e57911AB7bD1667eaa21de3e79b.toBytes32();
        values[sonicTestnet]["dev1Address"] = 0xf8553c8552f906C19286F21711721E206EE4909E.toBytes32();
        values[sonicTestnet]["deployerAddress"] = 0x5F2F11ad8656439d5C14d9B351f8b09cDaC2A02d.toBytes32();
        values[sonicTestnet]["txBundlerAddress"] = 0x5F2F11ad8656439d5C14d9B351f8b09cDaC2A02d.toBytes32();

        values[sonicTestnet]["WETH"] = address(1).toBytes32();
        values[sonicTestnet]["CrispyUSD"] = 0x867F14Da2EcD4B582812d76D94c4B10cB00b507C.toBytes32();
        values[sonicTestnet]["ZRO"] = address(1).toBytes32();

        values[sonicTestnet]["balancerVault"] = address(1).toBytes32();

        values[sonicTestnet]["LayerZeroEndPoint"] = 0x6C7Ab2202C98C4227C5c46f1417D81144DA716Ff.toBytes32();
    }

    function _addSonicBlazeValues() private {
        values[sonicBlaze]["dev0Address"] = 0x0463E60C7cE10e57911AB7bD1667eaa21de3e79b.toBytes32();
        values[sonicBlaze]["dev1Address"] = 0xf8553c8552f906C19286F21711721E206EE4909E.toBytes32();
        values[sonicBlaze]["deployerAddress"] = 0x5F2F11ad8656439d5C14d9B351f8b09cDaC2A02d.toBytes32();
        values[sonicBlaze]["txBundlerAddress"] = 0x5F2F11ad8656439d5C14d9B351f8b09cDaC2A02d.toBytes32();

        values[sonicBlaze]["WETH"] = address(1).toBytes32();
        values[sonicBlaze]["CrispyUSD"] = 0x867F14Da2EcD4B582812d76D94c4B10cB00b507C.toBytes32();
        values[sonicBlaze]["ZRO"] = address(1).toBytes32();

        values[sonicBlaze]["balancerVault"] = address(1).toBytes32();

        values[sonicBlaze]["LayerZeroEndPoint"] = 0x6C7Ab2202C98C4227C5c46f1417D81144DA716Ff.toBytes32();
    }

    function _addBartioValues() private {
        values[bartio]["dev0Address"] = 0x0463E60C7cE10e57911AB7bD1667eaa21de3e79b.toBytes32();
        values[bartio]["dev1Address"] = 0xf8553c8552f906C19286F21711721E206EE4909E.toBytes32();
        values[bartio]["deployerAddress"] = 0x5F2F11ad8656439d5C14d9B351f8b09cDaC2A02d.toBytes32();
        values[bartio]["txBundlerAddress"] = 0x5F2F11ad8656439d5C14d9B351f8b09cDaC2A02d.toBytes32();

        values[bartio]["balancerVault"] = address(1).toBytes32();
        values[bartio]["vault"] = address(1).toBytes32();

        // ERC20s
        values[bartio]["WBERA"] = 0x7507c1dc16935B82698e4C63f2746A2fCf994dF8.toBytes32();
        values[bartio]["YEET"] = 0x8c245484890a61Eb2d1F81114b1a7216dCe2752b.toBytes32();
        values[bartio]["USDC"] = 0xd6D83aF58a19Cd14eF3CF6fe848C9A4d21e5727c.toBytes32();
        values[bartio]["USDT"] = 0x05D0dD5135E3eF3aDE32a9eF9Cb06e8D37A6795D.toBytes32();
        values[bartio]["DAI"] = 0x806Ef538b228844c73E8E692ADCFa8Eb2fCF729c.toBytes32();
        values[bartio]["iBGT"] = 0x46eFC86F0D7455F135CC9df501673739d513E982.toBytes32();
        values[bartio]["WEETH"] = 0x7Cc43d94818005499D2740975D2aEFD3893E940E.toBytes32();

        // Kodiak
        values[bartio]["kodiakIslandRouterOld"] = 0x5E51894694297524581353bc1813073C512852bf.toBytes32(); //old
        values[bartio]["kodiakIslandRouter"] = 0x35c98A9bA533218155f9324585914e916066A153.toBytes32(); //new

        values[bartio]["kodiak_v1_WBERA_YEET"] = 0xE5A2ab5D2fb268E5fF43A5564e44c3309609aFF9.toBytes32(); //old island
        values[bartio]["kodiak_island_WBERA_YEET_1%"] = 0x0001513F4a1f86da0f02e647609E9E2c630B3a14.toBytes32(); //new island

        // Honey
        values[bartio]["honeyFactory"] = 0xAd1782b2a7020631249031618fB1Bd09CD926b31.toBytes32();

        // Infrared
        values[bartio]["infrared_kodiak_WBERA_YEET_vault"] = 0x89DAFF790313d0Cc5cC9971472f0C73A19D9C167.toBytes32();

        // Goldilocks
        values[bartio]["goldivault_weeth"] = 0xEE4A91F5BFA0Bf54124CF00cc7e144427cCE1162.toBytes32();
        values[bartio]["weethOT"] = 0x6218379852D5609870e91f168B81cbB4532f0346.toBytes32();
        values[bartio]["weethYT"] = 0x401CBe777E8BE57a426A5B5F13Ca4d73200BD95B.toBytes32();
    }

    function _addSwellValues() private {
        values[swell]["deployerAddress"] = 0x5F2F11ad8656439d5C14d9B351f8b09cDaC2A02d.toBytes32();
        values[swell]["txBundlerAddress"] = 0x5F2F11ad8656439d5C14d9B351f8b09cDaC2A02d.toBytes32();
        values[swell]["dev0Address"] = 0x0463E60C7cE10e57911AB7bD1667eaa21de3e79b.toBytes32();
        values[swell]["dev1Address"] = 0xf8553c8552f906C19286F21711721E206EE4909E.toBytes32();

        values[swell]["balancerVault"] = address(1).toBytes32();
        values[swell]["vault"] = address(1).toBytes32();

        // ERC20s
        values[swell]["ETH"] = 0xEeeeeEeeeEeEeeEeEeEeeEEEeeeeEeeeeeeeEEeE.toBytes32();
        values[swell]["WETH"] = 0x4200000000000000000000000000000000000006.toBytes32();
        values[swell]["WEETH"] = 0xA6cB988942610f6731e664379D15fFcfBf282b44.toBytes32(); //also OFT
        values[swell]["WSWELL"] = 0xda1F8EA667dc5600F5f654DF44b47F1639a83DD1.toBytes32();
        values[swell]["SWELL"] = 0x2826D136F5630adA89C1678b64A61620Aab77Aea.toBytes32();
        values[swell]["USDE"] = 0x5d3a1Ff2b6BAb83b63cd9AD0787074081a52ef34.toBytes32(); //also OFT

        // Standard Bridge
        values[swell]["standardBridge"] = 0x4200000000000000000000000000000000000010.toBytes32();
        values[swell]["crossDomainMessenger"] = 0x4200000000000000000000000000000000000007.toBytes32();

        // Euler
        values[swell]["ethereumVaultConnector"] = 0x08739CBede6E28E387685ba20e6409bD16969Cde.toBytes32();
        values[swell]["eulerWETH"] = 0x49C077B74292aA8F589d39034Bf9C1Ed1825a608.toBytes32();
        values[swell]["eulerWEETH"] = 0x10D0D11A8B693F4E3e33d09BBab7D4aFc3C03ef3.toBytes32();
        

        // Merkl
        values[swell]["merklDistributor"] = 0x3Ef3D8bA38EBe18DB133cEc108f4D14CE00Dd9Ae.toBytes32();

        // Velodrome
        values[swell]["velodromeRouter"] = 0x3a63171DD9BebF4D07BC782FECC7eb0b890C2A45.toBytes32();
        values[swell]["velodromeNonFungiblePositionManager"] = 0x991d5546C4B442B4c5fdc4c8B8b8d131DEB24702.toBytes32();

        values[swell]["velodrome_weth_weeth_v3_gauge"] = 0x14bAD0eE354c0161178bAcC59340Bb223F66b76C.toBytes32();

        // Ambient
        values[swell]["crocSwapDex"] = 0xaAAaAaaa82812F0a1f274016514ba2cA933bF24D.toBytes32();
    }

    function _addBerachainTestnetValues() private {
        values[berachainTestnet]["deployerAddress"] = 0x5F2F11ad8656439d5C14d9B351f8b09cDaC2A02d.toBytes32();
        values[berachainTestnet]["txBundlerAddress"] = 0x5F2F11ad8656439d5C14d9B351f8b09cDaC2A02d.toBytes32();
        values[berachainTestnet]["dev0Address"] = 0x0463E60C7cE10e57911AB7bD1667eaa21de3e79b.toBytes32();
        values[berachainTestnet]["dev1Address"] = 0xf8553c8552f906C19286F21711721E206EE4909E.toBytes32();

        values[berachainTestnet]["WETH"] = 0x4200000000000000000000000000000000000006.toBytes32();
        values[berachainTestnet]["balancerVault"] = address(1).toBytes32();
        values[berachainTestnet]["USDC"] = 0x015fd589F4f1A33ce4487E12714e1B15129c9329.toBytes32();
        values[berachainTestnet]["ZRO"] = address(1).toBytes32();

        // ERC20s
        values[berachainTestnet]["WEETH"] = 0xA6cB988942610f6731e664379D15fFcfBf282b44.toBytes32(); //also OFT

        values[berachainTestnet]["LayerZeroEndPoint"] = 0x6C7Ab2202C98C4227C5c46f1417D81144DA716Ff.toBytes32();
    }

    function _addBerachainValues() private {
        values[berachain]["deployerAddress"] = 0x5F2F11ad8656439d5C14d9B351f8b09cDaC2A02d.toBytes32();
        values[berachain]["txBundlerAddress"] = 0x5F2F11ad8656439d5C14d9B351f8b09cDaC2A02d.toBytes32();
        values[berachain]["dev0Address"] = 0x0463E60C7cE10e57911AB7bD1667eaa21de3e79b.toBytes32();
        values[berachain]["dev1Address"] = 0xf8553c8552f906C19286F21711721E206EE4909E.toBytes32();

        // ERC20s
        values[berachain]["ETH"] = 0xEeeeeEeeeEeEeeEeEeEeeEEEeeeeEeeeeeeeEEeE.toBytes32();
        values[berachain]["WBERA"] = 0x6969696969696969696969696969696969696969.toBytes32();
        values[berachain]["WETH"] = 0x2F6F07CDcf3588944Bf4C42aC74ff24bF56e7590.toBytes32();
        values[berachain]["WEETH"] = 0x7DCC39B4d1C53CB31e1aBc0e358b43987FEF80f7.toBytes32();
        values[berachain]["LBTC"] = 0xecAc9C5F704e954931349Da37F60E39f515c11c1.toBytes32();
        values[berachain]["WBTC"] = 0x0555E30da8f98308EdB960aa94C0Db47230d2B9c.toBytes32(); //also OFT
        values[berachain]["EBTC"] = 0x657e8C867D8B37dCC18fA4Caead9C45EB088C642.toBytes32();
        values[berachain]["eBTC"] = 0x657e8C867D8B37dCC18fA4Caead9C45EB088C642.toBytes32();
        values[berachain]["rberaETH"] = 0x3B0145f3CFA64BC66F5742F512f871665309075d.toBytes32(); //LST
        values[berachain]["beraETH"] = 0x6fc6545d5cDE268D5C7f1e476D444F39c995120d.toBytes32(); //wrapped LST
        values[berachain]["WEETH_OT"] = 0x46C7BdE4422b6798A09e76B555F2fea8D7FfADdc.toBytes32();
        values[berachain]["WEETH_YT"] = 0x98577aC3C6b376fc9Ee56377FEcAb6D751e40610.toBytes32();
        values[berachain]["BGT"] = 0x656b95E550C07a9ffe548bd4085c72418Ceb1dba.toBytes32();
        values[berachain]["iBGT"] = 0xac03CABA51e17c86c921E1f6CBFBdC91F8BB2E6b.toBytes32();
        values[berachain]["USDC"] = 0x549943e04f40284185054145c6E4e9568C1D3241.toBytes32(); 
        values[berachain]["srUSD"] = 0x5475611Dffb8ef4d697Ae39df9395513b6E947d7.toBytes32(); 
        values[berachain]["NECT"] = 0x1cE0a25D13CE4d52071aE7e02Cf1F6606F4C79d3.toBytes32(); 
        values[berachain]["solvBTC"] = 0x541FD749419CA806a8bc7da8ac23D346f2dF8B77.toBytes32();
        values[berachain]["HONEY"] = 0xFCBD14DC51f0A4d49d5E53C2E0950e0bC26d0Dce.toBytes32();
        values[berachain]["ZRO"] = address(1).toBytes32();
        values[berachain]["rUSD"] = 0x09D4214C03D01F49544C0448DBE3A27f768F2b34.toBytes32();
        values[berachain]["USDT"] = 0x779Ded0c9e1022225f8E0630b35a9b54bE713736.toBytes32(); // USDT0

        // Balancer
        values[berachain]["balancerVault"] = address(1).toBytes32();
        values[berachain]["vault"] = address(1).toBytes32();

        // Kodiak
        values[berachain]["kodiakRouter"] = 0xe301E48F77963D3F7DbD2a4796962Bd7f3867Fb4.toBytes32(); //swapRouter02, doesn't work with univ3 leaves for whatever reason
        values[berachain]["uniV3Router"] = 0xEd158C4b336A6FCb5B193A5570e3a571f6cbe690.toBytes32(); //for compatability w/ existing univ3 functions (swapRouter01)
        values[berachain]["kodiakNonFungiblePositionManager"] = 0xFE5E8C83FFE4d9627A75EaA7Fee864768dB989bD.toBytes32();
        values[berachain]["uniswapV3NonFungiblePositionManager"] = 0xFE5E8C83FFE4d9627A75EaA7Fee864768dB989bD.toBytes32(); //for compatability w/ existing univ3 functions
        values[berachain]["kodiakIslandRouter"] = 0x679a7C63FC83b6A4D9C1F931891d705483d4791F.toBytes32(); //for kodiak specific islands

        values[berachain]["kodiak_island_EBTC_WBTC_005%"] = 0xfC4994e0A4780ba7536d7e79611468B6bde14CaE.toBytes32();
        values[berachain]["kodiak_island_WETH_WEETH_005%"] = 0xA0cAbFc04Fc420b3d31BA431d18eB5bD33B3f334.toBytes32();
        values[berachain]["kodiak_island_WETH_beraETH_005%"] = 0x03bCcF796cDef61064c4a2EffdD21f1AC8C29E92.toBytes32();
        values[berachain]["kodiak_island_WEETH_WEETH_OT_005%"] = 0xAd63328f4F4b8681dB713ce2eB353596628fc3B2.toBytes32();
        values[berachain]["kodiak_island_WBTC_EBTC_005%"] = 0xfC4994e0A4780ba7536d7e79611468B6bde14CaE.toBytes32();
        values[berachain]["kodiak_island_EBTC_LBTC_005%"] = 0xc3E64469e1c333360Ddb6BF0eA9B0c18E69410f0.toBytes32();
        values[berachain]["kodiak_island_EBTC_EBTC_OT_005%"] = 0x6E29Ec043103fF346450763AC364a22fc7fd4a7C.toBytes32();
        values[berachain]["kodiak_island_EBTC_WBTC_005%"] = 0xfC4994e0A4780ba7536d7e79611468B6bde14CaE.toBytes32();
        values[berachain]["kodiak_island_beraETH_WEETH_005%"] = 0x2f8C651E2F576C8c4B6DE3c32210d9b4A4461d5c.toBytes32();
        values[berachain]["kodiak_island_WBTC_solvBTC_005%"] = 0x3879451f4f69F0c2d37CaD45319cFf2E7d29C596.toBytes32();
        values[berachain]["kodiak_island_rUSD_HONEY_005%"] = 0x7fd165B73775884a38AA8f2B384A53A3Ca7400E6.toBytes32();

        // Infrared
        values[berachain]["infrared_vault_wbtc_solvbtc"] = 0x5969494e13E8FA51f8223152A86f14C02860AFD3.toBytes32();
        values[berachain]["infrared_vault_wbtc_ebtc"] = 0x5C5FCb568a98DA28C9D2DF4852b102aa814c3a4c.toBytes32();
        values[berachain]["infrared_vault_weth_weeth"] = 0x16ed36cB22b298085d10b119030408C7BbfFC24E.toBytes32();
        values[berachain]["infrared_vault_rUSD_honey"] = 0x1C5879B75be9E817B1607AFb6f24F632eE6F8820.toBytes32();
        values[berachain]["infrared_vault_primeLiquidBeraETH"] = 0xc9d8Bc7428059219f3D19Da7F17ad468254D4D7e.toBytes32();
        values[berachain]["infrared_vault_primeLiquidBeraBTC"] = 0x4bA0a69621eA72870F9fcf2D974D39B8609343cC.toBytes32();
        values[berachain]["infrared_vault_iBGT"] = 0x75F3Be06b02E235f6d0E7EF2D462b29739168301.toBytes32();

        // Dolomite
        values[berachain]["dolomiteMargin"] = 0x003Ca23Fd5F0ca87D01F6eC6CD14A8AE60c2b97D.toBytes32();
        values[berachain]["dolomiteDepositWithdrawRouter"] = 0xd6a31B6AeA4d26A19bF479b5032D9DDc481187e6.toBytes32();
        values[berachain]["dolomiteBorrowProxy"] = 0xC06271eb97d960F4034DDF953e16271CcB2B10BD.toBytes32();

        // dTokens
        values[berachain]["dWETH"] = 0xf7b5127B510E568fdC39e6Bb54e2081BFaD489AF.toBytes32();
        values[berachain]["dWEETH"] = 0x48282e3B990625CBDcb885E4a4D83B6e9D5C8442.toBytes32();
        values[berachain]["dWBTC"] = 0x29cF6e8eCeFb8d3c9dd2b727C1b7d1df1a754F6f.toBytes32();
        values[berachain]["dEBTC"] = 0x6B21026e1Fe8be7F23660B5fBFb1885dbd1147E6.toBytes32();

        // Goldilocks Vaults
        values[berachain]["goldivault_weETH"] = 0x0B8B5e0ec1dc908E0d8513cC03E91Eb479Ab6Ea9.toBytes32();
        values[berachain]["goldivault_eBTC"] = 0x0c3F856b93d6D7B46C76296f073A1357738d238C.toBytes32();

        // Tellers
        values[berachain]["eBTCTeller"] = 0x6Ee3aaCcf9f2321E49063C4F8da775DdBd407268.toBytes32();
        values[berachain]["primeLiquidBeraETHTeller"] = 0xB745B293468df7B06330472fBCee5412FF44750B.toBytes32();

        // Queues
        values[berachain]["eBTCQueue"] = 0x686696A3e59eE16e8A8533d84B62cfA504827135.toBytes32();

        // dTokens
        values[berachain]["dWETH"] = 0xf7b5127B510E568fdC39e6Bb54e2081BFaD489AF.toBytes32();
        values[berachain]["dWEETH"] = 0x48282e3B990625CBDcb885E4a4D83B6e9D5C8442.toBytes32();

        // etherFi
        values[berachain]["etherFiL2SyncPool"] = 0xC9475e18E2C5C26EA6ADCD55fabE07920beA887e.toBytes32();

        // Layer Zero
        values[berachain]["LayerZeroEndPoint"] = 0x6F475642a6e85809B1c36Fa62763669b1b48DD5B.toBytes32();
        values[berachain]["ZRO"] = address(1).toBytes32();

        // OFTs
        values[berachain]["LBTC_OFT"] = 0x630e12D53D4E041b8C5451aD035Ea841E08391d7.toBytes32();
        values[berachain]["solvBTC_OFT"] = 0xB12979Ff302Ac903849948037A51792cF7186E8e.toBytes32();

        // Stargate
        values[berachain]["stargateUSDC"] = 0xAF54BE5B6eEc24d6BFACf1cce4eaF680A8239398.toBytes32();
        values[berachain]["stargatesrUSD"] = 0x5475611Dffb8ef4d697Ae39df9395513b6E947d7.toBytes32();
        values[berachain]["stargateWETH"] = 0x45f1A95A4D3f3836523F5c83673c797f4d4d263B.toBytes32();

        // BGT Reward Vaults
        values[berachain]["WBERA_HONEY_reward_vault"] = 0xC2BaA8443cDA8EBE51a640905A8E6bc4e1f9872c.toBytes32();

        // Ooga Booga
        values[berachain]["OBRouter"] = 0xFd88aD4849BA0F729D6fF4bC27Ff948Ab1Ac3dE7.toBytes32();
        values[berachain]["OBExecutor"] = 	0x415744995e9D35A00189C216c37546E9139F5C2c.toBytes32();


        // Royco
        values[berachain]["depositExecutor"] = 0xEC1F64Cd852c65A22bCaA778b2ed76Bc5502645C.toBytes32();
        values[berachain]["roycoDepositExecutor"] = 0xEC1F64Cd852c65A22bCaA778b2ed76Bc5502645C.toBytes32();

        // Beraborrow
        values[berachain]["collVaultUnwrapper"] = 0xcE46cefd82eb0e9572E4618dD1E6E6233b1F6Cb6.toBytes32(); 
        values[berachain]["collVaultRouter"] = 0x5f1619FfAEfdE17F7e54f850fe90AD5EE44dbf47.toBytes32();
        values[berachain]["bWETH"] = 0x6Ddbc255bFfD2D394F3b31c543283c01D69D4Ba2.toBytes32();
        values[berachain]["WETHDenManager"] = 0xD80AB5da2507008c8ede90648407BE098F1F1521.toBytes32();

        values[berachain]["bbWBTC"] = 0xAA2cBDe9f11f09ee9774D6d6C98dbB4792d9549a.toBytes32();
        values[berachain]["bbLBTC"] = 0x458CbA0D42896659fbb69872212Ec7Aa01b8DBEf.toBytes32();
        values[berachain]["bbeBTC"] = 0xA7dFa250Ea71ee410C3deEAF1599Cc864B958b0D.toBytes32();
        values[berachain]["bbeBTC-WBTC"] = 0x23D7DdCE723531bE8F2D26d2539d672Bd30f4CE1.toBytes32();

        values[berachain]["WBTCDenManager"] = 0x053EEbc21D5129CDB1abf7EAf09D59b19e75B8ce.toBytes32();
        values[berachain]["LBTCDenManager"] = 0x2d430a7c2Af78682A78F65580f42B32d47A14030.toBytes32();
        values[berachain]["eBTCDenManager"] = 0xA1C9fbDF853617Fa27E2c39EE830703A3Fa9D2A3.toBytes32();
        values[berachain]["eBTC-WBTCDenManager"] = 0xF9dB1b321CF012f9a1189Fdf5b9aE97864a96c8C.toBytes32();

        values[berachain]["sNECT"] = 0x597877Ccf65be938BD214C4c46907669e3E62128.toBytes32();
        values[berachain]["vaultedsNECT"] = 0x1d22592F66Fc92e0a64eE9300eAeca548cd466c5.toBytes32();

        values[berachain]["bbWBTCManagedVault"] = 0xEC5F6Cf02731B1a76CdF11E83bC8Ca9922ef9439.toBytes32();
        values[berachain]["bbLBTCManagedVault"] = 0x68c761eeb006d91D0e6eFcB8Bc490a22d8D95010.toBytes32();
        values[berachain]["bbeBTCManagedVault"] = 0x5929Fa7F900C2Ec72C45DF985508CE1ac3B54c71.toBytes32();
        values[berachain]["bbeBTC-WBTCManagedVault"] = 0x0642e5Ea445b5e572E95c381ef67eF3160572f43.toBytes32();

        // Honey
        values[berachain]["honeyFactory"] = 0xA4aFef880F5cE1f63c9fb48F661E27F8B4216401.toBytes32();

    }

    function _addBobValues() private {
        values[bob]["deployerAddress"] = 0x5F2F11ad8656439d5C14d9B351f8b09cDaC2A02d.toBytes32();
        values[bob]["deployerAddress2"] = 0xF3d0672a91Fd56C9ef04C79ec67d60c34c6148a0.toBytes32();
        values[bob]["txBundlerAddress"] = 0xF3d0672a91Fd56C9ef04C79ec67d60c34c6148a0.toBytes32();
        values[bob]["dev0Address"] = 0x0463E60C7cE10e57911AB7bD1667eaa21de3e79b.toBytes32();
        values[bob]["dev1Address"] = 0xf8553c8552f906C19286F21711721E206EE4909E.toBytes32();

        // ERC20s
        values[bob]["WETH"] = 0x4200000000000000000000000000000000000006.toBytes32();
        values[bob]["WBTC"] = 0x03C7054BCB39f7b2e5B2c7AcB37583e32D70Cfa3.toBytes32();
        values[bob]["solvBTC"] = 0x541FD749419CA806a8bc7da8ac23D346f2dF8B77.toBytes32();
        values[bob]["solvBTC.BBN"] = 0xCC0966D8418d412c599A6421b760a847eB169A8c.toBytes32();
        values[bob]["LBTC"] = 0xA45d4121b3D47719FF57a947A9d961539Ba33204.toBytes32();

        values[bob]["balancerVault"] = address(1).toBytes32();
        values[bob]["vault"] = address(1).toBytes32();

        values[bob]["ZRO"] = address(1).toBytes32();
        values[bob]["LayerZeroEndPoint"] = 0x1a44076050125825900e736c501f859c50fE728c.toBytes32();

        // OFTs

        // Standard Bridge
        values[bob]["standardBridge"] = 0x4200000000000000000000000000000000000010.toBytes32();
        values[bob]["crossDomainMessenger"] = 0x4200000000000000000000000000000000000007.toBytes32();

        // Euler
        values[bob]["ethereumVaultConnector"] = 0x59f0FeEc4fA474Ad4ffC357cC8d8595B68abE47d.toBytes32();
        values[bob]["eulerWBTC"] = 0x11DA346d3Fdb62641BDbfebfd54b81CAA871aEf6.toBytes32();
    }

    function _addDeriveValues() private {
        values[derive]["deployerAddress"] = 0x5F2F11ad8656439d5C14d9B351f8b09cDaC2A02d.toBytes32();
        values[derive]["deployerAddress2"] = 0xF3d0672a91Fd56C9ef04C79ec67d60c34c6148a0.toBytes32();
        values[derive]["txBundlerAddress"] = 0xF3d0672a91Fd56C9ef04C79ec67d60c34c6148a0.toBytes32();
        values[derive]["dev0Address"] = 0x0463E60C7cE10e57911AB7bD1667eaa21de3e79b.toBytes32();
        values[derive]["dev1Address"] = 0xf8553c8552f906C19286F21711721E206EE4909E.toBytes32();

        // ERC20s
        values[derive]["WETH"] = 0x4200000000000000000000000000000000000006.toBytes32();
        values[derive]["LBTC"] = 0x36b5C126A3D7B25F6032653A0d18823Ee48a890e.toBytes32();
        values[derive]["stDRV"] = 0x7499d654422023a407d92e1D83D387d81BC68De1.toBytes32();
        values[derive]["DRV"] = 0x2EE0fd70756EDC663AcC9676658A1497C247693A.toBytes32();

        values[derive]["balancerVault"] = address(1).toBytes32();
        values[derive]["vault"] = address(1).toBytes32();

        values[derive]["ZRO"] = address(1).toBytes32();

        // Reward Distributor
        values[derive]["rewardDistributor"] = 0x2f8C5a3BBd69443B6e462F563bA0EaB4317F995b.toBytes32();

        // Standard Bridge
        values[derive]["standardBridge"] = 0x4200000000000000000000000000000000000010.toBytes32();
        values[derive]["crossDomainMessenger"] = 0x4200000000000000000000000000000000000007.toBytes32();
        values[derive]["uniswapV3NonFungiblePositionManager"] = 0xC36442b4a4522E871399CD717aBDD847Ab11FE88.toBytes32();

        // Derive
        values[derive]["deriveWithdrawWrapper"] = 0xea8E683D8C46ff05B871822a00461995F93df800.toBytes32();
        values[derive]["derive_LBTC_controller"] = 0x5eFC527B2640681289E31E1e29f94EA397b6c589.toBytes32();
    }

    function _addUnichainValues() private {
        values[unichain]["deployerAddress"] = 0x5F2F11ad8656439d5C14d9B351f8b09cDaC2A02d.toBytes32();
        values[unichain]["txBundlerAddress"] = 0x5F2F11ad8656439d5C14d9B351f8b09cDaC2A02d.toBytes32();
        values[unichain]["dev0Address"] = 0x0463E60C7cE10e57911AB7bD1667eaa21de3e79b.toBytes32();
        values[unichain]["dev1Address"] = 0xf8553c8552f906C19286F21711721E206EE4909E.toBytes32();

        // ERC20s
        values[unichain]["ETH"] = 0xEeeeeEeeeEeEeeEeEeEeeEEEeeeeEeeeeeeeEEeE.toBytes32();
        values[unichain]["WETH"] = 0x4200000000000000000000000000000000000006.toBytes32();
        values[unichain]["USDC"] = 0x078D782b760474a361dDA0AF3839290b0EF57AD6.toBytes32();
        values[unichain]["weETH"] = 0x7DCC39B4d1C53CB31e1aBc0e358b43987FEF80f7.toBytes32();
        values[unichain]["WEETH"] = 0x7DCC39B4d1C53CB31e1aBc0e358b43987FEF80f7.toBytes32();
        values[unichain]["WSTETH"] = 0xc02fE7317D4eb8753a02c35fe019786854A92001.toBytes32();

        values[unichain]["balancerVault"] = address(1).toBytes32();
        values[unichain]["vault"] = address(1).toBytes32();

        values[unichain]["ZRO"] = address(1).toBytes32();

        // Standard Bridge
        values[unichain]["standardBridge"] = 0x4200000000000000000000000000000000000010.toBytes32();
        values[unichain]["crossDomainMessenger"] = 0x4200000000000000000000000000000000000007.toBytes32();

        // Uniswap V4
        values[unichain]["uniV4PoolManager"] = 0x1F98400000000000000000000000000000000004.toBytes32();
        values[unichain]["uniV4PositionManager"] = 0x4529A01c7A0410167c5740C487A8DE60232617bf.toBytes32();
        values[unichain]["uniV4UniversalRouter"] = 0xEf740bf23aCaE26f6492B10de645D6B98dC8Eaf3.toBytes32();
        values[unichain]["permit2"] = 0x000000000022D473030F116dDEE9F6B43aC78BA3.toBytes32();

        // LayerZero
        values[unichain]["LayerZeroEndPoint"] = 0x6F475642a6e85809B1c36Fa62763669b1b48DD5B.toBytes32();

        // Stargate
        values[unichain]["stargateNative"] = 0xe9aBA835f813ca05E50A6C0ce65D0D74390F7dE7.toBytes32();

        values[unichain]["odosRouterV2"] = 0x6409722F3a1C4486A3b1FE566cBDd5e9D946A1f3.toBytes32();
        values[unichain]["odosExecutor"] = 0xAA8C506Ce5e087c81ABb44Fc286106f4403FE0Ba.toBytes32();

        values[unichain]["aggregationRouterV5"] = 0x111111125421cA6dc452d289314280a0f8842A65.toBytes32();
        values[unichain]["oneInchExecutor"] = 0xE37e799D5077682FA0a244D46E5649F71457BD09.toBytes32();

        values[unichain]["eulerWETH"] = 0x1f3134C3f3f8AdD904B9635acBeFC0eA0D0E1ffC.toBytes32();
        values[unichain]["eulerwstETHmarket"] = 0x54ff502df96CD9B9585094EaCd86AAfCe902d06A.toBytes32();
        values[unichain]["ethereumVaultConnector"] = 0x2A1176964F5D7caE5406B627Bf6166664FE83c60.toBytes32();

        // Morpho
        values[unichain]["morphoBlue"] = 0x8f5ae9CddB9f68de460C77730b018Ae7E04a140A.toBytes32();
        values[unichain]["morphowstETHmarket"] = 0x665c97ec413f4371e1c30c71153757e9b9144dfbe4284a3e910f85dedba6527d;
        values[unichain]["morphoSmokehouseWSTETH"] = 0x9E111aCef0CF3bd8C38715B88e78BE31C1109F8a.toBytes32();
        values[unichain]["morphoSteakhouseETH"] = 0x0993Ae24a988c6925d80aD61344a76B81aA0D34c.toBytes32();
        values[unichain]["morphoK3CapitalETHMaxi"] = 0xfA355999c12C63c465c591daf9C462e14ACf470b.toBytes32();
        values[unichain]["morphoGauntletWETH"] = 0x830898200F0E8Be8Dc1C9A836f4AB29ECEdf76eb.toBytes32();

        // Euler
        
    }

    function _addHyperEVMValues() internal {
        values[hyperEVM]["dev0Address"] = 0x0463E60C7cE10e57911AB7bD1667eaa21de3e79b.toBytes32();
        values[hyperEVM]["dev1Address"] = 0xf8553c8552f906C19286F21711721E206EE4909E.toBytes32();
        values[hyperEVM]["LayerZeroEndPoint"] = 0x3A73033C0b1407574C76BdBAc67f126f6b4a9AA9.toBytes32();
    }


    function _addTACTestnetValues() private {
        values[tacTestnet]["deployerAddress"] = 0x5F2F11ad8656439d5C14d9B351f8b09cDaC2A02d.toBytes32();
        values[tacTestnet]["txBundlerAddress"] = 0x5F2F11ad8656439d5C14d9B351f8b09cDaC2A02d.toBytes32();
        values[tacTestnet]["dev0Address"] = 0x0463E60C7cE10e57911AB7bD1667eaa21de3e79b.toBytes32();
        values[tacTestnet]["dev1Address"] = 0xf8553c8552f906C19286F21711721E206EE4909E.toBytes32();

        values[tacTestnet]["dev4Address"] = 0xD3d742a82524b6de30E54315E471264dc4CF2BcC.toBytes32();

        // ERC20s
        values[tacTestnet]["WTAC"] = 0x07840B012d84095397Fd251Ea619cee6F866bC39.toBytes32();
        values[tacTestnet]["USDT"] = 0x7336A5a3251b9259DDf8B9D02a96dA0153e0799d.toBytes32(); // hopefully this is a good one to test with
        values[tacTestnet]["ZRO"] = address(1).toBytes32();

        // LayerZero
        values[tacTestnet]["LayerZeroEndPoint"] = address(1).toBytes32();

        // Balancer
        values[tacTestnet]["balancerVault"] = address(1).toBytes32();
    }

    function _addFlareValues() private {
        values[flare]["deployerAddress"] = 0x5F2F11ad8656439d5C14d9B351f8b09cDaC2A02d.toBytes32();
        values[flare]["txBundlerAddress"] = 0x5F2F11ad8656439d5C14d9B351f8b09cDaC2A02d.toBytes32();
        values[flare]["dev0Address"] = 0x0463E60C7cE10e57911AB7bD1667eaa21de3e79b.toBytes32();
        values[flare]["dev1Address"] = 0xf8553c8552f906C19286F21711721E206EE4909E.toBytes32();

        // ERC20s
        values[flare]["FLR"] = 0xEeeeeEeeeEeEeeEeEeEeeEEEeeeeEeeeeeeeEEeE.toBytes32(); // NATIVE
        values[flare]["WFLR"] = 0x1D80c49BbBCd1C0911346656B529DF9E5c2F783d.toBytes32(); // WNATIVE
        values[flare]["USDT0"] = 0xe7cd86e13AC4309349F30B3435a9d337750fC82D.toBytes32(); // USDT0
        values[flare]["USDC"] = 0xFbDa5F676cB37624f28265A144A48B0d6e87d3b6.toBytes32(); // USDC.e Stargate
        values[flare]["ZRO"] = address(1).toBytes32(); // USDC0
        values[flare]["rFLR"] = 0x26d460c3Cf931Fb2014FA436a49e3Af08619810e.toBytes32();
        values[flare]["RFLR"] = 0x26d460c3Cf931Fb2014FA436a49e3Af08619810e.toBytes32();

        // UniswapV3/SparkDex
        values[flare]["uniswapV3NonFungiblePositionManager"] = 0xEE5FF5Bc5F852764b5584d92A4d592A53DC527da.toBytes32();
        values[flare]["uniV3Router"] = 0x8a1E35F5c98C4E85B36B7B253222eE17773b2781.toBytes32();

        // Balancer
        values[flare]["balancerVault"] = address(1).toBytes32();
        values[flare]["vault"] = address(1).toBytes32();

        // LayerZero
        values[flare]["LayerZeroEndPoint"] = 0x1a44076050125825900e736c501f859c50fE728c.toBytes32();
        values[flare]["USDT0_OFT"] = 0x567287d2A9829215a37e3B88843d32f9221E7588.toBytes32();
        values[flare]["USDC_OFT_stargate"] = 0x77C71633C34C3784ede189d74223122422492a0f.toBytes32(); 

        // Kintetic
        values[flare]["kineticUnitroller"] = 0x8041680Fb73E1Fe5F851e76233DCDfA0f2D2D7c8.toBytes32();
        values[flare]["kUSDT0"] = 0x76809aBd690B77488Ffb5277e0a8300a7e77B779.toBytes32();
        values[flare]["isoFLR"] = 0xd7291D5001693d15b6e4d56d73B5d2cD7eCfE5c6.toBytes32(); // isolated FLR for native asset testing
        values[flare]["isoUnitroller"] = 0xDcce91d46Ecb209645A26B5885500127819BeAdd.toBytes32(); // isolated unitroller for native asset testing
    }


    function _addInkValues() private {
        values[ink]["deployerAddress"] = 0x5F2F11ad8656439d5C14d9B351f8b09cDaC2A02d.toBytes32();
        values[ink]["txBundlerAddress"] = 0x5F2F11ad8656439d5C14d9B351f8b09cDaC2A02d.toBytes32();
        values[ink]["dev0Address"] = 0x0463E60C7cE10e57911AB7bD1667eaa21de3e79b.toBytes32();
        values[ink]["dev1Address"] = 0xf8553c8552f906C19286F21711721E206EE4909E.toBytes32();
        values[ink]["dev3Address"] = 0xBBc5569B0b32403037F37255f4ff50B8Bb825b2A.toBytes32();
        values[ink]["dev4Address"] = 0xD3d742a82524b6de30E54315E471264dc4CF2BcC.toBytes32();

        // ERC20s
        values[ink]["ETH"] = 0xEeeeeEeeeEeEeeEeEeEeeEEEeeeeEeeeeeeeEEeE.toBytes32();
        values[ink]["WETH"] = 0x4200000000000000000000000000000000000006.toBytes32();
        values[ink]["USDT"] = 0x0200C29006150606B650577BBE7B6248F58470c1.toBytes32(); // USDT0
        values[ink]["USDC"] = 0xF1815bd50389c46847f0Bda824eC8da914045D14.toBytes32(); // Stargate USDC.e
        values[ink]["KBTC"] = 0x73E0C0d45E048D25Fc26Fa3159b0aA04BfA4Db98.toBytes32(); // Kraken Wrapped BTC
    
        // LayerZero
        values[ink]["LayerZeroEndPoint"] = 0xca29f3A6f966Cb2fc0dE625F8f325c0C46dbE958.toBytes32();
        values[ink]["ZRO"] = address(1).toBytes32();

        // Balancer
        values[ink]["balancerVault"] = address(1).toBytes32();
        values[ink]["vault"] = address(1).toBytes32();
    }

    function _addPlumeValues() private {
        values[plume]["deployerAddress"] = 0x5F2F11ad8656439d5C14d9B351f8b09cDaC2A02d.toBytes32();
        values[plume]["txBundlerAddress"] = 0x5F2F11ad8656439d5C14d9B351f8b09cDaC2A02d.toBytes32();

        
        // ERC20s
        values[plume]["USDC"] = 0x78adD880A697070c1e765Ac44D65323a0DcCE913.toBytes32();
        values[plume]["pUSD"] = 0xdddD73F5Df1F0DC31373357beAC77545dC5A6f3F.toBytes32();
        values[plume]["nINSTO"] = 0xbfC5770631641719cd1Cf809D8325B146aED19De.toBytes32();
        values[plume]["nCREDIT"] = 0xA5f78B2A0Ab85429d2DfbF8B60abc70F4CeC066c.toBytes32(); 
        values[plume]["opNALPHA"] = 0xe3BEFC4eAA73803774F4d878417fa5e09193a75A.toBytes32();
        values[plume]["plumeToken"] = 0xEa237441c92CAe6FC17Caaf9a7acB3f953be4bd1.toBytes32();
        values[plume]["nBASIS"] = 0x11113Ff3a60C2450F4b22515cB760417259eE94B.toBytes32();
        values[plume]["nALPHA"] = 0x593cCcA4c4bf58b7526a4C164cEEf4003C6388db.toBytes32();
        
        // Tellers
        values[plume]["nALPHATeller"] = 0xc9F6a492Fb1D623690Dc065BBcEd6DfB4a324A35.toBytes32();
        values[plume]["nBASISTeller"] = 0xAD60d43a33cA26e40eAcc5BBc60f1C7136FFB89b.toBytes32();
        values[plume]["nCREDITTeller"] = 0x27200293AAC3D04d2B305244f78d013B3c759F9D.toBytes32();
        values[plume]["nINSTOTeller"] = 0xF288a085622808B5c616Ff45d740459741a6551c.toBytes32();
        values[plume]["nPayfiTeller"] = 0xe0322021C957998C8Cc85E1b0abb1f58d598f06F.toBytes32();
        values[plume]["netfTeller"] = 0xF09ffBeB3afE5c21C0A197765766e6f356590646.toBytes32();
        values[plume]["opNALPHATeller"] = 0xF957E110FF8C841DDda67259E54d3d775Df40bEa.toBytes32();
        values[plume]["opBASISTeller"] = 0x0F2769877c9Fd65900a1c0Cf53Efd7D381Ba0A4f.toBytes32();
        values[plume]["pUSDTeller"] = 0x16424eDF021697E34b800e1D98857536B0f2287B.toBytes32();

        //Royco
        values[plume]["recipeMarketHub"] = 0x027ef18525876138bEc202aA4411538CE4B2f4ca.toBytes32();
        values[plume]["vaultMarketHub"] = 0xf72388EF0018953C664DA3f37e6f98BF43c96db2.toBytes32();

        //OFTs
        values[plume]["stargateUSDC"] = 0x9909fa99b7F7ee7F1c0CBf133f411D43083631E6.toBytes32();
    }

<<<<<<< HEAD
    function _addAvalancheValues() private {
        values[avalanche]["deployerAddress"] = 0x5F2F11ad8656439d5C14d9B351f8b09cDaC2A02d.toBytes32();
        values[avalanche]["txBundlerAddress"] = 0x5F2F11ad8656439d5C14d9B351f8b09cDaC2A02d.toBytes32();
        values[avalanche]["vault"] = address(1).toBytes32();

        // ERC20s
        values[avalanche]["USDC"] = 0xB97EF9Ef8734C71904D8002F8b6Bc66Dd9c48a6E.toBytes32();
        values[avalanche]["USDC.e"] = 0xA7D7079b0FEaD91F3e65f86E8915Cb59c1a4C664.toBytes32(); 
        values[avalanche]["WETH"] = 0x49D5c2BdFfac6CE2BFdB6640F4F80f226bc10bAB.toBytes32();

        // Avalanche Bridge
        values[avalanche]["usdcTokenRouter"] = 0xD835dbD135AD8a27214ecdEE79E7a41337865648.toBytes32();
=======
    function _addKatanaValues() private {
        values[katana]["deployerAddress"] = 0x5F2F11ad8656439d5C14d9B351f8b09cDaC2A02d.toBytes32();
        values[katana]["txBundlerAddress"] = 0x5F2F11ad8656439d5C14d9B351f8b09cDaC2A02d.toBytes32();
        values[katana]["dev5Address"] = 0x1cdF47387358A1733968df92f7cC14546D9E1047.toBytes32();

        
        // ERC20s
        values[katana]["ETH"] = 0xEeeeeEeeeEeEeeEeEeEeeEEEeeeeEeeeeeeeEEeE.toBytes32();
        values[katana]["WETH"] = 0xEE7D8BCFb72bC1880D0Cf19822eB0A2e6577aB62.toBytes32(); // WETH == vbETH
        values[katana]["vbETH"] = 0xEE7D8BCFb72bC1880D0Cf19822eB0A2e6577aB62.toBytes32();
        values[katana]["WEETH"] = 0x9893989433e7a383Cb313953e4c2365107dc19a7.toBytes32();
        values[katana]["ZRO"] = address(1).toBytes32(); // no ZRO on Katana
        values[katana]["LBTC"] = 0xecAc9C5F704e954931349Da37F60E39f515c11c1.toBytes32();

        // Balancer
        values[katana]["balancerVault"] = address(1).toBytes32();
        values[katana]["vault"] = address(1).toBytes32();


        // LayerZero
        values[katana]["LayerZeroEndPoint"] = 0x6F475642a6e85809B1c36Fa62763669b1b48DD5B.toBytes32();
>>>>>>> a24df5bd

    }
}<|MERGE_RESOLUTION|>--- conflicted
+++ resolved
@@ -123,12 +123,9 @@
         _addHyperEVMValues();
         _addFlareValues();
         _addInkValues();
-<<<<<<< HEAD
         _addAvalancheValues(); 
         _addPlumeValues();
-=======
         _addKatanaValues();
->>>>>>> a24df5bd
         // Add testnet values
         _addHoleskyValues();
         _addSepoliaValues();
@@ -2659,7 +2656,6 @@
         values[plume]["stargateUSDC"] = 0x9909fa99b7F7ee7F1c0CBf133f411D43083631E6.toBytes32();
     }
 
-<<<<<<< HEAD
     function _addAvalancheValues() private {
         values[avalanche]["deployerAddress"] = 0x5F2F11ad8656439d5C14d9B351f8b09cDaC2A02d.toBytes32();
         values[avalanche]["txBundlerAddress"] = 0x5F2F11ad8656439d5C14d9B351f8b09cDaC2A02d.toBytes32();
@@ -2672,7 +2668,8 @@
 
         // Avalanche Bridge
         values[avalanche]["usdcTokenRouter"] = 0xD835dbD135AD8a27214ecdEE79E7a41337865648.toBytes32();
-=======
+    }
+
     function _addKatanaValues() private {
         values[katana]["deployerAddress"] = 0x5F2F11ad8656439d5C14d9B351f8b09cDaC2A02d.toBytes32();
         values[katana]["txBundlerAddress"] = 0x5F2F11ad8656439d5C14d9B351f8b09cDaC2A02d.toBytes32();
@@ -2694,7 +2691,6 @@
 
         // LayerZero
         values[katana]["LayerZeroEndPoint"] = 0x6F475642a6e85809B1c36Fa62763669b1b48DD5B.toBytes32();
->>>>>>> a24df5bd
 
     }
 }