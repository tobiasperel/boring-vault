// SPDX-License-Identifier: UNLICENSED
pragma solidity 0.8.21;

import {ERC20} from "@solmate/tokens/ERC20.sol";
import {AddressToBytes32Lib} from "src/helper/AddressToBytes32Lib.sol";

contract ChainValues {
    using AddressToBytes32Lib for address;
    using AddressToBytes32Lib for bytes32;

    string public constant mainnet = "mainnet";
    string public constant polygon = "polygon";
    string public constant bsc = "bsc";
    string public constant avalanche = "avalanche";
    string public constant arbitrum = "arbitrum";
    string public constant optimism = "optimism";
    string public constant base = "base";
    string public constant zircuit = "zircuit";
    string public constant mantle = "mantle";
    string public constant linea = "linea";
    string public constant scroll = "scroll";
    string public constant fraxtal = "fraxtal";
    string public constant corn = "corn";
    string public constant swell = "swell";
    string public constant sonicMainnet = "sonicMainnet";
    string public constant holesky = "holesky";
    string public constant sepolia = "sepolia";
    string public constant sonicTestnet = "sonicTestnet";
    string public constant sonicBlaze = "sonicBlaze";

    // Bridging constants.
    uint64 public constant ccipArbitrumChainSelector = 4949039107694359620;
    uint64 public constant ccipMainnetChainSelector = 5009297550715157269;
    uint32 public constant layerZeroBaseEndpointId = 30184;
    uint32 public constant layerZeroMainnetEndpointId = 30101;
    uint32 public constant layerZeroOptimismEndpointId = 30111;
    uint32 public constant layerZeroArbitrumEndpointId = 30110;
    uint32 public constant layerZeroLineaEndpointId = 30183;
    uint32 public constant layerZeroScrollEndpointId = 30214;
    uint32 public constant layerZeroCornEndpointId = 30331;
    uint32 public constant layerZeroSwellEndpointId = 30335;
    uint32 public constant layerZeroSonicMainnetEndpointId = 30332;
    uint32 public constant layerZeroSepoliaEndpointId = 40161;
    uint32 public constant layerZeroSonicBlazeEndpointId = 40349;
    uint32 public constant hyperlaneMainnetEndpointId = 1;
    uint32 public constant hyperlaneEclipseEndpointId = 1408864445;

    error ChainValues__ZeroAddress(string chainName, string valueName);
    error ChainValues__ZeroBytes32(string chainName, string valueName);
    error ChainValues__ValueAlreadySet(string chainName, string valueName);

    mapping(string => mapping(string => bytes32)) public values;

    function getAddress(string memory chainName, string memory valueName) public view returns (address a) {
        a = values[chainName][valueName].toAddress();
        if (a == address(0)) {
            revert ChainValues__ZeroAddress(chainName, valueName);
        }
    }

    function getERC20(string memory chainName, string memory valueName) public view returns (ERC20 erc20) {
        address a = getAddress(chainName, valueName);
        erc20 = ERC20(a);
    }

    function getBytes32(string memory chainName, string memory valueName) public view returns (bytes32 b) {
        b = values[chainName][valueName];
        if (b == bytes32(0)) {
            revert ChainValues__ZeroBytes32(chainName, valueName);
        }
    }

    function setValue(bool overrideOk, string memory chainName, string memory valueName, bytes32 value) public {
        if (!overrideOk && values[chainName][valueName] != bytes32(0)) {
            revert ChainValues__ValueAlreadySet(chainName, valueName);
        }
        values[chainName][valueName] = value;
    }

    function setAddress(bool overrideOk, string memory chainName, string memory valueName, address value) public {
        setValue(overrideOk, chainName, valueName, value.toBytes32());
    }

    constructor() {
        // Add mainnet values
        _addMainnetValues();
        _addBaseValues();
        _addArbitrumValues();
        _addOptimismValues();
        _addMantleValues();
        _addZircuitValues();
        _addLineaValues();
        _addScrollValues();
        _addFraxtalValues();
        _addBscValues();
        _addCornValues();
        _addSwellValues();
        _addSonicMainnetValues();
        // Add testnet values
        _addHoleskyValues();
        _addSepoliaValues();
        _addSonicTestnetValues();
        _addSonicBlazeValues();
    }

    function _addMainnetValues() private {
        values[mainnet]["boringDeployerContract"] = 0xFD65ADF7d2f9ea09287543520a703522E0a360C9.toBytes32();
        // Liquid Ecosystem
        values[mainnet]["deployerAddress"] = 0x5F2F11ad8656439d5C14d9B351f8b09cDaC2A02d.toBytes32();
        values[mainnet]["dev0Address"] = 0x0463E60C7cE10e57911AB7bD1667eaa21de3e79b.toBytes32();
        values[mainnet]["dev1Address"] = 0xf8553c8552f906C19286F21711721E206EE4909E.toBytes32();
        values[mainnet]["liquidV1PriceRouter"] = 0x693799805B502264f9365440B93C113D86a4fFF5.toBytes32();
        values[mainnet]["liquidPayoutAddress"] = 0xA9962a5BfBea6918E958DeE0647E99fD7863b95A.toBytes32();
        values[mainnet]["liquidMultisig"] = 0xCEA8039076E35a825854c5C2f85659430b06ec96.toBytes32();
        values[mainnet]["liquidEth"] = 0xf0bb20865277aBd641a307eCe5Ee04E79073416C.toBytes32();
        values[mainnet]["liquidEthStrategist"] = 0x41DFc53B13932a2690C9790527C1967d8579a6ae.toBytes32();
        values[mainnet]["liquidEthManager"] = 0x227975088C28DBBb4b421c6d96781a53578f19a8.toBytes32();
        values[mainnet]["superSymbiotic"] = 0x917ceE801a67f933F2e6b33fC0cD1ED2d5909D88.toBytes32();
        values[mainnet]["superSymbioticTeller"] = 0x99dE9e5a3eC2750a6983C8732E6e795A35e7B861.toBytes32();
        values[mainnet]["weETHs"] = 0x917ceE801a67f933F2e6b33fC0cD1ED2d5909D88.toBytes32();
        values[mainnet]["txBundlerAddress"] = 0x47Cec90FACc9364D7C21A8ab5e2aD9F1f75D740C.toBytes32();

        // DeFi Ecosystem
        values[mainnet]["ETH"] = 0xEeeeeEeeeEeEeeEeEeEeeEEEeeeeEeeeeeeeEEeE.toBytes32();
        values[mainnet]["uniV3Router"] = 0xE592427A0AEce92De3Edee1F18E0157C05861564.toBytes32();
        values[mainnet]["uniV2Router"] = 0x7a250d5630B4cF539739dF2C5dAcb4c659F2488D.toBytes32();

        // ERC20s
        values[mainnet]["USDC"] = 0xA0b86991c6218b36c1d19D4a2e9Eb0cE3606eB48.toBytes32();
        values[mainnet]["WETH"] = 0xC02aaA39b223FE8D0A0e5C4F27eAD9083C756Cc2.toBytes32();
        values[mainnet]["WBTC"] = 0x2260FAC5E5542a773Aa44fBCfeDf7C193bc2C599.toBytes32();
        values[mainnet]["USDT"] = 0xdAC17F958D2ee523a2206206994597C13D831ec7.toBytes32();
        values[mainnet]["TUSD"] = 0x0000000000085d4780B73119b644AE5ecd22b376.toBytes32();
        values[mainnet]["DAI"] = 0x6B175474E89094C44Da98b954EedeAC495271d0F.toBytes32();
        values[mainnet]["WSTETH"] = 0x7f39C581F595B53c5cb19bD0b3f8dA6c935E2Ca0.toBytes32();
        values[mainnet]["STETH"] = 0xae7ab96520DE3A18E5e111B5EaAb095312D7fE84.toBytes32();
        values[mainnet]["FRAX"] = 0x853d955aCEf822Db058eb8505911ED77F175b99e.toBytes32();
        values[mainnet]["BAL"] = 0xba100000625a3754423978a60c9317c58a424e3D.toBytes32();
        values[mainnet]["COMP"] = 0xc00e94Cb662C3520282E6f5717214004A7f26888.toBytes32();
        values[mainnet]["LINK"] = 0x514910771AF9Ca656af840dff83E8264EcF986CA.toBytes32();
        values[mainnet]["rETH"] = 0xae78736Cd615f374D3085123A210448E74Fc6393.toBytes32();
        values[mainnet]["RETH"] = 0xae78736Cd615f374D3085123A210448E74Fc6393.toBytes32();
        values[mainnet]["cbETH"] = 0xBe9895146f7AF43049ca1c1AE358B0541Ea49704.toBytes32();
        values[mainnet]["RPL"] = 0xD33526068D116cE69F19A9ee46F0bd304F21A51f.toBytes32();
        values[mainnet]["BOND"] = 0x0391D2021f89DC339F60Fff84546EA23E337750f.toBytes32();
        values[mainnet]["SWETH"] = 0xf951E335afb289353dc249e82926178EaC7DEd78.toBytes32();
        values[mainnet]["AURA"] = 0xC0c293ce456fF0ED870ADd98a0828Dd4d2903DBF.toBytes32();
        values[mainnet]["GHO"] = 0x40D16FC0246aD3160Ccc09B8D0D3A2cD28aE6C2f.toBytes32();
        values[mainnet]["LUSD"] = 0x5f98805A4E8be255a32880FDeC7F6728C6568bA0.toBytes32();
        values[mainnet]["OHM"] = 0x64aa3364F17a4D01c6f1751Fd97C2BD3D7e7f1D5.toBytes32();
        values[mainnet]["MKR"] = 0x9f8F72aA9304c8B593d555F12eF6589cC3A579A2.toBytes32();
        values[mainnet]["APE"] = 0x4d224452801ACEd8B2F0aebE155379bb5D594381.toBytes32();
        values[mainnet]["UNI"] = 0x1f9840a85d5aF5bf1D1762F925BDADdC4201F984.toBytes32();
        values[mainnet]["CRV"] = 0xD533a949740bb3306d119CC777fa900bA034cd52.toBytes32();
        values[mainnet]["CVX"] = 0x4e3FBD56CD56c3e72c1403e103b45Db9da5B9D2B.toBytes32();
        values[mainnet]["FRXETH"] = 0x5E8422345238F34275888049021821E8E08CAa1f.toBytes32();
        values[mainnet]["CRVUSD"] = 0xf939E0A03FB07F59A73314E73794Be0E57ac1b4E.toBytes32();
        values[mainnet]["OETH"] = 0x856c4Efb76C1D1AE02e20CEB03A2A6a08b0b8dC3.toBytes32();
        values[mainnet]["MKUSD"] = 0x4591DBfF62656E7859Afe5e45f6f47D3669fBB28.toBytes32();
        values[mainnet]["YETH"] = 0x1BED97CBC3c24A4fb5C069C6E311a967386131f7.toBytes32();
        values[mainnet]["ETHX"] = 0xA35b1B31Ce002FBF2058D22F30f95D405200A15b.toBytes32();
        values[mainnet]["weETH"] = 0xCd5fE23C85820F7B72D0926FC9b05b43E359b7ee.toBytes32();
        values[mainnet]["WEETH"] = 0xCd5fE23C85820F7B72D0926FC9b05b43E359b7ee.toBytes32();
        values[mainnet]["EETH"] = 0x35fA164735182de50811E8e2E824cFb9B6118ac2.toBytes32();
        values[mainnet]["EZETH"] = 0xbf5495Efe5DB9ce00f80364C8B423567e58d2110.toBytes32();
        values[mainnet]["RSETH"] = 0xA1290d69c65A6Fe4DF752f95823fae25cB99e5A7.toBytes32();
        values[mainnet]["OSETH"] = 0xf1C9acDc66974dFB6dEcB12aA385b9cD01190E38.toBytes32();
        values[mainnet]["RSWETH"] = 0xFAe103DC9cf190eD75350761e95403b7b8aFa6c0.toBytes32();
        values[mainnet]["PENDLE"] = 0x808507121B80c02388fAd14726482e061B8da827.toBytes32();
        values[mainnet]["SUSDE"] = 0x9D39A5DE30e57443BfF2A8307A4256c8797A3497.toBytes32();
        values[mainnet]["USDE"] = 0x4c9EDD5852cd905f086C759E8383e09bff1E68B3.toBytes32();
        values[mainnet]["GEAR"] = 0xBa3335588D9403515223F109EdC4eB7269a9Ab5D.toBytes32();
        values[mainnet]["SDAI"] = 0x83F20F44975D03b1b09e64809B757c47f942BEeA.toBytes32();
        values[mainnet]["PYUSD"] = 0x6c3ea9036406852006290770BEdFcAbA0e23A0e8.toBytes32();
        values[mainnet]["METH"] = 0xd5F7838F5C461fefF7FE49ea5ebaF7728bB0ADfa.toBytes32();
        values[mainnet]["TBTC"] = 0x18084fbA666a33d37592fA2633fD49a74DD93a88.toBytes32();
        values[mainnet]["INST"] = 0x6f40d4A6237C257fff2dB00FA0510DeEECd303eb.toBytes32();
        values[mainnet]["LBTC"] = 0x8236a87084f8B84306f72007F36F2618A5634494.toBytes32();
        values[mainnet]["RSR"] = 0x320623b8E4fF03373931769A31Fc52A4E78B5d70.toBytes32();
        values[mainnet]["SFRXETH"] = 0xac3E018457B222d93114458476f3E3416Abbe38F.toBytes32();
        values[mainnet]["WBETH"] = 0xa2E3356610840701BDf5611a53974510Ae27E2e1.toBytes32();
        values[mainnet]["UNIETH"] = 0xF1376bceF0f78459C0Ed0ba5ddce976F1ddF51F4.toBytes32();
        values[mainnet]["CBETH"] = 0xBe9895146f7AF43049ca1c1AE358B0541Ea49704.toBytes32();
        values[mainnet]["USD0"] = 0x73A15FeD60Bf67631dC6cd7Bc5B6e8da8190aCF5.toBytes32();
        values[mainnet]["USD0_plus"] = 0x35D8949372D46B7a3D5A56006AE77B215fc69bC0.toBytes32();
        values[mainnet]["deUSD"] = 0x15700B564Ca08D9439C58cA5053166E8317aa138.toBytes32();
        values[mainnet]["sdeUSD"] = 0x5C5b196aBE0d54485975D1Ec29617D42D9198326.toBytes32();
        values[mainnet]["pumpBTC"] = 0xF469fBD2abcd6B9de8E169d128226C0Fc90a012e.toBytes32();
        values[mainnet]["CAKE"] = 0x152649eA73beAb28c5b49B26eb48f7EAD6d4c898.toBytes32();
        values[mainnet]["cbBTC"] = 0xcbB7C0000aB88B473b1f5aFd9ef808440eed33Bf.toBytes32();
        values[mainnet]["fBTC"] = 0xC96dE26018A54D51c097160568752c4E3BD6C364.toBytes32();
        values[mainnet]["EIGEN"] = 0xec53bF9167f50cDEB3Ae105f56099aaaB9061F83.toBytes32();
        values[mainnet]["wcUSDCv3"] = 0x27F2f159Fe990Ba83D57f39Fd69661764BEbf37a.toBytes32();
        values[mainnet]["ZRO"] = 0x6985884C4392D348587B19cb9eAAf157F13271cd.toBytes32();
        values[mainnet]["eBTC"] = 0x657e8C867D8B37dCC18fA4Caead9C45EB088C642.toBytes32();
        values[mainnet]["USDS"] = 0xdC035D45d973E3EC169d2276DDab16f1e407384F.toBytes32();
        values[mainnet]["uniBTC"] = 0x004E9C3EF86bc1ca1f0bB5C7662861Ee93350568.toBytes32();
        values[mainnet]["BTCN"] = 0x386E7A3a0c0919c9d53c3b04FF67E73Ff9e45Fb6.toBytes32();
        values[mainnet]["sUSDs"] = 0xa3931d71877C0E7a3148CB7Eb4463524FEc27fbD.toBytes32();
        values[mainnet]["USUAL"] = 0xC4441c2BE5d8fA8126822B9929CA0b81Ea0DE38E.toBytes32(); 

        // Rate providers
        values[mainnet]["WEETH_RATE_PROVIDER"] = 0xCd5fE23C85820F7B72D0926FC9b05b43E359b7ee.toBytes32();
        values[mainnet]["ETHX_RATE_PROVIDER"] = 0xAAE054B9b822554dd1D9d1F48f892B4585D3bbf0.toBytes32();
        values[mainnet]["UNIETH_RATE_PROVIDER"] = 0x2c3b8c5e98A6e89AAAF21Deebf5FF9d08c4A9FF7.toBytes32();

        // Chainlink Datafeeds
        values[mainnet]["WETH_USD_FEED"] = 0x5f4eC3Df9cbd43714FE2740f5E3616155c5b8419.toBytes32();
        values[mainnet]["USDC_USD_FEED"] = 0x8fFfFfd4AfB6115b954Bd326cbe7B4BA576818f6.toBytes32();
        values[mainnet]["WBTC_USD_FEED"] = 0xF4030086522a5bEEa4988F8cA5B36dbC97BeE88c.toBytes32();
        values[mainnet]["TUSD_USD_FEED"] = 0xec746eCF986E2927Abd291a2A1716c940100f8Ba.toBytes32();
        values[mainnet]["STETH_USD_FEED"] = 0xCfE54B5cD566aB89272946F602D76Ea879CAb4a8.toBytes32();
        values[mainnet]["DAI_USD_FEED"] = 0xAed0c38402a5d19df6E4c03F4E2DceD6e29c1ee9.toBytes32();
        values[mainnet]["USDT_USD_FEED"] = 0x3E7d1eAB13ad0104d2750B8863b489D65364e32D.toBytes32();
        values[mainnet]["COMP_USD_FEED"] = 0xdbd020CAeF83eFd542f4De03e3cF0C28A4428bd5.toBytes32();
        values[mainnet]["fastGasFeed"] = 0x169E633A2D1E6c10dD91238Ba11c4A708dfEF37C.toBytes32();
        values[mainnet]["FRAX_USD_FEED"] = 0xB9E1E3A9feFf48998E45Fa90847ed4D467E8BcfD.toBytes32();
        values[mainnet]["RETH_ETH_FEED"] = 0x536218f9E9Eb48863970252233c8F271f554C2d0.toBytes32();
        values[mainnet]["BOND_ETH_FEED"] = 0xdd22A54e05410D8d1007c38b5c7A3eD74b855281.toBytes32();
        values[mainnet]["CBETH_ETH_FEED"] = 0xF017fcB346A1885194689bA23Eff2fE6fA5C483b.toBytes32();
        values[mainnet]["STETH_ETH_FEED"] = 0x86392dC19c0b719886221c78AB11eb8Cf5c52812.toBytes32();
        values[mainnet]["BAL_USD_FEED"] = 0xdF2917806E30300537aEB49A7663062F4d1F2b5F.toBytes32();
        values[mainnet]["GHO_USD_FEED"] = 0x3f12643D3f6f874d39C2a4c9f2Cd6f2DbAC877FC.toBytes32();
        values[mainnet]["LUSD_USD_FEED"] = 0x3D7aE7E594f2f2091Ad8798313450130d0Aba3a0.toBytes32();
        values[mainnet]["OHM_ETH_FEED"] = 0x9a72298ae3886221820B1c878d12D872087D3a23.toBytes32();
        values[mainnet]["MKR_USD_FEED"] = 0xec1D1B3b0443256cc3860e24a46F108e699484Aa.toBytes32();
        values[mainnet]["UNI_ETH_FEED"] = 0xD6aA3D25116d8dA79Ea0246c4826EB951872e02e.toBytes32();
        values[mainnet]["APE_USD_FEED"] = 0xD10aBbC76679a20055E167BB80A24ac851b37056.toBytes32();
        values[mainnet]["CRV_USD_FEED"] = 0xCd627aA160A6fA45Eb793D19Ef54f5062F20f33f.toBytes32();
        values[mainnet]["CVX_USD_FEED"] = 0xd962fC30A72A84cE50161031391756Bf2876Af5D.toBytes32();
        values[mainnet]["CVX_ETH_FEED"] = 0xC9CbF687f43176B302F03f5e58470b77D07c61c6.toBytes32();
        values[mainnet]["CRVUSD_USD_FEED"] = 0xEEf0C605546958c1f899b6fB336C20671f9cD49F.toBytes32();
        values[mainnet]["LINK_USD_FEED"] = 0x2c1d072e956AFFC0D435Cb7AC38EF18d24d9127c.toBytes32();

        // Aave V2 Tokens
        values[mainnet]["aV2WETH"] = 0x030bA81f1c18d280636F32af80b9AAd02Cf0854e.toBytes32();
        values[mainnet]["aV2USDC"] = 0xBcca60bB61934080951369a648Fb03DF4F96263C.toBytes32();
        values[mainnet]["dV2USDC"] = 0x619beb58998eD2278e08620f97007e1116D5D25b.toBytes32();
        values[mainnet]["dV2WETH"] = 0xF63B34710400CAd3e044cFfDcAb00a0f32E33eCf.toBytes32();
        values[mainnet]["aV2WBTC"] = 0x9ff58f4fFB29fA2266Ab25e75e2A8b3503311656.toBytes32();
        values[mainnet]["aV2TUSD"] = 0x101cc05f4A51C0319f570d5E146a8C625198e636.toBytes32();
        values[mainnet]["aV2STETH"] = 0x1982b2F5814301d4e9a8b0201555376e62F82428.toBytes32();
        values[mainnet]["aV2DAI"] = 0x028171bCA77440897B824Ca71D1c56caC55b68A3.toBytes32();
        values[mainnet]["dV2DAI"] = 0x6C3c78838c761c6Ac7bE9F59fe808ea2A6E4379d.toBytes32();
        values[mainnet]["aV2USDT"] = 0x3Ed3B47Dd13EC9a98b44e6204A523E766B225811.toBytes32();
        values[mainnet]["dV2USDT"] = 0x531842cEbbdD378f8ee36D171d6cC9C4fcf475Ec.toBytes32();

        // Aave V3 Tokens
        values[mainnet]["aV3WETH"] = 0x4d5F47FA6A74757f35C14fD3a6Ef8E3C9BC514E8.toBytes32();
        values[mainnet]["aV3USDC"] = 0x98C23E9d8f34FEFb1B7BD6a91B7FF122F4e16F5c.toBytes32();
        values[mainnet]["dV3USDC"] = 0x72E95b8931767C79bA4EeE721354d6E99a61D004.toBytes32();
        values[mainnet]["aV3DAI"] = 0x018008bfb33d285247A21d44E50697654f754e63.toBytes32();
        values[mainnet]["dV3DAI"] = 0xcF8d0c70c850859266f5C338b38F9D663181C314.toBytes32();
        values[mainnet]["dV3WETH"] = 0xeA51d7853EEFb32b6ee06b1C12E6dcCA88Be0fFE.toBytes32();
        values[mainnet]["aV3WBTC"] = 0x5Ee5bf7ae06D1Be5997A1A72006FE6C607eC6DE8.toBytes32();
        values[mainnet]["aV3USDT"] = 0x23878914EFE38d27C4D67Ab83ed1b93A74D4086a.toBytes32();
        values[mainnet]["dV3USDT"] = 0x6df1C1E379bC5a00a7b4C6e67A203333772f45A8.toBytes32();
        values[mainnet]["aV3sDAI"] = 0x4C612E3B15b96Ff9A6faED838F8d07d479a8dD4c.toBytes32();
        values[mainnet]["aV3CrvUsd"] = 0xb82fa9f31612989525992FCfBB09AB22Eff5c85A.toBytes32();
        values[mainnet]["dV3CrvUsd"] = 0x028f7886F3e937f8479efaD64f31B3fE1119857a.toBytes32();
        values[mainnet]["aV3WeETH"] = 0xBdfa7b7893081B35Fb54027489e2Bc7A38275129.toBytes32();

        // Balancer V2 Addresses
        values[mainnet]["BB_A_USD"] = 0xfeBb0bbf162E64fb9D0dfe186E517d84C395f016.toBytes32();
        values[mainnet]["BB_A_USD_V3"] = 0xc443C15033FCB6Cf72cC24f1BDA0Db070DdD9786.toBytes32();
        values[mainnet]["vanillaUsdcDaiUsdt"] = 0x79c58f70905F734641735BC61e45c19dD9Ad60bC.toBytes32();
        values[mainnet]["BB_A_WETH"] = 0x60D604890feaa0b5460B28A424407c24fe89374a.toBytes32();
        values[mainnet]["wstETH_bbaWETH"] = 0xE0fCBf4d98F0aD982DB260f86cf28b49845403C5.toBytes32();
        values[mainnet]["new_wstETH_bbaWETH"] = 0x41503C9D499ddbd1dCdf818a1b05e9774203Bf46.toBytes32();
        values[mainnet]["GHO_LUSD_BPT"] = 0x3FA8C89704e5d07565444009e5d9e624B40Be813.toBytes32();
        values[mainnet]["swETH_bbaWETH"] = 0xaE8535c23afeDdA9304B03c68a3563B75fc8f92b.toBytes32();
        values[mainnet]["swETH_wETH"] = 0x02D928E68D8F10C0358566152677Db51E1e2Dc8C.toBytes32();
        values[mainnet]["deUSD_sdeUSD_ECLP"] = 0x41FDbea2E52790c0a1Dc374F07b628741f2E062D.toBytes32();
        values[mainnet]["deUSD_sdeUSD_ECLP_Gauge"] = 0xA00DB7d9c465e95e4AA814A9340B9A161364470a.toBytes32();
        values[mainnet]["deUSD_sdeUSD_ECLP_id"] = 0x41fdbea2e52790c0a1dc374f07b628741f2e062d0002000000000000000006be;
        values[mainnet]["aura_deUSD_sdeUSD_ECLP"] = 0x7405Bf405185391525Ab06fABcdFf51fdc656A46.toBytes32();

        values[mainnet]["rETH_weETH_id"] = 0x05ff47afada98a98982113758878f9a8b9fdda0a000000000000000000000645;
        values[mainnet]["rETH_weETH"] = 0x05ff47AFADa98a98982113758878F9A8B9FddA0a.toBytes32();
        values[mainnet]["rETH_weETH_gauge"] = 0xC859BF9d7B8C557bBd229565124c2C09269F3aEF.toBytes32();
        values[mainnet]["aura_reth_weeth"] = 0x07A319A023859BbD49CC9C38ee891c3EA9283Cc5.toBytes32();

        values[mainnet]["ezETH_wETH"] = 0x596192bB6e41802428Ac943D2f1476C1Af25CC0E.toBytes32();
        values[mainnet]["ezETH_wETH_gauge"] = 0xa8B309a75f0D64ED632d45A003c68A30e59A1D8b.toBytes32();
        values[mainnet]["aura_ezETH_wETH"] = 0x95eC73Baa0eCF8159b4EE897D973E41f51978E50.toBytes32();

        values[mainnet]["rsETH_ETHx"] = 0x7761b6E0Daa04E70637D81f1Da7d186C205C2aDE.toBytes32();
        values[mainnet]["rsETH_ETHx_gauge"] = 0x0BcDb6d9b27Bd62d3De605393902C7d1a2c71Aab.toBytes32();
        values[mainnet]["aura_rsETH_ETHx"] = 0xf618102462Ff3cf7edbA4c067316F1C3AbdbA193.toBytes32();

        values[mainnet]["rETH_wETH_id"] = 0x1e19cf2d73a72ef1332c882f20534b6519be0276000200000000000000000112;
        values[mainnet]["rETH_wETH"] = 0x1E19CF2D73a72Ef1332C882F20534B6519Be0276.toBytes32();
        values[mainnet]["rETH_wETH_gauge"] = 0x79eF6103A513951a3b25743DB509E267685726B7.toBytes32();
        values[mainnet]["aura_reth_weth"] = 0xDd1fE5AD401D4777cE89959b7fa587e569Bf125D.toBytes32();

        values[mainnet]["rsETH_wETH_id"] = 0x58aadfb1afac0ad7fca1148f3cde6aedf5236b6d00000000000000000000067f;
        values[mainnet]["rsETH_wETH"] = 0x58AAdFB1Afac0ad7fca1148f3cdE6aEDF5236B6D.toBytes32();
        values[mainnet]["rsETH_wETH_gauge"] = 0xdf04E3a7ab9857a16FB97174e0f1001aa44380AF.toBytes32();
        values[mainnet]["aura_rsETH_wETH"] = 0xB5FdB4f75C26798A62302ee4959E4281667557E0.toBytes32();

        values[mainnet]["ezETH_weETH_rswETH"] = 0x848a5564158d84b8A8fb68ab5D004Fae11619A54.toBytes32();
        values[mainnet]["ezETH_weETH_rswETH_gauge"] = 0x253ED65fff980AEE7E94a0dC57BE304426048b35.toBytes32();
        values[mainnet]["aura_ezETH_weETH_rswETH"] = 0xce98eb8b2Fb98049b3F2dB0A212Ba7ca3Efd63b0.toBytes32();

        values[mainnet]["BAL_wETH"] = 0x5c6Ee304399DBdB9C8Ef030aB642B10820DB8F56.toBytes32();
        values[mainnet]["PENDLE_wETH"] = 0xFD1Cf6FD41F229Ca86ada0584c63C49C3d66BbC9.toBytes32();
        values[mainnet]["wETH_AURA"] = 0xCfCA23cA9CA720B6E98E3Eb9B6aa0fFC4a5C08B9.toBytes32();

        // values[mainnet]["ezETH_wETH"] = 0x596192bB6e41802428Ac943D2f1476C1Af25CC0E.toBytes32();
        // values[mainnet]["ezETH_wETH_gauge"] = 0xa8B309a75f0D64ED632d45A003c68A30e59A1D8b.toBytes32();
        // values[mainnet]["aura_ezETH_wETH"] = 0x95eC73Baa0eCF8159b4EE897D973E41f51978E50.toBytes32();

        // Linear Pools.
        values[mainnet]["bb_a_dai"] = 0x6667c6fa9f2b3Fc1Cc8D85320b62703d938E4385.toBytes32();
        values[mainnet]["bb_a_usdt"] = 0xA1697F9Af0875B63DdC472d6EeBADa8C1fAB8568.toBytes32();
        values[mainnet]["bb_a_usdc"] = 0xcbFA4532D8B2ade2C261D3DD5ef2A2284f792692.toBytes32();

        values[mainnet]["BB_A_USD_GAUGE"] = 0x0052688295413b32626D226a205b95cDB337DE86.toBytes32(); // query subgraph for gauges wrt to poolId: https://docs.balancer.fi/reference/vebal-and-gauges/gauges.html#query-gauge-by-l2-sidechain-pool:~:text=%23-,Query%20Pending%20Tokens%20for%20a%20Given%20Pool,-The%20process%20differs
        values[mainnet]["BB_A_USD_GAUGE_ADDRESS"] = 0x0052688295413b32626D226a205b95cDB337DE86.toBytes32();
        values[mainnet]["wstETH_bbaWETH_GAUGE_ADDRESS"] = 0x5f838591A5A8048F0E4C4c7fCca8fD9A25BF0590.toBytes32();

        // Mainnet Balancer Specific Addresses
        values[mainnet]["vault"] = 0xBA12222222228d8Ba445958a75a0704d566BF2C8.toBytes32();
        values[mainnet]["balancerVault"] = 0xBA12222222228d8Ba445958a75a0704d566BF2C8.toBytes32();
        values[mainnet]["relayer"] = 0xfeA793Aa415061C483D2390414275AD314B3F621.toBytes32();
        values[mainnet]["minter"] = 0x239e55F427D44C3cc793f49bFB507ebe76638a2b.toBytes32();
        values[mainnet]["USDC_DAI_USDT_BPT"] = 0x79c58f70905F734641735BC61e45c19dD9Ad60bC.toBytes32();
        values[mainnet]["rETH_wETH_BPT"] = 0x1E19CF2D73a72Ef1332C882F20534B6519Be0276.toBytes32();
        values[mainnet]["wstETH_wETH_BPT"] = 0x32296969Ef14EB0c6d29669C550D4a0449130230.toBytes32();
        values[mainnet]["wstETH_cbETH_BPT"] = 0x9c6d47Ff73e0F5E51BE5FD53236e3F595C5793F2.toBytes32();
        values[mainnet]["bb_a_USD_BPT"] = 0xfeBb0bbf162E64fb9D0dfe186E517d84C395f016.toBytes32();
        values[mainnet]["bb_a_USDC_BPT"] = 0xcbFA4532D8B2ade2C261D3DD5ef2A2284f792692.toBytes32();
        values[mainnet]["bb_a_DAI_BPT"] = 0x6667c6fa9f2b3Fc1Cc8D85320b62703d938E4385.toBytes32();
        values[mainnet]["bb_a_USDT_BPT"] = 0xA1697F9Af0875B63DdC472d6EeBADa8C1fAB8568.toBytes32();
        values[mainnet]["aura_rETH_wETH_BPT"] = 0xDd1fE5AD401D4777cE89959b7fa587e569Bf125D.toBytes32();
        values[mainnet]["GHO_bb_a_USD_BPT"] = 0xc2B021133D1b0cF07dba696fd5DD89338428225B.toBytes32();

        values[mainnet]["wstETH_wETH_BPT"] = 0x93d199263632a4EF4Bb438F1feB99e57b4b5f0BD.toBytes32();
        values[mainnet]["wstETH_wETH_Id"] = 0x93d199263632a4ef4bb438f1feb99e57b4b5f0bd0000000000000000000005c2;
        values[mainnet]["wstETH_wETH_Gauge"] = 0x5C0F23A5c1be65Fa710d385814a7Fd1Bda480b1C.toBytes32();
        values[mainnet]["aura_wstETH_wETH"] = 0x2a14dB8D09dB0542f6A371c0cB308A768227D67D.toBytes32();

        // Rate Providers
        values[mainnet]["cbethRateProvider"] = 0x7311E4BB8a72e7B300c5B8BDE4de6CdaA822a5b1.toBytes32();
        values[mainnet]["rethRateProvider"] = 0x1a8F81c256aee9C640e14bB0453ce247ea0DFE6F.toBytes32();
        values[mainnet]["sDaiRateProvider"] = 0xc7177B6E18c1Abd725F5b75792e5F7A3bA5DBC2c.toBytes32();
        values[mainnet]["rsETHRateProvider"] = 0x746df66bc1Bb361b9E8E2a794C299c3427976e6C.toBytes32();

        // Compound V2
        // Cvalues[mainnet]["cDAI"] = C0x5d3a536E4D6DbD6114cc1Ead35777bAB948E3643.toBytes32();
        // Cvalues[mainnet]["cUSDC"] = C0x39AA39c021dfbaE8faC545936693aC917d5E7563.toBytes32();
        // Cvalues[mainnet]["cTUSD"] = C0x12392F67bdf24faE0AF363c24aC620a2f67DAd86.toBytes32();

        // Chainlink Automation Registry
        values[mainnet]["automationRegistry"] = 0x02777053d6764996e594c3E88AF1D58D5363a2e6.toBytes32();
        values[mainnet]["automationRegistryV2"] = 0x6593c7De001fC8542bB1703532EE1E5aA0D458fD.toBytes32();
        values[mainnet]["automationRegistrarV2"] = 0x6B0B234fB2f380309D47A7E9391E29E9a179395a.toBytes32();

        // FraxLend Pairs
        values[mainnet]["FXS_FRAX_PAIR"] = 0xDbe88DBAc39263c47629ebbA02b3eF4cf0752A72.toBytes32();
        values[mainnet]["FPI_FRAX_PAIR"] = 0x74F82Bd9D0390A4180DaaEc92D64cf0708751759.toBytes32();
        values[mainnet]["SFRXETH_FRAX_PAIR"] = 0x78bB3aEC3d855431bd9289fD98dA13F9ebB7ef15.toBytes32();
        values[mainnet]["CRV_FRAX_PAIR"] = 0x3835a58CA93Cdb5f912519ad366826aC9a752510.toBytes32(); // FraxlendV1
        values[mainnet]["WBTC_FRAX_PAIR"] = 0x32467a5fc2d72D21E8DCe990906547A2b012f382.toBytes32(); // FraxlendV1
        values[mainnet]["WETH_FRAX_PAIR"] = 0x794F6B13FBd7EB7ef10d1ED205c9a416910207Ff.toBytes32(); // FraxlendV1
        values[mainnet]["CVX_FRAX_PAIR"] = 0xa1D100a5bf6BFd2736837c97248853D989a9ED84.toBytes32(); // FraxlendV1
        values[mainnet]["MKR_FRAX_PAIR"] = 0x82Ec28636B77661a95f021090F6bE0C8d379DD5D.toBytes32(); // FraxlendV2
        values[mainnet]["APE_FRAX_PAIR"] = 0x3a25B9aB8c07FfEFEe614531C75905E810d8A239.toBytes32(); // FraxlendV2
        values[mainnet]["UNI_FRAX_PAIR"] = 0xc6CadA314389430d396C7b0C70c6281e99ca7fe8.toBytes32(); // FraxlendV2

        /// From Crispy's curve tests

        // Curve Pools and Tokens
        values[mainnet]["TriCryptoPool"] = 0xD51a44d3FaE010294C616388b506AcdA1bfAAE46.toBytes32();
        values[mainnet]["CRV_3_CRYPTO"] = 0xc4AD29ba4B3c580e6D59105FFf484999997675Ff.toBytes32();
        values[mainnet]["daiUsdcUsdtPool"] = 0xbEbc44782C7dB0a1A60Cb6fe97d0b483032FF1C7.toBytes32();
        values[mainnet]["CRV_DAI_USDC_USDT"] = 0x6c3F90f043a72FA612cbac8115EE7e52BDe6E490.toBytes32();
        values[mainnet]["frax3CrvPool"] = 0xd632f22692FaC7611d2AA1C0D552930D43CAEd3B.toBytes32();
        values[mainnet]["CRV_FRAX_3CRV"] = 0xd632f22692FaC7611d2AA1C0D552930D43CAEd3B.toBytes32();
        values[mainnet]["wethCrvPool"] = 0x8301AE4fc9c624d1D396cbDAa1ed877821D7C511.toBytes32();
        values[mainnet]["CRV_WETH_CRV"] = 0xEd4064f376cB8d68F770FB1Ff088a3d0F3FF5c4d.toBytes32();
        values[mainnet]["aave3Pool"] = 0xDeBF20617708857ebe4F679508E7b7863a8A8EeE.toBytes32();
        values[mainnet]["CRV_AAVE_3CRV"] = 0xFd2a8fA60Abd58Efe3EeE34dd494cD491dC14900.toBytes32();
        values[mainnet]["stETHWethNg"] = 0x21E27a5E5513D6e65C4f830167390997aA84843a.toBytes32();
        values[mainnet]["EthFrxEthCurvePool"] = 0xa1F8A6807c402E4A15ef4EBa36528A3FED24E577.toBytes32();
        values[mainnet]["triCrypto2"] = 0xD51a44d3FaE010294C616388b506AcdA1bfAAE46.toBytes32();
        values[mainnet]["weETH_wETH_ng"] = 0xDB74dfDD3BB46bE8Ce6C33dC9D82777BCFc3dEd5.toBytes32();
        values[mainnet]["weETH_wETH_ng_gauge"] = 0x053df3e4D0CeD9a3Bf0494F97E83CE1f13BdC0E2.toBytes32();
        values[mainnet]["USD0_USD0++_CurvePool"] = 0x1d08E7adC263CfC70b1BaBe6dC5Bb339c16Eec52.toBytes32();
        values[mainnet]["USD0_USD0++_CurveGauge"] = 0x5C00817B67b40f3b347bD4275B4BBA4840c8127a.toBytes32();

        values[mainnet]["UsdcCrvUsdPool"] = 0x4DEcE678ceceb27446b35C672dC7d61F30bAD69E.toBytes32();
        values[mainnet]["UsdcCrvUsdToken"] = 0x4DEcE678ceceb27446b35C672dC7d61F30bAD69E.toBytes32();
        values[mainnet]["UsdcCrvUsdGauge"] = 0x95f00391cB5EebCd190EB58728B4CE23DbFa6ac1.toBytes32();
        values[mainnet]["WethRethPool"] = 0x0f3159811670c117c372428D4E69AC32325e4D0F.toBytes32();
        values[mainnet]["WethRethToken"] = 0x6c38cE8984a890F5e46e6dF6117C26b3F1EcfC9C.toBytes32();
        values[mainnet]["WethRethGauge"] = 0x9d4D981d8a9066f5db8532A5816543dE8819d4A8.toBytes32();
        values[mainnet]["UsdtCrvUsdPool"] = 0x390f3595bCa2Df7d23783dFd126427CCeb997BF4.toBytes32();
        values[mainnet]["UsdtCrvUsdToken"] = 0x390f3595bCa2Df7d23783dFd126427CCeb997BF4.toBytes32();
        values[mainnet]["UsdtCrvUsdGauge"] = 0x4e6bB6B7447B7B2Aa268C16AB87F4Bb48BF57939.toBytes32();
        values[mainnet]["EthStethPool"] = 0xDC24316b9AE028F1497c275EB9192a3Ea0f67022.toBytes32();
        values[mainnet]["EthStethToken"] = 0x06325440D014e39736583c165C2963BA99fAf14E.toBytes32();
        values[mainnet]["EthStethGauge"] = 0x182B723a58739a9c974cFDB385ceaDb237453c28.toBytes32();
        values[mainnet]["FraxUsdcPool"] = 0xDcEF968d416a41Cdac0ED8702fAC8128A64241A2.toBytes32();
        values[mainnet]["FraxUsdcToken"] = 0x3175Df0976dFA876431C2E9eE6Bc45b65d3473CC.toBytes32();
        values[mainnet]["FraxUsdcGauge"] = 0xCFc25170633581Bf896CB6CDeE170e3E3Aa59503.toBytes32();
        values[mainnet]["WethFrxethPool"] = 0x9c3B46C0Ceb5B9e304FCd6D88Fc50f7DD24B31Bc.toBytes32();
        values[mainnet]["WethFrxethToken"] = 0x9c3B46C0Ceb5B9e304FCd6D88Fc50f7DD24B31Bc.toBytes32();
        values[mainnet]["WethFrxethGauge"] = 0x4E21418095d32d15c6e2B96A9910772613A50d50.toBytes32();
        values[mainnet]["EthFrxethPool"] = 0xa1F8A6807c402E4A15ef4EBa36528A3FED24E577.toBytes32();
        values[mainnet]["EthFrxethToken"] = 0xf43211935C781D5ca1a41d2041F397B8A7366C7A.toBytes32();
        values[mainnet]["EthFrxethGauge"] = 0x2932a86df44Fe8D2A706d8e9c5d51c24883423F5.toBytes32();
        values[mainnet]["StethFrxethPool"] = 0x4d9f9D15101EEC665F77210cB999639f760F831E.toBytes32();
        values[mainnet]["StethFrxethToken"] = 0x4d9f9D15101EEC665F77210cB999639f760F831E.toBytes32();
        values[mainnet]["StethFrxethGauge"] = 0x821529Bb07c83803C9CC7763e5974386e9eFEdC7.toBytes32();
        values[mainnet]["WethCvxPool"] = 0xB576491F1E6e5E62f1d8F26062Ee822B40B0E0d4.toBytes32();
        values[mainnet]["WethCvxToken"] = 0x3A283D9c08E8b55966afb64C515f5143cf907611.toBytes32();
        values[mainnet]["WethCvxGauge"] = 0x7E1444BA99dcdFfE8fBdb42C02F0005D14f13BE1.toBytes32();
        values[mainnet]["EthStethNgPool"] = 0x21E27a5E5513D6e65C4f830167390997aA84843a.toBytes32();
        values[mainnet]["EthStethNgToken"] = 0x21E27a5E5513D6e65C4f830167390997aA84843a.toBytes32();
        values[mainnet]["EthStethNgGauge"] = 0x79F21BC30632cd40d2aF8134B469a0EB4C9574AA.toBytes32();
        values[mainnet]["EthOethPool"] = 0x94B17476A93b3262d87B9a326965D1E91f9c13E7.toBytes32();
        values[mainnet]["EthOethToken"] = 0x94B17476A93b3262d87B9a326965D1E91f9c13E7.toBytes32();
        values[mainnet]["EthOethGauge"] = 0xd03BE91b1932715709e18021734fcB91BB431715.toBytes32();
        values[mainnet]["FraxCrvUsdPool"] = 0x0CD6f267b2086bea681E922E19D40512511BE538.toBytes32();
        values[mainnet]["FraxCrvUsdToken"] = 0x0CD6f267b2086bea681E922E19D40512511BE538.toBytes32();
        values[mainnet]["FraxCrvUsdGauge"] = 0x96424E6b5eaafe0c3B36CA82068d574D44BE4e3c.toBytes32();
        values[mainnet]["mkUsdFraxUsdcPool"] = 0x0CFe5C777A7438C9Dd8Add53ed671cEc7A5FAeE5.toBytes32();
        values[mainnet]["mkUsdFraxUsdcToken"] = 0x0CFe5C777A7438C9Dd8Add53ed671cEc7A5FAeE5.toBytes32();
        values[mainnet]["mkUsdFraxUsdcGauge"] = 0xF184d80915Ba7d835D941BA70cDdf93DE36517ee.toBytes32();
        values[mainnet]["WethYethPool"] = 0x69ACcb968B19a53790f43e57558F5E443A91aF22.toBytes32();
        values[mainnet]["WethYethToken"] = 0x69ACcb968B19a53790f43e57558F5E443A91aF22.toBytes32();
        values[mainnet]["WethYethGauge"] = 0x138cC21D15b7A06F929Fc6CFC88d2b830796F4f1.toBytes32();
        values[mainnet]["EthEthxPool"] = 0x59Ab5a5b5d617E478a2479B0cAD80DA7e2831492.toBytes32();
        values[mainnet]["EthEthxToken"] = 0x59Ab5a5b5d617E478a2479B0cAD80DA7e2831492.toBytes32();
        values[mainnet]["EthEthxGauge"] = 0x7671299eA7B4bbE4f3fD305A994e6443b4be680E.toBytes32();
        values[mainnet]["CrvUsdSdaiPool"] = 0x1539c2461d7432cc114b0903f1824079BfCA2C92.toBytes32();
        values[mainnet]["CrvUsdSdaiToken"] = 0x1539c2461d7432cc114b0903f1824079BfCA2C92.toBytes32();
        values[mainnet]["CrvUsdSdaiGauge"] = 0x2B5a5e182768a18C70EDd265240578a72Ca475ae.toBytes32();
        values[mainnet]["CrvUsdSfraxPool"] = 0xfEF79304C80A694dFd9e603D624567D470e1a0e7.toBytes32();
        values[mainnet]["CrvUsdSfraxToken"] = 0xfEF79304C80A694dFd9e603D624567D470e1a0e7.toBytes32();
        values[mainnet]["CrvUsdSfraxGauge"] = 0x62B8DA8f1546a092500c457452fC2d45fa1777c4.toBytes32();
        values[mainnet]["LusdCrvUsdPool"] = 0x9978c6B08d28d3B74437c917c5dD7C026df9d55C.toBytes32();
        values[mainnet]["LusdCrvUsdToken"] = 0x9978c6B08d28d3B74437c917c5dD7C026df9d55C.toBytes32();
        values[mainnet]["LusdCrvUsdGauge"] = 0x66F65323bdE835B109A92045Aa7c655559dbf863.toBytes32();
        values[mainnet]["WstethEthXPool"] = 0x14756A5eD229265F86990e749285bDD39Fe0334F.toBytes32();
        values[mainnet]["WstethEthXToken"] = 0xfffAE954601cFF1195a8E20342db7EE66d56436B.toBytes32();
        values[mainnet]["WstethEthXGauge"] = 0xc1394d6c89cf8F553da8c8256674C778ccFf3E80.toBytes32();
        values[mainnet]["EthEthXPool"] = 0x59Ab5a5b5d617E478a2479B0cAD80DA7e2831492.toBytes32();
        values[mainnet]["EthEthXToken"] = 0x59Ab5a5b5d617E478a2479B0cAD80DA7e2831492.toBytes32();
        values[mainnet]["EthEthXGauge"] = 0x7671299eA7B4bbE4f3fD305A994e6443b4be680E.toBytes32();
        values[mainnet]["weETH_wETH_Curve_LP"] = 0x13947303F63b363876868D070F14dc865C36463b.toBytes32();
        values[mainnet]["weETH_wETH_Curve_Gauge"] = 0x1CAC1a0Ed47E2e0A313c712b2dcF85994021a365.toBytes32();
        values[mainnet]["weETH_wETH_Convex_Reward"] = 0x2D159E01A5cEe7498F84Be68276a5266b3cb3774.toBytes32();

        values[mainnet]["weETH_wETH_Pool"] = 0x13947303F63b363876868D070F14dc865C36463b.toBytes32();
        values[mainnet]["weETH_wETH_NG_Pool"] = 0xDB74dfDD3BB46bE8Ce6C33dC9D82777BCFc3dEd5.toBytes32();
        values[mainnet]["weETH_wETH_NG_Convex_Reward"] = 0x5411CC583f0b51104fA523eEF9FC77A29DF80F58.toBytes32();

        values[mainnet]["pyUsd_Usdc_Curve_Pool"] = 0x383E6b4437b59fff47B619CBA855CA29342A8559.toBytes32();
        values[mainnet]["pyUsd_Usdc_Convex_Id"] = address(270).toBytes32();
        values[mainnet]["frax_Usdc_Curve_Pool"] = 0xDcEF968d416a41Cdac0ED8702fAC8128A64241A2.toBytes32();
        values[mainnet]["frax_Usdc_Convex_Id"] = address(100).toBytes32();
        values[mainnet]["usdc_CrvUsd_Curve_Pool"] = 0x4DEcE678ceceb27446b35C672dC7d61F30bAD69E.toBytes32();
        values[mainnet]["usdc_CrvUsd_Convex_Id"] = address(182).toBytes32();
        values[mainnet]["sDai_sUsde_Curve_Pool"] = 0x167478921b907422F8E88B43C4Af2B8BEa278d3A.toBytes32();
        values[mainnet]["sDai_sUsde_Curve_Gauge"] = 0x330Cfd12e0E97B0aDF46158D2A81E8Bd2985c6cB.toBytes32();

        values[mainnet]["ezETH_wETH_Curve_Pool"] = 0x85dE3ADd465a219EE25E04d22c39aB027cF5C12E.toBytes32();
        values[mainnet]["weETH_rswETH_Curve_Pool"] = 0x278cfB6f06B1EFc09d34fC7127d6060C61d629Db.toBytes32();
        values[mainnet]["rswETH_wETH_Curve_Pool"] = 0xeE04382c4cA6c450213923fE0f0daB19b0ff3939.toBytes32();
        values[mainnet]["USDe_USDC_Curve_Pool"] = 0x02950460E2b9529D0E00284A5fA2d7bDF3fA4d72.toBytes32();
        values[mainnet]["USDe_DAI_Curve_Pool"] = 0xF36a4BA50C603204c3FC6d2dA8b78A7b69CBC67d.toBytes32();
        values[mainnet]["sDAI_sUSDe_Curve_Pool"] = 0x167478921b907422F8E88B43C4Af2B8BEa278d3A.toBytes32();
        values[mainnet]["deUSD_USDC_Curve_Pool"] = 0x5F6c431AC417f0f430B84A666a563FAbe681Da94.toBytes32();
        values[mainnet]["deUSD_USDT_Curve_Pool"] = 0x7C4e143B23D72E6938E06291f705B5ae3D5c7c7C.toBytes32();
        values[mainnet]["deUSD_DAI_Curve_Pool"] = 0xb478Bf40dD622086E0d0889eeBbAdCb63806ADde.toBytes32();
        values[mainnet]["deUSD_FRAX_Curve_Pool"] = 0x88DFb9370fE350aA51ADE31C32549d4d3A24fAf2.toBytes32();
        values[mainnet]["deUSD_FRAX_Curve_Gauge"] = 0x7C634909DDbfd5C6EEd7Ccf3611e8C4f3643635d.toBytes32();
        values[mainnet]["eBTC_LBTC_WBTC_Curve_Pool"] = 0xabaf76590478F2fE0b396996f55F0b61101e9502.toBytes32();
        values[mainnet]["eBTC_LBTC_WBTC_Curve_Gauge"] = 0x8D666daED20B502e5Cf692B101028fc0058a5d4E.toBytes32();

        values[mainnet]["lBTC_wBTC_Curve_Pool"] = 0x2f3bC4c27A4437AeCA13dE0e37cdf1028f3706F0.toBytes32();

        values[mainnet]["WethMkUsdPool"] = 0xc89570207c5BA1B0E3cD372172cCaEFB173DB270.toBytes32();

        // Convex-Curve Platform Specifics
        values[mainnet]["convexCurveMainnetBooster"] = 0xF403C135812408BFbE8713b5A23a04b3D48AAE31.toBytes32();

        values[mainnet]["ethFrxethBaseRewardPool"] = 0xbD5445402B0a287cbC77cb67B2a52e2FC635dce4.toBytes32();
        values[mainnet]["ethStethNgBaseRewardPool"] = 0x6B27D7BC63F1999D14fF9bA900069ee516669ee8.toBytes32();
        values[mainnet]["fraxCrvUsdBaseRewardPool"] = 0x3CfB4B26dc96B124D15A6f360503d028cF2a3c00.toBytes32();
        values[mainnet]["mkUsdFraxUsdcBaseRewardPool"] = 0x35FbE5520E70768DCD6E3215Ed54E14CBccA10D2.toBytes32();
        values[mainnet]["wethYethBaseRewardPool"] = 0xB0867ADE998641Ab1Ff04cF5cA5e5773fA92AaE3.toBytes32();
        values[mainnet]["ethEthxBaseRewardPool"] = 0x399e111c7209a741B06F8F86Ef0Fdd88fC198D20.toBytes32();
        values[mainnet]["crvUsdSFraxBaseRewardPool"] = 0x73eA73C3a191bd05F3266eB2414609dC5Fe777a2.toBytes32();
        values[mainnet]["usdtCrvUsdBaseRewardPool"] = 0xD1DdB0a0815fD28932fBb194C84003683AF8a824.toBytes32();
        values[mainnet]["lusdCrvUsdBaseRewardPool"] = 0x633D3B227696B3FacF628a197f982eF68d26c7b5.toBytes32();
        values[mainnet]["wstethEthxBaseRewardPool"] = 0x85b118e0Fa5706d99b270be43d782FBE429aD409.toBytes32();

        // Uniswap V3
        values[mainnet]["WSTETH_WETH_100"] = 0x109830a1AAaD605BbF02a9dFA7B0B92EC2FB7dAa.toBytes32();
        values[mainnet]["WSTETH_WETH_500"] = 0xD340B57AAcDD10F96FC1CF10e15921936F41E29c.toBytes32();
        values[mainnet]["DAI_USDC_100"] = 0x5777d92f208679DB4b9778590Fa3CAB3aC9e2168.toBytes32();
        values[mainnet]["uniswapV3NonFungiblePositionManager"] = 0xC36442b4a4522E871399CD717aBDD847Ab11FE88.toBytes32();

        // Redstone
        values[mainnet]["swEthAdapter"] = 0x68ba9602B2AeE30847412109D2eE89063bf08Ec2.toBytes32();
        values[mainnet]["swEthDataFeedId"] = 0x5357455448000000000000000000000000000000000000000000000000000000;
        values[mainnet]["swEthEthDataFeedId"] = 0x53574554482f4554480000000000000000000000000000000000000000000000;

        values[mainnet]["ethXEthAdapter"] = 0xc799194cAa24E2874Efa89b4Bf5c92a530B047FF.toBytes32();
        values[mainnet]["ethXEthDataFeedId"] = 0x455448782f455448000000000000000000000000000000000000000000000000;

        values[mainnet]["ethXAdapter"] = 0xF3eB387Ac1317fBc7E2EFD82214eE1E148f0Fe00.toBytes32();
        values[mainnet]["ethXUsdDataFeedId"] = 0x4554487800000000000000000000000000000000000000000000000000000000;

        values[mainnet]["weEthEthAdapter"] = 0x8751F736E94F6CD167e8C5B97E245680FbD9CC36.toBytes32();
        values[mainnet]["weEthDataFeedId"] = 0x77654554482f4554480000000000000000000000000000000000000000000000;
        values[mainnet]["weethAdapter"] = 0xdDb6F90fFb4d3257dd666b69178e5B3c5Bf41136.toBytes32();
        values[mainnet]["weethUsdDataFeedId"] = 0x7765455448000000000000000000000000000000000000000000000000000000;

        values[mainnet]["osEthEthAdapter"] = 0x66ac817f997Efd114EDFcccdce99F3268557B32C.toBytes32();
        values[mainnet]["osEthEthDataFeedId"] = 0x6f734554482f4554480000000000000000000000000000000000000000000000;

        values[mainnet]["rsEthEthAdapter"] = 0xA736eAe8805dDeFFba40cAB8c99bCB309dEaBd9B.toBytes32();
        values[mainnet]["rsEthEthDataFeedId"] = 0x72734554482f4554480000000000000000000000000000000000000000000000;

        values[mainnet]["ezEthEthAdapter"] = 0xF4a3e183F59D2599ee3DF213ff78b1B3b1923696.toBytes32();
        values[mainnet]["ezEthEthDataFeedId"] = 0x657a4554482f4554480000000000000000000000000000000000000000000000;

        // Maker
        values[mainnet]["dsrManager"] = 0x373238337Bfe1146fb49989fc222523f83081dDb.toBytes32();

        // Maker
        values[mainnet]["savingsDaiAddress"] = 0x83F20F44975D03b1b09e64809B757c47f942BEeA.toBytes32();
        values[mainnet]["sDAI"] = 0x83F20F44975D03b1b09e64809B757c47f942BEeA.toBytes32();

        // Frax
        values[mainnet]["sFRAX"] = 0xA663B02CF0a4b149d2aD41910CB81e23e1c41c32.toBytes32();

        // Lido
        values[mainnet]["unstETH"] = 0x889edC2eDab5f40e902b864aD4d7AdE8E412F9B1.toBytes32();

        // Stader
        values[mainnet]["stakePoolManagerAddress"] = 0xcf5EA1b38380f6aF39068375516Daf40Ed70D299.toBytes32();
        values[mainnet]["userWithdrawManagerAddress"] = 0x9F0491B32DBce587c50c4C43AB303b06478193A7.toBytes32();
        values[mainnet]["staderConfig"] = 0x4ABEF2263d5A5ED582FC9A9789a41D85b68d69DB.toBytes32();

        // Etherfi
        values[mainnet]["EETH_LIQUIDITY_POOL"] = 0x308861A430be4cce5502d0A12724771Fc6DaF216.toBytes32();
        values[mainnet]["withdrawalRequestNft"] = 0x7d5706f6ef3F89B3951E23e557CDFBC3239D4E2c.toBytes32();

        // Renzo
        values[mainnet]["restakeManager"] = 0x74a09653A083691711cF8215a6ab074BB4e99ef5.toBytes32();

        // Kelp DAO
        values[mainnet]["lrtDepositPool"] = 0x036676389e48133B63a802f8635AD39E752D375D.toBytes32();
        // Compound V3
        values[mainnet]["cUSDCV3"] = 0xc3d688B66703497DAA19211EEdff47f25384cdc3.toBytes32();
        values[mainnet]["cUSDTV3"] = 0x3Afdc9BCA9213A35503b077a6072F3D0d5AB0840.toBytes32();
        values[mainnet]["cWETHV3"] = 0xA17581A9E3356d9A858b789D68B4d866e593aE94.toBytes32();
        values[mainnet]["cometRewards"] = 0x1B0e765F6224C21223AeA2af16c1C46E38885a40.toBytes32();
        // Morpho Blue
        values[mainnet]["morphoBlue"] = 0xBBBBBbbBBb9cC5e90e3b3Af64bdAF62C37EEFFCb.toBytes32();
        values[mainnet]["ezEthOracle"] = 0x61025e2B0122ac8bE4e37365A4003d87ad888Cc3.toBytes32();
        values[mainnet]["ezEthIrm"] = 0x870aC11D48B15DB9a138Cf899d20F13F79Ba00BC.toBytes32();
        values[mainnet]["weETH_wETH_86_market"] = 0x698fe98247a40c5771537b5786b2f3f9d78eb487b4ce4d75533cd0e94d88a115;
        values[mainnet]["LBTC_WBTC_945"] = 0xf6a056627a51e511ec7f48332421432ea6971fc148d8f3c451e14ea108026549;
        values[mainnet]["sUSDePT03_USDC_915"] = 0x346afa2b6d528222a2f9721ded6e7e2c40ac94877a598f5dae5013c651d2a462;
        values[mainnet]["USD0_plusPT03_USDC_915"] = 0x8411eeb07c8e32de0b3784b6b967346a45593bfd8baeb291cc209dc195c7b3ad;

        // MetaMorpho
        values[mainnet]["usualBoostedUSDC"] = 0xd63070114470f685b75B74D60EEc7c1113d33a3D.toBytes32();
        values[mainnet]["gauntletUSDCcore"] = 0x8eB67A509616cd6A7c1B3c8C21D48FF57df3d458.toBytes32();
        values[mainnet]["gauntletUSDCprime"] = 0xdd0f28e19C1780eb6396170735D45153D261490d.toBytes32();
        values[mainnet]["steakhouseUSDC"] = 0xBEEF01735c132Ada46AA9aA4c54623cAA92A64CB.toBytes32();
        values[mainnet]["gauntletWBTCcore"] = 0x443df5eEE3196e9b2Dd77CaBd3eA76C3dee8f9b2.toBytes32();
        values[mainnet]["Re7WBTC"] = 0xE0C98605f279e4D7946d25B75869c69802823763.toBytes32();
        values[mainnet]["MCwBTC"] = 0x1c530D6de70c05A81bF1670157b9d928e9699089.toBytes32();
        values[mainnet]["Re7cbBTC"] = 0xA02F5E93f783baF150Aa1F8b341Ae90fe0a772f7.toBytes32();
        values[mainnet]["gauntletCbBTCcore"] = 0xF587f2e8AfF7D76618d3B6B4626621860FbD54e3.toBytes32();
        values[mainnet]["MCcbBTC"] = 0x98cF0B67Da0F16E1F8f1a1D23ad8Dc64c0c70E0b.toBytes32();
        values[mainnet]["gauntletLBTCcore"] = 0xdC94785959B73F7A168452b3654E44fEc6A750e4.toBytes32();
        values[mainnet]["gauntletWETHPrime"] = 0x2371e134e3455e0593363cBF89d3b6cf53740618.toBytes32();
        values[mainnet]["gauntletWETHCore"] = 0x4881Ef0BF6d2365D3dd6499ccd7532bcdBCE0658.toBytes32();
        values[mainnet]["mevCapitalwWeth"] = 0x9a8bC3B04b7f3D87cfC09ba407dCED575f2d61D8.toBytes32();
        values[mainnet]["Re7WETH"] = 0x78Fc2c2eD1A4cDb5402365934aE5648aDAd094d0.toBytes32();

        values[mainnet]["uniswapV3PositionManager"] = 0xC36442b4a4522E871399CD717aBDD847Ab11FE88.toBytes32();

        // 1Inch
        values[mainnet]["aggregationRouterV5"] = 0x1111111254EEB25477B68fb85Ed929f73A960582.toBytes32();
        values[mainnet]["oneInchExecutor"] = 0x5141B82f5fFDa4c6fE1E372978F1C5427640a190.toBytes32();
        values[mainnet]["wETHweETH5bps"] = 0x7A415B19932c0105c82FDB6b720bb01B0CC2CAe3.toBytes32();

        // Gearbox
        values[mainnet]["dWETHV3"] = 0xda0002859B2d05F66a753d8241fCDE8623f26F4f.toBytes32();
        values[mainnet]["sdWETHV3"] = 0x0418fEB7d0B25C411EB77cD654305d29FcbFf685.toBytes32();
        values[mainnet]["dUSDCV3"] = 0xda00000035fef4082F78dEF6A8903bee419FbF8E.toBytes32();
        values[mainnet]["sdUSDCV3"] = 0x9ef444a6d7F4A5adcd68FD5329aA5240C90E14d2.toBytes32();
        values[mainnet]["dDAIV3"] = 0xe7146F53dBcae9D6Fa3555FE502648deb0B2F823.toBytes32();
        values[mainnet]["sdDAIV3"] = 0xC853E4DA38d9Bd1d01675355b8c8f3BBC1451973.toBytes32();
        values[mainnet]["dUSDTV3"] = 0x05A811275fE9b4DE503B3311F51edF6A856D936e.toBytes32();
        values[mainnet]["sdUSDTV3"] = 0x16adAb68bDEcE3089D4f1626Bb5AEDD0d02471aD.toBytes32();
        values[mainnet]["dWBTCV3"] = 0xda00010eDA646913F273E10E7A5d1F659242757d.toBytes32();
        values[mainnet]["sdWBTCV3"] = 0xA8cE662E45E825DAF178DA2c8d5Fae97696A788A.toBytes32();

        // Pendle
        values[mainnet]["pendleMarketFactory"] = 0x1A6fCc85557BC4fB7B534ed835a03EF056552D52.toBytes32();
        values[mainnet]["pendleRouter"] = 0x888888888889758F76e7103c6CbF23ABbF58F946.toBytes32();
        values[mainnet]["pendleOracle"] = 0x66a1096C6366b2529274dF4f5D8247827fe4CEA8.toBytes32();
        values[mainnet]["pendleLimitOrderRouter"] = 0x000000000000c9B3E2C3Ec88B1B4c0cD853f4321.toBytes32();

        values[mainnet]["pendleWeETHMarket"] = 0xF32e58F92e60f4b0A37A69b95d642A471365EAe8.toBytes32();
        values[mainnet]["pendleWeethSy"] = 0xAC0047886a985071476a1186bE89222659970d65.toBytes32();
        values[mainnet]["pendleEethPt"] = 0xc69Ad9baB1dEE23F4605a82b3354F8E40d1E5966.toBytes32();
        values[mainnet]["pendleEethYt"] = 0xfb35Fd0095dD1096b1Ca49AD44d8C5812A201677.toBytes32();

        values[mainnet]["pendleZircuitWeETHMarket"] = 0xe26D7f9409581f606242300fbFE63f56789F2169.toBytes32();
        values[mainnet]["pendleZircuitWeethSy"] = 0xD7DF7E085214743530afF339aFC420c7c720BFa7.toBytes32();
        values[mainnet]["pendleZircuitEethPt"] = 0x4AE5411F3863CdB640309e84CEDf4B08B8b33FfF.toBytes32();
        values[mainnet]["pendleZircuitEethYt"] = 0x7C2D26182adeEf96976035986cF56474feC03bDa.toBytes32();

        values[mainnet]["pendleUSDeMarket"] = 0x19588F29f9402Bb508007FeADd415c875Ee3f19F.toBytes32();
        values[mainnet]["pendleUSDeSy"] = 0x42862F48eAdE25661558AFE0A630b132038553D0.toBytes32();
        values[mainnet]["pendleUSDePt"] = 0xa0021EF8970104c2d008F38D92f115ad56a9B8e1.toBytes32();
        values[mainnet]["pendleUSDeYt"] = 0x1e3d13932C31d7355fCb3FEc680b0cD159dC1A07.toBytes32();

        values[mainnet]["pendleZircuitUSDeMarket"] = 0x90c98ab215498B72Abfec04c651e2e496bA364C0.toBytes32();
        values[mainnet]["pendleZircuitUSDeSy"] = 0x293C6937D8D82e05B01335F7B33FBA0c8e256E30.toBytes32();
        values[mainnet]["pendleZircuitUSDePt"] = 0x3d4F535539A33FEAd4D76D7b3B7A9cB5B21C73f1.toBytes32();
        values[mainnet]["pendleZircuitUSDeYt"] = 0x40357b9f22B4DfF0Bf56A90661b8eC106C259d29.toBytes32();

        values[mainnet]["pendleSUSDeMarketSeptember"] = 0xd1D7D99764f8a52Aff007b7831cc02748b2013b5.toBytes32();
        values[mainnet]["pendleSUSDeMarketJuly"] = 0x107a2e3cD2BB9a32B9eE2E4d51143149F8367eBa.toBytes32();
        values[mainnet]["pendleKarakSUSDeMarket"] = 0xB1f587B354a4a363f5332e88effbbC2E4961250A.toBytes32();
        values[mainnet]["pendleKarakUSDeMarket"] = 0x1BCBDB8c8652345A5ACF04e6E74f70086c68FEfC.toBytes32();

        values[mainnet]["pendleWeETHMarketSeptember"] = 0xC8eDd52D0502Aa8b4D5C77361D4B3D300e8fC81c.toBytes32();
        values[mainnet]["pendleWeethSySeptember"] = 0xAC0047886a985071476a1186bE89222659970d65.toBytes32();
        values[mainnet]["pendleEethPtSeptember"] = 0x1c085195437738d73d75DC64bC5A3E098b7f93b1.toBytes32();
        values[mainnet]["pendleEethYtSeptember"] = 0xA54Df645A042D24121a737dAA89a57EbF8E0b71c.toBytes32();

        values[mainnet]["pendleWeETHMarketDecember"] = 0x7d372819240D14fB477f17b964f95F33BeB4c704.toBytes32();
        values[mainnet]["pendleWeethSyDecember"] = 0xAC0047886a985071476a1186bE89222659970d65.toBytes32();
        values[mainnet]["pendleEethPtDecember"] = 0x6ee2b5E19ECBa773a352E5B21415Dc419A700d1d.toBytes32();
        values[mainnet]["pendleEethYtDecember"] = 0x129e6B5DBC0Ecc12F9e486C5BC9cDF1a6A80bc6A.toBytes32();

        values[mainnet]["pendleUSDeZircuitMarketAugust"] = 0xF148a0B15712f5BfeefAdb4E6eF9739239F88b07.toBytes32();
        values[mainnet]["pendleKarakWeETHMarketSeptember"] = 0x18bAFcaBf2d5898956AE6AC31543d9657a604165.toBytes32();
        values[mainnet]["pendleKarakWeETHMarketDecember"] = 0xFF694CC3f74E080637008B3792a9D7760cB456Ca.toBytes32();

        values[mainnet]["pendleSwethMarket"] = 0x0e1C5509B503358eA1Dac119C1D413e28Cc4b303.toBytes32();

        values[mainnet]["pendleZircuitWeETHMarketAugust"] = 0x6c269DFc142259c52773430b3c78503CC994a93E.toBytes32();
        values[mainnet]["pendleWeETHMarketJuly"] = 0xe1F19CBDa26b6418B0C8E1EE978a533184496066.toBytes32();
        values[mainnet]["pendleWeETHkSeptember"] = 0x905A5a4792A0C27a2AdB2777f98C577D320079EF.toBytes32();
        values[mainnet]["pendleWeETHkDecember"] = 0x792b9eDe7a18C26b814f87Eb5E0c8D26AD189780.toBytes32();

        values[mainnet]["pendle_sUSDe_08_23_24"] = 0xbBf399db59A845066aAFce9AE55e68c505FA97B7.toBytes32();
        values[mainnet]["pendle_sUSDe_12_25_24"] = 0xa0ab94DeBB3cC9A7eA77f3205ba4AB23276feD08.toBytes32();
        values[mainnet]["pendle_USDe_08_23_24"] = 0x3d1E7312dE9b8fC246ddEd971EE7547B0a80592A.toBytes32();
        values[mainnet]["pendle_USDe_12_25_24"] = 0x8a49f2AC2730ba15AB7EA832EdaC7f6BA22289f8.toBytes32();
        values[mainnet]["pendle_sUSDe_03_26_25"] = 0xcDd26Eb5EB2Ce0f203a84553853667aE69Ca29Ce.toBytes32();
        values[mainnet]["pendle_sUSDe_karak_01_29_25"] = 0xDbE4D359D4E48087586Ec04b93809bA647343548.toBytes32();
        values[mainnet]["pendle_USDe_karak_01_29_25"] = 0x6C06bBFa3B63eD344ceb3312Df795eDC8d29BDD5.toBytes32();
        values[mainnet]["pendle_USDe_03_26_25"] = 0xB451A36c8B6b2EAc77AD0737BA732818143A0E25.toBytes32();
        values[mainnet]["pendle_sUSDe_05_28_25"] = 0xB162B764044697cf03617C2EFbcB1f42e31E4766.toBytes32();

        values[mainnet]["pendle_weETHs_market_08_28_24"] = 0xcAa8ABB72A75C623BECe1f4D5c218F425d47A0D0.toBytes32();
        values[mainnet]["pendle_weETHs_sy_08_28_24"] = 0x9e8f10574ACc2c62C6e5d19500CEd39163Da37A9.toBytes32();
        values[mainnet]["pendle_weETHs_pt_08_28_24"] = 0xda6530EfaFD63A42d7b9a0a5a60A03839CDb813A.toBytes32();
        values[mainnet]["pendle_weETHs_yt_08_28_24"] = 0x28cE264D0938C1051687FEbDCeFacc2242BA9E0E.toBytes32();

        values[mainnet]["pendle_weETHs_market_12_25_24"] = 0x40789E8536C668c6A249aF61c81b9dfaC3EB8F32.toBytes32();
        values[mainnet]["pendleUSD0PlusMarketOctober"] = 0x00b321D89A8C36B3929f20B7955080baeD706D1B.toBytes32();
        values[mainnet]["pendle_USD0Plus_market_01_29_2025"] = 0x64506968E80C9ed07bFF60C8D9d57474EFfFF2c9.toBytes32();
        values[mainnet]["pendle_USD0Plus_market_02_26_2025"] = 0x22a72B0C504cBb7f8245208f84D8f035c311aDec.toBytes32();
        values[mainnet]["pendle_USD0Plus_market_03_26_2025"] = 0xaFDC922d0059147486cC1F0f32e3A2354b0d35CC.toBytes32();
        values[mainnet]["pendle_USD0++_market_01_29_25"] = 0x64506968E80C9ed07bFF60C8D9d57474EFfFF2c9.toBytes32(); 
        values[mainnet]["pendle_USD0++_market_06_25_25"] = 0x048680F64d6DFf1748ba6D9a01F578433787e24B.toBytes32(); 
        values[mainnet]["pendle_USD0Plus_market_04_23_2025"] = 0x81f3a11dB1DE16f4F9ba8Bf46B71D2B168c64899.toBytes32();
        values[mainnet]["pendle_USD0Plus_market_06_25_2025"] = 0x048680F64d6DFf1748ba6D9a01F578433787e24B.toBytes32();
        
        values[mainnet]["pendle_eBTC_market_12_26_24"] = 0x36d3ca43ae7939645C306E26603ce16e39A89192.toBytes32();
        values[mainnet]["pendle_LBTC_corn_market_12_26_24"] = 0xCaE62858DB831272A03768f5844cbe1B40bB381f.toBytes32();
        values[mainnet]["pendle_LBTC_market_03_26_25"] = 0x70B70Ac0445C3eF04E314DFdA6caafd825428221.toBytes32();
        values[mainnet]["pendle_eBTC_corn_market_3_26_25"] = 0x2C71Ead7ac9AE53D05F8664e77031d4F9ebA064B.toBytes32();

        values[mainnet]["pendle_pumpBTC_market_03_26_25"] = 0x8098B48a1c4e4080b30A43a7eBc0c87b52F17222.toBytes32();
        values[mainnet]["pendle_corn_pumpBTC_market_12_25_24"] = 0xf8208fB52BA80075aF09840A683143C22DC5B4dd.toBytes32();

        values[mainnet]["pendle_uniBTC_market_03_26_25"] = 0x380C751BD0412f47Ca560B6AFeB566d88dc18630.toBytes32();
        values[mainnet]["pendle_corn_uniBTC_market_12_26_24"] = 0x40dEAE18c3CE932Fdd5Df1f44b54D8Cf3902787B.toBytes32();
        values[mainnet]["pendle_sUSDs_market_03_26_25"] = 0x21D85Ff3BEDFF031EF466C7d5295240C8AB2a2b8.toBytes32();

        // Aave V3 Core
        values[mainnet]["v3Pool"] = 0x87870Bca3F3fD6335C3F4ce8392D69350B4fA4E2.toBytes32();

        //Aave v3 Prime
        values[mainnet]["v3PrimePool"] = 0x4e033931ad43597d96D6bcc25c280717730B58B1.toBytes32();

        // Aave V3 Lido
        values[mainnet]["v3LidoPool"] = 0x4e033931ad43597d96D6bcc25c280717730B58B1.toBytes32();

        // SparkLend
        values[mainnet]["sparkLendPool"] = 0xC13e21B648A5Ee794902342038FF3aDAB66BE987.toBytes32();

        // Uniswap V3 Pools
        values[mainnet]["wETH_weETH_05"] = 0x7A415B19932c0105c82FDB6b720bb01B0CC2CAe3.toBytes32();
        values[mainnet]["wstETH_wETH_01"] = 0x109830a1AAaD605BbF02a9dFA7B0B92EC2FB7dAa.toBytes32();
        values[mainnet]["rETH_wETH_01"] = 0x553e9C493678d8606d6a5ba284643dB2110Df823.toBytes32();
        values[mainnet]["rETH_wETH_05"] = 0xa4e0faA58465A2D369aa21B3e42d43374c6F9613.toBytes32();
        values[mainnet]["wstETH_rETH_05"] = 0x18319135E02Aa6E02D412C98cCb16af3a0a9CB57.toBytes32();
        values[mainnet]["wETH_rswETH_05"] = 0xC410573Af188f56062Ee744cC3D6F2843f5bC13b.toBytes32();
        values[mainnet]["wETH_rswETH_30"] = 0xE62627326d7794E20bB7261B24985294de1579FE.toBytes32();
        values[mainnet]["ezETH_wETH_01"] = 0xBE80225f09645f172B079394312220637C440A63.toBytes32();
        values[mainnet]["PENDLE_wETH_30"] = 0x57aF956d3E2cCa3B86f3D8C6772C03ddca3eAacB.toBytes32();
        values[mainnet]["USDe_USDT_01"] = 0x435664008F38B0650fBC1C9fc971D0A3Bc2f1e47.toBytes32();
        values[mainnet]["USDe_USDC_01"] = 0xE6D7EbB9f1a9519dc06D557e03C522d53520e76A.toBytes32();
        values[mainnet]["USDe_DAI_01"] = 0x5B3a0f1acBE8594a079FaFeB1c84DEA9372A5Aad.toBytes32();
        values[mainnet]["sUSDe_USDT_05"] = 0x867B321132B18B5BF3775c0D9040D1872979422E.toBytes32();
        values[mainnet]["GEAR_wETH_100"] = 0xaEf52f72583E6c4478B220Da82321a6a023eEE50.toBytes32();
        values[mainnet]["GEAR_USDT_30"] = 0x349eE001D80f896F24571616932f54cBD66B18C9.toBytes32();
        values[mainnet]["DAI_USDC_01"] = 0x5777d92f208679DB4b9778590Fa3CAB3aC9e2168.toBytes32();
        values[mainnet]["DAI_USDC_05"] = 0x6c6Bc977E13Df9b0de53b251522280BB72383700.toBytes32();
        values[mainnet]["USDC_USDT_01"] = 0x3416cF6C708Da44DB2624D63ea0AAef7113527C6.toBytes32();
        values[mainnet]["USDC_USDT_05"] = 0x7858E59e0C01EA06Df3aF3D20aC7B0003275D4Bf.toBytes32();
        values[mainnet]["USDC_wETH_05"] = 0x88e6A0c2dDD26FEEb64F039a2c41296FcB3f5640.toBytes32();
        values[mainnet]["FRAX_USDC_05"] = 0xc63B0708E2F7e69CB8A1df0e1389A98C35A76D52.toBytes32();
        values[mainnet]["FRAX_USDC_01"] = 0x9A834b70C07C81a9fcD6F22E842BF002fBfFbe4D.toBytes32();
        values[mainnet]["DAI_FRAX_05"] = 0x97e7d56A0408570bA1a7852De36350f7713906ec.toBytes32();
        values[mainnet]["FRAX_USDT_05"] = 0xc2A856c3afF2110c1171B8f942256d40E980C726.toBytes32();
        values[mainnet]["PYUSD_USDC_01"] = 0x13394005C1012e708fCe1EB974F1130fDc73a5Ce.toBytes32();

        // EigenLayer
        values[mainnet]["strategyManager"] = 0x858646372CC42E1A627fcE94aa7A7033e7CF075A.toBytes32();
        values[mainnet]["delegationManager"] = 0x39053D51B77DC0d36036Fc1fCc8Cb819df8Ef37A.toBytes32();
        values[mainnet]["mETHStrategy"] = 0x298aFB19A105D59E74658C4C334Ff360BadE6dd2.toBytes32();
        values[mainnet]["USDeStrategy"] = 0x298aFB19A105D59E74658C4C334Ff360BadE6dd2.toBytes32();
        values[mainnet]["testOperator"] = 0xDbEd88D83176316fc46797B43aDeE927Dc2ff2F5.toBytes32();
        values[mainnet]["eigenStrategy"] = 0xaCB55C530Acdb2849e6d4f36992Cd8c9D50ED8F7.toBytes32();
        values[mainnet]["eEigenOperator"] = 0xDcAE4FAf7C7d0f4A78abe147244c6e9d60cFD202.toBytes32();
        values[mainnet]["eigenRewards"] = 0x7750d328b314EfFa365A0402CcfD489B80B0adda.toBytes32();

        // Swell
        values[mainnet]["swellSimpleStaking"] = 0x38D43a6Cb8DA0E855A42fB6b0733A0498531d774.toBytes32();
        values[mainnet]["swEXIT"] = 0x48C11b86807627AF70a34662D4865cF854251663.toBytes32();
        values[mainnet]["accessControlManager"] = 0x625087d72c762254a72CB22cC2ECa40da6b95EAC.toBytes32();
        values[mainnet]["depositManager"] = 0xb3D9cf8E163bbc840195a97E81F8A34E295B8f39.toBytes32();

        // Frax
        values[mainnet]["frxETHMinter"] = 0xbAFA44EFE7901E04E39Dad13167D089C559c1138.toBytes32();
        values[mainnet]["frxETHRedemptionTicket"] = 0x82bA8da44Cd5261762e629dd5c605b17715727bd.toBytes32();

        // Zircuit
        values[mainnet]["zircuitSimpleStaking"] = 0xF047ab4c75cebf0eB9ed34Ae2c186f3611aEAfa6.toBytes32();

        // Mantle
        values[mainnet]["mantleLspStaking"] = 0xe3cBd06D7dadB3F4e6557bAb7EdD924CD1489E8f.toBytes32();

        // Fluid
        values[mainnet]["fUSDT"] = 0x5C20B550819128074FD538Edf79791733ccEdd18.toBytes32();
        values[mainnet]["fUSDTStakingRewards"] = 0x490681095ed277B45377d28cA15Ac41d64583048.toBytes32();
        values[mainnet]["fUSDC"] = 0x9Fb7b4477576Fe5B32be4C1843aFB1e55F251B33.toBytes32();
        values[mainnet]["fWETH"] = 0x90551c1795392094FE6D29B758EcCD233cFAa260.toBytes32();
        values[mainnet]["fWSTETH"] = 0x2411802D8BEA09be0aF8fD8D08314a63e706b29C.toBytes32();
        values[mainnet]["fGHO"] = 0x6A29A46E21C730DcA1d8b23d637c101cec605C5B.toBytes32();

        // Symbiotic
        values[mainnet]["wstETHDefaultCollateral"] = 0xC329400492c6ff2438472D4651Ad17389fCb843a.toBytes32();
        values[mainnet]["cbETHDefaultCollateral"] = 0xB26ff591F44b04E78de18f43B46f8b70C6676984.toBytes32();
        values[mainnet]["wBETHDefaultCollateral"] = 0x422F5acCC812C396600010f224b320a743695f85.toBytes32();
        values[mainnet]["rETHDefaultCollateral"] = 0x03Bf48b8A1B37FBeAd1EcAbcF15B98B924ffA5AC.toBytes32();
        values[mainnet]["mETHDefaultCollateral"] = 0x475D3Eb031d250070B63Fa145F0fCFC5D97c304a.toBytes32();
        values[mainnet]["swETHDefaultCollateral"] = 0x38B86004842D3FA4596f0b7A0b53DE90745Ab654.toBytes32();
        values[mainnet]["sfrxETHDefaultCollateral"] = 0x5198CB44D7B2E993ebDDa9cAd3b9a0eAa32769D2.toBytes32();
        values[mainnet]["ETHxDefaultCollateral"] = 0xBdea8e677F9f7C294A4556005c640Ee505bE6925.toBytes32();
        values[mainnet]["uniETHDefaultCollateral"] = 0x1C57ea879dd3e8C9fefa8224fdD1fa20dd54211E.toBytes32();
        values[mainnet]["sUSDeDefaultCollateral"] = 0x19d0D8e6294B7a04a2733FE433444704B791939A.toBytes32();
        values[mainnet]["wBTCDefaultCollateral"] = 0x971e5b5D4baa5607863f3748FeBf287C7bf82618.toBytes32();
        values[mainnet]["tBTCDefaultCollateral"] = 0x0C969ceC0729487d264716e55F232B404299032c.toBytes32();
        values[mainnet]["ethfiDefaultCollateral"] = 0x21DbBA985eEA6ba7F27534a72CCB292eBA1D2c7c.toBytes32();
        values[mainnet]["LBTCDefaultCollateral"] = 0x9C0823D3A1172F9DdF672d438dec79c39a64f448.toBytes32();

        // Karak
        values[mainnet]["vaultSupervisor"] = 0x54e44DbB92dBA848ACe27F44c0CB4268981eF1CC.toBytes32();
        values[mainnet]["delegationSupervisor"] = 0xAfa904152E04aBFf56701223118Be2832A4449E0.toBytes32();

        values[mainnet]["kmETH"] = 0x7C22725d1E0871f0043397c9761AD99A86ffD498.toBytes32();
        values[mainnet]["kweETH"] = 0x2DABcea55a12d73191AeCe59F508b191Fb68AdaC.toBytes32();
        values[mainnet]["kwstETH"] = 0xa3726beDFD1a8AA696b9B4581277240028c4314b.toBytes32();
        values[mainnet]["krETH"] = 0x8E475A4F7820A4b6c0FF229f74fB4762f0813C47.toBytes32();
        values[mainnet]["kcbETH"] = 0xbD32b8aA6ff34BEDc447e503195Fb2524c72658f.toBytes32();
        values[mainnet]["kwBETH"] = 0x04BB50329A1B7D943E7fD2368288b674c8180d5E.toBytes32();
        values[mainnet]["kswETH"] = 0xc585DF3a8C9ca0c614D023A812624bE36161502B.toBytes32();
        values[mainnet]["kETHx"] = 0x989Ab830C6e2BdF3f28214fF54C9B7415C349a3F.toBytes32();
        values[mainnet]["ksfrxETH"] = 0x1751e1e4d2c9Fa99479C0c5574136F0dbD8f3EB8.toBytes32();
        values[mainnet]["krswETH"] = 0x1B4d88f5f38988BEA334C79f48aa69BEEeFE2e1e.toBytes32();
        values[mainnet]["krsETH"] = 0x9a23e79a8E6D77F940F2C30eb3d9282Af2E4036c.toBytes32();
        values[mainnet]["kETHFI"] = 0xB26bD8D1FD5415eED4C99f9fB6A278A42E7d1BA8.toBytes32();
        values[mainnet]["ksUSDe"] = 0xDe5Bff0755F192C333B126A449FF944Ee2B69681.toBytes32();
        values[mainnet]["kUSDe"] = 0xBE3cA34D0E877A1Fc889BD5231D65477779AFf4e.toBytes32();
        values[mainnet]["kWBTC"] = 0x126d4dBf752AaF61f3eAaDa24Ab0dB84FEcf6891.toBytes32();
        values[mainnet]["kFBTC"] = 0x40328669Bc9e3780dFa0141dBC87450a4af6EA11.toBytes32();
        values[mainnet]["kLBTC"] = 0x468c34703F6c648CCf39DBaB11305D17C70ba011.toBytes32();

        // CCIP token transfers.
        values[mainnet]["ccipRouter"] = 0x80226fc0Ee2b096224EeAc085Bb9a8cba1146f7D.toBytes32();

        // PancakeSwap V3
        values[mainnet]["pancakeSwapV3NonFungiblePositionManager"] =
            0x46A15B0b27311cedF172AB29E4f4766fbE7F4364.toBytes32();
        values[mainnet]["pancakeSwapV3MasterChefV3"] = 0x556B9306565093C855AEA9AE92A594704c2Cd59e.toBytes32();
        values[mainnet]["pancakeSwapV3Router"] = 0x13f4EA83D0bd40E75C8222255bc855a974568Dd4.toBytes32();
        // Arbitrum Bridge
        values[mainnet]["arbitrumDelayedInbox"] = 0x4Dbd4fc535Ac27206064B68FfCf827b0A60BAB3f.toBytes32();
        values[mainnet]["arbitrumOutbox"] = 0x0B9857ae2D4A3DBe74ffE1d7DF045bb7F96E4840.toBytes32();
        values[mainnet]["arbitrumL1GatewayRouter"] = 0x72Ce9c846789fdB6fC1f34aC4AD25Dd9ef7031ef.toBytes32();
        values[mainnet]["arbitrumL1ERC20Gateway"] = 0xa3A7B6F88361F48403514059F1F16C8E78d60EeC.toBytes32();
        values[mainnet]["arbitrumWethGateway"] = 0xd92023E9d9911199a6711321D1277285e6d4e2db.toBytes32();

        // Base Standard Bridge.
        values[mainnet]["baseStandardBridge"] = 0x3154Cf16ccdb4C6d922629664174b904d80F2C35.toBytes32();
        values[mainnet]["basePortal"] = 0x49048044D57e1C92A77f79988d21Fa8fAF74E97e.toBytes32();
        values[mainnet]["baseResolvedDelegate"] = 0x866E82a600A1414e583f7F13623F1aC5d58b0Afa.toBytes32();

        // Optimism Standard Bridge.
        values[mainnet]["optimismStandardBridge"] = 0x99C9fc46f92E8a1c0deC1b1747d010903E884bE1.toBytes32();
        values[mainnet]["optimismPortal"] = 0xbEb5Fc579115071764c7423A4f12eDde41f106Ed.toBytes32();
        values[mainnet]["optimismResolvedDelegate"] = 0x25ace71c97B33Cc4729CF772ae268934F7ab5fA1.toBytes32();

        // Mantle Standard Bridge.
        values[mainnet]["mantleStandardBridge"] = 0x95fC37A27a2f68e3A647CDc081F0A89bb47c3012.toBytes32();
        values[mainnet]["mantlePortal"] = 0xc54cb22944F2bE476E02dECfCD7e3E7d3e15A8Fb.toBytes32();
        values[mainnet]["mantleResolvedDelegate"] = 0x676A795fe6E43C17c668de16730c3F690FEB7120.toBytes32(); // TODO update this.

        // Zircuit Standard Bridge.
        values[mainnet]["zircuitStandardBridge"] = 0x386B76D9cA5F5Fb150B6BFB35CF5379B22B26dd8.toBytes32();
        values[mainnet]["zircuitPortal"] = 0x17bfAfA932d2e23Bd9B909Fd5B4D2e2a27043fb1.toBytes32();
        values[mainnet]["zircuitResolvedDelegate"] = 0x2a721cBE81a128be0F01040e3353c3805A5EA091.toBytes32();

        // Fraxtal Standard Bridge.
        values[mainnet]["fraxtalStandardBridge"] = 0x34C0bD5877A5Ee7099D0f5688D65F4bB9158BDE2.toBytes32();
        values[mainnet]["fraxtalPortal"] = 0x36cb65c1967A0Fb0EEE11569C51C2f2aA1Ca6f6D.toBytes32();
        values[mainnet]["fraxtalResolvedDelegate"] = 0x2a721cBE81a128be0F01040e3353c3805A5EA091.toBytes32(); // TODO update this

        // Lido Base Standard Bridge.
        values[mainnet]["lidoBaseStandardBridge"] = 0x9de443AdC5A411E83F1878Ef24C3F52C61571e72.toBytes32();
        values[mainnet]["lidoBasePortal"] = 0x49048044D57e1C92A77f79988d21Fa8fAF74E97e.toBytes32();
        values[mainnet]["lidoBaseResolvedDelegate"] = 0x866E82a600A1414e583f7F13623F1aC5d58b0Afa.toBytes32();

        // Layer Zero.
        values[mainnet]["LayerZeroEndPoint"] = 0x1a44076050125825900e736c501f859c50fE728c.toBytes32();
        values[mainnet]["EtherFiOFTAdapter"] = 0xcd2eb13D6831d4602D80E5db9230A57596CDCA63.toBytes32();

        // Merkl
        values[mainnet]["merklDistributor"] = 0x3Ef3D8bA38EBe18DB133cEc108f4D14CE00Dd9Ae.toBytes32();

        // Pump Staking
        values[mainnet]["pumpStaking"] = 0x1fCca65fb6Ae3b2758b9b2B394CB227eAE404e1E.toBytes32();

        // Linea Bridging
        values[mainnet]["tokenBridge"] = 0x051F1D88f0aF5763fB888eC4378b4D8B29ea3319.toBytes32(); // approve, bridge token
        values[mainnet]["lineaMessageService"] = 0xd19d4B5d358258f05D7B411E21A1460D11B0876F.toBytes32(); // claim message, sendMessage

        // Scroll Bridging
        values[mainnet]["scrollGatewayRouter"] = 0xF8B1378579659D8F7EE5f3C929c2f3E332E41Fd6.toBytes32(); // approve, depositERC20
        values[mainnet]["scrollMessenger"] = 0x6774Bcbd5ceCeF1336b5300fb5186a12DDD8b367.toBytes32(); // sendMessage
        values[mainnet]["scrollCustomERC20Gateway"] = 0x67260A8B73C5B77B55c1805218A42A7A6F98F515.toBytes32(); // sendMessage

        // Syrup
        values[mainnet]["syrupRouter"] = 0x134cCaaA4F1e4552eC8aEcb9E4A2360dDcF8df76.toBytes32();

        // Satlayer
        values[mainnet]["satlayerPool"] = 0x42a856dbEBB97AbC1269EAB32f3bb40C15102819.toBytes32();

        // corn
        values[mainnet]["cornSilo"] = 0x8bc93498b861fd98277c3b51d240e7E56E48F23c.toBytes32();

        // Treehouse
        values[mainnet]["TreehouseRedemption"] = 0x0618DBdb3Be798346e6D9C08c3c84658f94aD09F.toBytes32();
        values[mainnet]["TreehouseRouter"] = 0xeFA3fa8e85D2b3CfdB250CdeA156c2c6C90628F5.toBytes32();
        values[mainnet]["tETH"] = 0xD11c452fc99cF405034ee446803b6F6c1F6d5ED8.toBytes32();
        values[mainnet]["tETH_wstETH_curve_pool"] = 0xA10d15538E09479186b4D3278BA5c979110dDdB1.toBytes32();
        // Term Finance
        values[mainnet]["termAuctionOfferLocker"] = 0xa557a6099d1a85d7569EA4B6d8ad59a94a8162CC.toBytes32();
        values[mainnet]["termRepoLocker"] = 0xFD9033C9A97Bc3Ec8a44439Cb6512516c5053076.toBytes32();
        values[mainnet]["termRepoServicer"] = 0xaD2401Dd7518Fac6C868c86442922E2236797e32.toBytes32();
        values[mainnet]["termRepoToken"] = 0x3A1427da14F8A57CEe76a5E85fB465ed72De8EC7.toBytes32();

        // Hyperlane
        values[mainnet]["hyperlaneUsdcRouter"] = 0xe1De9910fe71cC216490AC7FCF019e13a34481D7.toBytes32();
        values[mainnet]["hyperlaneTestRecipient"] = 0xfb53392bf4a0590a317ca716c28c29ace7c448bc132d7f8188ca234f595aa121;

<<<<<<< HEAD
        // Usual
        values[mainnet]["usualSwapperEngine"] = 0xB969B0d14F7682bAF37ba7c364b351B830a812B2.toBytes32(); 
        
        // Sky
        values[mainnet]["daiConverter"] = 0x3225737a9Bbb6473CB4a45b7244ACa2BeFdB276A.toBytes32(); //converts dai to USDS
        values[mainnet]["usdsLitePsmUsdc"] = 0xA188EEC8F81263234dA3622A406892F3D630f98c.toBytes32(); 
        values[mainnet]["daiLitePsmUsdc"] = 0xA188EEC8F81263234dA3622A406892F3D630f98c.toBytes32(); 
=======
        //Sonic Gateway
        values[mainnet]["sonicGateway"] = 0xa1E2481a9CD0Cb0447EeB1cbc26F1b3fff3bec20.toBytes32();  
>>>>>>> e789609a
    }

    function _addBaseValues() private {
        // Liquid Ecosystem
        values[base]["deployerAddress"] = 0x5F2F11ad8656439d5C14d9B351f8b09cDaC2A02d.toBytes32();
        values[base]["dev0Address"] = 0x0463E60C7cE10e57911AB7bD1667eaa21de3e79b.toBytes32();
        values[base]["dev1Address"] = 0xf8553c8552f906C19286F21711721E206EE4909E.toBytes32();
        values[base]["liquidPayoutAddress"] = 0xA9962a5BfBea6918E958DeE0647E99fD7863b95A.toBytes32();

        // DeFi Ecosystem
        values[base]["ETH"] = 0xEeeeeEeeeEeEeeEeEeEeeEEEeeeeEeeeeeeeEEeE.toBytes32();
        values[base]["uniswapV3NonFungiblePositionManager"] = 0x03a520b32C04BF3bEEf7BEb72E919cf822Ed34f1.toBytes32();

        values[base]["USDC"] = 0x833589fCD6eDb6E08f4c7C32D4f71b54bdA02913.toBytes32();
        values[base]["WETH"] = 0x4200000000000000000000000000000000000006.toBytes32();
        values[base]["WEETH"] = 0x04C0599Ae5A44757c0af6F9eC3b93da8976c150A.toBytes32();
        values[base]["WSTETH"] = 0xc1CBa3fCea344f92D9239c08C0568f6F2F0ee452.toBytes32();
        values[base]["AERO"] = 0x940181a94A35A4569E4529A3CDfB74e38FD98631.toBytes32();
        values[base]["CBETH"] = 0x2Ae3F1Ec7F1F5012CFEab0185bfc7aa3cf0DEc22.toBytes32();
        values[base]["AURA"] = 0x1509706a6c66CA549ff0cB464de88231DDBe213B.toBytes32();
        values[base]["BAL"] = 0x4158734D47Fc9692176B5085E0F52ee0Da5d47F1.toBytes32();
        values[base]["CRV"] = 0x8Ee73c484A26e0A5df2Ee2a4960B789967dd0415.toBytes32();
        values[base]["LINK"] = 0x88Fb150BDc53A65fe94Dea0c9BA0a6dAf8C6e196.toBytes32();
        values[base]["UNI"] = 0xc3De830EA07524a0761646a6a4e4be0e114a3C83.toBytes32();
        values[base]["RETH"] = 0xB6fe221Fe9EeF5aBa221c348bA20A1Bf5e73624c.toBytes32();
        values[base]["BSDETH"] = 0xCb327b99fF831bF8223cCEd12B1338FF3aA322Ff.toBytes32();
        values[base]["SFRXETH"] = 0x1f55a02A049033E3419a8E2975cF3F572F4e6E9A.toBytes32();
        values[base]["cbBTC"] = 0xcbB7C0000aB88B473b1f5aFd9ef808440eed33Bf.toBytes32();
        values[base]["tBTC"] = 0x236aa50979D5f3De3Bd1Eeb40E81137F22ab794b.toBytes32();
        values[base]["dlcBTC"] = 0x12418783e860997eb99e8aCf682DF952F721cF62.toBytes32();

        // Balancer vault
        values[base]["vault"] = 0xBA12222222228d8Ba445958a75a0704d566BF2C8.toBytes32();
        values[base]["balancerVault"] = 0xBA12222222228d8Ba445958a75a0704d566BF2C8.toBytes32();

        // Standard Bridge.
        values[base]["standardBridge"] = 0x4200000000000000000000000000000000000010.toBytes32();
        values[base]["crossDomainMessenger"] = 0x4200000000000000000000000000000000000007.toBytes32();

        // Lido Standard Bridge.
        values[base]["l2ERC20TokenBridge"] = 0xac9D11cD4D7eF6e54F14643a393F68Ca014287AB.toBytes32();

        values[base]["weETH_ETH_ExchangeRate"] = 0x35e9D7001819Ea3B39Da906aE6b06A62cfe2c181.toBytes32();

        // Aave V3
        values[base]["v3Pool"] = 0xA238Dd80C259a72e81d7e4664a9801593F98d1c5.toBytes32();

        // Merkl
        values[base]["merklDistributor"] = 0x3Ef3D8bA38EBe18DB133cEc108f4D14CE00Dd9Ae.toBytes32();

        // Aerodrome
        values[base]["aerodromeRouter"] = 0xcF77a3Ba9A5CA399B7c97c74d54e5b1Beb874E43.toBytes32();
        values[base]["aerodromeNonFungiblePositionManager"] = 0x827922686190790b37229fd06084350E74485b72.toBytes32();
        values[base]["aerodrome_Weth_Wsteth_v3_1_gauge"] = 0x2A1f7bf46bd975b5004b61c6040597E1B6117040.toBytes32();
        values[base]["aerodrome_Weth_Bsdeth_v3_1_gauge"] = 0x0b537aC41400433F09d97Cd370C1ea9CE78D8a74.toBytes32();
        values[base]["aerodrome_Cbeth_Weth_v3_1_gauge"] = 0xF5550F8F0331B8CAA165046667f4E6628E9E3Aac.toBytes32();
        values[base]["aerodrome_Weth_Wsteth_v2_30_gauge"] = 0xDf7c8F17Ab7D47702A4a4b6D951d2A4c90F99bf4.toBytes32();
        values[base]["aerodrome_Weth_Weeth_v2_30_gauge"] = 0xf8d47b641eD9DF1c924C0F7A6deEEA2803b9CfeF.toBytes32();
        values[base]["aerodrome_Weth_Reth_v2_05_gauge"] = 0xAa3D51d36BfE7C5C63299AF71bc19988BdBa0A06.toBytes32();
        values[base]["aerodrome_Sfrxeth_Wsteth_v2_30_gauge"] = 0xCe7Cb6260fCBf17485cd2439B89FdDf8B0Eb39cC.toBytes32();

        // MorphoBlue
        values[base]["morphoBlue"] = 0xBBBBBbbBBb9cC5e90e3b3Af64bdAF62C37EEFFCb.toBytes32();
        values[base]["weETH_wETH_915"] = 0x78d11c03944e0dc298398f0545dc8195ad201a18b0388cb8058b1bcb89440971;
        values[base]["wstETH_wETH_945"] = 0x3a4048c64ba1b375330d376b1ce40e4047d03b47ab4d48af484edec9fec801ba;
        values[base]["cbETH_wETH_965"] = 0x6600aae6c56d242fa6ba68bd527aff1a146e77813074413186828fd3f1cdca91;
        values[base]["cbETH_wETH_945"] = 0x84662b4f95b85d6b082b68d32cf71bb565b3f22f216a65509cc2ede7dccdfe8c;

        values[base]["uniV3Router"] = 0x2626664c2603336E57B271c5C0b26F421741e481.toBytes32();

        values[base]["aggregationRouterV5"] = 0x1111111254EEB25477B68fb85Ed929f73A960582.toBytes32();
        values[base]["oneInchExecutor"] = 0xE37e799D5077682FA0a244D46E5649F71457BD09.toBytes32();

        // Compound V3
        values[base]["cWETHV3"] = 0x46e6b214b524310239732D51387075E0e70970bf.toBytes32();
        values[base]["cometRewards"] = 0x123964802e6ABabBE1Bc9547D72Ef1B69B00A6b1.toBytes32();

        // Instadapp Fluid
        values[base]["fWETH"] = 0x9272D6153133175175Bc276512B2336BE3931CE9.toBytes32();
        values[base]["fWSTETH"] = 0x896E39f0E9af61ECA9dD2938E14543506ef2c2b5.toBytes32();
    }

    function _addArbitrumValues() private {
        // Liquid Ecosystem
        values[arbitrum]["deployerAddress"] = 0x5F2F11ad8656439d5C14d9B351f8b09cDaC2A02d.toBytes32();
        values[arbitrum]["dev0Address"] = 0x0463E60C7cE10e57911AB7bD1667eaa21de3e79b.toBytes32();
        values[arbitrum]["dev1Address"] = 0xf8553c8552f906C19286F21711721E206EE4909E.toBytes32();
        values[arbitrum]["liquidPayoutAddress"] = 0xA9962a5BfBea6918E958DeE0647E99fD7863b95A.toBytes32();
        values[arbitrum]["txBundlerAddress"] = 0x87D51666Da1b56332b216D456D1C2ba3Aed6089c.toBytes32();

        // DeFi Ecosystem
        values[arbitrum]["ETH"] = 0xEeeeeEeeeEeEeeEeEeEeeEEEeeeeEeeeeeeeEEeE.toBytes32();
        values[arbitrum]["uniV3Router"] = 0xE592427A0AEce92De3Edee1F18E0157C05861564.toBytes32();
        values[arbitrum]["uniV2Router"] = 0x7a250d5630B4cF539739dF2C5dAcb4c659F2488D.toBytes32();
        values[arbitrum]["uniswapV3NonFungiblePositionManager"] = 0xC36442b4a4522E871399CD717aBDD847Ab11FE88.toBytes32();
        values[arbitrum]["ccipRouter"] = 0x141fa059441E0ca23ce184B6A78bafD2A517DdE8.toBytes32();
        values[arbitrum]["vault"] = 0xBA12222222228d8Ba445958a75a0704d566BF2C8.toBytes32();

        values[arbitrum]["USDC"] = 0xaf88d065e77c8cC2239327C5EDb3A432268e5831.toBytes32();
        values[arbitrum]["USDCe"] = 0xFF970A61A04b1cA14834A43f5dE4533eBDDB5CC8.toBytes32();
        values[arbitrum]["WETH"] = 0x82aF49447D8a07e3bd95BD0d56f35241523fBab1.toBytes32();
        values[arbitrum]["WBTC"] = 0x2f2a2543B76A4166549F7aaB2e75Bef0aefC5B0f.toBytes32();
        values[arbitrum]["USDT"] = 0xFd086bC7CD5C481DCC9C85ebE478A1C0b69FCbb9.toBytes32();
        values[arbitrum]["DAI"] = 0xDA10009cBd5D07dd0CeCc66161FC93D7c9000da1.toBytes32();
        values[arbitrum]["WSTETH"] = 0x5979D7b546E38E414F7E9822514be443A4800529.toBytes32();
        values[arbitrum]["FRAX"] = 0x17FC002b466eEc40DaE837Fc4bE5c67993ddBd6F.toBytes32();
        values[arbitrum]["BAL"] = 0x040d1EdC9569d4Bab2D15287Dc5A4F10F56a56B8.toBytes32();
        values[arbitrum]["COMP"] = 0x354A6dA3fcde098F8389cad84b0182725c6C91dE.toBytes32();
        values[arbitrum]["LINK"] = 0xf97f4df75117a78c1A5a0DBb814Af92458539FB4.toBytes32();
        values[arbitrum]["rETH"] = 0xEC70Dcb4A1EFa46b8F2D97C310C9c4790ba5ffA8.toBytes32();
        values[arbitrum]["RETH"] = 0xEC70Dcb4A1EFa46b8F2D97C310C9c4790ba5ffA8.toBytes32();
        values[arbitrum]["cbETH"] = 0x1DEBd73E752bEaF79865Fd6446b0c970EaE7732f.toBytes32();
        values[arbitrum]["LUSD"] = 0x93b346b6BC2548dA6A1E7d98E9a421B42541425b.toBytes32();
        values[arbitrum]["UNI"] = 0xFa7F8980b0f1E64A2062791cc3b0871572f1F7f0.toBytes32();
        values[arbitrum]["CRV"] = 0x11cDb42B0EB46D95f990BeDD4695A6e3fA034978.toBytes32();
        values[arbitrum]["FRXETH"] = 0x178412e79c25968a32e89b11f63B33F733770c2A.toBytes32();
        values[arbitrum]["SFRXETH"] = 0x95aB45875cFFdba1E5f451B950bC2E42c0053f39.toBytes32();
        values[arbitrum]["ARB"] = 0x912CE59144191C1204E64559FE8253a0e49E6548.toBytes32();
        values[arbitrum]["WEETH"] = 0x35751007a407ca6FEFfE80b3cB397736D2cf4dbe.toBytes32();
        values[arbitrum]["USDE"] = 0x5d3a1Ff2b6BAb83b63cd9AD0787074081a52ef34.toBytes32();
        values[arbitrum]["AURA"] = 0x1509706a6c66CA549ff0cB464de88231DDBe213B.toBytes32();
        values[arbitrum]["PENDLE"] = 0x0c880f6761F1af8d9Aa9C466984b80DAb9a8c9e8.toBytes32();
        values[arbitrum]["RSR"] = 0xCa5Ca9083702c56b481D1eec86F1776FDbd2e594.toBytes32();
        values[arbitrum]["CBETH"] = 0x1DEBd73E752bEaF79865Fd6446b0c970EaE7732f.toBytes32();
        values[arbitrum]["OSETH"] = 0xf7d4e7273E5015C96728A6b02f31C505eE184603.toBytes32();
        values[arbitrum]["RSETH"] = 0x4186BFC76E2E237523CBC30FD220FE055156b41F.toBytes32();
        values[arbitrum]["GRAIL"] = 0x3d9907F9a368ad0a51Be60f7Da3b97cf940982D8.toBytes32();
        values[arbitrum]["cbBTC"] = 0xcbB7C0000aB88B473b1f5aFd9ef808440eed33Bf.toBytes32();

        // Aave V3
        values[arbitrum]["v3Pool"] = 0x794a61358D6845594F94dc1DB02A252b5b4814aD.toBytes32();

        // 1Inch
        values[arbitrum]["aggregationRouterV5"] = 0x1111111254EEB25477B68fb85Ed929f73A960582.toBytes32();
        values[arbitrum]["oneInchExecutor"] = 0xE37e799D5077682FA0a244D46E5649F71457BD09.toBytes32();

        values[arbitrum]["balancerVault"] = 0xBA12222222228d8Ba445958a75a0704d566BF2C8.toBytes32();
        // TODO This Balancer on L2s use a different minting logic so minter is not used
        // but the merkle tree should be refactored for L2s
        values[arbitrum]["minter"] = address(1).toBytes32();

        // Arbitrum native bridging.
        values[arbitrum]["arbitrumL2GatewayRouter"] = 0x5288c571Fd7aD117beA99bF60FE0846C4E84F933.toBytes32();
        values[arbitrum]["arbitrumSys"] = 0x0000000000000000000000000000000000000064.toBytes32();
        values[arbitrum]["arbitrumRetryableTx"] = 0x000000000000000000000000000000000000006E.toBytes32();
        values[arbitrum]["arbitrumL2Sender"] = 0x09e9222E96E7B4AE2a407B98d48e330053351EEe.toBytes32();

        // Pendle
        values[arbitrum]["pendleMarketFactory"] = 0x2FCb47B58350cD377f94d3821e7373Df60bD9Ced.toBytes32();
        values[arbitrum]["pendleRouter"] = 0x888888888889758F76e7103c6CbF23ABbF58F946.toBytes32();
        values[arbitrum]["pendleLimitOrderRouter"] = 0x000000000000c9B3E2C3Ec88B1B4c0cD853f4321.toBytes32();
        values[arbitrum]["pendleWeETHMarketSeptember"] = 0xf9F9779d8fF604732EBA9AD345E6A27EF5c2a9d6.toBytes32();
        values[arbitrum]["pendle_weETH_market_12_25_24"] = 0x6b92feB89ED16AA971B096e247Fe234dB4Aaa262.toBytes32();

        // Gearbox
        values[arbitrum]["dWETHV3"] = 0x04419d3509f13054f60d253E0c79491d9E683399.toBytes32();
        values[arbitrum]["sdWETHV3"] = 0xf3b7994e4dA53E04155057Fd61dc501599d57877.toBytes32();
        values[arbitrum]["dUSDCV3"] = 0x890A69EF363C9c7BdD5E36eb95Ceb569F63ACbF6.toBytes32();
        values[arbitrum]["sdUSDCV3"] = 0xD0181a36B0566a8645B7eECFf2148adE7Ecf2BE9.toBytes32();
        values[arbitrum]["dUSDCeV3"] = 0xa76c604145D7394DEc36C49Af494C144Ff327861.toBytes32();
        values[arbitrum]["sdUSDCeV3"] = 0x608F9e2E8933Ce6b39A8CddBc34a1e3E8D21cE75.toBytes32();

        // Uniswap V3 pools
        values[arbitrum]["wstETH_wETH_01"] = 0x35218a1cbaC5Bbc3E57fd9Bd38219D37571b3537.toBytes32();
        values[arbitrum]["wstETH_wETH_05"] = 0xb93F8a075509e71325c1c2fc8FA6a75f2d536A13.toBytes32();
        values[arbitrum]["PENDLE_wETH_30"] = 0xdbaeB7f0DFe3a0AAFD798CCECB5b22E708f7852c.toBytes32();
        values[arbitrum]["wETH_weETH_30"] = 0xA169d1aB5c948555954D38700a6cDAA7A4E0c3A0.toBytes32();
        values[arbitrum]["wETH_weETH_05"] = 0xd90660A0b8Ad757e7C1d660CE633776a0862b087.toBytes32();
        values[arbitrum]["wETH_weETH_01"] = 0x14353445c8329Df76e6f15e9EAD18fA2D45A8BB6.toBytes32();

        // Chainlink feeds
        values[arbitrum]["weETH_ETH_ExchangeRate"] = 0x20bAe7e1De9c596f5F7615aeaa1342Ba99294e12.toBytes32();

        // Fluid fTokens
        values[arbitrum]["fUSDC"] = 0x1A996cb54bb95462040408C06122D45D6Cdb6096.toBytes32();
        values[arbitrum]["fUSDT"] = 0x4A03F37e7d3fC243e3f99341d36f4b829BEe5E03.toBytes32();
        values[arbitrum]["fWETH"] = 0x45Df0656F8aDf017590009d2f1898eeca4F0a205.toBytes32();
        values[arbitrum]["fWSTETH"] = 0x66C25Cd75EBdAA7E04816F643d8E46cecd3183c9.toBytes32();

        // Merkl
        values[arbitrum]["merklDistributor"] = 0x3Ef3D8bA38EBe18DB133cEc108f4D14CE00Dd9Ae.toBytes32();

        // Vault Craft
        values[arbitrum]["compoundV3Weth"] = 0xC4bBbbAF12B1bE472E6E7B1A76d2756d5C763F95.toBytes32();
        values[arbitrum]["compoundV3WethGauge"] = 0x5E6A9859Dc1b393a82a5874F9cBA22E92d9fbBd2.toBytes32();

        // Camelot
        values[arbitrum]["camelotRouterV2"] = 0xc873fEcbd354f5A56E00E710B90EF4201db2448d.toBytes32();
        values[arbitrum]["camelotRouterV3"] = 0x1F721E2E82F6676FCE4eA07A5958cF098D339e18.toBytes32();
        values[arbitrum]["camelotNonFungiblePositionManager"] = 0x00c7f3082833e796A5b3e4Bd59f6642FF44DCD15.toBytes32();

        // Compound V3
        values[arbitrum]["cWETHV3"] = 0x6f7D514bbD4aFf3BcD1140B7344b32f063dEe486.toBytes32();
        values[arbitrum]["cometRewards"] = 0x88730d254A2f7e6AC8388c3198aFd694bA9f7fae.toBytes32();

        // Balancer
        values[arbitrum]["rsETH_wETH_BPT"] = 0x90e6CB5249f5e1572afBF8A96D8A1ca6aCFFd739.toBytes32();
        values[arbitrum]["rsETH_wETH_Id"] = 0x90e6cb5249f5e1572afbf8a96d8a1ca6acffd73900000000000000000000055c;
        values[arbitrum]["rsETH_wETH_Gauge"] = 0x59907f88C360D576Aa38dba84F26578367F96b6C.toBytes32();
        values[arbitrum]["aura_rsETH_wETH"] = 0x90cedFDb5284a274720f1dB339eEe9798f4fa29d.toBytes32();
        values[arbitrum]["wstETH_sfrxETH_BPT"] = 0xc2598280bFeA1Fe18dFcaBD21C7165c40c6859d3.toBytes32();
        values[arbitrum]["wstETH_sfrxETH_Id"] = 0xc2598280bfea1fe18dfcabd21c7165c40c6859d30000000000000000000004f3;
        values[arbitrum]["wstETH_sfrxETH_Gauge"] = 0x06eaf7bAabEac962301eE21296e711B3052F2c0d.toBytes32();
        values[arbitrum]["aura_wstETH_sfrxETH"] = 0x83D37cbA332ffd53A4336Ee06f3c301B8929E684.toBytes32();
        values[arbitrum]["wstETH_wETH_Gyro_BPT"] = 0x7967FA58B9501600D96bD843173b9334983EE6E6.toBytes32();
        values[arbitrum]["wstETH_wETH_Gyro_Id"] = 0x7967fa58b9501600d96bd843173b9334983ee6e600020000000000000000056e;
        values[arbitrum]["wstETH_wETH_Gyro_Gauge"] = 0x96d7C70c80518Ee189CB6ba672FbD22E4fDD9c19.toBytes32();
        values[arbitrum]["aura_wstETH_wETH_Gyro"] = 0x93e567b423ED470562911078b4d7A902d4E0BEea.toBytes32();
        values[arbitrum]["weETH_wstETH_Gyro_BPT"] = 0xCDCef9765D369954a4A936064535710f7235110A.toBytes32();
        values[arbitrum]["weETH_wstETH_Gyro_Id"] = 0xcdcef9765d369954a4a936064535710f7235110a000200000000000000000558;
        values[arbitrum]["weETH_wstETH_Gyro_Gauge"] = 0xdB66fFFf713B1FA758E348e69E2f2e24595111cF.toBytes32();
        values[arbitrum]["aura_weETH_wstETH_Gyro"] = 0x40bF10900a55c69c9dADdc3dC52465e01AcEF4A4.toBytes32();
        values[arbitrum]["osETH_wETH_BPT"] = 0x42f7Cfc38DD1583fFdA2E4f047F4F6FA06CEFc7c.toBytes32();
        values[arbitrum]["osETH_wETH_Id"] = 0x42f7cfc38dd1583ffda2e4f047f4f6fa06cefc7c000000000000000000000553;
        values[arbitrum]["osETH_wETH_Gauge"] = 0x5DA32F4724373c91Fdc657E0AD7B1836c70A4E52.toBytes32();

        // Karak
        values[arbitrum]["vaultSupervisor"] = 0x399f22ae52a18382a67542b3De9BeD52b7B9A4ad.toBytes32();
        values[arbitrum]["kETHFI"] = 0xc9A908402C7f0e343691cFB8c8Fc637449333ce0.toBytes32();
    }

    function _addOptimismValues() private {
        values[optimism]["deployerAddress"] = 0x5F2F11ad8656439d5C14d9B351f8b09cDaC2A02d.toBytes32();
        values[optimism]["dev0Address"] = 0x0463E60C7cE10e57911AB7bD1667eaa21de3e79b.toBytes32();
        values[optimism]["dev1Address"] = 0xf8553c8552f906C19286F21711721E206EE4909E.toBytes32();
        values[optimism]["liquidPayoutAddress"] = 0xA9962a5BfBea6918E958DeE0647E99fD7863b95A.toBytes32();
        values[optimism]["uniV3Router"] = 0xE592427A0AEce92De3Edee1F18E0157C05861564.toBytes32();
        values[optimism]["aggregationRouterV5"] = 0x1111111254EEB25477B68fb85Ed929f73A960582.toBytes32();
        values[optimism]["oneInchExecutor"] = 0xE37e799D5077682FA0a244D46E5649F71457BD09.toBytes32();

        values[optimism]["WETH"] = 0x4200000000000000000000000000000000000006.toBytes32();
        values[optimism]["WEETH"] = 0x346e03F8Cce9fE01dCB3d0Da3e9D00dC2c0E08f0.toBytes32();
        values[optimism]["WSTETH"] = 0x1F32b1c2345538c0c6f582fCB022739c4A194Ebb.toBytes32();
        values[optimism]["RETH"] = 0x9Bcef72be871e61ED4fBbc7630889beE758eb81D.toBytes32();
        values[optimism]["WEETH_OFT"] = 0x5A7fACB970D094B6C7FF1df0eA68D99E6e73CBFF.toBytes32();
        values[optimism]["OP"] = 0x4200000000000000000000000000000000000042.toBytes32();
        values[optimism]["CRV"] = 0x0994206dfE8De6Ec6920FF4D779B0d950605Fb53.toBytes32();
        values[optimism]["AURA"] = 0x1509706a6c66CA549ff0cB464de88231DDBe213B.toBytes32();
        values[optimism]["BAL"] = 0xFE8B128bA8C78aabC59d4c64cEE7fF28e9379921.toBytes32();
        values[optimism]["UNI"] = 0x6fd9d7AD17242c41f7131d257212c54A0e816691.toBytes32();
        values[optimism]["CBETH"] = 0xadDb6A0412DE1BA0F936DCaeb8Aaa24578dcF3B2.toBytes32();

        values[optimism]["vault"] = 0xBA12222222228d8Ba445958a75a0704d566BF2C8.toBytes32();
        values[optimism]["balancerVault"] = 0xBA12222222228d8Ba445958a75a0704d566BF2C8.toBytes32();
        values[optimism]["minter"] = 0x239e55F427D44C3cc793f49bFB507ebe76638a2b.toBytes32();

        values[optimism]["uniswapV3NonFungiblePositionManager"] = 0xC36442b4a4522E871399CD717aBDD847Ab11FE88.toBytes32();
        values[optimism]["ccipRouter"] = 0x3206695CaE29952f4b0c22a169725a865bc8Ce0f.toBytes32();
        values[optimism]["weETH_ETH_ExchangeRate"] = 0x72EC6bF88effEd88290C66DCF1bE2321d80502f5.toBytes32();

        // Gearbox
        values[optimism]["dWETHV3"] = 0x42dB77B3103c71059F4b997d6441cFB299FD0d94.toBytes32();
        values[optimism]["sdWETHV3"] = 0x704c4C9F0d29257E5b0E526b20b48EfFC8f758b2.toBytes32();

        // Standard Bridge
        values[optimism]["standardBridge"] = 0x4200000000000000000000000000000000000010.toBytes32();
        values[optimism]["crossDomainMessenger"] = 0x4200000000000000000000000000000000000007.toBytes32();

        // Aave V3
        values[optimism]["v3Pool"] = 0x794a61358D6845594F94dc1DB02A252b5b4814aD.toBytes32();

        // Merkl
        values[optimism]["merklDistributor"] = 0x3Ef3D8bA38EBe18DB133cEc108f4D14CE00Dd9Ae.toBytes32();

        // Beethoven
        values[optimism]["wstETH_weETH_BPT"] = 0x2Bb4712247D5F451063b5E4f6948abDfb925d93D.toBytes32();
        values[optimism]["wstETH_weETH_Id"] = 0x2bb4712247d5f451063b5e4f6948abdfb925d93d000000000000000000000136;
        values[optimism]["wstETH_weETH_Gauge"] = 0xF3B314B1D2bd7d9afa8eC637716A9Bb81dBc79e5.toBytes32();
        values[optimism]["aura_wstETH_weETH"] = 0xe351a69EB84a22E113E92A4C683391C95448d7d4.toBytes32();

        // Velodrome
        values[optimism]["velodromeRouter"] = 0xa062aE8A9c5e11aaA026fc2670B0D65cCc8B2858.toBytes32();
        values[optimism]["velodromeNonFungiblePositionManager"] = 0x416b433906b1B72FA758e166e239c43d68dC6F29.toBytes32();
        values[optimism]["velodrome_Weth_Wsteth_v3_1_gauge"] = 0xb2218A2cFeF38Ca30AE8C88B41f2E2BdD9347E3e.toBytes32();

        // Compound V3
        values[optimism]["cWETHV3"] = 0xE36A30D249f7761327fd973001A32010b521b6Fd.toBytes32();
        values[optimism]["cometRewards"] = 0x443EA0340cb75a160F31A440722dec7b5bc3C2E9.toBytes32();
    }

    function _addHoleskyValues() private {
        // ERC20
        values[holesky]["WSTETH"] = 0x8d09a4502Cc8Cf1547aD300E066060D043f6982D.toBytes32();

        // Symbiotic
        values[holesky]["wstETHSymbioticVault"] = 0x89D62D1d89d8636367fc94998b3bE095a3d9c2f9.toBytes32();
    }

    function _addMantleValues() private {
        values[mantle]["deployerAddress"] = 0x5F2F11ad8656439d5C14d9B351f8b09cDaC2A02d.toBytes32();
        values[mantle]["dev0Address"] = 0x0463E60C7cE10e57911AB7bD1667eaa21de3e79b.toBytes32();
        values[mantle]["dev1Address"] = 0xf8553c8552f906C19286F21711721E206EE4909E.toBytes32();
        values[mantle]["liquidPayoutAddress"] = 0xA9962a5BfBea6918E958DeE0647E99fD7863b95A.toBytes32();
        values[mantle]["balancerVault"] = address(1).toBytes32();

        // ERC20
        values[mantle]["WETH"] = 0xdEAddEaDdeadDEadDEADDEAddEADDEAddead1111.toBytes32();
        values[mantle]["USDC"] = 0x09Bc4E0D864854c6aFB6eB9A9cdF58aC190D0dF9.toBytes32();
        values[mantle]["METH"] = 0xcDA86A272531e8640cD7F1a92c01839911B90bb0.toBytes32();

        // Standard Bridge.
        values[mantle]["standardBridge"] = 0x4200000000000000000000000000000000000010.toBytes32();
        values[mantle]["crossDomainMessenger"] = 0x4200000000000000000000000000000000000007.toBytes32();
    }

    function _addZircuitValues() private {
        values[zircuit]["deployerAddress"] = 0xFD65ADF7d2f9ea09287543520a703522E0a360C9.toBytes32();
        values[zircuit]["dev0Address"] = 0x0463E60C7cE10e57911AB7bD1667eaa21de3e79b.toBytes32();
        values[zircuit]["dev1Address"] = 0xf8553c8552f906C19286F21711721E206EE4909E.toBytes32();
        values[zircuit]["liquidPayoutAddress"] = 0xA9962a5BfBea6918E958DeE0647E99fD7863b95A.toBytes32();
        values[zircuit]["balancerVault"] = address(1).toBytes32();

        values[zircuit]["WETH"] = 0x4200000000000000000000000000000000000006.toBytes32();
        values[zircuit]["METH"] = 0x91a0F6EBdCa0B4945FbF63ED4a95189d2b57163D.toBytes32();

        // Standard Bridge.
        values[zircuit]["standardBridge"] = 0x4200000000000000000000000000000000000010.toBytes32();
        values[zircuit]["crossDomainMessenger"] = 0x4200000000000000000000000000000000000007.toBytes32();
    }

    function _addLineaValues() private {
        values[linea]["deployerAddress"] = 0x5F2F11ad8656439d5C14d9B351f8b09cDaC2A02d.toBytes32();
        values[linea]["dev0Address"] = 0x0463E60C7cE10e57911AB7bD1667eaa21de3e79b.toBytes32();
        values[linea]["dev1Address"] = 0xf8553c8552f906C19286F21711721E206EE4909E.toBytes32();
        values[linea]["liquidPayoutAddress"] = 0xA9962a5BfBea6918E958DeE0647E99fD7863b95A.toBytes32();
        values[linea]["balancerVault"] = address(1).toBytes32();
        // ERC20
        values[linea]["DAI"] = 0x4AF15ec2A0BD43Db75dd04E62FAA3B8EF36b00d5.toBytes32();
        values[linea]["WETH"] = 0xe5D7C2a44FfDDf6b295A15c148167daaAf5Cf34f.toBytes32();
        values[linea]["WEETH"] = 0x1Bf74C010E6320bab11e2e5A532b5AC15e0b8aA6.toBytes32();

        // Linea Bridge.
        values[linea]["tokenBridge"] = 0x353012dc4a9A6cF55c941bADC267f82004A8ceB9.toBytes32(); //approve, also bridge token
        values[linea]["lineaMessageService"] = 0x508Ca82Df566dCD1B0DE8296e70a96332cD644ec.toBytes32(); // claim message, sendMessage
    }

    function _addScrollValues() private {
        values[scroll]["deployerAddress"] = 0x5F2F11ad8656439d5C14d9B351f8b09cDaC2A02d.toBytes32();
        values[scroll]["dev0Address"] = 0x0463E60C7cE10e57911AB7bD1667eaa21de3e79b.toBytes32();
        values[scroll]["dev1Address"] = 0xf8553c8552f906C19286F21711721E206EE4909E.toBytes32();
        values[scroll]["liquidPayoutAddress"] = 0xA9962a5BfBea6918E958DeE0647E99fD7863b95A.toBytes32();
        values[scroll]["balancerVault"] = address(1).toBytes32();
        // ERC20
        values[scroll]["DAI"] = 0xcA77eB3fEFe3725Dc33bccB54eDEFc3D9f764f97.toBytes32();
        values[scroll]["WETH"] = 0x5300000000000000000000000000000000000004.toBytes32();
        values[scroll]["WEETH"] = 0x01f0a31698C4d065659b9bdC21B3610292a1c506.toBytes32();

        // Scroll Bridge.
        values[scroll]["scrollGatewayRouter"] = 0x4C0926FF5252A435FD19e10ED15e5a249Ba19d79.toBytes32(); // withdrawERC20
        values[scroll]["scrollMessenger"] = 0x781e90f1c8Fc4611c9b7497C3B47F99Ef6969CbC.toBytes32(); // sendMessage
        values[scroll]["scrollCustomERC20Gateway"] = 0xaC78dff3A87b5b534e366A93E785a0ce8fA6Cc62.toBytes32(); // sendMessage
    }

    function _addFraxtalValues() private {
        values[fraxtal]["deployerAddress"] = 0x5F2F11ad8656439d5C14d9B351f8b09cDaC2A02d.toBytes32();
        values[fraxtal]["dev0Address"] = 0x0463E60C7cE10e57911AB7bD1667eaa21de3e79b.toBytes32();
        values[fraxtal]["dev1Address"] = 0xf8553c8552f906C19286F21711721E206EE4909E.toBytes32();
        values[fraxtal]["liquidPayoutAddress"] = 0xA9962a5BfBea6918E958DeE0647E99fD7863b95A.toBytes32();
        values[fraxtal]["balancerVault"] = address(1).toBytes32();
        // ERC20
        values[fraxtal]["wfrxETH"] = 0xFC00000000000000000000000000000000000006.toBytes32();

        // Standard Bridge.
        // values[fraxtal]["standardBridge"] = 0x4200000000000000000000000000000000000010.toBytes32();
        // values[fraxtal]["crossDomainMessenger"] = 0x4200000000000000000000000000000000000007.toBytes32();
    }

    function _addBscValues() private {
        values[bsc]["deployerAddress"] = 0x5F2F11ad8656439d5C14d9B351f8b09cDaC2A02d.toBytes32();
        values[bsc]["dev0Address"] = 0x0463E60C7cE10e57911AB7bD1667eaa21de3e79b.toBytes32();
        values[bsc]["dev1Address"] = 0xf8553c8552f906C19286F21711721E206EE4909E.toBytes32();

        values[bsc]["LBTC"] = 0xecAc9C5F704e954931349Da37F60E39f515c11c1.toBytes32();
        values[bsc]["WBTC"] = 0x0555E30da8f98308EdB960aa94C0Db47230d2B9c.toBytes32();
        values[bsc]["WBNB"] = 0xbb4CdB9CBd36B01bD1cBaEBF2De08d9173bc095c.toBytes32();
    }

    function _addCornValues() private {
        values[corn]["deployerAddress"] = 0x5F2F11ad8656439d5C14d9B351f8b09cDaC2A02d.toBytes32();
        values[corn]["txBundlerAddress"] = 0x5F2F11ad8656439d5C14d9B351f8b09cDaC2A02d.toBytes32();
        values[corn]["dev0Address"] = 0x0463E60C7cE10e57911AB7bD1667eaa21de3e79b.toBytes32();
        values[corn]["dev1Address"] = 0xf8553c8552f906C19286F21711721E206EE4909E.toBytes32();

        // Tokens
        values[corn]["WBTCN"] = 0xda5dDd7270381A7C2717aD10D1c0ecB19e3CDFb2.toBytes32();
        values[corn]["LBTC"] = 0xecAc9C5F704e954931349Da37F60E39f515c11c1.toBytes32();

        values[corn]["balancerVault"] = address(1).toBytes32();

        values[corn]["ZRO"] = address(69).toBytes32();
        values[corn]["LBTC"] = 0xecAc9C5F704e954931349Da37F60E39f515c11c1.toBytes32();

        // Layer Zero
        values[corn]["LayerZeroEndPoint"] = 0xcb566e3B6934Fa77258d68ea18E931fa75e1aaAa.toBytes32();
        values[corn]["WBTCN_OFT"] = 0x386E7A3a0c0919c9d53c3b04FF67E73Ff9e45Fb6.toBytes32();
        values[corn]["LBTC_OFT"] = 0xfc7B20D9B59A8A466f4fC3d34aA69a7D98e71d7A.toBytes32();

        // Curve
        values[corn]["curve_pool_LBTC_WBTCN"] = 0xAB3291b73a1087265E126E330cEDe0cFd4B8A693.toBytes32();
        values[corn]["curve_gauge_LBTC_WBTCN"] = 0xaE8f74c9eD7F72CA3Ea16955369f13D3d4b78Cd6.toBytes32();
    }

    function _addSonicMainnetValues() private {
        values[sonicMainnet]["dev0Address"] = 0x0463E60C7cE10e57911AB7bD1667eaa21de3e79b.toBytes32();
        values[sonicMainnet]["dev1Address"] = 0xf8553c8552f906C19286F21711721E206EE4909E.toBytes32();
        values[sonicMainnet]["deployerAddress"] = 0x5F2F11ad8656439d5C14d9B351f8b09cDaC2A02d.toBytes32();
        values[sonicMainnet]["txBundlerAddress"] = 0x5F2F11ad8656439d5C14d9B351f8b09cDaC2A02d.toBytes32();

        // ERC20
        values[sonicMainnet]["WETH"] = 0x309C92261178fA0CF748A855e90Ae73FDb79EBc7.toBytes32();
        values[sonicMainnet]["USDC"] = 0x29219dd400f2Bf60E5a23d13Be72B486D4038894.toBytes32();
        values[sonicMainnet]["wS"] = 0x039e2fB66102314Ce7b64Ce5Ce3E5183bc94aD38.toBytes32();
        values[sonicMainnet]["scUSD"] = 0xd3DCe716f3eF535C5Ff8d041c1A41C3bd89b97aE.toBytes32();
        values[sonicMainnet]["scETH"] = 0x3bcE5CB273F0F148010BbEa2470e7b5df84C7812.toBytes32();
        values[sonicMainnet]["ZRO"] = address(1).toBytes32();

        values[sonicMainnet]["balancerVault"] = address(1).toBytes32();
        values[sonicMainnet]["vault"] = address(1).toBytes32();

        // Layer Zero
        values[sonicMainnet]["LayerZeroEndPoint"] = 0x6F475642a6e85809B1c36Fa62763669b1b48DD5B.toBytes32();

        // Sonic Gateway
        values[sonicMainnet]["sonicGateway"] = 0x9Ef7629F9B930168b76283AdD7120777b3c895b3.toBytes32(); 
        values[sonicMainnet]["circleTokenAdapter"] = 0xe6DCD54B4CDe2e9E935C22F57EBBBaaF5cc3BC8a.toBytes32(); 
    }

    function _addSepoliaValues() private {
        values[sepolia]["dev0Address"] = 0x0463E60C7cE10e57911AB7bD1667eaa21de3e79b.toBytes32();
        values[sepolia]["dev1Address"] = 0xf8553c8552f906C19286F21711721E206EE4909E.toBytes32();
        values[sepolia]["deployerAddress"] = 0x5F2F11ad8656439d5C14d9B351f8b09cDaC2A02d.toBytes32();
        values[sepolia]["txBundlerAddress"] = 0x5F2F11ad8656439d5C14d9B351f8b09cDaC2A02d.toBytes32();

        values[sepolia]["WETH"] = 0xb16F35c0Ae2912430DAc15764477E179D9B9EbEa.toBytes32();
        values[sepolia]["CrispyUSD"] = 0x867F14Da2EcD4B582812d76D94c4B10cB00b507C.toBytes32();
        values[sepolia]["ZRO"] = address(1).toBytes32();

        values[sepolia]["balancerVault"] = address(1).toBytes32();

        values[sepolia]["LayerZeroEndPoint"] = 0x6EDCE65403992e310A62460808c4b910D972f10f.toBytes32();
    }

    function _addSonicTestnetValues() private {
        values[sonicTestnet]["dev0Address"] = 0x0463E60C7cE10e57911AB7bD1667eaa21de3e79b.toBytes32();
        values[sonicTestnet]["dev1Address"] = 0xf8553c8552f906C19286F21711721E206EE4909E.toBytes32();
        values[sonicTestnet]["deployerAddress"] = 0x5F2F11ad8656439d5C14d9B351f8b09cDaC2A02d.toBytes32();
        values[sonicTestnet]["txBundlerAddress"] = 0x5F2F11ad8656439d5C14d9B351f8b09cDaC2A02d.toBytes32();

        values[sonicTestnet]["WETH"] = address(1).toBytes32();
        values[sonicTestnet]["CrispyUSD"] = 0x867F14Da2EcD4B582812d76D94c4B10cB00b507C.toBytes32();
        values[sonicTestnet]["ZRO"] = address(1).toBytes32();

        values[sonicTestnet]["balancerVault"] = address(1).toBytes32();

        values[sonicTestnet]["LayerZeroEndPoint"] = 0x6C7Ab2202C98C4227C5c46f1417D81144DA716Ff.toBytes32();
    }

    function _addSonicBlazeValues() private {
        values[sonicBlaze]["dev0Address"] = 0x0463E60C7cE10e57911AB7bD1667eaa21de3e79b.toBytes32();
        values[sonicBlaze]["dev1Address"] = 0xf8553c8552f906C19286F21711721E206EE4909E.toBytes32();
        values[sonicBlaze]["deployerAddress"] = 0x5F2F11ad8656439d5C14d9B351f8b09cDaC2A02d.toBytes32();
        values[sonicBlaze]["txBundlerAddress"] = 0x5F2F11ad8656439d5C14d9B351f8b09cDaC2A02d.toBytes32();

        values[sonicBlaze]["WETH"] = address(1).toBytes32();
        values[sonicBlaze]["CrispyUSD"] = 0x867F14Da2EcD4B582812d76D94c4B10cB00b507C.toBytes32();
        values[sonicBlaze]["ZRO"] = address(1).toBytes32();

        values[sonicBlaze]["balancerVault"] = address(1).toBytes32();

        values[sonicBlaze]["LayerZeroEndPoint"] = 0x6C7Ab2202C98C4227C5c46f1417D81144DA716Ff.toBytes32();
    }

    function _addSwellValues() private {
        values[swell]["deployerAddress"] = 0x5F2F11ad8656439d5C14d9B351f8b09cDaC2A02d.toBytes32();
        values[swell]["txBundlerAddress"] = 0x5F2F11ad8656439d5C14d9B351f8b09cDaC2A02d.toBytes32();
        values[swell]["dev0Address"] = 0x0463E60C7cE10e57911AB7bD1667eaa21de3e79b.toBytes32();
        values[swell]["dev1Address"] = 0xf8553c8552f906C19286F21711721E206EE4909E.toBytes32();

        values[swell]["WETH"] = 0x4200000000000000000000000000000000000006.toBytes32();
        values[swell]["balancerVault"] = address(1).toBytes32();

        // ERC20s
        values[swell]["WEETH"] = 0xA6cB988942610f6731e664379D15fFcfBf282b44.toBytes32();  //also OFT
    }
}<|MERGE_RESOLUTION|>--- conflicted
+++ resolved
@@ -894,7 +894,7 @@
         values[mainnet]["hyperlaneUsdcRouter"] = 0xe1De9910fe71cC216490AC7FCF019e13a34481D7.toBytes32();
         values[mainnet]["hyperlaneTestRecipient"] = 0xfb53392bf4a0590a317ca716c28c29ace7c448bc132d7f8188ca234f595aa121;
 
-<<<<<<< HEAD
+
         // Usual
         values[mainnet]["usualSwapperEngine"] = 0xB969B0d14F7682bAF37ba7c364b351B830a812B2.toBytes32(); 
         
@@ -902,10 +902,10 @@
         values[mainnet]["daiConverter"] = 0x3225737a9Bbb6473CB4a45b7244ACa2BeFdB276A.toBytes32(); //converts dai to USDS
         values[mainnet]["usdsLitePsmUsdc"] = 0xA188EEC8F81263234dA3622A406892F3D630f98c.toBytes32(); 
         values[mainnet]["daiLitePsmUsdc"] = 0xA188EEC8F81263234dA3622A406892F3D630f98c.toBytes32(); 
-=======
+
         //Sonic Gateway
-        values[mainnet]["sonicGateway"] = 0xa1E2481a9CD0Cb0447EeB1cbc26F1b3fff3bec20.toBytes32();  
->>>>>>> e789609a
+        values[mainnet]["sonicGateway"] = 0xa1E2481a9CD0Cb0447EeB1cbc26F1b3fff3bec20.toBytes32(); 
+        
     }
 
     function _addBaseValues() private {
