--- conflicted
+++ resolved
@@ -27,11 +27,7 @@
     string public constant sepolia = "sepolia";
     string public constant sonicTestnet = "sonicTestnet";
     string public constant sonicBlaze = "sonicBlaze";
-<<<<<<< HEAD
-    string public constant bartio = "bartio";
-=======
     string public constant bartio = "bartio"; 
->>>>>>> b5ee4885
 
     // Bridging constants.
     uint64 public constant ccipArbitrumChainSelector = 4949039107694359620;
@@ -108,11 +104,7 @@
         _addSepoliaValues();
         _addSonicTestnetValues();
         _addSonicBlazeValues();
-<<<<<<< HEAD
-        _addBartioValues();
-=======
         _addBartioValues(); 
->>>>>>> b5ee4885
     }
 
     function _addMainnetValues() private {
@@ -1498,11 +1490,7 @@
         values[sonicBlaze]["LayerZeroEndPoint"] = 0x6C7Ab2202C98C4227C5c46f1417D81144DA716Ff.toBytes32();
     }
 
-<<<<<<< HEAD
-     function _addBartioValues() private {
-=======
     function _addBartioValues() private {
->>>>>>> b5ee4885
         values[bartio]["dev0Address"] = 0x0463E60C7cE10e57911AB7bD1667eaa21de3e79b.toBytes32();
         values[bartio]["dev1Address"] = 0xf8553c8552f906C19286F21711721E206EE4909E.toBytes32();
         values[bartio]["deployerAddress"] = 0x5F2F11ad8656439d5C14d9B351f8b09cDaC2A02d.toBytes32();
@@ -1511,37 +1499,22 @@
         values[bartio]["balancerVault"] = address(1).toBytes32();
         values[bartio]["vault"] = address(1).toBytes32();
 
-
         // ERC20s
-<<<<<<< HEAD
         values[bartio]["WBERA"] = 0x7507c1dc16935B82698e4C63f2746A2fCf994dF8.toBytes32();
         values[bartio]["YEET"] = 0x8c245484890a61Eb2d1F81114b1a7216dCe2752b.toBytes32();
         values[bartio]["USDC"] = 0xd6D83aF58a19Cd14eF3CF6fe848C9A4d21e5727c.toBytes32(); 
         values[bartio]["USDT"] = 0x05D0dD5135E3eF3aDE32a9eF9Cb06e8D37A6795D.toBytes32(); 
         values[bartio]["DAI"] = 0x806Ef538b228844c73E8E692ADCFa8Eb2fCF729c.toBytes32(); 
 
-
-        // Kodiak
-        values[bartio]["kodiakIslandRouterOld"] = 0x5E51894694297524581353bc1813073C512852bf.toBytes32(); //old
-=======
-        values[bartio]["WBERA"] = 0x7507c1dc16935B82698e4C63f2746A2fCf994dF8.toBytes32(); 
-        values[bartio]["USDC"] = 0xd6D83aF58a19Cd14eF3CF6fe848C9A4d21e5727c.toBytes32(); 
-        values[bartio]["YEET"] = 0x8c245484890a61Eb2d1F81114b1a7216dCe2752b.toBytes32(); 
-
-
         // Kodiak
         values[bartio]["kodiakIslandRouterOld"] = 0x5E51894694297524581353bc1813073C512852bf.toBytes32(); //old 
->>>>>>> b5ee4885
         values[bartio]["kodiakIslandRouterNew"] = 0x35c98A9bA533218155f9324585914e916066A153.toBytes32(); //new
 
         values[bartio]["kodiak_island_WBERA_YEET_1%"] = 0x0001513F4a1f86da0f02e647609E9E2c630B3a14.toBytes32();
 
-<<<<<<< HEAD
         // Honey
         values[bartio]["honeyFactory"] = 0xAd1782b2a7020631249031618fB1Bd09CD926b31.toBytes32(); 
 
-=======
->>>>>>> b5ee4885
     }
 
     function _addSwellValues() private {
