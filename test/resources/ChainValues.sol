// SPDX-License-Identifier: UNLICENSED
pragma solidity 0.8.21;

import {ERC20} from "@solmate/tokens/ERC20.sol";
import {AddressToBytes32Lib} from "src/helper/AddressToBytes32Lib.sol";

contract ChainValues {
    using AddressToBytes32Lib for address;
    using AddressToBytes32Lib for bytes32;

    string public constant mainnet = "mainnet";
    string public constant polygon = "polygon";
    string public constant bsc = "bsc";
    string public constant avalanche = "avalanche";
    string public constant arbitrum = "arbitrum";
    string public constant optimism = "optimism";
    string public constant base = "base";
    string public constant zircuit = "zircuit";
    string public constant mantle = "mantle";
    string public constant linea = "linea";
    string public constant scroll = "scroll";
    string public constant fraxtal = "fraxtal";
    string public constant corn = "corn";
    string public constant swell = "swell";
    string public constant sonicMainnet = "sonicMainnet";
    string public constant berachain = "berachain";
    string public constant bob = "bob";
    string public constant holesky = "holesky";
    string public constant sepolia = "sepolia";
    string public constant sonicTestnet = "sonicTestnet";
    string public constant sonicBlaze = "sonicBlaze";
    string public constant berachainTestnet = "berachainTestnet";
    string public constant bartio = "bartio";

    // Bridging constants.
    uint64 public constant ccipArbitrumChainSelector = 4949039107694359620;
    uint64 public constant ccipMainnetChainSelector = 5009297550715157269;
    uint64 public constant ccipBaseChainSelector = 15971525489660198786;
    uint64 public constant ccipBscChainSelector = 11344663589394136015;
    uint32 public constant layerZeroBaseEndpointId = 30184;
    uint32 public constant layerZeroMainnetEndpointId = 30101;
    uint32 public constant layerZeroOptimismEndpointId = 30111;
    uint32 public constant layerZeroArbitrumEndpointId = 30110;
    uint32 public constant layerZeroLineaEndpointId = 30183;
    uint32 public constant layerZeroScrollEndpointId = 30214;
    uint32 public constant layerZeroCornEndpointId = 30331;
    uint32 public constant layerZeroSwellEndpointId = 30335;
    uint32 public constant layerZeroSonicMainnetEndpointId = 30332;
    uint32 public constant layerZeroSepoliaEndpointId = 40161;
    uint32 public constant layerZeroSonicBlazeEndpointId = 40349;
    uint32 public constant hyperlaneMainnetEndpointId = 1;
    uint32 public constant hyperlaneEclipseEndpointId = 1408864445;

    error ChainValues__ZeroAddress(string chainName, string valueName);
    error ChainValues__ZeroBytes32(string chainName, string valueName);
    error ChainValues__ValueAlreadySet(string chainName, string valueName);

    mapping(string => mapping(string => bytes32)) public values;

    function getAddress(string memory chainName, string memory valueName) public view returns (address a) {
        a = values[chainName][valueName].toAddress();
        if (a == address(0)) {
            revert ChainValues__ZeroAddress(chainName, valueName);
        }
    }

    function getERC20(string memory chainName, string memory valueName) public view returns (ERC20 erc20) {
        address a = getAddress(chainName, valueName);
        erc20 = ERC20(a);
    }

    function getBytes32(string memory chainName, string memory valueName) public view returns (bytes32 b) {
        b = values[chainName][valueName];
        if (b == bytes32(0)) {
            revert ChainValues__ZeroBytes32(chainName, valueName);
        }
    }

    function setValue(bool overrideOk, string memory chainName, string memory valueName, bytes32 value) public {
        if (!overrideOk && values[chainName][valueName] != bytes32(0)) {
            revert ChainValues__ValueAlreadySet(chainName, valueName);
        }
        values[chainName][valueName] = value;
    }

    function setAddress(bool overrideOk, string memory chainName, string memory valueName, address value) public {
        setValue(overrideOk, chainName, valueName, value.toBytes32());
    }

    constructor() {
        // Add mainnet values
        _addMainnetValues();
        _addBaseValues();
        _addArbitrumValues();
        _addOptimismValues();
        _addMantleValues();
        _addZircuitValues();
        _addLineaValues();
        _addScrollValues();
        _addFraxtalValues();
        _addBscValues();
        _addCornValues();
        _addSwellValues();
        _addSonicMainnetValues();
        _addBerachainValues();
        _addBobValues();
        // Add testnet values
        _addHoleskyValues();
        _addSepoliaValues();
        _addSonicTestnetValues();
        _addSonicBlazeValues();
        _addBerachainTestnetValues();
        _addBartioValues();
    }

    function _addMainnetValues() private {
        values[mainnet]["boringDeployerContract"] = 0xFD65ADF7d2f9ea09287543520a703522E0a360C9.toBytes32();
        // Liquid Ecosystem
        values[mainnet]["deployerAddress"] = 0x5F2F11ad8656439d5C14d9B351f8b09cDaC2A02d.toBytes32();
        values[mainnet]["deployerAddress2"] = 0xF3d0672a91Fd56C9ef04C79ec67d60c34c6148a0.toBytes32();
        values[mainnet]["dev0Address"] = 0x0463E60C7cE10e57911AB7bD1667eaa21de3e79b.toBytes32();
        values[mainnet]["dev1Address"] = 0xf8553c8552f906C19286F21711721E206EE4909E.toBytes32();
        values[mainnet]["dev3Address"] = 0xBBc5569B0b32403037F37255f4ff50B8Bb825b2A.toBytes32();
        values[mainnet]["liquidV1PriceRouter"] = 0x693799805B502264f9365440B93C113D86a4fFF5.toBytes32();
        values[mainnet]["liquidPayoutAddress"] = 0xA9962a5BfBea6918E958DeE0647E99fD7863b95A.toBytes32();
        values[mainnet]["liquidMultisig"] = 0xCEA8039076E35a825854c5C2f85659430b06ec96.toBytes32();
        values[mainnet]["liquidEth"] = 0xf0bb20865277aBd641a307eCe5Ee04E79073416C.toBytes32();
        values[mainnet]["liquidEthStrategist"] = 0x41DFc53B13932a2690C9790527C1967d8579a6ae.toBytes32();
        values[mainnet]["liquidEthManager"] = 0x227975088C28DBBb4b421c6d96781a53578f19a8.toBytes32();
        values[mainnet]["liquidEthDelayedWithdraw"] = 0xA1177Bc62E42eF2f9225a6cBF1CfE5CbC360C33A.toBytes32();
        values[mainnet]["superSymbiotic"] = 0x917ceE801a67f933F2e6b33fC0cD1ED2d5909D88.toBytes32();
        values[mainnet]["superSymbioticTeller"] = 0x99dE9e5a3eC2750a6983C8732E6e795A35e7B861.toBytes32();
        values[mainnet]["weETHs"] = 0x917ceE801a67f933F2e6b33fC0cD1ED2d5909D88.toBytes32();
        values[mainnet]["txBundlerAddress"] = 0x47Cec90FACc9364D7C21A8ab5e2aD9F1f75D740C.toBytes32();
        values[mainnet]["eBTCVault"] = 0x657e8C867D8B37dCC18fA4Caead9C45EB088C642.toBytes32();
        values[mainnet]["eBTCDelayedWithdraw"] = 0x75E3f26Ceff44258CE8cB451D7d2cC8966Ef3554.toBytes32();
        values[mainnet]["eBTCOnChainQueue"] = 0x74EC75fb641ec17B04007733d9efBE2D1dA5CA2C.toBytes32();
        values[mainnet]["eBTCTeller"] = 0x6Ee3aaCcf9f2321E49063C4F8da775DdBd407268.toBytes32();

        // Tellers
        values[mainnet]["eBTCTeller"] = 0x6Ee3aaCcf9f2321E49063C4F8da775DdBd407268.toBytes32();
        values[mainnet]["liquidBeraBTCTeller"] = 0x07951756b68427e7554AB4c9091344cB8De1Ad5a.toBytes32();

        // DeFi Ecosystem
        values[mainnet]["ETH"] = 0xEeeeeEeeeEeEeeEeEeEeeEEEeeeeEeeeeeeeEEeE.toBytes32();
        values[mainnet]["uniV3Router"] = 0xE592427A0AEce92De3Edee1F18E0157C05861564.toBytes32();
        values[mainnet]["uniV2Router"] = 0x7a250d5630B4cF539739dF2C5dAcb4c659F2488D.toBytes32();
        values[mainnet]["uniV2Factory"] = 0x5C69bEe701ef814a2B6a3EDD4B1652CB9cc5aA6f.toBytes32();

        // ERC20s
        values[mainnet]["USDC"] = 0xA0b86991c6218b36c1d19D4a2e9Eb0cE3606eB48.toBytes32();
        values[mainnet]["WETH"] = 0xC02aaA39b223FE8D0A0e5C4F27eAD9083C756Cc2.toBytes32();
        values[mainnet]["WBTC"] = 0x2260FAC5E5542a773Aa44fBCfeDf7C193bc2C599.toBytes32();
        values[mainnet]["USDT"] = 0xdAC17F958D2ee523a2206206994597C13D831ec7.toBytes32();
        values[mainnet]["TUSD"] = 0x0000000000085d4780B73119b644AE5ecd22b376.toBytes32();
        values[mainnet]["DAI"] = 0x6B175474E89094C44Da98b954EedeAC495271d0F.toBytes32();
        values[mainnet]["WSTETH"] = 0x7f39C581F595B53c5cb19bD0b3f8dA6c935E2Ca0.toBytes32();
        values[mainnet]["STETH"] = 0xae7ab96520DE3A18E5e111B5EaAb095312D7fE84.toBytes32();
        values[mainnet]["FRAX"] = 0x853d955aCEf822Db058eb8505911ED77F175b99e.toBytes32();
        values[mainnet]["BAL"] = 0xba100000625a3754423978a60c9317c58a424e3D.toBytes32();
        values[mainnet]["COMP"] = 0xc00e94Cb662C3520282E6f5717214004A7f26888.toBytes32();
        values[mainnet]["LINK"] = 0x514910771AF9Ca656af840dff83E8264EcF986CA.toBytes32();
        values[mainnet]["rETH"] = 0xae78736Cd615f374D3085123A210448E74Fc6393.toBytes32();
        values[mainnet]["RETH"] = 0xae78736Cd615f374D3085123A210448E74Fc6393.toBytes32();
        values[mainnet]["cbETH"] = 0xBe9895146f7AF43049ca1c1AE358B0541Ea49704.toBytes32();
        values[mainnet]["RPL"] = 0xD33526068D116cE69F19A9ee46F0bd304F21A51f.toBytes32();
        values[mainnet]["BOND"] = 0x0391D2021f89DC339F60Fff84546EA23E337750f.toBytes32();
        values[mainnet]["SWETH"] = 0xf951E335afb289353dc249e82926178EaC7DEd78.toBytes32();
        values[mainnet]["AURA"] = 0xC0c293ce456fF0ED870ADd98a0828Dd4d2903DBF.toBytes32();
        values[mainnet]["GHO"] = 0x40D16FC0246aD3160Ccc09B8D0D3A2cD28aE6C2f.toBytes32();
        values[mainnet]["LUSD"] = 0x5f98805A4E8be255a32880FDeC7F6728C6568bA0.toBytes32();
        values[mainnet]["OHM"] = 0x64aa3364F17a4D01c6f1751Fd97C2BD3D7e7f1D5.toBytes32();
        values[mainnet]["MKR"] = 0x9f8F72aA9304c8B593d555F12eF6589cC3A579A2.toBytes32();
        values[mainnet]["APE"] = 0x4d224452801ACEd8B2F0aebE155379bb5D594381.toBytes32();
        values[mainnet]["UNI"] = 0x1f9840a85d5aF5bf1D1762F925BDADdC4201F984.toBytes32();
        values[mainnet]["CRV"] = 0xD533a949740bb3306d119CC777fa900bA034cd52.toBytes32();
        values[mainnet]["CVX"] = 0x4e3FBD56CD56c3e72c1403e103b45Db9da5B9D2B.toBytes32();
        values[mainnet]["FRXETH"] = 0x5E8422345238F34275888049021821E8E08CAa1f.toBytes32();
        values[mainnet]["CRVUSD"] = 0xf939E0A03FB07F59A73314E73794Be0E57ac1b4E.toBytes32();
        values[mainnet]["OETH"] = 0x856c4Efb76C1D1AE02e20CEB03A2A6a08b0b8dC3.toBytes32();
        values[mainnet]["MKUSD"] = 0x4591DBfF62656E7859Afe5e45f6f47D3669fBB28.toBytes32();
        values[mainnet]["YETH"] = 0x1BED97CBC3c24A4fb5C069C6E311a967386131f7.toBytes32();
        values[mainnet]["ETHX"] = 0xA35b1B31Ce002FBF2058D22F30f95D405200A15b.toBytes32();
        values[mainnet]["weETH"] = 0xCd5fE23C85820F7B72D0926FC9b05b43E359b7ee.toBytes32();
        values[mainnet]["WEETH"] = 0xCd5fE23C85820F7B72D0926FC9b05b43E359b7ee.toBytes32();
        values[mainnet]["EETH"] = 0x35fA164735182de50811E8e2E824cFb9B6118ac2.toBytes32();
        values[mainnet]["EZETH"] = 0xbf5495Efe5DB9ce00f80364C8B423567e58d2110.toBytes32();
        values[mainnet]["RSETH"] = 0xA1290d69c65A6Fe4DF752f95823fae25cB99e5A7.toBytes32();
        values[mainnet]["OSETH"] = 0xf1C9acDc66974dFB6dEcB12aA385b9cD01190E38.toBytes32();
        values[mainnet]["RSWETH"] = 0xFAe103DC9cf190eD75350761e95403b7b8aFa6c0.toBytes32();
        values[mainnet]["PENDLE"] = 0x808507121B80c02388fAd14726482e061B8da827.toBytes32();
        values[mainnet]["SUSDE"] = 0x9D39A5DE30e57443BfF2A8307A4256c8797A3497.toBytes32();
        values[mainnet]["USDE"] = 0x4c9EDD5852cd905f086C759E8383e09bff1E68B3.toBytes32();
        values[mainnet]["GEAR"] = 0xBa3335588D9403515223F109EdC4eB7269a9Ab5D.toBytes32();
        values[mainnet]["SDAI"] = 0x83F20F44975D03b1b09e64809B757c47f942BEeA.toBytes32();
        values[mainnet]["PYUSD"] = 0x6c3ea9036406852006290770BEdFcAbA0e23A0e8.toBytes32();
        values[mainnet]["METH"] = 0xd5F7838F5C461fefF7FE49ea5ebaF7728bB0ADfa.toBytes32();
        values[mainnet]["TBTC"] = 0x18084fbA666a33d37592fA2633fD49a74DD93a88.toBytes32();
        values[mainnet]["INST"] = 0x6f40d4A6237C257fff2dB00FA0510DeEECd303eb.toBytes32();
        values[mainnet]["LBTC"] = 0x8236a87084f8B84306f72007F36F2618A5634494.toBytes32();
        values[mainnet]["EBTC"] = 0x657e8C867D8B37dCC18fA4Caead9C45EB088C642.toBytes32();
        values[mainnet]["RSR"] = 0x320623b8E4fF03373931769A31Fc52A4E78B5d70.toBytes32();
        values[mainnet]["SFRXETH"] = 0xac3E018457B222d93114458476f3E3416Abbe38F.toBytes32();
        values[mainnet]["WBETH"] = 0xa2E3356610840701BDf5611a53974510Ae27E2e1.toBytes32();
        values[mainnet]["UNIETH"] = 0xF1376bceF0f78459C0Ed0ba5ddce976F1ddF51F4.toBytes32();
        values[mainnet]["CBETH"] = 0xBe9895146f7AF43049ca1c1AE358B0541Ea49704.toBytes32();
        values[mainnet]["USD0"] = 0x73A15FeD60Bf67631dC6cd7Bc5B6e8da8190aCF5.toBytes32();
        values[mainnet]["USD0_plus"] = 0x35D8949372D46B7a3D5A56006AE77B215fc69bC0.toBytes32();
        values[mainnet]["deUSD"] = 0x15700B564Ca08D9439C58cA5053166E8317aa138.toBytes32();
        values[mainnet]["sdeUSD"] = 0x5C5b196aBE0d54485975D1Ec29617D42D9198326.toBytes32();
        values[mainnet]["pumpBTC"] = 0xF469fBD2abcd6B9de8E169d128226C0Fc90a012e.toBytes32();
        values[mainnet]["CAKE"] = 0x152649eA73beAb28c5b49B26eb48f7EAD6d4c898.toBytes32();
        values[mainnet]["cbBTC"] = 0xcbB7C0000aB88B473b1f5aFd9ef808440eed33Bf.toBytes32();
        values[mainnet]["fBTC"] = 0xC96dE26018A54D51c097160568752c4E3BD6C364.toBytes32();
        values[mainnet]["EIGEN"] = 0xec53bF9167f50cDEB3Ae105f56099aaaB9061F83.toBytes32();
        values[mainnet]["wcUSDCv3"] = 0x27F2f159Fe990Ba83D57f39Fd69661764BEbf37a.toBytes32();
        values[mainnet]["ZRO"] = 0x6985884C4392D348587B19cb9eAAf157F13271cd.toBytes32();
        values[mainnet]["eBTC"] = 0x657e8C867D8B37dCC18fA4Caead9C45EB088C642.toBytes32();
        values[mainnet]["USDS"] = 0xdC035D45d973E3EC169d2276DDab16f1e407384F.toBytes32();
        values[mainnet]["uniBTC"] = 0x004E9C3EF86bc1ca1f0bB5C7662861Ee93350568.toBytes32();
        values[mainnet]["BTCN"] = 0x386E7A3a0c0919c9d53c3b04FF67E73Ff9e45Fb6.toBytes32();
        values[mainnet]["sUSDs"] = 0xa3931d71877C0E7a3148CB7Eb4463524FEc27fbD.toBytes32();
        values[mainnet]["USR"] = 0x66a1E37c9b0eAddca17d3662D6c05F4DECf3e110.toBytes32();
        values[mainnet]["WSTUSR"] = 0x1202F5C7b4B9E47a1A484E8B270be34dbbC75055.toBytes32();
        values[mainnet]["USUAL"] = 0xC4441c2BE5d8fA8126822B9929CA0b81Ea0DE38E.toBytes32();
        values[mainnet]["MORPHO"] = 0x58D97B57BB95320F9a05dC918Aef65434969c2B2.toBytes32();
        values[mainnet]["ETHFI"] = 0xFe0c30065B384F05761f15d0CC899D4F9F9Cc0eB.toBytes32(); 
        values[mainnet]["USR"] = 0x66a1E37c9b0eAddca17d3662D6c05F4DECf3e110.toBytes32(); 
        values[mainnet]["scBTC"] = 0xBb30e76d9Bb2CC9631F7fC5Eb8e87B5Aff32bFbd.toBytes32();
        values[mainnet]["beraSTONE"] = 0x97Ad75064b20fb2B2447feD4fa953bF7F007a706.toBytes32(); 
        values[mainnet]["solvBTC"] = 0x7A56E1C57C7475CCf742a1832B028F0456652F97.toBytes32(); 
        values[mainnet]["solvBTC.BBN"] = 0xd9D920AA40f578ab794426F5C90F6C731D159DEf.toBytes32(); 
        values[mainnet]["STONE"] = 0x7122985656e38BDC0302Db86685bb972b145bD3C.toBytes32(); 
        values[mainnet]["SWBTC"] = 0x8DB2350D78aBc13f5673A411D4700BCF87864dDE.toBytes32(); 
        values[mainnet]["enzoBTC"] = 0x6A9A65B84843F5fD4aC9a0471C4fc11AFfFBce4a.toBytes32(); 
        values[mainnet]["SBTC"] = 0x094c0e36210634c3CfA25DC11B96b562E0b07624.toBytes32(); 
        values[mainnet]["USR"] = 0x66a1E37c9b0eAddca17d3662D6c05F4DECf3e110.toBytes32();
        values[mainnet]["stUSR"] = 0x6c8984bc7DBBeDAf4F6b2FD766f16eBB7d10AAb4.toBytes32();
        values[mainnet]["wstUSR"] = 0x1202F5C7b4B9E47a1A484E8B270be34dbbC75055.toBytes32();
        values[mainnet]["stkGHO"] = 0x1a88Df1cFe15Af22B3c4c783D4e6F7F9e0C1885d.toBytes32();
        values[mainnet]["lvlUSD"] = 0x7C1156E515aA1A2E851674120074968C905aAF37.toBytes32();
        values[mainnet]["slvlUSD"] = 0x4737D9b4592B40d51e110b94c9C043c6654067Ae.toBytes32();
        values[mainnet]["PXETH"] = 0x04C154b66CB340F3Ae24111CC767e0184Ed00Cc6.toBytes32(); 
        values[mainnet]["FXUSD"] = 0x085780639CC2cACd35E474e71f4d000e2405d8f6.toBytes32(); 
<<<<<<< HEAD
        values[mainnet]["FXN"] = 0x365AccFCa291e7D3914637ABf1F7635dB165Bb09.toBytes32(); 

=======
        values[mainnet]["RLUSD"] = 0x8292Bb45bf1Ee4d140127049757C2E0fF06317eD.toBytes32(); 
>>>>>>> d4d0f09b

        // Rate providers
        values[mainnet]["WEETH_RATE_PROVIDER"] = 0xCd5fE23C85820F7B72D0926FC9b05b43E359b7ee.toBytes32();
        values[mainnet]["ETHX_RATE_PROVIDER"] = 0xAAE054B9b822554dd1D9d1F48f892B4585D3bbf0.toBytes32();
        values[mainnet]["UNIETH_RATE_PROVIDER"] = 0x2c3b8c5e98A6e89AAAF21Deebf5FF9d08c4A9FF7.toBytes32();
        values[mainnet]["WSTETH_RATE_PROVIDER"] = 0x06FF289EdCE4b9021d7eCbF9FE01198cfc4E1282.toBytes32();
        values[mainnet]["RSETH_RATE_PROVIDER"] = 0xf1b71B1Ce00e0f91ac92bD5a0d24eB75F0cA69Ad.toBytes32();

        // Chainlink Datafeeds
        values[mainnet]["WETH_USD_FEED"] = 0x5f4eC3Df9cbd43714FE2740f5E3616155c5b8419.toBytes32();
        values[mainnet]["USDC_USD_FEED"] = 0x8fFfFfd4AfB6115b954Bd326cbe7B4BA576818f6.toBytes32();
        values[mainnet]["WBTC_USD_FEED"] = 0xF4030086522a5bEEa4988F8cA5B36dbC97BeE88c.toBytes32();
        values[mainnet]["TUSD_USD_FEED"] = 0xec746eCF986E2927Abd291a2A1716c940100f8Ba.toBytes32();
        values[mainnet]["STETH_USD_FEED"] = 0xCfE54B5cD566aB89272946F602D76Ea879CAb4a8.toBytes32();
        values[mainnet]["DAI_USD_FEED"] = 0xAed0c38402a5d19df6E4c03F4E2DceD6e29c1ee9.toBytes32();
        values[mainnet]["USDT_USD_FEED"] = 0x3E7d1eAB13ad0104d2750B8863b489D65364e32D.toBytes32();
        values[mainnet]["COMP_USD_FEED"] = 0xdbd020CAeF83eFd542f4De03e3cF0C28A4428bd5.toBytes32();
        values[mainnet]["fastGasFeed"] = 0x169E633A2D1E6c10dD91238Ba11c4A708dfEF37C.toBytes32();
        values[mainnet]["FRAX_USD_FEED"] = 0xB9E1E3A9feFf48998E45Fa90847ed4D467E8BcfD.toBytes32();
        values[mainnet]["RETH_ETH_FEED"] = 0x536218f9E9Eb48863970252233c8F271f554C2d0.toBytes32();
        values[mainnet]["BOND_ETH_FEED"] = 0xdd22A54e05410D8d1007c38b5c7A3eD74b855281.toBytes32();
        values[mainnet]["CBETH_ETH_FEED"] = 0xF017fcB346A1885194689bA23Eff2fE6fA5C483b.toBytes32();
        values[mainnet]["STETH_ETH_FEED"] = 0x86392dC19c0b719886221c78AB11eb8Cf5c52812.toBytes32();
        values[mainnet]["BAL_USD_FEED"] = 0xdF2917806E30300537aEB49A7663062F4d1F2b5F.toBytes32();
        values[mainnet]["GHO_USD_FEED"] = 0x3f12643D3f6f874d39C2a4c9f2Cd6f2DbAC877FC.toBytes32();
        values[mainnet]["LUSD_USD_FEED"] = 0x3D7aE7E594f2f2091Ad8798313450130d0Aba3a0.toBytes32();
        values[mainnet]["OHM_ETH_FEED"] = 0x9a72298ae3886221820B1c878d12D872087D3a23.toBytes32();
        values[mainnet]["MKR_USD_FEED"] = 0xec1D1B3b0443256cc3860e24a46F108e699484Aa.toBytes32();
        values[mainnet]["UNI_ETH_FEED"] = 0xD6aA3D25116d8dA79Ea0246c4826EB951872e02e.toBytes32();
        values[mainnet]["APE_USD_FEED"] = 0xD10aBbC76679a20055E167BB80A24ac851b37056.toBytes32();
        values[mainnet]["CRV_USD_FEED"] = 0xCd627aA160A6fA45Eb793D19Ef54f5062F20f33f.toBytes32();
        values[mainnet]["CVX_USD_FEED"] = 0xd962fC30A72A84cE50161031391756Bf2876Af5D.toBytes32();
        values[mainnet]["CVX_ETH_FEED"] = 0xC9CbF687f43176B302F03f5e58470b77D07c61c6.toBytes32();
        values[mainnet]["CRVUSD_USD_FEED"] = 0xEEf0C605546958c1f899b6fB336C20671f9cD49F.toBytes32();
        values[mainnet]["LINK_USD_FEED"] = 0x2c1d072e956AFFC0D435Cb7AC38EF18d24d9127c.toBytes32();

        // Aave V2 Tokens
        values[mainnet]["aV2WETH"] = 0x030bA81f1c18d280636F32af80b9AAd02Cf0854e.toBytes32();
        values[mainnet]["aV2USDC"] = 0xBcca60bB61934080951369a648Fb03DF4F96263C.toBytes32();
        values[mainnet]["dV2USDC"] = 0x619beb58998eD2278e08620f97007e1116D5D25b.toBytes32();
        values[mainnet]["dV2WETH"] = 0xF63B34710400CAd3e044cFfDcAb00a0f32E33eCf.toBytes32();
        values[mainnet]["aV2WBTC"] = 0x9ff58f4fFB29fA2266Ab25e75e2A8b3503311656.toBytes32();
        values[mainnet]["aV2TUSD"] = 0x101cc05f4A51C0319f570d5E146a8C625198e636.toBytes32();
        values[mainnet]["aV2STETH"] = 0x1982b2F5814301d4e9a8b0201555376e62F82428.toBytes32();
        values[mainnet]["aV2DAI"] = 0x028171bCA77440897B824Ca71D1c56caC55b68A3.toBytes32();
        values[mainnet]["dV2DAI"] = 0x6C3c78838c761c6Ac7bE9F59fe808ea2A6E4379d.toBytes32();
        values[mainnet]["aV2USDT"] = 0x3Ed3B47Dd13EC9a98b44e6204A523E766B225811.toBytes32();
        values[mainnet]["dV2USDT"] = 0x531842cEbbdD378f8ee36D171d6cC9C4fcf475Ec.toBytes32();

        // Aave V3 Tokens
        values[mainnet]["aV3WETH"] = 0x4d5F47FA6A74757f35C14fD3a6Ef8E3C9BC514E8.toBytes32();
        values[mainnet]["aV3USDC"] = 0x98C23E9d8f34FEFb1B7BD6a91B7FF122F4e16F5c.toBytes32();
        values[mainnet]["dV3USDC"] = 0x72E95b8931767C79bA4EeE721354d6E99a61D004.toBytes32();
        values[mainnet]["aV3DAI"] = 0x018008bfb33d285247A21d44E50697654f754e63.toBytes32();
        values[mainnet]["dV3DAI"] = 0xcF8d0c70c850859266f5C338b38F9D663181C314.toBytes32();
        values[mainnet]["dV3WETH"] = 0xeA51d7853EEFb32b6ee06b1C12E6dcCA88Be0fFE.toBytes32();
        values[mainnet]["aV3WBTC"] = 0x5Ee5bf7ae06D1Be5997A1A72006FE6C607eC6DE8.toBytes32();
        values[mainnet]["aV3USDT"] = 0x23878914EFE38d27C4D67Ab83ed1b93A74D4086a.toBytes32();
        values[mainnet]["dV3USDT"] = 0x6df1C1E379bC5a00a7b4C6e67A203333772f45A8.toBytes32();
        values[mainnet]["aV3sDAI"] = 0x4C612E3B15b96Ff9A6faED838F8d07d479a8dD4c.toBytes32();
        values[mainnet]["aV3CrvUsd"] = 0xb82fa9f31612989525992FCfBB09AB22Eff5c85A.toBytes32();
        values[mainnet]["dV3CrvUsd"] = 0x028f7886F3e937f8479efaD64f31B3fE1119857a.toBytes32();
        values[mainnet]["aV3WeETH"] = 0xBdfa7b7893081B35Fb54027489e2Bc7A38275129.toBytes32();

        // Balancer V2 Addresses
        values[mainnet]["BB_A_USD"] = 0xfeBb0bbf162E64fb9D0dfe186E517d84C395f016.toBytes32();
        values[mainnet]["BB_A_USD_V3"] = 0xc443C15033FCB6Cf72cC24f1BDA0Db070DdD9786.toBytes32();
        values[mainnet]["vanillaUsdcDaiUsdt"] = 0x79c58f70905F734641735BC61e45c19dD9Ad60bC.toBytes32();
        values[mainnet]["BB_A_WETH"] = 0x60D604890feaa0b5460B28A424407c24fe89374a.toBytes32();
        values[mainnet]["wstETH_bbaWETH"] = 0xE0fCBf4d98F0aD982DB260f86cf28b49845403C5.toBytes32();
        values[mainnet]["new_wstETH_bbaWETH"] = 0x41503C9D499ddbd1dCdf818a1b05e9774203Bf46.toBytes32();
        values[mainnet]["GHO_LUSD_BPT"] = 0x3FA8C89704e5d07565444009e5d9e624B40Be813.toBytes32();
        values[mainnet]["swETH_bbaWETH"] = 0xaE8535c23afeDdA9304B03c68a3563B75fc8f92b.toBytes32();
        values[mainnet]["swETH_wETH"] = 0x02D928E68D8F10C0358566152677Db51E1e2Dc8C.toBytes32();
        values[mainnet]["deUSD_sdeUSD_ECLP"] = 0x41FDbea2E52790c0a1Dc374F07b628741f2E062D.toBytes32();
        values[mainnet]["deUSD_sdeUSD_ECLP_Gauge"] = 0xA00DB7d9c465e95e4AA814A9340B9A161364470a.toBytes32();
        values[mainnet]["deUSD_sdeUSD_ECLP_id"] = 0x41fdbea2e52790c0a1dc374f07b628741f2e062d0002000000000000000006be;
        values[mainnet]["aura_deUSD_sdeUSD_ECLP"] = 0x7405Bf405185391525Ab06fABcdFf51fdc656A46.toBytes32();

        values[mainnet]["rETH_weETH_id"] = 0x05ff47afada98a98982113758878f9a8b9fdda0a000000000000000000000645;
        values[mainnet]["rETH_weETH"] = 0x05ff47AFADa98a98982113758878F9A8B9FddA0a.toBytes32();
        values[mainnet]["rETH_weETH_gauge"] = 0xC859BF9d7B8C557bBd229565124c2C09269F3aEF.toBytes32();
        values[mainnet]["aura_reth_weeth"] = 0x07A319A023859BbD49CC9C38ee891c3EA9283Cc5.toBytes32();

        values[mainnet]["ezETH_wETH"] = 0x596192bB6e41802428Ac943D2f1476C1Af25CC0E.toBytes32();
        values[mainnet]["ezETH_wETH_gauge"] = 0xa8B309a75f0D64ED632d45A003c68A30e59A1D8b.toBytes32();
        values[mainnet]["aura_ezETH_wETH"] = 0x95eC73Baa0eCF8159b4EE897D973E41f51978E50.toBytes32();

        values[mainnet]["rsETH_ETHx"] = 0x7761b6E0Daa04E70637D81f1Da7d186C205C2aDE.toBytes32();
        values[mainnet]["rsETH_ETHx_gauge"] = 0x0BcDb6d9b27Bd62d3De605393902C7d1a2c71Aab.toBytes32();
        values[mainnet]["aura_rsETH_ETHx"] = 0xf618102462Ff3cf7edbA4c067316F1C3AbdbA193.toBytes32();

        values[mainnet]["rETH_wETH_id"] = 0x1e19cf2d73a72ef1332c882f20534b6519be0276000200000000000000000112;
        values[mainnet]["rETH_wETH"] = 0x1E19CF2D73a72Ef1332C882F20534B6519Be0276.toBytes32();
        values[mainnet]["rETH_wETH_gauge"] = 0x79eF6103A513951a3b25743DB509E267685726B7.toBytes32();
        values[mainnet]["aura_reth_weth"] = 0xDd1fE5AD401D4777cE89959b7fa587e569Bf125D.toBytes32();

        values[mainnet]["rsETH_wETH_id"] = 0x58aadfb1afac0ad7fca1148f3cde6aedf5236b6d00000000000000000000067f;
        values[mainnet]["rsETH_wETH"] = 0x58AAdFB1Afac0ad7fca1148f3cdE6aEDF5236B6D.toBytes32();
        values[mainnet]["rsETH_wETH_gauge"] = 0xdf04E3a7ab9857a16FB97174e0f1001aa44380AF.toBytes32();
        values[mainnet]["aura_rsETH_wETH"] = 0xB5FdB4f75C26798A62302ee4959E4281667557E0.toBytes32();

        values[mainnet]["ezETH_weETH_rswETH"] = 0x848a5564158d84b8A8fb68ab5D004Fae11619A54.toBytes32();
        values[mainnet]["ezETH_weETH_rswETH_gauge"] = 0x253ED65fff980AEE7E94a0dC57BE304426048b35.toBytes32();
        values[mainnet]["aura_ezETH_weETH_rswETH"] = 0xce98eb8b2Fb98049b3F2dB0A212Ba7ca3Efd63b0.toBytes32();

        values[mainnet]["BAL_wETH"] = 0x5c6Ee304399DBdB9C8Ef030aB642B10820DB8F56.toBytes32();
        values[mainnet]["PENDLE_wETH"] = 0xFD1Cf6FD41F229Ca86ada0584c63C49C3d66BbC9.toBytes32();
        values[mainnet]["wETH_AURA"] = 0xCfCA23cA9CA720B6E98E3Eb9B6aa0fFC4a5C08B9.toBytes32();

        // values[mainnet]["ezETH_wETH"] = 0x596192bB6e41802428Ac943D2f1476C1Af25CC0E.toBytes32();
        // values[mainnet]["ezETH_wETH_gauge"] = 0xa8B309a75f0D64ED632d45A003c68A30e59A1D8b.toBytes32();
        // values[mainnet]["aura_ezETH_wETH"] = 0x95eC73Baa0eCF8159b4EE897D973E41f51978E50.toBytes32();

        // Linear Pools.
        values[mainnet]["bb_a_dai"] = 0x6667c6fa9f2b3Fc1Cc8D85320b62703d938E4385.toBytes32();
        values[mainnet]["bb_a_usdt"] = 0xA1697F9Af0875B63DdC472d6EeBADa8C1fAB8568.toBytes32();
        values[mainnet]["bb_a_usdc"] = 0xcbFA4532D8B2ade2C261D3DD5ef2A2284f792692.toBytes32();

        values[mainnet]["BB_A_USD_GAUGE"] = 0x0052688295413b32626D226a205b95cDB337DE86.toBytes32(); // query subgraph for gauges wrt to poolId: https://docs.balancer.fi/reference/vebal-and-gauges/gauges.html#query-gauge-by-l2-sidechain-pool:~:text=%23-,Query%20Pending%20Tokens%20for%20a%20Given%20Pool,-The%20process%20differs
        values[mainnet]["BB_A_USD_GAUGE_ADDRESS"] = 0x0052688295413b32626D226a205b95cDB337DE86.toBytes32();
        values[mainnet]["wstETH_bbaWETH_GAUGE_ADDRESS"] = 0x5f838591A5A8048F0E4C4c7fCca8fD9A25BF0590.toBytes32();

        // Mainnet Balancer Specific Addresses
        values[mainnet]["vault"] = 0xBA12222222228d8Ba445958a75a0704d566BF2C8.toBytes32();
        values[mainnet]["balancerVault"] = 0xBA12222222228d8Ba445958a75a0704d566BF2C8.toBytes32();
        values[mainnet]["relayer"] = 0xfeA793Aa415061C483D2390414275AD314B3F621.toBytes32();
        values[mainnet]["minter"] = 0x239e55F427D44C3cc793f49bFB507ebe76638a2b.toBytes32();
        values[mainnet]["USDC_DAI_USDT_BPT"] = 0x79c58f70905F734641735BC61e45c19dD9Ad60bC.toBytes32();
        values[mainnet]["rETH_wETH_BPT"] = 0x1E19CF2D73a72Ef1332C882F20534B6519Be0276.toBytes32();
        values[mainnet]["wstETH_wETH_BPT"] = 0x32296969Ef14EB0c6d29669C550D4a0449130230.toBytes32();
        values[mainnet]["wstETH_cbETH_BPT"] = 0x9c6d47Ff73e0F5E51BE5FD53236e3F595C5793F2.toBytes32();
        values[mainnet]["bb_a_USD_BPT"] = 0xfeBb0bbf162E64fb9D0dfe186E517d84C395f016.toBytes32();
        values[mainnet]["bb_a_USDC_BPT"] = 0xcbFA4532D8B2ade2C261D3DD5ef2A2284f792692.toBytes32();
        values[mainnet]["bb_a_DAI_BPT"] = 0x6667c6fa9f2b3Fc1Cc8D85320b62703d938E4385.toBytes32();
        values[mainnet]["bb_a_USDT_BPT"] = 0xA1697F9Af0875B63DdC472d6EeBADa8C1fAB8568.toBytes32();
        values[mainnet]["aura_rETH_wETH_BPT"] = 0xDd1fE5AD401D4777cE89959b7fa587e569Bf125D.toBytes32();
        values[mainnet]["GHO_bb_a_USD_BPT"] = 0xc2B021133D1b0cF07dba696fd5DD89338428225B.toBytes32();

        values[mainnet]["wstETH_wETH_BPT"] = 0x93d199263632a4EF4Bb438F1feB99e57b4b5f0BD.toBytes32();
        values[mainnet]["wstETH_wETH_Id"] = 0x93d199263632a4ef4bb438f1feb99e57b4b5f0bd0000000000000000000005c2;
        values[mainnet]["wstETH_wETH_Gauge"] = 0x5C0F23A5c1be65Fa710d385814a7Fd1Bda480b1C.toBytes32();
        values[mainnet]["aura_wstETH_wETH"] = 0x2a14dB8D09dB0542f6A371c0cB308A768227D67D.toBytes32();

        // Rate Providers
        values[mainnet]["cbethRateProvider"] = 0x7311E4BB8a72e7B300c5B8BDE4de6CdaA822a5b1.toBytes32();
        values[mainnet]["rethRateProvider"] = 0x1a8F81c256aee9C640e14bB0453ce247ea0DFE6F.toBytes32();
        values[mainnet]["sDaiRateProvider"] = 0xc7177B6E18c1Abd725F5b75792e5F7A3bA5DBC2c.toBytes32();
        values[mainnet]["rsETHRateProvider"] = 0x746df66bc1Bb361b9E8E2a794C299c3427976e6C.toBytes32();

        // Compound V2
        // Cvalues[mainnet]["cDAI"] = C0x5d3a536E4D6DbD6114cc1Ead35777bAB948E3643.toBytes32();
        // Cvalues[mainnet]["cUSDC"] = C0x39AA39c021dfbaE8faC545936693aC917d5E7563.toBytes32();
        // Cvalues[mainnet]["cTUSD"] = C0x12392F67bdf24faE0AF363c24aC620a2f67DAd86.toBytes32();

        // Chainlink Automation Registry
        values[mainnet]["automationRegistry"] = 0x02777053d6764996e594c3E88AF1D58D5363a2e6.toBytes32();
        values[mainnet]["automationRegistryV2"] = 0x6593c7De001fC8542bB1703532EE1E5aA0D458fD.toBytes32();
        values[mainnet]["automationRegistrarV2"] = 0x6B0B234fB2f380309D47A7E9391E29E9a179395a.toBytes32();

        // FraxLend Pairs
        values[mainnet]["FXS_FRAX_PAIR"] = 0xDbe88DBAc39263c47629ebbA02b3eF4cf0752A72.toBytes32();
        values[mainnet]["FPI_FRAX_PAIR"] = 0x74F82Bd9D0390A4180DaaEc92D64cf0708751759.toBytes32();
        values[mainnet]["SFRXETH_FRAX_PAIR"] = 0x78bB3aEC3d855431bd9289fD98dA13F9ebB7ef15.toBytes32();
        values[mainnet]["CRV_FRAX_PAIR"] = 0x3835a58CA93Cdb5f912519ad366826aC9a752510.toBytes32(); // FraxlendV1
        values[mainnet]["WBTC_FRAX_PAIR"] = 0x32467a5fc2d72D21E8DCe990906547A2b012f382.toBytes32(); // FraxlendV1
        values[mainnet]["WETH_FRAX_PAIR"] = 0x794F6B13FBd7EB7ef10d1ED205c9a416910207Ff.toBytes32(); // FraxlendV1
        values[mainnet]["CVX_FRAX_PAIR"] = 0xa1D100a5bf6BFd2736837c97248853D989a9ED84.toBytes32(); // FraxlendV1
        values[mainnet]["MKR_FRAX_PAIR"] = 0x82Ec28636B77661a95f021090F6bE0C8d379DD5D.toBytes32(); // FraxlendV2
        values[mainnet]["APE_FRAX_PAIR"] = 0x3a25B9aB8c07FfEFEe614531C75905E810d8A239.toBytes32(); // FraxlendV2
        values[mainnet]["UNI_FRAX_PAIR"] = 0xc6CadA314389430d396C7b0C70c6281e99ca7fe8.toBytes32(); // FraxlendV2

        /// From Crispy's curve tests

        // Curve Pools and Tokens
        values[mainnet]["TriCryptoPool"] = 0xD51a44d3FaE010294C616388b506AcdA1bfAAE46.toBytes32();
        values[mainnet]["CRV_3_CRYPTO"] = 0xc4AD29ba4B3c580e6D59105FFf484999997675Ff.toBytes32();
        values[mainnet]["daiUsdcUsdtPool"] = 0xbEbc44782C7dB0a1A60Cb6fe97d0b483032FF1C7.toBytes32();
        values[mainnet]["CRV_DAI_USDC_USDT"] = 0x6c3F90f043a72FA612cbac8115EE7e52BDe6E490.toBytes32();
        values[mainnet]["frax3CrvPool"] = 0xd632f22692FaC7611d2AA1C0D552930D43CAEd3B.toBytes32();
        values[mainnet]["CRV_FRAX_3CRV"] = 0xd632f22692FaC7611d2AA1C0D552930D43CAEd3B.toBytes32();
        values[mainnet]["wethCrvPool"] = 0x8301AE4fc9c624d1D396cbDAa1ed877821D7C511.toBytes32();
        values[mainnet]["CRV_WETH_CRV"] = 0xEd4064f376cB8d68F770FB1Ff088a3d0F3FF5c4d.toBytes32();
        values[mainnet]["aave3Pool"] = 0xDeBF20617708857ebe4F679508E7b7863a8A8EeE.toBytes32();
        values[mainnet]["CRV_AAVE_3CRV"] = 0xFd2a8fA60Abd58Efe3EeE34dd494cD491dC14900.toBytes32();
        values[mainnet]["stETHWethNg"] = 0x21E27a5E5513D6e65C4f830167390997aA84843a.toBytes32();
        values[mainnet]["EthFrxEthCurvePool"] = 0xa1F8A6807c402E4A15ef4EBa36528A3FED24E577.toBytes32();
        values[mainnet]["triCrypto2"] = 0xD51a44d3FaE010294C616388b506AcdA1bfAAE46.toBytes32();
        values[mainnet]["weETH_wETH_ng"] = 0xDB74dfDD3BB46bE8Ce6C33dC9D82777BCFc3dEd5.toBytes32();
        values[mainnet]["weETH_wETH_ng_gauge"] = 0x053df3e4D0CeD9a3Bf0494F97E83CE1f13BdC0E2.toBytes32();
        values[mainnet]["USD0_USD0++_CurvePool"] = 0x1d08E7adC263CfC70b1BaBe6dC5Bb339c16Eec52.toBytes32();
        values[mainnet]["USD0_USD0++_CurveGauge"] = 0x5C00817B67b40f3b347bD4275B4BBA4840c8127a.toBytes32();

        values[mainnet]["UsdcCrvUsdPool"] = 0x4DEcE678ceceb27446b35C672dC7d61F30bAD69E.toBytes32();
        values[mainnet]["UsdcCrvUsdToken"] = 0x4DEcE678ceceb27446b35C672dC7d61F30bAD69E.toBytes32();
        values[mainnet]["UsdcCrvUsdGauge"] = 0x95f00391cB5EebCd190EB58728B4CE23DbFa6ac1.toBytes32();
        values[mainnet]["WethRethPool"] = 0x0f3159811670c117c372428D4E69AC32325e4D0F.toBytes32();
        values[mainnet]["WethRethToken"] = 0x6c38cE8984a890F5e46e6dF6117C26b3F1EcfC9C.toBytes32();
        values[mainnet]["WethRethGauge"] = 0x9d4D981d8a9066f5db8532A5816543dE8819d4A8.toBytes32();
        values[mainnet]["UsdtCrvUsdPool"] = 0x390f3595bCa2Df7d23783dFd126427CCeb997BF4.toBytes32();
        values[mainnet]["UsdtCrvUsdToken"] = 0x390f3595bCa2Df7d23783dFd126427CCeb997BF4.toBytes32();
        values[mainnet]["UsdtCrvUsdGauge"] = 0x4e6bB6B7447B7B2Aa268C16AB87F4Bb48BF57939.toBytes32();
        values[mainnet]["EthStethPool"] = 0xDC24316b9AE028F1497c275EB9192a3Ea0f67022.toBytes32();
        values[mainnet]["EthStethToken"] = 0x06325440D014e39736583c165C2963BA99fAf14E.toBytes32();
        values[mainnet]["EthStethGauge"] = 0x182B723a58739a9c974cFDB385ceaDb237453c28.toBytes32();
        values[mainnet]["FraxUsdcPool"] = 0xDcEF968d416a41Cdac0ED8702fAC8128A64241A2.toBytes32();
        values[mainnet]["FraxUsdcToken"] = 0x3175Df0976dFA876431C2E9eE6Bc45b65d3473CC.toBytes32();
        values[mainnet]["FraxUsdcGauge"] = 0xCFc25170633581Bf896CB6CDeE170e3E3Aa59503.toBytes32();
        values[mainnet]["WethFrxethPool"] = 0x9c3B46C0Ceb5B9e304FCd6D88Fc50f7DD24B31Bc.toBytes32();
        values[mainnet]["WethFrxethToken"] = 0x9c3B46C0Ceb5B9e304FCd6D88Fc50f7DD24B31Bc.toBytes32();
        values[mainnet]["WethFrxethGauge"] = 0x4E21418095d32d15c6e2B96A9910772613A50d50.toBytes32();
        values[mainnet]["EthFrxethPool"] = 0xa1F8A6807c402E4A15ef4EBa36528A3FED24E577.toBytes32();
        values[mainnet]["EthFrxethToken"] = 0xf43211935C781D5ca1a41d2041F397B8A7366C7A.toBytes32();
        values[mainnet]["EthFrxethGauge"] = 0x2932a86df44Fe8D2A706d8e9c5d51c24883423F5.toBytes32();
        values[mainnet]["StethFrxethPool"] = 0x4d9f9D15101EEC665F77210cB999639f760F831E.toBytes32();
        values[mainnet]["StethFrxethToken"] = 0x4d9f9D15101EEC665F77210cB999639f760F831E.toBytes32();
        values[mainnet]["StethFrxethGauge"] = 0x821529Bb07c83803C9CC7763e5974386e9eFEdC7.toBytes32();
        values[mainnet]["WethCvxPool"] = 0xB576491F1E6e5E62f1d8F26062Ee822B40B0E0d4.toBytes32();
        values[mainnet]["WethCvxToken"] = 0x3A283D9c08E8b55966afb64C515f5143cf907611.toBytes32();
        values[mainnet]["WethCvxGauge"] = 0x7E1444BA99dcdFfE8fBdb42C02F0005D14f13BE1.toBytes32();
        values[mainnet]["EthStethNgPool"] = 0x21E27a5E5513D6e65C4f830167390997aA84843a.toBytes32();
        values[mainnet]["EthStethNgToken"] = 0x21E27a5E5513D6e65C4f830167390997aA84843a.toBytes32();
        values[mainnet]["EthStethNgGauge"] = 0x79F21BC30632cd40d2aF8134B469a0EB4C9574AA.toBytes32();
        values[mainnet]["EthOethPool"] = 0x94B17476A93b3262d87B9a326965D1E91f9c13E7.toBytes32();
        values[mainnet]["EthOethToken"] = 0x94B17476A93b3262d87B9a326965D1E91f9c13E7.toBytes32();
        values[mainnet]["EthOethGauge"] = 0xd03BE91b1932715709e18021734fcB91BB431715.toBytes32();
        values[mainnet]["FraxCrvUsdPool"] = 0x0CD6f267b2086bea681E922E19D40512511BE538.toBytes32();
        values[mainnet]["FraxCrvUsdToken"] = 0x0CD6f267b2086bea681E922E19D40512511BE538.toBytes32();
        values[mainnet]["FraxCrvUsdGauge"] = 0x96424E6b5eaafe0c3B36CA82068d574D44BE4e3c.toBytes32();
        values[mainnet]["mkUsdFraxUsdcPool"] = 0x0CFe5C777A7438C9Dd8Add53ed671cEc7A5FAeE5.toBytes32();
        values[mainnet]["mkUsdFraxUsdcToken"] = 0x0CFe5C777A7438C9Dd8Add53ed671cEc7A5FAeE5.toBytes32();
        values[mainnet]["mkUsdFraxUsdcGauge"] = 0xF184d80915Ba7d835D941BA70cDdf93DE36517ee.toBytes32();
        values[mainnet]["WethYethPool"] = 0x69ACcb968B19a53790f43e57558F5E443A91aF22.toBytes32();
        values[mainnet]["WethYethToken"] = 0x69ACcb968B19a53790f43e57558F5E443A91aF22.toBytes32();
        values[mainnet]["WethYethGauge"] = 0x138cC21D15b7A06F929Fc6CFC88d2b830796F4f1.toBytes32();
        values[mainnet]["EthEthxPool"] = 0x59Ab5a5b5d617E478a2479B0cAD80DA7e2831492.toBytes32();
        values[mainnet]["EthEthxToken"] = 0x59Ab5a5b5d617E478a2479B0cAD80DA7e2831492.toBytes32();
        values[mainnet]["EthEthxGauge"] = 0x7671299eA7B4bbE4f3fD305A994e6443b4be680E.toBytes32();
        values[mainnet]["CrvUsdSdaiPool"] = 0x1539c2461d7432cc114b0903f1824079BfCA2C92.toBytes32();
        values[mainnet]["CrvUsdSdaiToken"] = 0x1539c2461d7432cc114b0903f1824079BfCA2C92.toBytes32();
        values[mainnet]["CrvUsdSdaiGauge"] = 0x2B5a5e182768a18C70EDd265240578a72Ca475ae.toBytes32();
        values[mainnet]["CrvUsdSfraxPool"] = 0xfEF79304C80A694dFd9e603D624567D470e1a0e7.toBytes32();
        values[mainnet]["CrvUsdSfraxToken"] = 0xfEF79304C80A694dFd9e603D624567D470e1a0e7.toBytes32();
        values[mainnet]["CrvUsdSfraxGauge"] = 0x62B8DA8f1546a092500c457452fC2d45fa1777c4.toBytes32();
        values[mainnet]["LusdCrvUsdPool"] = 0x9978c6B08d28d3B74437c917c5dD7C026df9d55C.toBytes32();
        values[mainnet]["LusdCrvUsdToken"] = 0x9978c6B08d28d3B74437c917c5dD7C026df9d55C.toBytes32();
        values[mainnet]["LusdCrvUsdGauge"] = 0x66F65323bdE835B109A92045Aa7c655559dbf863.toBytes32();
        values[mainnet]["WstethEthXPool"] = 0x14756A5eD229265F86990e749285bDD39Fe0334F.toBytes32();
        values[mainnet]["WstethEthXToken"] = 0xfffAE954601cFF1195a8E20342db7EE66d56436B.toBytes32();
        values[mainnet]["WstethEthXGauge"] = 0xc1394d6c89cf8F553da8c8256674C778ccFf3E80.toBytes32();
        values[mainnet]["EthEthXPool"] = 0x59Ab5a5b5d617E478a2479B0cAD80DA7e2831492.toBytes32();
        values[mainnet]["EthEthXToken"] = 0x59Ab5a5b5d617E478a2479B0cAD80DA7e2831492.toBytes32();
        values[mainnet]["EthEthXGauge"] = 0x7671299eA7B4bbE4f3fD305A994e6443b4be680E.toBytes32();
        values[mainnet]["weETH_wETH_Curve_LP"] = 0x13947303F63b363876868D070F14dc865C36463b.toBytes32();
        values[mainnet]["weETH_wETH_Curve_Gauge"] = 0x1CAC1a0Ed47E2e0A313c712b2dcF85994021a365.toBytes32();
        values[mainnet]["weETH_wETH_Convex_Reward"] = 0x2D159E01A5cEe7498F84Be68276a5266b3cb3774.toBytes32();

        values[mainnet]["weETH_wETH_Pool"] = 0x13947303F63b363876868D070F14dc865C36463b.toBytes32();
        values[mainnet]["weETH_wETH_NG_Pool"] = 0xDB74dfDD3BB46bE8Ce6C33dC9D82777BCFc3dEd5.toBytes32();
        values[mainnet]["weETH_wETH_NG_Convex_Reward"] = 0x5411CC583f0b51104fA523eEF9FC77A29DF80F58.toBytes32();

        values[mainnet]["pyUsd_Usdc_Curve_Pool"] = 0x383E6b4437b59fff47B619CBA855CA29342A8559.toBytes32();
        values[mainnet]["pyUsd_Usdc_Convex_Id"] = address(270).toBytes32();
        values[mainnet]["frax_Usdc_Curve_Pool"] = 0xDcEF968d416a41Cdac0ED8702fAC8128A64241A2.toBytes32();
        values[mainnet]["frax_Usdc_Convex_Id"] = address(100).toBytes32();
        values[mainnet]["usdc_CrvUsd_Curve_Pool"] = 0x4DEcE678ceceb27446b35C672dC7d61F30bAD69E.toBytes32();
        values[mainnet]["usdc_CrvUsd_Convex_Id"] = address(182).toBytes32();
        values[mainnet]["sDai_sUsde_Curve_Pool"] = 0x167478921b907422F8E88B43C4Af2B8BEa278d3A.toBytes32();
        values[mainnet]["sDai_sUsde_Curve_Gauge"] = 0x330Cfd12e0E97B0aDF46158D2A81E8Bd2985c6cB.toBytes32();

        values[mainnet]["USDC_RLUSD_Curve_Pool"] = 0xD001aE433f254283FeCE51d4ACcE8c53263aa186.toBytes32(); 
        values[mainnet]["USDC_RLUSD_Curve_Gauge"] = 0xFc3212Bd9Ad9A28Da6B2bd50a2918969C126894F.toBytes32(); 
        
        //FXUSD
        values[mainnet]["fxUSD_USDC_Curve_Pool"] = 0x5018BE882DccE5E3F2f3B0913AE2096B9b3fB61f.toBytes32();
        values[mainnet]["fxUSD_USDC_Curve_Gauge"] = 0xD7f9111D529ed8859A0d5A1DC1BA7a021b61f22A.toBytes32();
        
        //WETH_PXETH
        values[mainnet]["WETH_PXETH_Curve_Pool"] = 0xC8Eb2Cf2f792F77AF0Cd9e203305a585E588179D.toBytes32();
        values[mainnet]["WETH_PXETH_Curve_Gauge"] = 0xABaD903647511a0EC755a118849f733f7d2Ba002.toBytes32();
        values[mainnet]["WETH_PXETH_Convex_Rewards"] = 0x3B793E505A3C7dbCb718Fe871De8eBEf7854e74b.toBytes32();
        
        //STETH_PXETH
        values[mainnet]["STETH_PXETH_Curve_Pool"] = 0x6951bDC4734b9f7F3E1B74afeBC670c736A0EDB6.toBytes32();
        values[mainnet]["STETH_PXETH_Curve_Gauge"] = 0x58215F083882A5eb7056Ac34a0fdDA9D3b5665d2.toBytes32();
        values[mainnet]["STETH_PXETH_Convex_Rewards"] = 0x633556C8413FCFd45D83656290fF8d64EE41A7c1.toBytes32();


        values[mainnet]["ezETH_wETH_Curve_Pool"] = 0x85dE3ADd465a219EE25E04d22c39aB027cF5C12E.toBytes32();
        values[mainnet]["weETH_rswETH_Curve_Pool"] = 0x278cfB6f06B1EFc09d34fC7127d6060C61d629Db.toBytes32();
        values[mainnet]["rswETH_wETH_Curve_Pool"] = 0xeE04382c4cA6c450213923fE0f0daB19b0ff3939.toBytes32();
        values[mainnet]["USDe_USDC_Curve_Pool"] = 0x02950460E2b9529D0E00284A5fA2d7bDF3fA4d72.toBytes32();
        values[mainnet]["USDe_DAI_Curve_Pool"] = 0xF36a4BA50C603204c3FC6d2dA8b78A7b69CBC67d.toBytes32();
        values[mainnet]["sDAI_sUSDe_Curve_Pool"] = 0x167478921b907422F8E88B43C4Af2B8BEa278d3A.toBytes32();
        values[mainnet]["deUSD_USDC_Curve_Pool"] = 0x5F6c431AC417f0f430B84A666a563FAbe681Da94.toBytes32();
        values[mainnet]["deUSD_USDT_Curve_Pool"] = 0x7C4e143B23D72E6938E06291f705B5ae3D5c7c7C.toBytes32();
        values[mainnet]["deUSD_DAI_Curve_Pool"] = 0xb478Bf40dD622086E0d0889eeBbAdCb63806ADde.toBytes32();
        values[mainnet]["deUSD_FRAX_Curve_Pool"] = 0x88DFb9370fE350aA51ADE31C32549d4d3A24fAf2.toBytes32();
        values[mainnet]["deUSD_FRAX_Curve_Gauge"] = 0x7C634909DDbfd5C6EEd7Ccf3611e8C4f3643635d.toBytes32();
        values[mainnet]["eBTC_LBTC_WBTC_Curve_Pool"] = 0xabaf76590478F2fE0b396996f55F0b61101e9502.toBytes32();
        values[mainnet]["eBTC_LBTC_WBTC_Curve_Gauge"] = 0x8D666daED20B502e5Cf692B101028fc0058a5d4E.toBytes32();

        values[mainnet]["lBTC_wBTC_Curve_Pool"] = 0x2f3bC4c27A4437AeCA13dE0e37cdf1028f3706F0.toBytes32();

        values[mainnet]["WethMkUsdPool"] = 0xc89570207c5BA1B0E3cD372172cCaEFB173DB270.toBytes32();

        // Convex-Curve Platform Specifics
        values[mainnet]["convexCurveMainnetBooster"] = 0xF403C135812408BFbE8713b5A23a04b3D48AAE31.toBytes32();
        values[mainnet]["convexCurveMainnetRewardsContract"] = 0xF403C135812408BFbE8713b5A23a04b3D48AAE31.toBytes32();
        values[mainnet]["convexFXPoolRegistry"] = 0xdB95d646012bB87aC2E6CD63eAb2C42323c1F5AF.toBytes32(); 
        values[mainnet]["convexFXBooster"] = 0xAffe966B27ba3E4Ebb8A0eC124C7b7019CC762f8.toBytes32(); 

        values[mainnet]["convexFX_gauge_USDC_fxUSD"] = 0xf1E141C804BA39b4a031fDF46e8c08dBa7a0df60.toBytes32(); 
        values[mainnet]["convexFX_lp_USDC_fxUSD"] = 0x5018BE882DccE5E3F2f3B0913AE2096B9b3fB61f.toBytes32(); 

        values[mainnet]["ethFrxethBaseRewardPool"] = 0xbD5445402B0a287cbC77cb67B2a52e2FC635dce4.toBytes32();
        values[mainnet]["ethStethNgBaseRewardPool"] = 0x6B27D7BC63F1999D14fF9bA900069ee516669ee8.toBytes32();
        values[mainnet]["fraxCrvUsdBaseRewardPool"] = 0x3CfB4B26dc96B124D15A6f360503d028cF2a3c00.toBytes32();
        values[mainnet]["mkUsdFraxUsdcBaseRewardPool"] = 0x35FbE5520E70768DCD6E3215Ed54E14CBccA10D2.toBytes32();
        values[mainnet]["wethYethBaseRewardPool"] = 0xB0867ADE998641Ab1Ff04cF5cA5e5773fA92AaE3.toBytes32();
        values[mainnet]["ethEthxBaseRewardPool"] = 0x399e111c7209a741B06F8F86Ef0Fdd88fC198D20.toBytes32();
        values[mainnet]["crvUsdSFraxBaseRewardPool"] = 0x73eA73C3a191bd05F3266eB2414609dC5Fe777a2.toBytes32();
        values[mainnet]["usdtCrvUsdBaseRewardPool"] = 0xD1DdB0a0815fD28932fBb194C84003683AF8a824.toBytes32();
        values[mainnet]["lusdCrvUsdBaseRewardPool"] = 0x633D3B227696B3FacF628a197f982eF68d26c7b5.toBytes32();
        values[mainnet]["wstethEthxBaseRewardPool"] = 0x85b118e0Fa5706d99b270be43d782FBE429aD409.toBytes32();

        // Uniswap V3
        values[mainnet]["WSTETH_WETH_100"] = 0x109830a1AAaD605BbF02a9dFA7B0B92EC2FB7dAa.toBytes32();
        values[mainnet]["WSTETH_WETH_500"] = 0xD340B57AAcDD10F96FC1CF10e15921936F41E29c.toBytes32();
        values[mainnet]["DAI_USDC_100"] = 0x5777d92f208679DB4b9778590Fa3CAB3aC9e2168.toBytes32();
        values[mainnet]["uniswapV3NonFungiblePositionManager"] = 0xC36442b4a4522E871399CD717aBDD847Ab11FE88.toBytes32();

        // Redstone
        values[mainnet]["swEthAdapter"] = 0x68ba9602B2AeE30847412109D2eE89063bf08Ec2.toBytes32();
        values[mainnet]["swEthDataFeedId"] = 0x5357455448000000000000000000000000000000000000000000000000000000;
        values[mainnet]["swEthEthDataFeedId"] = 0x53574554482f4554480000000000000000000000000000000000000000000000;

        values[mainnet]["ethXEthAdapter"] = 0xc799194cAa24E2874Efa89b4Bf5c92a530B047FF.toBytes32();
        values[mainnet]["ethXEthDataFeedId"] = 0x455448782f455448000000000000000000000000000000000000000000000000;

        values[mainnet]["ethXAdapter"] = 0xF3eB387Ac1317fBc7E2EFD82214eE1E148f0Fe00.toBytes32();
        values[mainnet]["ethXUsdDataFeedId"] = 0x4554487800000000000000000000000000000000000000000000000000000000;

        values[mainnet]["weEthEthAdapter"] = 0x8751F736E94F6CD167e8C5B97E245680FbD9CC36.toBytes32();
        values[mainnet]["weEthDataFeedId"] = 0x77654554482f4554480000000000000000000000000000000000000000000000;
        values[mainnet]["weethAdapter"] = 0xdDb6F90fFb4d3257dd666b69178e5B3c5Bf41136.toBytes32();
        values[mainnet]["weethUsdDataFeedId"] = 0x7765455448000000000000000000000000000000000000000000000000000000;

        values[mainnet]["osEthEthAdapter"] = 0x66ac817f997Efd114EDFcccdce99F3268557B32C.toBytes32();
        values[mainnet]["osEthEthDataFeedId"] = 0x6f734554482f4554480000000000000000000000000000000000000000000000;

        values[mainnet]["rsEthEthAdapter"] = 0xA736eAe8805dDeFFba40cAB8c99bCB309dEaBd9B.toBytes32();
        values[mainnet]["rsEthEthDataFeedId"] = 0x72734554482f4554480000000000000000000000000000000000000000000000;

        values[mainnet]["ezEthEthAdapter"] = 0xF4a3e183F59D2599ee3DF213ff78b1B3b1923696.toBytes32();
        values[mainnet]["ezEthEthDataFeedId"] = 0x657a4554482f4554480000000000000000000000000000000000000000000000;

        // Maker
        values[mainnet]["dsrManager"] = 0x373238337Bfe1146fb49989fc222523f83081dDb.toBytes32();

        // Maker
        values[mainnet]["savingsDaiAddress"] = 0x83F20F44975D03b1b09e64809B757c47f942BEeA.toBytes32();
        values[mainnet]["sDAI"] = 0x83F20F44975D03b1b09e64809B757c47f942BEeA.toBytes32();

        // Frax
        values[mainnet]["sFRAX"] = 0xA663B02CF0a4b149d2aD41910CB81e23e1c41c32.toBytes32();

        // Lido
        values[mainnet]["unstETH"] = 0x889edC2eDab5f40e902b864aD4d7AdE8E412F9B1.toBytes32();

        // Stader
        values[mainnet]["stakePoolManagerAddress"] = 0xcf5EA1b38380f6aF39068375516Daf40Ed70D299.toBytes32();
        values[mainnet]["userWithdrawManagerAddress"] = 0x9F0491B32DBce587c50c4C43AB303b06478193A7.toBytes32();
        values[mainnet]["staderConfig"] = 0x4ABEF2263d5A5ED582FC9A9789a41D85b68d69DB.toBytes32();

        // Etherfi
        values[mainnet]["EETH_LIQUIDITY_POOL"] = 0x308861A430be4cce5502d0A12724771Fc6DaF216.toBytes32();
        values[mainnet]["withdrawalRequestNft"] = 0x7d5706f6ef3F89B3951E23e557CDFBC3239D4E2c.toBytes32();

        // Renzo
        values[mainnet]["restakeManager"] = 0x74a09653A083691711cF8215a6ab074BB4e99ef5.toBytes32();

        // Kelp DAO
        values[mainnet]["lrtDepositPool"] = 0x036676389e48133B63a802f8635AD39E752D375D.toBytes32();
        // Compound V3
        values[mainnet]["cUSDCV3"] = 0xc3d688B66703497DAA19211EEdff47f25384cdc3.toBytes32();
        values[mainnet]["cUSDTV3"] = 0x3Afdc9BCA9213A35503b077a6072F3D0d5AB0840.toBytes32();
        values[mainnet]["cWETHV3"] = 0xA17581A9E3356d9A858b789D68B4d866e593aE94.toBytes32();
        values[mainnet]["cometRewards"] = 0x1B0e765F6224C21223AeA2af16c1C46E38885a40.toBytes32();
        // Morpho Blue
        values[mainnet]["morphoBlue"] = 0xBBBBBbbBBb9cC5e90e3b3Af64bdAF62C37EEFFCb.toBytes32();
        values[mainnet]["ezEthOracle"] = 0x61025e2B0122ac8bE4e37365A4003d87ad888Cc3.toBytes32();
        values[mainnet]["ezEthIrm"] = 0x870aC11D48B15DB9a138Cf899d20F13F79Ba00BC.toBytes32();
        values[mainnet]["weETH_wETH_86_market"] = 0x698fe98247a40c5771537b5786b2f3f9d78eb487b4ce4d75533cd0e94d88a115;
        values[mainnet]["LBTC_WBTC_945"] = 0xf6a056627a51e511ec7f48332421432ea6971fc148d8f3c451e14ea108026549;
        values[mainnet]["sUSDePT03_USDC_915"] = 0x346afa2b6d528222a2f9721ded6e7e2c40ac94877a598f5dae5013c651d2a462;
        values[mainnet]["USD0_plusPT03_USDC_915"] = 0x8411eeb07c8e32de0b3784b6b967346a45593bfd8baeb291cc209dc195c7b3ad;
        values[mainnet]["sUSDePT_03_27_DAI_915"] = 0x5e3e6b1e01c5708055548d82d01db741e37d03b948a7ef9f3d4b962648bcbfa7;

        values[mainnet]["WBTC_USDC_86"] = 0x3a85e619751152991742810df6ec69ce473daef99e28a64ab2340d7b7ccfee49;
        values[mainnet]["WBTC_USDT_86"] = 0xa921ef34e2fc7a27ccc50ae7e4b154e16c9799d3387076c421423ef52ac4df99;
        values[mainnet]["Corn_eBTC_PT03_LBTC_915"] = 0x17af0be1f59e3eb8e3de2ed7655ed544c9465d089f21b89c465874a6447f2590;
        values[mainnet]["LBTC_PT03_LBTC_915"] = 0x3170feb9e3c0172beb9901f6035e4e005f42177c5c14e8c0538c27078864654e;
        values[mainnet]["LBTC_PT03_WBTC_915"] = 0xa39263bf7275f772863c464ef4e9e972aaa0f1a6a1bf2a47f92bf57a542d2458;
        values[mainnet]["LBTC_PT03_WBTC_86"] = 0x198132864e7974fb451dfebeb098b3b7e7e65566667fb1cf1116db4fb2ad23f9;
        values[mainnet]["EBTC_USDC_86"] = 0xb6f4eebd60871f99bf464ae0b67045a26797cf7ef57c458d57e08c205f84feac;
        values[mainnet]["wstUSR_PT03_USR_915"] = 0x1e1ae51d4be670307788612599a46a73649ef85e28bab194d3ae00c3cd693ea7;
        values[mainnet]["WBTC_USR_86"] = 0xf84288cdcf652627f66cd7a6d4c43c3ee43ca7146d9a9cfab3a136a861144d6f;
        values[mainnet]["EBTC_USR_86"] = 0xa4577bf93e8c70d9f91b6e000ae084ae0a7a29d4ebe28cbfea24975c28dccfb5;
        values[mainnet]["Corn_eBTC_PT03_2025_WETH_915"] = 0x4758ddbbcb96c8d0c10f46ca260d505e32399c2dd995380a832578ee84ef2d54;
        values[mainnet]["Corn_eBTC_PT03_2025_WBTC_915"] = 0x9dd533d05afa8dfce6a2ed82219e1c1dcebb16fe7722fb5912b989ef69df487f;

        // MetaMorpho
        values[mainnet]["usualBoostedUSDC"] = 0xd63070114470f685b75B74D60EEc7c1113d33a3D.toBytes32();
        values[mainnet]["gauntletUSDCcore"] = 0x8eB67A509616cd6A7c1B3c8C21D48FF57df3d458.toBytes32();
        values[mainnet]["gauntletUSDCprime"] = 0xdd0f28e19C1780eb6396170735D45153D261490d.toBytes32();
        values[mainnet]["steakhouseUSDC"] = 0xBEEF01735c132Ada46AA9aA4c54623cAA92A64CB.toBytes32();
        values[mainnet]["smokehouseUSDC"] = 0xBEeFFF209270748ddd194831b3fa287a5386f5bC.toBytes32();
        values[mainnet]["steakhouseUSDCRWA"] = 0x6D4e530B8431a52FFDA4516BA4Aadc0951897F8C.toBytes32();
        values[mainnet]["gauntletWBTCcore"] = 0x443df5eEE3196e9b2Dd77CaBd3eA76C3dee8f9b2.toBytes32();
        values[mainnet]["Re7WBTC"] = 0xE0C98605f279e4D7946d25B75869c69802823763.toBytes32();
        values[mainnet]["MCwBTC"] = 0x1c530D6de70c05A81bF1670157b9d928e9699089.toBytes32();
        values[mainnet]["MCUSR"] = 0xD50DA5F859811A91fD1876C9461fD39c23C747Ad.toBytes32();
        values[mainnet]["Re7cbBTC"] = 0xA02F5E93f783baF150Aa1F8b341Ae90fe0a772f7.toBytes32();
        values[mainnet]["gauntletCbBTCcore"] = 0xF587f2e8AfF7D76618d3B6B4626621860FbD54e3.toBytes32();
        values[mainnet]["MCcbBTC"] = 0x98cF0B67Da0F16E1F8f1a1D23ad8Dc64c0c70E0b.toBytes32();
        values[mainnet]["gauntletLBTCcore"] = 0xdC94785959B73F7A168452b3654E44fEc6A750e4.toBytes32();
        values[mainnet]["gauntletWETHPrime"] = 0x2371e134e3455e0593363cBF89d3b6cf53740618.toBytes32();
        values[mainnet]["gauntletWETHCore"] = 0x4881Ef0BF6d2365D3dd6499ccd7532bcdBCE0658.toBytes32();
        values[mainnet]["mevCapitalwWeth"] = 0x9a8bC3B04b7f3D87cfC09ba407dCED575f2d61D8.toBytes32();
        values[mainnet]["Re7WETH"] = 0x78Fc2c2eD1A4cDb5402365934aE5648aDAd094d0.toBytes32();
        values[mainnet]["PendleWBTC"] = 0x2f1aBb81ed86Be95bcf8178bA62C8e72D6834775.toBytes32();

        values[mainnet]["uniswapV3PositionManager"] = 0xC36442b4a4522E871399CD717aBDD847Ab11FE88.toBytes32();

        // 1Inch
        values[mainnet]["aggregationRouterV5"] = 0x1111111254EEB25477B68fb85Ed929f73A960582.toBytes32();
        values[mainnet]["oneInchExecutor"] = 0x5141B82f5fFDa4c6fE1E372978F1C5427640a190.toBytes32();
        values[mainnet]["wETHweETH5bps"] = 0x7A415B19932c0105c82FDB6b720bb01B0CC2CAe3.toBytes32();

        // Gearbox
        values[mainnet]["dWETHV3"] = 0xda0002859B2d05F66a753d8241fCDE8623f26F4f.toBytes32();
        values[mainnet]["sdWETHV3"] = 0x0418fEB7d0B25C411EB77cD654305d29FcbFf685.toBytes32();
        values[mainnet]["dUSDCV3"] = 0xda00000035fef4082F78dEF6A8903bee419FbF8E.toBytes32();
        values[mainnet]["sdUSDCV3"] = 0x9ef444a6d7F4A5adcd68FD5329aA5240C90E14d2.toBytes32();
        values[mainnet]["dDAIV3"] = 0xe7146F53dBcae9D6Fa3555FE502648deb0B2F823.toBytes32();
        values[mainnet]["sdDAIV3"] = 0xC853E4DA38d9Bd1d01675355b8c8f3BBC1451973.toBytes32();
        values[mainnet]["dUSDTV3"] = 0x05A811275fE9b4DE503B3311F51edF6A856D936e.toBytes32();
        values[mainnet]["sdUSDTV3"] = 0x16adAb68bDEcE3089D4f1626Bb5AEDD0d02471aD.toBytes32();
        values[mainnet]["dWBTCV3"] = 0xda00010eDA646913F273E10E7A5d1F659242757d.toBytes32();
        values[mainnet]["sdWBTCV3"] = 0xA8cE662E45E825DAF178DA2c8d5Fae97696A788A.toBytes32();

        // Pendle
        values[mainnet]["pendleMarketFactory"] = 0x1A6fCc85557BC4fB7B534ed835a03EF056552D52.toBytes32();
        values[mainnet]["pendleRouter"] = 0x888888888889758F76e7103c6CbF23ABbF58F946.toBytes32();
        values[mainnet]["pendleOracle"] = 0x66a1096C6366b2529274dF4f5D8247827fe4CEA8.toBytes32();
        values[mainnet]["pendleLimitOrderRouter"] = 0x000000000000c9B3E2C3Ec88B1B4c0cD853f4321.toBytes32();

        values[mainnet]["pendleWeETHMarket"] = 0xF32e58F92e60f4b0A37A69b95d642A471365EAe8.toBytes32();
        values[mainnet]["pendleWeethSy"] = 0xAC0047886a985071476a1186bE89222659970d65.toBytes32();
        values[mainnet]["pendleEethPt"] = 0xc69Ad9baB1dEE23F4605a82b3354F8E40d1E5966.toBytes32();
        values[mainnet]["pendleEethYt"] = 0xfb35Fd0095dD1096b1Ca49AD44d8C5812A201677.toBytes32();

        values[mainnet]["pendleZircuitWeETHMarket"] = 0xe26D7f9409581f606242300fbFE63f56789F2169.toBytes32();
        values[mainnet]["pendleZircuitWeethSy"] = 0xD7DF7E085214743530afF339aFC420c7c720BFa7.toBytes32();
        values[mainnet]["pendleZircuitEethPt"] = 0x4AE5411F3863CdB640309e84CEDf4B08B8b33FfF.toBytes32();
        values[mainnet]["pendleZircuitEethYt"] = 0x7C2D26182adeEf96976035986cF56474feC03bDa.toBytes32();

        values[mainnet]["pendleUSDeMarket"] = 0x19588F29f9402Bb508007FeADd415c875Ee3f19F.toBytes32();
        values[mainnet]["pendleUSDeSy"] = 0x42862F48eAdE25661558AFE0A630b132038553D0.toBytes32();
        values[mainnet]["pendleUSDePt"] = 0xa0021EF8970104c2d008F38D92f115ad56a9B8e1.toBytes32();
        values[mainnet]["pendleUSDeYt"] = 0x1e3d13932C31d7355fCb3FEc680b0cD159dC1A07.toBytes32();

        values[mainnet]["pendleZircuitUSDeMarket"] = 0x90c98ab215498B72Abfec04c651e2e496bA364C0.toBytes32();
        values[mainnet]["pendleZircuitUSDeSy"] = 0x293C6937D8D82e05B01335F7B33FBA0c8e256E30.toBytes32();
        values[mainnet]["pendleZircuitUSDePt"] = 0x3d4F535539A33FEAd4D76D7b3B7A9cB5B21C73f1.toBytes32();
        values[mainnet]["pendleZircuitUSDeYt"] = 0x40357b9f22B4DfF0Bf56A90661b8eC106C259d29.toBytes32();

        values[mainnet]["pendleSUSDeMarketSeptember"] = 0xd1D7D99764f8a52Aff007b7831cc02748b2013b5.toBytes32();
        values[mainnet]["pendleSUSDeMarketJuly"] = 0x107a2e3cD2BB9a32B9eE2E4d51143149F8367eBa.toBytes32();
        values[mainnet]["pendleKarakSUSDeMarket"] = 0xB1f587B354a4a363f5332e88effbbC2E4961250A.toBytes32();
        values[mainnet]["pendleKarakUSDeMarket"] = 0x1BCBDB8c8652345A5ACF04e6E74f70086c68FEfC.toBytes32();

        values[mainnet]["pendleWeETHMarketSeptember"] = 0xC8eDd52D0502Aa8b4D5C77361D4B3D300e8fC81c.toBytes32();
        values[mainnet]["pendleWeethSySeptember"] = 0xAC0047886a985071476a1186bE89222659970d65.toBytes32();
        values[mainnet]["pendleEethPtSeptember"] = 0x1c085195437738d73d75DC64bC5A3E098b7f93b1.toBytes32();
        values[mainnet]["pendleEethYtSeptember"] = 0xA54Df645A042D24121a737dAA89a57EbF8E0b71c.toBytes32();

        values[mainnet]["pendleWeETHMarketDecember"] = 0x7d372819240D14fB477f17b964f95F33BeB4c704.toBytes32();
        values[mainnet]["pendleWeethSyDecember"] = 0xAC0047886a985071476a1186bE89222659970d65.toBytes32();
        values[mainnet]["pendleEethPtDecember"] = 0x6ee2b5E19ECBa773a352E5B21415Dc419A700d1d.toBytes32();
        values[mainnet]["pendleEethYtDecember"] = 0x129e6B5DBC0Ecc12F9e486C5BC9cDF1a6A80bc6A.toBytes32();

        values[mainnet]["pendleUSDeZircuitMarketAugust"] = 0xF148a0B15712f5BfeefAdb4E6eF9739239F88b07.toBytes32();
        values[mainnet]["pendleKarakWeETHMarketSeptember"] = 0x18bAFcaBf2d5898956AE6AC31543d9657a604165.toBytes32();
        values[mainnet]["pendleKarakWeETHMarketDecember"] = 0xFF694CC3f74E080637008B3792a9D7760cB456Ca.toBytes32();

        values[mainnet]["pendleSwethMarket"] = 0x0e1C5509B503358eA1Dac119C1D413e28Cc4b303.toBytes32();

        values[mainnet]["pendleZircuitWeETHMarketAugust"] = 0x6c269DFc142259c52773430b3c78503CC994a93E.toBytes32();
        values[mainnet]["pendleWeETHMarketJuly"] = 0xe1F19CBDa26b6418B0C8E1EE978a533184496066.toBytes32();
        values[mainnet]["pendleWeETHkSeptember"] = 0x905A5a4792A0C27a2AdB2777f98C577D320079EF.toBytes32();
        values[mainnet]["pendleWeETHkDecember"] = 0x792b9eDe7a18C26b814f87Eb5E0c8D26AD189780.toBytes32();

        values[mainnet]["pendle_sUSDe_08_23_24"] = 0xbBf399db59A845066aAFce9AE55e68c505FA97B7.toBytes32();
        values[mainnet]["pendle_sUSDe_12_25_24"] = 0xa0ab94DeBB3cC9A7eA77f3205ba4AB23276feD08.toBytes32();
        values[mainnet]["pendle_USDe_08_23_24"] = 0x3d1E7312dE9b8fC246ddEd971EE7547B0a80592A.toBytes32();
        values[mainnet]["pendle_USDe_12_25_24"] = 0x8a49f2AC2730ba15AB7EA832EdaC7f6BA22289f8.toBytes32();
        values[mainnet]["pendle_sUSDe_03_26_25"] = 0xcDd26Eb5EB2Ce0f203a84553853667aE69Ca29Ce.toBytes32();
        values[mainnet]["pendle_sUSDe_karak_01_29_25"] = 0xDbE4D359D4E48087586Ec04b93809bA647343548.toBytes32();
        values[mainnet]["pendle_USDe_karak_01_29_25"] = 0x6C06bBFa3B63eD344ceb3312Df795eDC8d29BDD5.toBytes32();
        values[mainnet]["pendle_USDe_03_26_25"] = 0xB451A36c8B6b2EAc77AD0737BA732818143A0E25.toBytes32();
        values[mainnet]["pendle_sUSDe_05_28_25"] = 0xB162B764044697cf03617C2EFbcB1f42e31E4766.toBytes32();

        values[mainnet]["pendle_weETHs_market_08_28_24"] = 0xcAa8ABB72A75C623BECe1f4D5c218F425d47A0D0.toBytes32();
        values[mainnet]["pendle_weETHs_sy_08_28_24"] = 0x9e8f10574ACc2c62C6e5d19500CEd39163Da37A9.toBytes32();
        values[mainnet]["pendle_weETHs_pt_08_28_24"] = 0xda6530EfaFD63A42d7b9a0a5a60A03839CDb813A.toBytes32();
        values[mainnet]["pendle_weETHs_yt_08_28_24"] = 0x28cE264D0938C1051687FEbDCeFacc2242BA9E0E.toBytes32();
        values[mainnet]["pendle_weETHs_market_12_25_24"] = 0x40789E8536C668c6A249aF61c81b9dfaC3EB8F32.toBytes32();
        values[mainnet]["pendle_weETHs_market_6_25_25"] = 0xcbA3B226cA62e666042Cb4a1e6E4681053885F75.toBytes32();

        values[mainnet]["pendleUSD0PlusMarketOctober"] = 0x00b321D89A8C36B3929f20B7955080baeD706D1B.toBytes32();
        values[mainnet]["pendle_USD0Plus_market_01_29_2025"] = 0x64506968E80C9ed07bFF60C8D9d57474EFfFF2c9.toBytes32();
        values[mainnet]["pendle_USD0Plus_market_02_26_2025"] = 0x22a72B0C504cBb7f8245208f84D8f035c311aDec.toBytes32();
        values[mainnet]["pendle_USD0Plus_market_03_26_2025"] = 0xaFDC922d0059147486cC1F0f32e3A2354b0d35CC.toBytes32();
        values[mainnet]["pendle_USD0++_market_01_29_25"] = 0x64506968E80C9ed07bFF60C8D9d57474EFfFF2c9.toBytes32();
        values[mainnet]["pendle_USD0++_market_06_25_25"] = 0x048680F64d6DFf1748ba6D9a01F578433787e24B.toBytes32();
        values[mainnet]["pendle_USD0Plus_market_04_23_2025"] = 0x81f3a11dB1DE16f4F9ba8Bf46B71D2B168c64899.toBytes32();
        values[mainnet]["pendle_USD0Plus_market_06_25_2025"] = 0x048680F64d6DFf1748ba6D9a01F578433787e24B.toBytes32();

        values[mainnet]["pendle_eBTC_market_12_26_24"] = 0x36d3ca43ae7939645C306E26603ce16e39A89192.toBytes32();
        values[mainnet]["pendle_LBTC_corn_market_12_26_24"] = 0xCaE62858DB831272A03768f5844cbe1B40bB381f.toBytes32();
        values[mainnet]["pendle_LBTC_market_03_26_25"] = 0x70B70Ac0445C3eF04E314DFdA6caafd825428221.toBytes32();
        values[mainnet]["pendle_LBTC_market_06_25_25"] = 0x931F7eA0c31c14914a452d341bc5Cb5d996BE71d.toBytes32();
        values[mainnet]["pendle_LBTC_corn_market_02_26_25"] = 0xC118635bcde024c5B01C6be2B0569a2608A8032C.toBytes32();
        values[mainnet]["pendle_eBTC_corn_market_3_26_25"] = 0x2C71Ead7ac9AE53D05F8664e77031d4F9ebA064B.toBytes32();
        values[mainnet]["pendle_LBTC_concrete_market_04_09_25"] = 0x83916356556f51dcBcB226202c3efeEfc88d5eaA.toBytes32();
        values[mainnet]["pendle_WBTC_concrete_market_04_09_25"] = 0x9471d9c5B57b59d42B739b00389a6d520c33A7a9.toBytes32();
        values[mainnet]["pendle_eBTC_market_06_25_25"] = 0x523f9441853467477b4dDE653c554942f8E17162.toBytes32();
        values[mainnet]["pendle_zeBTC_market_03_26_25"] = 0x98ffeFd1a51D322c8DeF6d0Ba183e71547216F7f.toBytes32();


        values[mainnet]["pendle_pumpBTC_market_03_26_25"] = 0x8098B48a1c4e4080b30A43a7eBc0c87b52F17222.toBytes32();
        values[mainnet]["pendle_corn_pumpBTC_market_12_25_24"] = 0xf8208fB52BA80075aF09840A683143C22DC5B4dd.toBytes32();

        values[mainnet]["pendle_uniBTC_market_03_26_25"] = 0x380C751BD0412f47Ca560B6AFeB566d88dc18630.toBytes32();
        values[mainnet]["pendle_corn_uniBTC_market_12_26_24"] = 0x40dEAE18c3CE932Fdd5Df1f44b54D8Cf3902787B.toBytes32();
        values[mainnet]["pendle_sUSDs_market_03_26_25"] = 0x21D85Ff3BEDFF031EF466C7d5295240C8AB2a2b8.toBytes32();

        values[mainnet]["pendle_liquid_bera_eth_04_09_25"] = 0x46E6b4A950Eb1AbBa159517DEA956Afd01ea9497.toBytes32();
        values[mainnet]["pendle_liquidBeraBTC_04_09_25"] = 0xEbf5c58b74A836F1e51d08e9C909c4A4530AFD41.toBytes32();
        values[mainnet]["pendle_wstUSR_market_03_26_25"] = 0x353d0B2EFB5B3a7987fB06D30Ad6160522d08426.toBytes32();

        values[mainnet]["pendle_tETH_03_28_2025"] = 0xBDb8F9729d3194f75fD1A3D9bc4FFe0DDe3A404c.toBytes32();

        values[mainnet]["pendle_beraSTONE_04_09_2025"] = 0x7561C5CCfe41A26B33944B58C70D6a3CB63E881c.toBytes32();

        values[mainnet]["pendle_lvlUSD_05_28_25"] = 0xE45d2CE15aBbA3c67b9fF1E7A69225C855d3DA82.toBytes32(); 
        values[mainnet]["pendle_slvlUSD_05_28_25"] = 0x1C71752a6C10D66375702aaFAd4B6D20393702Cf.toBytes32(); 

        // Aave V3 Core
        values[mainnet]["v3Pool"] = 0x87870Bca3F3fD6335C3F4ce8392D69350B4fA4E2.toBytes32();
        values[mainnet]["v3RewardsController"] = 0x8164Cc65827dcFe994AB23944CBC90e0aa80bFcb.toBytes32();

        //Aave v3 Prime
        values[mainnet]["v3PrimePool"] = 0x4e033931ad43597d96D6bcc25c280717730B58B1.toBytes32();

        // Aave V3 Lido
        values[mainnet]["v3LidoPool"] = 0x4e033931ad43597d96D6bcc25c280717730B58B1.toBytes32();

        // SparkLend
        values[mainnet]["sparkLendPool"] = 0xC13e21B648A5Ee794902342038FF3aDAB66BE987.toBytes32();

        // Uniswap V3 Pools
        values[mainnet]["wETH_weETH_05"] = 0x7A415B19932c0105c82FDB6b720bb01B0CC2CAe3.toBytes32();
        values[mainnet]["wstETH_wETH_01"] = 0x109830a1AAaD605BbF02a9dFA7B0B92EC2FB7dAa.toBytes32();
        values[mainnet]["rETH_wETH_01"] = 0x553e9C493678d8606d6a5ba284643dB2110Df823.toBytes32();
        values[mainnet]["rETH_wETH_05"] = 0xa4e0faA58465A2D369aa21B3e42d43374c6F9613.toBytes32();
        values[mainnet]["wstETH_rETH_05"] = 0x18319135E02Aa6E02D412C98cCb16af3a0a9CB57.toBytes32();
        values[mainnet]["wETH_rswETH_05"] = 0xC410573Af188f56062Ee744cC3D6F2843f5bC13b.toBytes32();
        values[mainnet]["wETH_rswETH_30"] = 0xE62627326d7794E20bB7261B24985294de1579FE.toBytes32();
        values[mainnet]["ezETH_wETH_01"] = 0xBE80225f09645f172B079394312220637C440A63.toBytes32();
        values[mainnet]["PENDLE_wETH_30"] = 0x57aF956d3E2cCa3B86f3D8C6772C03ddca3eAacB.toBytes32();
        values[mainnet]["USDe_USDT_01"] = 0x435664008F38B0650fBC1C9fc971D0A3Bc2f1e47.toBytes32();
        values[mainnet]["USDe_USDC_01"] = 0xE6D7EbB9f1a9519dc06D557e03C522d53520e76A.toBytes32();
        values[mainnet]["USDe_DAI_01"] = 0x5B3a0f1acBE8594a079FaFeB1c84DEA9372A5Aad.toBytes32();
        values[mainnet]["sUSDe_USDT_05"] = 0x867B321132B18B5BF3775c0D9040D1872979422E.toBytes32();
        values[mainnet]["GEAR_wETH_100"] = 0xaEf52f72583E6c4478B220Da82321a6a023eEE50.toBytes32();
        values[mainnet]["GEAR_USDT_30"] = 0x349eE001D80f896F24571616932f54cBD66B18C9.toBytes32();
        values[mainnet]["DAI_USDC_01"] = 0x5777d92f208679DB4b9778590Fa3CAB3aC9e2168.toBytes32();
        values[mainnet]["DAI_USDC_05"] = 0x6c6Bc977E13Df9b0de53b251522280BB72383700.toBytes32();
        values[mainnet]["USDC_USDT_01"] = 0x3416cF6C708Da44DB2624D63ea0AAef7113527C6.toBytes32();
        values[mainnet]["USDC_USDT_05"] = 0x7858E59e0C01EA06Df3aF3D20aC7B0003275D4Bf.toBytes32();
        values[mainnet]["USDC_wETH_05"] = 0x88e6A0c2dDD26FEEb64F039a2c41296FcB3f5640.toBytes32();
        values[mainnet]["FRAX_USDC_05"] = 0xc63B0708E2F7e69CB8A1df0e1389A98C35A76D52.toBytes32();
        values[mainnet]["FRAX_USDC_01"] = 0x9A834b70C07C81a9fcD6F22E842BF002fBfFbe4D.toBytes32();
        values[mainnet]["DAI_FRAX_05"] = 0x97e7d56A0408570bA1a7852De36350f7713906ec.toBytes32();
        values[mainnet]["FRAX_USDT_05"] = 0xc2A856c3afF2110c1171B8f942256d40E980C726.toBytes32();
        values[mainnet]["PYUSD_USDC_01"] = 0x13394005C1012e708fCe1EB974F1130fDc73a5Ce.toBytes32();

        // EigenLayer
        values[mainnet]["strategyManager"] = 0x858646372CC42E1A627fcE94aa7A7033e7CF075A.toBytes32();
        values[mainnet]["delegationManager"] = 0x39053D51B77DC0d36036Fc1fCc8Cb819df8Ef37A.toBytes32();
        values[mainnet]["mETHStrategy"] = 0x298aFB19A105D59E74658C4C334Ff360BadE6dd2.toBytes32();
        values[mainnet]["USDeStrategy"] = 0x298aFB19A105D59E74658C4C334Ff360BadE6dd2.toBytes32();
        values[mainnet]["testOperator"] = 0xDbEd88D83176316fc46797B43aDeE927Dc2ff2F5.toBytes32();
        values[mainnet]["eigenStrategy"] = 0xaCB55C530Acdb2849e6d4f36992Cd8c9D50ED8F7.toBytes32();
        values[mainnet]["eEigenOperator"] = 0xDcAE4FAf7C7d0f4A78abe147244c6e9d60cFD202.toBytes32();
        values[mainnet]["eigenRewards"] = 0x7750d328b314EfFa365A0402CcfD489B80B0adda.toBytes32();
        values[mainnet]["ethfiStrategy"] = 0x7079A4277eAF578cbe9682ac7BC3EfFF8635ebBf.toBytes32();

        // Swell
        values[mainnet]["swellSimpleStaking"] = 0x38D43a6Cb8DA0E855A42fB6b0733A0498531d774.toBytes32();
        values[mainnet]["swEXIT"] = 0x48C11b86807627AF70a34662D4865cF854251663.toBytes32();
        values[mainnet]["accessControlManager"] = 0x625087d72c762254a72CB22cC2ECa40da6b95EAC.toBytes32();
        values[mainnet]["depositManager"] = 0xb3D9cf8E163bbc840195a97E81F8A34E295B8f39.toBytes32();

        // Frax
        values[mainnet]["frxETHMinter"] = 0xbAFA44EFE7901E04E39Dad13167D089C559c1138.toBytes32();
        values[mainnet]["frxETHRedemptionTicket"] = 0x82bA8da44Cd5261762e629dd5c605b17715727bd.toBytes32();

        // Zircuit
        values[mainnet]["zircuitSimpleStaking"] = 0xF047ab4c75cebf0eB9ed34Ae2c186f3611aEAfa6.toBytes32();

        // Mantle
        values[mainnet]["mantleLspStaking"] = 0xe3cBd06D7dadB3F4e6557bAb7EdD924CD1489E8f.toBytes32();

        // Fluid
        values[mainnet]["fUSDT"] = 0x5C20B550819128074FD538Edf79791733ccEdd18.toBytes32();
        values[mainnet]["fUSDTStakingRewards"] = 0x490681095ed277B45377d28cA15Ac41d64583048.toBytes32();
        values[mainnet]["fUSDC"] = 0x9Fb7b4477576Fe5B32be4C1843aFB1e55F251B33.toBytes32();
        values[mainnet]["fWETH"] = 0x90551c1795392094FE6D29B758EcCD233cFAa260.toBytes32();
        values[mainnet]["fWSTETH"] = 0x2411802D8BEA09be0aF8fD8D08314a63e706b29C.toBytes32();
        values[mainnet]["fGHO"] = 0x6A29A46E21C730DcA1d8b23d637c101cec605C5B.toBytes32();

        // Fluid Dex
        values[mainnet]["WeETHDexUSDC-USDT"] = 0x01F0D07fdE184614216e76782c6b7dF663F5375e.toBytes32();
        values[mainnet]["wBTC-cbBTCDex-USDT"] = 0xf7FA55D14C71241e3c970E30C509Ff58b5f5D557.toBytes32();
        values[mainnet]["weETH_ETHDex_wstETH"] = 0xb4a15526d427f4d20b0dAdaF3baB4177C85A699A.toBytes32();
        values[mainnet]["GHO_USDCDex_GHO_USDCDex"] = 0x20b32C597633f12B44CFAFe0ab27408028CA0f6A.toBytes32(); 

        // Symbiotic
        values[mainnet]["wstETHDefaultCollateral"] = 0xC329400492c6ff2438472D4651Ad17389fCb843a.toBytes32();
        values[mainnet]["cbETHDefaultCollateral"] = 0xB26ff591F44b04E78de18f43B46f8b70C6676984.toBytes32();
        values[mainnet]["wBETHDefaultCollateral"] = 0x422F5acCC812C396600010f224b320a743695f85.toBytes32();
        values[mainnet]["rETHDefaultCollateral"] = 0x03Bf48b8A1B37FBeAd1EcAbcF15B98B924ffA5AC.toBytes32();
        values[mainnet]["mETHDefaultCollateral"] = 0x475D3Eb031d250070B63Fa145F0fCFC5D97c304a.toBytes32();
        values[mainnet]["swETHDefaultCollateral"] = 0x38B86004842D3FA4596f0b7A0b53DE90745Ab654.toBytes32();
        values[mainnet]["sfrxETHDefaultCollateral"] = 0x5198CB44D7B2E993ebDDa9cAd3b9a0eAa32769D2.toBytes32();
        values[mainnet]["ETHxDefaultCollateral"] = 0xBdea8e677F9f7C294A4556005c640Ee505bE6925.toBytes32();
        values[mainnet]["uniETHDefaultCollateral"] = 0x1C57ea879dd3e8C9fefa8224fdD1fa20dd54211E.toBytes32();
        values[mainnet]["sUSDeDefaultCollateral"] = 0x19d0D8e6294B7a04a2733FE433444704B791939A.toBytes32();
        values[mainnet]["wBTCDefaultCollateral"] = 0x971e5b5D4baa5607863f3748FeBf287C7bf82618.toBytes32();
        values[mainnet]["tBTCDefaultCollateral"] = 0x0C969ceC0729487d264716e55F232B404299032c.toBytes32();
        values[mainnet]["ethfiDefaultCollateral"] = 0x21DbBA985eEA6ba7F27534a72CCB292eBA1D2c7c.toBytes32();
        values[mainnet]["LBTCDefaultCollateral"] = 0x9C0823D3A1172F9DdF672d438dec79c39a64f448.toBytes32();

        values[mainnet]["wstETHSymbioticVault"] = 0xBecfad885d8A89A0d2f0E099f66297b0C296Ea21.toBytes32();
        values[mainnet]["wstETHSymbioticVaultRewards"] = 0xe34DcEA5aB7c4f3c4AD2F5f144Fc7fc3D5b0137C.toBytes32();
        values[mainnet]["EtherFi_LBTCSymbioticVault"] = 0xd4E20ECA1f996Dab35883dC0AD5E3428AF888D45.toBytes32();
        values[mainnet]["EtherFi_wstETHSymbioticVault"] = 0x450a90fdEa8B87a6448Ca1C87c88Ff65676aC45b.toBytes32();

        values[mainnet]["EtherFi_ETHFISymbioticVault"] = 0x2Bcfa0283C92b7845ECE12cEaDc521414BeF1067.toBytes32(); 

        // Karak
        values[mainnet]["vaultSupervisor"] = 0x54e44DbB92dBA848ACe27F44c0CB4268981eF1CC.toBytes32();
        values[mainnet]["delegationSupervisor"] = 0xAfa904152E04aBFf56701223118Be2832A4449E0.toBytes32();

        values[mainnet]["kmETH"] = 0x7C22725d1E0871f0043397c9761AD99A86ffD498.toBytes32();
        values[mainnet]["kweETH"] = 0x2DABcea55a12d73191AeCe59F508b191Fb68AdaC.toBytes32();
        values[mainnet]["kwstETH"] = 0xa3726beDFD1a8AA696b9B4581277240028c4314b.toBytes32();
        values[mainnet]["krETH"] = 0x8E475A4F7820A4b6c0FF229f74fB4762f0813C47.toBytes32();
        values[mainnet]["kcbETH"] = 0xbD32b8aA6ff34BEDc447e503195Fb2524c72658f.toBytes32();
        values[mainnet]["kwBETH"] = 0x04BB50329A1B7D943E7fD2368288b674c8180d5E.toBytes32();
        values[mainnet]["kswETH"] = 0xc585DF3a8C9ca0c614D023A812624bE36161502B.toBytes32();
        values[mainnet]["kETHx"] = 0x989Ab830C6e2BdF3f28214fF54C9B7415C349a3F.toBytes32();
        values[mainnet]["ksfrxETH"] = 0x1751e1e4d2c9Fa99479C0c5574136F0dbD8f3EB8.toBytes32();
        values[mainnet]["krswETH"] = 0x1B4d88f5f38988BEA334C79f48aa69BEEeFE2e1e.toBytes32();
        values[mainnet]["krsETH"] = 0x9a23e79a8E6D77F940F2C30eb3d9282Af2E4036c.toBytes32();
        values[mainnet]["kETHFI"] = 0xB26bD8D1FD5415eED4C99f9fB6A278A42E7d1BA8.toBytes32();
        values[mainnet]["ksUSDe"] = 0xDe5Bff0755F192C333B126A449FF944Ee2B69681.toBytes32();
        values[mainnet]["kUSDe"] = 0xBE3cA34D0E877A1Fc889BD5231D65477779AFf4e.toBytes32();
        values[mainnet]["kWBTC"] = 0x126d4dBf752AaF61f3eAaDa24Ab0dB84FEcf6891.toBytes32();
        values[mainnet]["kFBTC"] = 0x40328669Bc9e3780dFa0141dBC87450a4af6EA11.toBytes32();
        values[mainnet]["kLBTC"] = 0x468c34703F6c648CCf39DBaB11305D17C70ba011.toBytes32();

        // CCIP token transfers.
        values[mainnet]["ccipRouter"] = 0x80226fc0Ee2b096224EeAc085Bb9a8cba1146f7D.toBytes32();

        // PancakeSwap V3
        values[mainnet]["pancakeSwapV3NonFungiblePositionManager"] =
            0x46A15B0b27311cedF172AB29E4f4766fbE7F4364.toBytes32();
        values[mainnet]["pancakeSwapV3MasterChefV3"] = 0x556B9306565093C855AEA9AE92A594704c2Cd59e.toBytes32();
        values[mainnet]["pancakeSwapV3Router"] = 0x13f4EA83D0bd40E75C8222255bc855a974568Dd4.toBytes32();
        // Arbitrum Bridge
        values[mainnet]["arbitrumDelayedInbox"] = 0x4Dbd4fc535Ac27206064B68FfCf827b0A60BAB3f.toBytes32();
        values[mainnet]["arbitrumOutbox"] = 0x0B9857ae2D4A3DBe74ffE1d7DF045bb7F96E4840.toBytes32();
        values[mainnet]["arbitrumL1GatewayRouter"] = 0x72Ce9c846789fdB6fC1f34aC4AD25Dd9ef7031ef.toBytes32();
        values[mainnet]["arbitrumL1ERC20Gateway"] = 0xa3A7B6F88361F48403514059F1F16C8E78d60EeC.toBytes32();
        values[mainnet]["arbitrumWethGateway"] = 0xd92023E9d9911199a6711321D1277285e6d4e2db.toBytes32();

        // Base Standard Bridge.
        values[mainnet]["baseStandardBridge"] = 0x3154Cf16ccdb4C6d922629664174b904d80F2C35.toBytes32();
        values[mainnet]["basePortal"] = 0x49048044D57e1C92A77f79988d21Fa8fAF74E97e.toBytes32();
        values[mainnet]["baseResolvedDelegate"] = 0x866E82a600A1414e583f7F13623F1aC5d58b0Afa.toBytes32();

        // Optimism Standard Bridge.
        values[mainnet]["optimismStandardBridge"] = 0x99C9fc46f92E8a1c0deC1b1747d010903E884bE1.toBytes32();
        values[mainnet]["optimismPortal"] = 0xbEb5Fc579115071764c7423A4f12eDde41f106Ed.toBytes32();
        values[mainnet]["optimismResolvedDelegate"] = 0x25ace71c97B33Cc4729CF772ae268934F7ab5fA1.toBytes32();

        // Swell Standard Bridge.
        values[mainnet]["swellStandardBridge"] = 0x7aA4960908B13D104bf056B23E2C76B43c5AACc8.toBytes32();
        values[mainnet]["swellPortal"] = 0x758E0EE66102816F5C3Ec9ECc1188860fbb87812.toBytes32();
        values[mainnet]["swellResolvedDelegate"] = 0xe6a99Ef12995DeFC5ff47EC0e13252f0E6903759.toBytes32();

        // Mantle Standard Bridge.
        values[mainnet]["mantleStandardBridge"] = 0x95fC37A27a2f68e3A647CDc081F0A89bb47c3012.toBytes32();
        values[mainnet]["mantlePortal"] = 0xc54cb22944F2bE476E02dECfCD7e3E7d3e15A8Fb.toBytes32();
        values[mainnet]["mantleResolvedDelegate"] = 0x676A795fe6E43C17c668de16730c3F690FEB7120.toBytes32(); // TODO update this.

        // Zircuit Standard Bridge.
        values[mainnet]["zircuitStandardBridge"] = 0x386B76D9cA5F5Fb150B6BFB35CF5379B22B26dd8.toBytes32();
        values[mainnet]["zircuitPortal"] = 0x17bfAfA932d2e23Bd9B909Fd5B4D2e2a27043fb1.toBytes32();
        values[mainnet]["zircuitResolvedDelegate"] = 0x2a721cBE81a128be0F01040e3353c3805A5EA091.toBytes32();

        // Fraxtal Standard Bridge.
        values[mainnet]["fraxtalStandardBridge"] = 0x34C0bD5877A5Ee7099D0f5688D65F4bB9158BDE2.toBytes32();
        values[mainnet]["fraxtalPortal"] = 0x36cb65c1967A0Fb0EEE11569C51C2f2aA1Ca6f6D.toBytes32();
        values[mainnet]["fraxtalResolvedDelegate"] = 0x2a721cBE81a128be0F01040e3353c3805A5EA091.toBytes32(); // TODO update this

        // Lido Base Standard Bridge.
        values[mainnet]["lidoBaseStandardBridge"] = 0x9de443AdC5A411E83F1878Ef24C3F52C61571e72.toBytes32();
        values[mainnet]["lidoBasePortal"] = 0x49048044D57e1C92A77f79988d21Fa8fAF74E97e.toBytes32();
        values[mainnet]["lidoBaseResolvedDelegate"] = 0x866E82a600A1414e583f7F13623F1aC5d58b0Afa.toBytes32();

        // Bob Standard Bridge
        values[mainnet]["bobStandardBridge"] = 0x3F6cE1b36e5120BBc59D0cFe8A5aC8b6464ac1f7.toBytes32(); 
        values[mainnet]["bobPortal"] = 0x8AdeE124447435fE03e3CD24dF3f4cAE32E65a3E.toBytes32(); 
        values[mainnet]["bobResolvedDelegate"] = 0xE3d981643b806FB8030CDB677D6E60892E547EdA.toBytes32(); 

        // Layer Zero.
        values[mainnet]["LayerZeroEndPoint"] = 0x1a44076050125825900e736c501f859c50fE728c.toBytes32();
        values[mainnet]["EtherFiOFTAdapter"] = 0xcd2eb13D6831d4602D80E5db9230A57596CDCA63.toBytes32();
        values[mainnet]["LBTCOFTAdapter"] = 0x6bc15D7930839Ec18A57F6f7dF72aE1B439D077f.toBytes32();
        values[mainnet]["WBTCOFTAdapter"] = 0x0555E30da8f98308EdB960aa94C0Db47230d2B9c.toBytes32();

        // Merkl
        values[mainnet]["merklDistributor"] = 0x3Ef3D8bA38EBe18DB133cEc108f4D14CE00Dd9Ae.toBytes32();

        // Pump Staking
        values[mainnet]["pumpStaking"] = 0x1fCca65fb6Ae3b2758b9b2B394CB227eAE404e1E.toBytes32();

        // Linea Bridging
        values[mainnet]["tokenBridge"] = 0x051F1D88f0aF5763fB888eC4378b4D8B29ea3319.toBytes32(); // approve, bridge token
        values[mainnet]["lineaMessageService"] = 0xd19d4B5d358258f05D7B411E21A1460D11B0876F.toBytes32(); // claim message, sendMessage

        // Scroll Bridging
        values[mainnet]["scrollGatewayRouter"] = 0xF8B1378579659D8F7EE5f3C929c2f3E332E41Fd6.toBytes32(); // approve, depositERC20
        values[mainnet]["scrollMessenger"] = 0x6774Bcbd5ceCeF1336b5300fb5186a12DDD8b367.toBytes32(); // sendMessage
        values[mainnet]["scrollCustomERC20Gateway"] = 0x67260A8B73C5B77B55c1805218A42A7A6F98F515.toBytes32(); // sendMessage

        // Syrup
        values[mainnet]["syrupRouter"] = 0x134cCaaA4F1e4552eC8aEcb9E4A2360dDcF8df76.toBytes32();

        // Satlayer
        values[mainnet]["satlayerPool"] = 0x42a856dbEBB97AbC1269EAB32f3bb40C15102819.toBytes32();

        // corn
        values[mainnet]["cornSilo"] = 0x8bc93498b861fd98277c3b51d240e7E56E48F23c.toBytes32();

        // Treehouse
        values[mainnet]["TreehouseRedemption"] = 0x0618DBdb3Be798346e6D9C08c3c84658f94aD09F.toBytes32();
        values[mainnet]["TreehouseRouter"] = 0xeFA3fa8e85D2b3CfdB250CdeA156c2c6C90628F5.toBytes32();
        values[mainnet]["tETH"] = 0xD11c452fc99cF405034ee446803b6F6c1F6d5ED8.toBytes32();
        values[mainnet]["tETH_wstETH_curve_pool"] = 0xA10d15538E09479186b4D3278BA5c979110dDdB1.toBytes32();

        // Term Finance
        values[mainnet]["termAuctionOfferLocker"] = 0xa557a6099d1a85d7569EA4B6d8ad59a94a8162CC.toBytes32();
        values[mainnet]["termRepoLocker"] = 0xFD9033C9A97Bc3Ec8a44439Cb6512516c5053076.toBytes32();
        values[mainnet]["termRepoServicer"] = 0xaD2401Dd7518Fac6C868c86442922E2236797e32.toBytes32();
        values[mainnet]["termRepoToken"] = 0x3A1427da14F8A57CEe76a5E85fB465ed72De8EC7.toBytes32();

        // Hyperlane
        values[mainnet]["hyperlaneUsdcRouter"] = 0xe1De9910fe71cC216490AC7FCF019e13a34481D7.toBytes32();
        values[mainnet]["hyperlaneTestRecipient"] = 0xfb53392bf4a0590a317ca716c28c29ace7c448bc132d7f8188ca234f595aa121;

        // Euler
        values[mainnet]["ethereumVaultConnector"] = 0x0C9a3dd6b8F28529d72d7f9cE918D493519EE383.toBytes32();
        values[mainnet]["evkWEETH"] = 0xe846ca062aB869b66aE8DcD811973f628BA82eAf.toBytes32();
        values[mainnet]["eulerPrimeWETH"] = 0xD8b27CF359b7D15710a5BE299AF6e7Bf904984C2.toBytes32();
        values[mainnet]["evkUSDC"] = 0x797DD80692c3b2dAdabCe8e30C07fDE5307D48a9.toBytes32();
        values[mainnet]["evkLBTC"] = 0xbC35161043EE2D74816d421EfD6a45fDa73B050A.toBytes32(); //Euler Prime
        values[mainnet]["evkDAI"] = 0x83C266bdf990574a05EE62831a266a3891817B5B.toBytes32();
        values[mainnet]["evkDAIDebt"] = 0x1796526a7705cBBe76dEdd4b13959A48c674A6cD.toBytes32();

        values[mainnet]["evkWETH"] = 0xD8b27CF359b7D15710a5BE299AF6e7Bf904984C2.toBytes32();
        values[mainnet]["evkeWETH-2"] = 0xD8b27CF359b7D15710a5BE299AF6e7Bf904984C2.toBytes32();

        values[mainnet]["evkUSDC"] = 0x797DD80692c3b2dAdabCe8e30C07fDE5307D48a9.toBytes32();
        values[mainnet]["evkeUSDC-2"] = 0x797DD80692c3b2dAdabCe8e30C07fDE5307D48a9.toBytes32();

        values[mainnet]["evkeUSDC-22"] = 0xe0a80d35bB6618CBA260120b279d357978c42BCE.toBytes32();
        values[mainnet]["evkeUSD0-3"] = 0xdEd27A6da244a5f3Ff74525A2cfaD4ed9E5B0957.toBytes32();
        values[mainnet]["evkeUSD0++-2"] = 0x6D671B9c618D5486814FEb777552BA723F1A235C.toBytes32();
        values[mainnet]["evkeUSDT-2"] = 0x313603FA690301b0CaeEf8069c065862f9162162.toBytes32();
        values[mainnet]["evkeUSDT-9"] = 0x7c280DBDEf569e96c7919251bD2B0edF0734C5A8.toBytes32();
        values[mainnet]["evkeUSDe-6"] = 0x2daCa71Cb58285212Dc05D65Cfd4f59A82BC4cF6.toBytes32();
        values[mainnet]["evkeDAI-4"] = 0x83C266bdf990574a05EE62831a266a3891817B5B.toBytes32();
        values[mainnet]["evkeLBTC-2"] = 0xbC35161043EE2D74816d421EfD6a45fDa73B050A.toBytes32();
        values[mainnet]["evkecbBTC-3"] = 0x056f3a2E41d2778D3a0c0714439c53af2987718E.toBytes32();
        values[mainnet]["evkeWBTC-3"] = 0x998D761eC1BAdaCeb064624cc3A1d37A46C88bA4.toBytes32();
        values[mainnet]["evkesUSDe-3"] = 0x498c014dE23f19700F51e85a384AB1B059F0672e.toBytes32();
        values[mainnet]["evkeeBTC-3"] = 0x34716B7026D9e6247D21e37Da1f1b157b62a16e0.toBytes32();
        values[mainnet]["evkesDAI-2"] = 0x8E4AF2F36ed6fb03E5E02Ab9f3C724B6E44C13b4.toBytes32();
        values[mainnet]["evkePYUSD-3"] = 0x6121591077Dc6898Ffd7216eA1b56cb890b3F84d.toBytes32();
        values[mainnet]["evkeUSR-1"] = 0x3A8992754E2EF51D8F90620d2766278af5C59b90.toBytes32();
        values[mainnet]["evkeUSDC-17"] = 0xE0c1bdab9A7d487c4fEcd402cb9b4f8B347e73c3.toBytes32();
        values[mainnet]["evkeUSDC-19"] = 0xcBC9B61177444A793B85442D3a953B90f6170b7D.toBytes32();
        values[mainnet]["evkeLBTC-3"] = 0xA2038a5B7Ce1C195F0C52b77134c5369CCfe0148.toBytes32();
        values[mainnet]["evkePT-wstUSR-27MAR2025-1"] = 0x81fa50cBe6C7Ed61961fE601B7c5AC334c2c84bB.toBytes32();
        values[mainnet]["evkePT-LBTC-27MAR2025-1"] = 0xBc99605074737d36266f45E0d192dDe6CFDFd72a.toBytes32();
        values[mainnet]["evkeWBTC-5"] = 0x82D2CE1f71cbe391c05E21132811e5172d51A6EE.toBytes32();
        values[mainnet]["evkewstUSR-1"] = 0x9f12d29c7CC72bb3d237E2D042A6D890421f9899.toBytes32();
        values[mainnet]["evkecbBTC-4"] = 0x29A9E5A004002Ff9E960bb8BB536E076F53cbDF1.toBytes32();
        values[mainnet]["evkeeBTC-1"] = 0xC605471aE09e0b7daA9e8813707d0DDbf9429Ad2.toBytes32();


        //values[mainnet]["USR"] = 0x66a1E37c9b0eAddca17d3662D6c05F4DECf3e110.toBytes32();
        //values[mainnet]["wstUSR"] = 0x1202F5C7b4B9E47a1A484E8B270be34dbbC75055.toBytes32();

        // Royco
        values[mainnet]["vaultMarketHub"] = 0xa97eCc6Bfda40baf2fdd096dD33e88bd8e769280.toBytes32();
        values[mainnet]["recipeMarketHub"] = 0x783251f103555068c1E9D755f69458f39eD937c0.toBytes32();
        values[mainnet]["supplyUSDCAaveWrappedVault"] = 0x2120ADcdCF8e0ed9D6dd3Df683F076402B79E3bd.toBytes32();

        // Usual
        values[mainnet]["usualSwapperEngine"] = 0xB969B0d14F7682bAF37ba7c364b351B830a812B2.toBytes32();

        // Sky
        values[mainnet]["daiConverter"] = 0x3225737a9Bbb6473CB4a45b7244ACa2BeFdB276A.toBytes32(); //converts dai to USDS
        values[mainnet]["usdsLitePsmUsdc"] = 0xA188EEC8F81263234dA3622A406892F3D630f98c.toBytes32();
        values[mainnet]["daiLitePsmUsdc"] = 0xf6e72Db5454dd049d0788e411b06CfAF16853042.toBytes32();

        // Resolv
        values[mainnet]["UsrExternalRequestsManager"] = 0xAC85eF29192487E0a109b7f9E40C267a9ea95f2e.toBytes32();

        //Sonic Gateway
        values[mainnet]["sonicGateway"] = 0xa1E2481a9CD0Cb0447EeB1cbc26F1b3fff3bec20.toBytes32();

        // Incentives Distributors
        values[mainnet]["beraUsual_incentives_distributor"] = 0x4a610757352d63D45B0a1680e95158887955582C.toBytes32();

        // Morpho Rewards
        values[mainnet]["morphoRewardsWrapper"] = 0x9D03bb2092270648d7480049d0E58d2FcF0E5123.toBytes32();
        values[mainnet]["legacyMorpho"] = 0x9994E35Db50125E0DF82e4c2dde62496CE330999.toBytes32();
        values[mainnet]["newMorpho"] = 0x58D97B57BB95320F9a05dC918Aef65434969c2B2.toBytes32();

        // Lombard
        values[mainnet]["lbtcBridge"] = 0xA869817b48b25EeE986bdF4bE04062e6fd2C418B.toBytes32();

        // Spectra
        values[mainnet]["ysUSDC"] = 0xF7DE3c70F2db39a188A81052d2f3C8e3e217822a.toBytes32(); //SuperUSDC Vault
        values[mainnet]["ysUSDC_PT"] = 0x3b9739eE0c3b5bD7b392a801DEaC1dc68cfB0C48.toBytes32();
        values[mainnet]["ysUSDC_YT"] = 0x9b9968Ba66B06c4340e60cB4dEa237CC6e3E5999.toBytes32();
        values[mainnet]["ysUSDC_Pool"] = 0xd7e163a91D11cfa2B4059f1626cCd6e33b143cbc.toBytes32();
        values[mainnet]["sRLP_Pool"] = 0x75c91a79Faf0fe64AcCdBd51e3fA6321d8952D84.toBytes32();
        values[mainnet]["sRLP_PT"] = 0x1F7Aa7104db822987E1F44A66dF709A8C4Fb301a.toBytes32();
        values[mainnet]["sRLP_YT"] = 0xC07cF8e6D7F6F47E196D36a4c18287E86f76b046.toBytes32();
        values[mainnet]["sRLP"] = 0x4eaFef6149C5B0c3E42fF444F79675B3E3125cb7.toBytes32();
        values[mainnet]["spectra_stkGHO_Pool"] = 0x9429E06FFD09Cf97007791B8bF3845171f1425E8.toBytes32();
        values[mainnet]["spectra_stkGHO_PT"] = 0x0F7454c4537AFe1243df65842C7919b5d6d6198C.toBytes32();
        values[mainnet]["spectra_stkGHO_YT"] = 0xdfB8D94C25C8Cfc4df171077fAd479AdAaef51c9.toBytes32();
        values[mainnet]["spectra_stkGHO"] = 0xa94ec39c91DF334DCAb55aDaA8EdD9C1dAF67cA7.toBytes32();
        values[mainnet]["spectra_lvlUSD_Pool"] = 0xAd6Cd1Aceb6E919E4C4918503C22a3F531cf8276.toBytes32();
        values[mainnet]["spectra_lvlUSD_PT"] = 0xBC30e564052a622d6b50170b73fF14ee49eEaDE0.toBytes32();
        values[mainnet]["spectra_lvlUSD_YT"] = 0xA6676B5d6D56F905d084914b70B2cC9C383f1A23.toBytes32();
        values[mainnet]["spectra_lvlUSD_IBT"] = 0x4737D9b4592B40d51e110b94c9C043c6654067Ae.toBytes32();
        values[mainnet]["spectra_sdeUSD_Pool"] = 0xFb7c3C95f4C2C05F6eC7dcFE3e368a40eB338603.toBytes32();
        values[mainnet]["spectra_sdeUSD_PT"] = 0xb4B8925c4CBce692F37C9D946883f2E330a042a9.toBytes32();
        values[mainnet]["spectra_sdeUSD_YT"] = 0xE9677Bfde5830B100281178681C7e78c7d861D1C.toBytes32();
        values[mainnet]["spectra_sdeUSD_IBT"] = 0x5C5b196aBE0d54485975D1Ec29617D42D9198326.toBytes32();

        // Odos
        values[mainnet]["odosRouterV2"] = 0xCf5540fFFCdC3d510B18bFcA6d2b9987b0772559.toBytes32();
        values[mainnet]["odosExecutor"] = 0xd768d1Fe6Ef1449A54F9409400fe9d0E4954ea3F.toBytes32();

        // Level
        values[mainnet]["levelMinter"] = 0x8E7046e27D14d09bdacDE9260ff7c8c2be68a41f.toBytes32();

    }

    function _addBaseValues() private {
        // Liquid Ecosystem
        values[base]["deployerAddress"] = 0x5F2F11ad8656439d5C14d9B351f8b09cDaC2A02d.toBytes32();
        values[base]["dev0Address"] = 0x0463E60C7cE10e57911AB7bD1667eaa21de3e79b.toBytes32();
        values[base]["dev1Address"] = 0xf8553c8552f906C19286F21711721E206EE4909E.toBytes32();
        values[base]["liquidPayoutAddress"] = 0xA9962a5BfBea6918E958DeE0647E99fD7863b95A.toBytes32();

        // DeFi Ecosystem
        values[base]["ETH"] = 0xEeeeeEeeeEeEeeEeEeEeeEEEeeeeEeeeeeeeEEeE.toBytes32();
        values[base]["uniswapV3NonFungiblePositionManager"] = 0x03a520b32C04BF3bEEf7BEb72E919cf822Ed34f1.toBytes32();

        values[base]["USDC"] = 0x833589fCD6eDb6E08f4c7C32D4f71b54bdA02913.toBytes32();
        values[base]["WETH"] = 0x4200000000000000000000000000000000000006.toBytes32();
        values[base]["WEETH"] = 0x04C0599Ae5A44757c0af6F9eC3b93da8976c150A.toBytes32();
        values[base]["WSTETH"] = 0xc1CBa3fCea344f92D9239c08C0568f6F2F0ee452.toBytes32();
        values[base]["AERO"] = 0x940181a94A35A4569E4529A3CDfB74e38FD98631.toBytes32();
        values[base]["CBETH"] = 0x2Ae3F1Ec7F1F5012CFEab0185bfc7aa3cf0DEc22.toBytes32();
        values[base]["AURA"] = 0x1509706a6c66CA549ff0cB464de88231DDBe213B.toBytes32();
        values[base]["BAL"] = 0x4158734D47Fc9692176B5085E0F52ee0Da5d47F1.toBytes32();
        values[base]["CRV"] = 0x8Ee73c484A26e0A5df2Ee2a4960B789967dd0415.toBytes32();
        values[base]["LINK"] = 0x88Fb150BDc53A65fe94Dea0c9BA0a6dAf8C6e196.toBytes32();
        values[base]["UNI"] = 0xc3De830EA07524a0761646a6a4e4be0e114a3C83.toBytes32();
        values[base]["RETH"] = 0xB6fe221Fe9EeF5aBa221c348bA20A1Bf5e73624c.toBytes32();
        values[base]["BSDETH"] = 0xCb327b99fF831bF8223cCEd12B1338FF3aA322Ff.toBytes32();
        values[base]["SFRXETH"] = 0x1f55a02A049033E3419a8E2975cF3F572F4e6E9A.toBytes32();
        values[base]["cbBTC"] = 0xcbB7C0000aB88B473b1f5aFd9ef808440eed33Bf.toBytes32();
        values[base]["tBTC"] = 0x236aa50979D5f3De3Bd1Eeb40E81137F22ab794b.toBytes32();
        values[base]["dlcBTC"] = 0x12418783e860997eb99e8aCf682DF952F721cF62.toBytes32();

        // Balancer vault
        values[base]["vault"] = 0xBA12222222228d8Ba445958a75a0704d566BF2C8.toBytes32();
        values[base]["balancerVault"] = 0xBA12222222228d8Ba445958a75a0704d566BF2C8.toBytes32();

        // Standard Bridge.
        values[base]["standardBridge"] = 0x4200000000000000000000000000000000000010.toBytes32();
        values[base]["crossDomainMessenger"] = 0x4200000000000000000000000000000000000007.toBytes32();

        // Lido Standard Bridge.
        values[base]["l2ERC20TokenBridge"] = 0xac9D11cD4D7eF6e54F14643a393F68Ca014287AB.toBytes32();

        values[base]["weETH_ETH_ExchangeRate"] = 0x35e9D7001819Ea3B39Da906aE6b06A62cfe2c181.toBytes32();

        // Aave V3
        values[base]["v3Pool"] = 0xA238Dd80C259a72e81d7e4664a9801593F98d1c5.toBytes32();

        // Merkl
        values[base]["merklDistributor"] = 0x3Ef3D8bA38EBe18DB133cEc108f4D14CE00Dd9Ae.toBytes32();

        // Aerodrome
        values[base]["aerodromeRouter"] = 0xcF77a3Ba9A5CA399B7c97c74d54e5b1Beb874E43.toBytes32();
        values[base]["aerodromeNonFungiblePositionManager"] = 0x827922686190790b37229fd06084350E74485b72.toBytes32();
        values[base]["aerodrome_Weth_Wsteth_v3_1_gauge"] = 0x2A1f7bf46bd975b5004b61c6040597E1B6117040.toBytes32();
        values[base]["aerodrome_Weth_Bsdeth_v3_1_gauge"] = 0x0b537aC41400433F09d97Cd370C1ea9CE78D8a74.toBytes32();
        values[base]["aerodrome_Cbeth_Weth_v3_1_gauge"] = 0xF5550F8F0331B8CAA165046667f4E6628E9E3Aac.toBytes32();
        values[base]["aerodrome_Weth_Wsteth_v2_30_gauge"] = 0xDf7c8F17Ab7D47702A4a4b6D951d2A4c90F99bf4.toBytes32();
        values[base]["aerodrome_Weth_Weeth_v2_30_gauge"] = 0xf8d47b641eD9DF1c924C0F7A6deEEA2803b9CfeF.toBytes32();
        values[base]["aerodrome_Weth_Reth_v2_05_gauge"] = 0xAa3D51d36BfE7C5C63299AF71bc19988BdBa0A06.toBytes32();
        values[base]["aerodrome_Sfrxeth_Wsteth_v2_30_gauge"] = 0xCe7Cb6260fCBf17485cd2439B89FdDf8B0Eb39cC.toBytes32();

        // MorphoBlue
        values[base]["morphoBlue"] = 0xBBBBBbbBBb9cC5e90e3b3Af64bdAF62C37EEFFCb.toBytes32();
        values[base]["weETH_wETH_915"] = 0x78d11c03944e0dc298398f0545dc8195ad201a18b0388cb8058b1bcb89440971;
        values[base]["wstETH_wETH_945"] = 0x3a4048c64ba1b375330d376b1ce40e4047d03b47ab4d48af484edec9fec801ba;
        values[base]["cbETH_wETH_965"] = 0x6600aae6c56d242fa6ba68bd527aff1a146e77813074413186828fd3f1cdca91;
        values[base]["cbETH_wETH_945"] = 0x84662b4f95b85d6b082b68d32cf71bb565b3f22f216a65509cc2ede7dccdfe8c;

        values[base]["uniV3Router"] = 0x2626664c2603336E57B271c5C0b26F421741e481.toBytes32();

        values[base]["aggregationRouterV5"] = 0x1111111254EEB25477B68fb85Ed929f73A960582.toBytes32();
        values[base]["oneInchExecutor"] = 0xE37e799D5077682FA0a244D46E5649F71457BD09.toBytes32();

        // Compound V3
        values[base]["cWETHV3"] = 0x46e6b214b524310239732D51387075E0e70970bf.toBytes32();
        values[base]["cometRewards"] = 0x123964802e6ABabBE1Bc9547D72Ef1B69B00A6b1.toBytes32();

        // Instadapp Fluid
        values[base]["fWETH"] = 0x9272D6153133175175Bc276512B2336BE3931CE9.toBytes32();
        values[base]["fWSTETH"] = 0x896E39f0E9af61ECA9dD2938E14543506ef2c2b5.toBytes32();
    }

    function _addArbitrumValues() private {
        // Liquid Ecosystem
        values[arbitrum]["deployerAddress"] = 0x5F2F11ad8656439d5C14d9B351f8b09cDaC2A02d.toBytes32();
        values[arbitrum]["dev0Address"] = 0x0463E60C7cE10e57911AB7bD1667eaa21de3e79b.toBytes32();
        values[arbitrum]["dev1Address"] = 0xf8553c8552f906C19286F21711721E206EE4909E.toBytes32();
        values[arbitrum]["liquidPayoutAddress"] = 0xA9962a5BfBea6918E958DeE0647E99fD7863b95A.toBytes32();
        values[arbitrum]["txBundlerAddress"] = 0x87D51666Da1b56332b216D456D1C2ba3Aed6089c.toBytes32();

        // DeFi Ecosystem
        values[arbitrum]["ETH"] = 0xEeeeeEeeeEeEeeEeEeEeeEEEeeeeEeeeeeeeEEeE.toBytes32();
        values[arbitrum]["uniV3Router"] = 0xE592427A0AEce92De3Edee1F18E0157C05861564.toBytes32();
        values[arbitrum]["uniV2Router"] = 0x7a250d5630B4cF539739dF2C5dAcb4c659F2488D.toBytes32();
        values[arbitrum]["uniswapV3NonFungiblePositionManager"] = 0xC36442b4a4522E871399CD717aBDD847Ab11FE88.toBytes32();
        values[arbitrum]["ccipRouter"] = 0x141fa059441E0ca23ce184B6A78bafD2A517DdE8.toBytes32();
        values[arbitrum]["vault"] = 0xBA12222222228d8Ba445958a75a0704d566BF2C8.toBytes32();

        values[arbitrum]["USDC"] = 0xaf88d065e77c8cC2239327C5EDb3A432268e5831.toBytes32();
        values[arbitrum]["USDCe"] = 0xFF970A61A04b1cA14834A43f5dE4533eBDDB5CC8.toBytes32();
        values[arbitrum]["WETH"] = 0x82aF49447D8a07e3bd95BD0d56f35241523fBab1.toBytes32();
        values[arbitrum]["WBTC"] = 0x2f2a2543B76A4166549F7aaB2e75Bef0aefC5B0f.toBytes32();
        values[arbitrum]["USDT"] = 0xFd086bC7CD5C481DCC9C85ebE478A1C0b69FCbb9.toBytes32();
        values[arbitrum]["DAI"] = 0xDA10009cBd5D07dd0CeCc66161FC93D7c9000da1.toBytes32();
        values[arbitrum]["WSTETH"] = 0x5979D7b546E38E414F7E9822514be443A4800529.toBytes32();
        values[arbitrum]["FRAX"] = 0x17FC002b466eEc40DaE837Fc4bE5c67993ddBd6F.toBytes32();
        values[arbitrum]["BAL"] = 0x040d1EdC9569d4Bab2D15287Dc5A4F10F56a56B8.toBytes32();
        values[arbitrum]["COMP"] = 0x354A6dA3fcde098F8389cad84b0182725c6C91dE.toBytes32();
        values[arbitrum]["LINK"] = 0xf97f4df75117a78c1A5a0DBb814Af92458539FB4.toBytes32();
        values[arbitrum]["rETH"] = 0xEC70Dcb4A1EFa46b8F2D97C310C9c4790ba5ffA8.toBytes32();
        values[arbitrum]["RETH"] = 0xEC70Dcb4A1EFa46b8F2D97C310C9c4790ba5ffA8.toBytes32();
        values[arbitrum]["cbETH"] = 0x1DEBd73E752bEaF79865Fd6446b0c970EaE7732f.toBytes32();
        values[arbitrum]["LUSD"] = 0x93b346b6BC2548dA6A1E7d98E9a421B42541425b.toBytes32();
        values[arbitrum]["UNI"] = 0xFa7F8980b0f1E64A2062791cc3b0871572f1F7f0.toBytes32();
        values[arbitrum]["CRV"] = 0x11cDb42B0EB46D95f990BeDD4695A6e3fA034978.toBytes32();
        values[arbitrum]["FRXETH"] = 0x178412e79c25968a32e89b11f63B33F733770c2A.toBytes32();
        values[arbitrum]["SFRXETH"] = 0x95aB45875cFFdba1E5f451B950bC2E42c0053f39.toBytes32();
        values[arbitrum]["ARB"] = 0x912CE59144191C1204E64559FE8253a0e49E6548.toBytes32();
        values[arbitrum]["WEETH"] = 0x35751007a407ca6FEFfE80b3cB397736D2cf4dbe.toBytes32();
        values[arbitrum]["USDE"] = 0x5d3a1Ff2b6BAb83b63cd9AD0787074081a52ef34.toBytes32();
        values[arbitrum]["AURA"] = 0x1509706a6c66CA549ff0cB464de88231DDBe213B.toBytes32();
        values[arbitrum]["PENDLE"] = 0x0c880f6761F1af8d9Aa9C466984b80DAb9a8c9e8.toBytes32();
        values[arbitrum]["RSR"] = 0xCa5Ca9083702c56b481D1eec86F1776FDbd2e594.toBytes32();
        values[arbitrum]["CBETH"] = 0x1DEBd73E752bEaF79865Fd6446b0c970EaE7732f.toBytes32();
        values[arbitrum]["OSETH"] = 0xf7d4e7273E5015C96728A6b02f31C505eE184603.toBytes32();
        values[arbitrum]["RSETH"] = 0x4186BFC76E2E237523CBC30FD220FE055156b41F.toBytes32();
        values[arbitrum]["GRAIL"] = 0x3d9907F9a368ad0a51Be60f7Da3b97cf940982D8.toBytes32();
        values[arbitrum]["cbBTC"] = 0xcbB7C0000aB88B473b1f5aFd9ef808440eed33Bf.toBytes32();

        // Aave V3
        values[arbitrum]["v3Pool"] = 0x794a61358D6845594F94dc1DB02A252b5b4814aD.toBytes32();

        // 1Inch
        values[arbitrum]["aggregationRouterV5"] = 0x1111111254EEB25477B68fb85Ed929f73A960582.toBytes32();
        values[arbitrum]["oneInchExecutor"] = 0xE37e799D5077682FA0a244D46E5649F71457BD09.toBytes32();

        values[arbitrum]["balancerVault"] = 0xBA12222222228d8Ba445958a75a0704d566BF2C8.toBytes32();
        // TODO This Balancer on L2s use a different minting logic so minter is not used
        // but the merkle tree should be refactored for L2s
        values[arbitrum]["minter"] = address(1).toBytes32();

        // Arbitrum native bridging.
        values[arbitrum]["arbitrumL2GatewayRouter"] = 0x5288c571Fd7aD117beA99bF60FE0846C4E84F933.toBytes32();
        values[arbitrum]["arbitrumSys"] = 0x0000000000000000000000000000000000000064.toBytes32();
        values[arbitrum]["arbitrumRetryableTx"] = 0x000000000000000000000000000000000000006E.toBytes32();
        values[arbitrum]["arbitrumL2Sender"] = 0x09e9222E96E7B4AE2a407B98d48e330053351EEe.toBytes32();

        // Pendle
        values[arbitrum]["pendleMarketFactory"] = 0x2FCb47B58350cD377f94d3821e7373Df60bD9Ced.toBytes32();
        values[arbitrum]["pendleRouter"] = 0x888888888889758F76e7103c6CbF23ABbF58F946.toBytes32();
        values[arbitrum]["pendleLimitOrderRouter"] = 0x000000000000c9B3E2C3Ec88B1B4c0cD853f4321.toBytes32();
        values[arbitrum]["pendleWeETHMarketSeptember"] = 0xf9F9779d8fF604732EBA9AD345E6A27EF5c2a9d6.toBytes32();
        values[arbitrum]["pendle_weETH_market_12_25_24"] = 0x6b92feB89ED16AA971B096e247Fe234dB4Aaa262.toBytes32();

        // Gearbox
        values[arbitrum]["dWETHV3"] = 0x04419d3509f13054f60d253E0c79491d9E683399.toBytes32();
        values[arbitrum]["sdWETHV3"] = 0xf3b7994e4dA53E04155057Fd61dc501599d57877.toBytes32();
        values[arbitrum]["dUSDCV3"] = 0x890A69EF363C9c7BdD5E36eb95Ceb569F63ACbF6.toBytes32();
        values[arbitrum]["sdUSDCV3"] = 0xD0181a36B0566a8645B7eECFf2148adE7Ecf2BE9.toBytes32();
        values[arbitrum]["dUSDCeV3"] = 0xa76c604145D7394DEc36C49Af494C144Ff327861.toBytes32();
        values[arbitrum]["sdUSDCeV3"] = 0x608F9e2E8933Ce6b39A8CddBc34a1e3E8D21cE75.toBytes32();

        // Uniswap V3 pools
        values[arbitrum]["wstETH_wETH_01"] = 0x35218a1cbaC5Bbc3E57fd9Bd38219D37571b3537.toBytes32();
        values[arbitrum]["wstETH_wETH_05"] = 0xb93F8a075509e71325c1c2fc8FA6a75f2d536A13.toBytes32();
        values[arbitrum]["PENDLE_wETH_30"] = 0xdbaeB7f0DFe3a0AAFD798CCECB5b22E708f7852c.toBytes32();
        values[arbitrum]["wETH_weETH_30"] = 0xA169d1aB5c948555954D38700a6cDAA7A4E0c3A0.toBytes32();
        values[arbitrum]["wETH_weETH_05"] = 0xd90660A0b8Ad757e7C1d660CE633776a0862b087.toBytes32();
        values[arbitrum]["wETH_weETH_01"] = 0x14353445c8329Df76e6f15e9EAD18fA2D45A8BB6.toBytes32();

        // Chainlink feeds
        values[arbitrum]["weETH_ETH_ExchangeRate"] = 0x20bAe7e1De9c596f5F7615aeaa1342Ba99294e12.toBytes32();

        // Fluid fTokens
        values[arbitrum]["fUSDC"] = 0x1A996cb54bb95462040408C06122D45D6Cdb6096.toBytes32();
        values[arbitrum]["fUSDT"] = 0x4A03F37e7d3fC243e3f99341d36f4b829BEe5E03.toBytes32();
        values[arbitrum]["fWETH"] = 0x45Df0656F8aDf017590009d2f1898eeca4F0a205.toBytes32();
        values[arbitrum]["fWSTETH"] = 0x66C25Cd75EBdAA7E04816F643d8E46cecd3183c9.toBytes32();

        // Merkl
        values[arbitrum]["merklDistributor"] = 0x3Ef3D8bA38EBe18DB133cEc108f4D14CE00Dd9Ae.toBytes32();

        // Vault Craft
        values[arbitrum]["compoundV3Weth"] = 0xC4bBbbAF12B1bE472E6E7B1A76d2756d5C763F95.toBytes32();
        values[arbitrum]["compoundV3WethGauge"] = 0x5E6A9859Dc1b393a82a5874F9cBA22E92d9fbBd2.toBytes32();

        // Camelot
        values[arbitrum]["camelotRouterV2"] = 0xc873fEcbd354f5A56E00E710B90EF4201db2448d.toBytes32();
        values[arbitrum]["camelotRouterV3"] = 0x1F721E2E82F6676FCE4eA07A5958cF098D339e18.toBytes32();
        values[arbitrum]["camelotNonFungiblePositionManager"] = 0x00c7f3082833e796A5b3e4Bd59f6642FF44DCD15.toBytes32();

        // Compound V3
        values[arbitrum]["cWETHV3"] = 0x6f7D514bbD4aFf3BcD1140B7344b32f063dEe486.toBytes32();
        values[arbitrum]["cometRewards"] = 0x88730d254A2f7e6AC8388c3198aFd694bA9f7fae.toBytes32();

        // Balancer
        values[arbitrum]["rsETH_wETH_BPT"] = 0x90e6CB5249f5e1572afBF8A96D8A1ca6aCFFd739.toBytes32();
        values[arbitrum]["rsETH_wETH_Id"] = 0x90e6cb5249f5e1572afbf8a96d8a1ca6acffd73900000000000000000000055c;
        values[arbitrum]["rsETH_wETH_Gauge"] = 0x59907f88C360D576Aa38dba84F26578367F96b6C.toBytes32();
        values[arbitrum]["aura_rsETH_wETH"] = 0x90cedFDb5284a274720f1dB339eEe9798f4fa29d.toBytes32();
        values[arbitrum]["wstETH_sfrxETH_BPT"] = 0xc2598280bFeA1Fe18dFcaBD21C7165c40c6859d3.toBytes32();
        values[arbitrum]["wstETH_sfrxETH_Id"] = 0xc2598280bfea1fe18dfcabd21c7165c40c6859d30000000000000000000004f3;
        values[arbitrum]["wstETH_sfrxETH_Gauge"] = 0x06eaf7bAabEac962301eE21296e711B3052F2c0d.toBytes32();
        values[arbitrum]["aura_wstETH_sfrxETH"] = 0x83D37cbA332ffd53A4336Ee06f3c301B8929E684.toBytes32();
        values[arbitrum]["wstETH_wETH_Gyro_BPT"] = 0x7967FA58B9501600D96bD843173b9334983EE6E6.toBytes32();
        values[arbitrum]["wstETH_wETH_Gyro_Id"] = 0x7967fa58b9501600d96bd843173b9334983ee6e600020000000000000000056e;
        values[arbitrum]["wstETH_wETH_Gyro_Gauge"] = 0x96d7C70c80518Ee189CB6ba672FbD22E4fDD9c19.toBytes32();
        values[arbitrum]["aura_wstETH_wETH_Gyro"] = 0x93e567b423ED470562911078b4d7A902d4E0BEea.toBytes32();
        values[arbitrum]["weETH_wstETH_Gyro_BPT"] = 0xCDCef9765D369954a4A936064535710f7235110A.toBytes32();
        values[arbitrum]["weETH_wstETH_Gyro_Id"] = 0xcdcef9765d369954a4a936064535710f7235110a000200000000000000000558;
        values[arbitrum]["weETH_wstETH_Gyro_Gauge"] = 0xdB66fFFf713B1FA758E348e69E2f2e24595111cF.toBytes32();
        values[arbitrum]["aura_weETH_wstETH_Gyro"] = 0x40bF10900a55c69c9dADdc3dC52465e01AcEF4A4.toBytes32();
        values[arbitrum]["osETH_wETH_BPT"] = 0x42f7Cfc38DD1583fFdA2E4f047F4F6FA06CEFc7c.toBytes32();
        values[arbitrum]["osETH_wETH_Id"] = 0x42f7cfc38dd1583ffda2e4f047f4f6fa06cefc7c000000000000000000000553;
        values[arbitrum]["osETH_wETH_Gauge"] = 0x5DA32F4724373c91Fdc657E0AD7B1836c70A4E52.toBytes32();

        // Karak
        values[arbitrum]["vaultSupervisor"] = 0x399f22ae52a18382a67542b3De9BeD52b7B9A4ad.toBytes32();
        values[arbitrum]["kETHFI"] = 0xc9A908402C7f0e343691cFB8c8Fc637449333ce0.toBytes32();

        // Dolomite
        values[arbitrum]["dolomiteMargin"] = 0x6Bd780E7fDf01D77e4d475c821f1e7AE05409072.toBytes32();
        values[arbitrum]["dolomiteDepositWithdrawRouter"] = 0xAdB9D68c613df4AA363B42161E1282117C7B9594.toBytes32();
        values[arbitrum]["dolomiteBorrowProxy"] = 0x38E49A617305101216eC6306e3a18065D14Bf3a7.toBytes32(); //V2
    }

    function _addOptimismValues() private {
        values[optimism]["deployerAddress"] = 0x5F2F11ad8656439d5C14d9B351f8b09cDaC2A02d.toBytes32();
        values[optimism]["dev0Address"] = 0x0463E60C7cE10e57911AB7bD1667eaa21de3e79b.toBytes32();
        values[optimism]["dev1Address"] = 0xf8553c8552f906C19286F21711721E206EE4909E.toBytes32();
        values[optimism]["liquidPayoutAddress"] = 0xA9962a5BfBea6918E958DeE0647E99fD7863b95A.toBytes32();
        values[optimism]["uniV3Router"] = 0xE592427A0AEce92De3Edee1F18E0157C05861564.toBytes32();
        values[optimism]["aggregationRouterV5"] = 0x1111111254EEB25477B68fb85Ed929f73A960582.toBytes32();
        values[optimism]["oneInchExecutor"] = 0xE37e799D5077682FA0a244D46E5649F71457BD09.toBytes32();

        values[optimism]["WETH"] = 0x4200000000000000000000000000000000000006.toBytes32();
        values[optimism]["WEETH"] = 0x346e03F8Cce9fE01dCB3d0Da3e9D00dC2c0E08f0.toBytes32();
        values[optimism]["WSTETH"] = 0x1F32b1c2345538c0c6f582fCB022739c4A194Ebb.toBytes32();
        values[optimism]["RETH"] = 0x9Bcef72be871e61ED4fBbc7630889beE758eb81D.toBytes32();
        values[optimism]["WEETH_OFT"] = 0x5A7fACB970D094B6C7FF1df0eA68D99E6e73CBFF.toBytes32();
        values[optimism]["OP"] = 0x4200000000000000000000000000000000000042.toBytes32();
        values[optimism]["CRV"] = 0x0994206dfE8De6Ec6920FF4D779B0d950605Fb53.toBytes32();
        values[optimism]["AURA"] = 0x1509706a6c66CA549ff0cB464de88231DDBe213B.toBytes32();
        values[optimism]["BAL"] = 0xFE8B128bA8C78aabC59d4c64cEE7fF28e9379921.toBytes32();
        values[optimism]["UNI"] = 0x6fd9d7AD17242c41f7131d257212c54A0e816691.toBytes32();
        values[optimism]["CBETH"] = 0xadDb6A0412DE1BA0F936DCaeb8Aaa24578dcF3B2.toBytes32();

        values[optimism]["vault"] = 0xBA12222222228d8Ba445958a75a0704d566BF2C8.toBytes32();
        values[optimism]["balancerVault"] = 0xBA12222222228d8Ba445958a75a0704d566BF2C8.toBytes32();
        values[optimism]["minter"] = 0x239e55F427D44C3cc793f49bFB507ebe76638a2b.toBytes32();

        values[optimism]["uniswapV3NonFungiblePositionManager"] = 0xC36442b4a4522E871399CD717aBDD847Ab11FE88.toBytes32();
        values[optimism]["ccipRouter"] = 0x3206695CaE29952f4b0c22a169725a865bc8Ce0f.toBytes32();
        values[optimism]["weETH_ETH_ExchangeRate"] = 0x72EC6bF88effEd88290C66DCF1bE2321d80502f5.toBytes32();

        // Gearbox
        values[optimism]["dWETHV3"] = 0x42dB77B3103c71059F4b997d6441cFB299FD0d94.toBytes32();
        values[optimism]["sdWETHV3"] = 0x704c4C9F0d29257E5b0E526b20b48EfFC8f758b2.toBytes32();

        // Standard Bridge
        values[optimism]["standardBridge"] = 0x4200000000000000000000000000000000000010.toBytes32();
        values[optimism]["crossDomainMessenger"] = 0x4200000000000000000000000000000000000007.toBytes32();

        // Aave V3
        values[optimism]["v3Pool"] = 0x794a61358D6845594F94dc1DB02A252b5b4814aD.toBytes32();

        // Merkl
        values[optimism]["merklDistributor"] = 0x3Ef3D8bA38EBe18DB133cEc108f4D14CE00Dd9Ae.toBytes32();

        // Beethoven
        values[optimism]["wstETH_weETH_BPT"] = 0x2Bb4712247D5F451063b5E4f6948abDfb925d93D.toBytes32();
        values[optimism]["wstETH_weETH_Id"] = 0x2bb4712247d5f451063b5e4f6948abdfb925d93d000000000000000000000136;
        values[optimism]["wstETH_weETH_Gauge"] = 0xF3B314B1D2bd7d9afa8eC637716A9Bb81dBc79e5.toBytes32();
        values[optimism]["aura_wstETH_weETH"] = 0xe351a69EB84a22E113E92A4C683391C95448d7d4.toBytes32();

        // Velodrome
        values[optimism]["velodromeRouter"] = 0xa062aE8A9c5e11aaA026fc2670B0D65cCc8B2858.toBytes32();
        values[optimism]["velodromeNonFungiblePositionManager"] = 0x416b433906b1B72FA758e166e239c43d68dC6F29.toBytes32();
        values[optimism]["velodrome_Weth_Wsteth_v3_1_gauge"] = 0xb2218A2cFeF38Ca30AE8C88B41f2E2BdD9347E3e.toBytes32();

        // Compound V3
        values[optimism]["cWETHV3"] = 0xE36A30D249f7761327fd973001A32010b521b6Fd.toBytes32();
        values[optimism]["cometRewards"] = 0x443EA0340cb75a160F31A440722dec7b5bc3C2E9.toBytes32();
    }

    function _addHoleskyValues() private {
        // ERC20
        values[holesky]["WSTETH"] = 0x8d09a4502Cc8Cf1547aD300E066060D043f6982D.toBytes32();

        // Symbiotic
        values[holesky]["wstETHSymbioticVault"] = 0xd88dDf98fE4d161a66FB836bee4Ca469eb0E4a75.toBytes32();
    }

    function _addMantleValues() private {
        values[mantle]["deployerAddress"] = 0x5F2F11ad8656439d5C14d9B351f8b09cDaC2A02d.toBytes32();
        values[mantle]["dev0Address"] = 0x0463E60C7cE10e57911AB7bD1667eaa21de3e79b.toBytes32();
        values[mantle]["dev1Address"] = 0xf8553c8552f906C19286F21711721E206EE4909E.toBytes32();
        values[mantle]["liquidPayoutAddress"] = 0xA9962a5BfBea6918E958DeE0647E99fD7863b95A.toBytes32();
        values[mantle]["balancerVault"] = address(1).toBytes32();

        // ERC20
        values[mantle]["WETH"] = 0xdEAddEaDdeadDEadDEADDEAddEADDEAddead1111.toBytes32();
        values[mantle]["USDC"] = 0x09Bc4E0D864854c6aFB6eB9A9cdF58aC190D0dF9.toBytes32();
        values[mantle]["METH"] = 0xcDA86A272531e8640cD7F1a92c01839911B90bb0.toBytes32();

        // Standard Bridge.
        values[mantle]["standardBridge"] = 0x4200000000000000000000000000000000000010.toBytes32();
        values[mantle]["crossDomainMessenger"] = 0x4200000000000000000000000000000000000007.toBytes32();
    }

    function _addZircuitValues() private {
        values[zircuit]["deployerAddress"] = 0xFD65ADF7d2f9ea09287543520a703522E0a360C9.toBytes32();
        values[zircuit]["dev0Address"] = 0x0463E60C7cE10e57911AB7bD1667eaa21de3e79b.toBytes32();
        values[zircuit]["dev1Address"] = 0xf8553c8552f906C19286F21711721E206EE4909E.toBytes32();
        values[zircuit]["liquidPayoutAddress"] = 0xA9962a5BfBea6918E958DeE0647E99fD7863b95A.toBytes32();
        values[zircuit]["balancerVault"] = address(1).toBytes32();

        values[zircuit]["WETH"] = 0x4200000000000000000000000000000000000006.toBytes32();
        values[zircuit]["METH"] = 0x91a0F6EBdCa0B4945FbF63ED4a95189d2b57163D.toBytes32();

        // Standard Bridge.
        values[zircuit]["standardBridge"] = 0x4200000000000000000000000000000000000010.toBytes32();
        values[zircuit]["crossDomainMessenger"] = 0x4200000000000000000000000000000000000007.toBytes32();
    }

    function _addLineaValues() private {
        values[linea]["deployerAddress"] = 0x5F2F11ad8656439d5C14d9B351f8b09cDaC2A02d.toBytes32();
        values[linea]["dev0Address"] = 0x0463E60C7cE10e57911AB7bD1667eaa21de3e79b.toBytes32();
        values[linea]["dev1Address"] = 0xf8553c8552f906C19286F21711721E206EE4909E.toBytes32();
        values[linea]["liquidPayoutAddress"] = 0xA9962a5BfBea6918E958DeE0647E99fD7863b95A.toBytes32();
        values[linea]["balancerVault"] = address(1).toBytes32();
        // ERC20
        values[linea]["DAI"] = 0x4AF15ec2A0BD43Db75dd04E62FAA3B8EF36b00d5.toBytes32();
        values[linea]["WETH"] = 0xe5D7C2a44FfDDf6b295A15c148167daaAf5Cf34f.toBytes32();
        values[linea]["WEETH"] = 0x1Bf74C010E6320bab11e2e5A532b5AC15e0b8aA6.toBytes32();

        // Linea Bridge.
        values[linea]["tokenBridge"] = 0x353012dc4a9A6cF55c941bADC267f82004A8ceB9.toBytes32(); //approve, also bridge token
        values[linea]["lineaMessageService"] = 0x508Ca82Df566dCD1B0DE8296e70a96332cD644ec.toBytes32(); // claim message, sendMessage
    }

    function _addScrollValues() private {
        values[scroll]["deployerAddress"] = 0x5F2F11ad8656439d5C14d9B351f8b09cDaC2A02d.toBytes32();
        values[scroll]["txBundlerAddress"] = 0x534b64608E601B581AB0cbF0b03ec9f4c65f3360.toBytes32();
        values[scroll]["dev0Address"] = 0x0463E60C7cE10e57911AB7bD1667eaa21de3e79b.toBytes32();
        values[scroll]["dev1Address"] = 0xf8553c8552f906C19286F21711721E206EE4909E.toBytes32();
        values[scroll]["liquidPayoutAddress"] = 0xA9962a5BfBea6918E958DeE0647E99fD7863b95A.toBytes32();
        values[scroll]["balancerVault"] = address(1).toBytes32();
        // ERC20
        values[scroll]["DAI"] = 0xcA77eB3fEFe3725Dc33bccB54eDEFc3D9f764f97.toBytes32();
        values[scroll]["WETH"] = 0x5300000000000000000000000000000000000004.toBytes32();
        values[scroll]["WEETH"] = 0x01f0a31698C4d065659b9bdC21B3610292a1c506.toBytes32();
        values[scroll]["WBTC"] = 0x3C1BCa5a656e69edCD0D4E36BEbb3FcDAcA60Cf1.toBytes32();
        values[scroll]["ZRO"] = address(1).toBytes32();

        // Layer Zero
        values[scroll]["LayerZeroEndPoint"] = 0x1a44076050125825900e736c501f859c50fE728c.toBytes32();

        // Scroll Bridge.
        values[scroll]["scrollGatewayRouter"] = 0x4C0926FF5252A435FD19e10ED15e5a249Ba19d79.toBytes32(); // withdrawERC20
        values[scroll]["scrollMessenger"] = 0x781e90f1c8Fc4611c9b7497C3B47F99Ef6969CbC.toBytes32(); // sendMessage
        values[scroll]["scrollCustomERC20Gateway"] = 0xaC78dff3A87b5b534e366A93E785a0ce8fA6Cc62.toBytes32(); // sendMessage
    }

    function _addFraxtalValues() private {
        values[fraxtal]["deployerAddress"] = 0x5F2F11ad8656439d5C14d9B351f8b09cDaC2A02d.toBytes32();
        values[fraxtal]["dev0Address"] = 0x0463E60C7cE10e57911AB7bD1667eaa21de3e79b.toBytes32();
        values[fraxtal]["dev1Address"] = 0xf8553c8552f906C19286F21711721E206EE4909E.toBytes32();
        values[fraxtal]["liquidPayoutAddress"] = 0xA9962a5BfBea6918E958DeE0647E99fD7863b95A.toBytes32();
        values[fraxtal]["balancerVault"] = address(1).toBytes32();
        // ERC20
        values[fraxtal]["wfrxETH"] = 0xFC00000000000000000000000000000000000006.toBytes32();

        // Standard Bridge.
        // values[fraxtal]["standardBridge"] = 0x4200000000000000000000000000000000000010.toBytes32();
        // values[fraxtal]["crossDomainMessenger"] = 0x4200000000000000000000000000000000000007.toBytes32();
    }

    function _addBscValues() private {
        values[bsc]["deployerAddress"] = 0x5F2F11ad8656439d5C14d9B351f8b09cDaC2A02d.toBytes32();
        values[bsc]["dev0Address"] = 0x0463E60C7cE10e57911AB7bD1667eaa21de3e79b.toBytes32();
        values[bsc]["dev1Address"] = 0xf8553c8552f906C19286F21711721E206EE4909E.toBytes32();

        values[bsc]["LBTC"] = 0xecAc9C5F704e954931349Da37F60E39f515c11c1.toBytes32();
        values[bsc]["WBTC"] = 0x0555E30da8f98308EdB960aa94C0Db47230d2B9c.toBytes32();
        values[bsc]["WBNB"] = 0xbb4CdB9CBd36B01bD1cBaEBF2De08d9173bc095c.toBytes32();
        values[bsc]["BTCB"] = 0x7130d2A12B9BCbFAe4f2634d864A1Ee1Ce3Ead9c.toBytes32();

        // 1Inch
        values[bsc]["aggregationRouterV5"] = 0x1111111254EEB25477B68fb85Ed929f73A960582.toBytes32();
        values[bsc]["oneInchExecutor"] = 0xde9e4FE32B049f821c7f3e9802381aa470FFCA73.toBytes32();

        // PancakeSwapV3
        values[bsc]["pancakeSwapV3NonFungiblePositionManager"] = 0x46A15B0b27311cedF172AB29E4f4766fbE7F4364.toBytes32();
        values[bsc]["pancakeSwapV3MasterChefV3"] = 0x556B9306565093C855AEA9AE92A594704c2Cd59e.toBytes32();
        values[bsc]["pancakeSwapV3Router"] = 0x13f4EA83D0bd40E75C8222255bc855a974568Dd4.toBytes32();
    }

    function _addCornValues() private {
        values[corn]["deployerAddress"] = 0x5F2F11ad8656439d5C14d9B351f8b09cDaC2A02d.toBytes32();
        values[corn]["txBundlerAddress"] = 0x5F2F11ad8656439d5C14d9B351f8b09cDaC2A02d.toBytes32();
        values[corn]["dev0Address"] = 0x0463E60C7cE10e57911AB7bD1667eaa21de3e79b.toBytes32();
        values[corn]["dev1Address"] = 0xf8553c8552f906C19286F21711721E206EE4909E.toBytes32();

        // Tokens
        values[corn]["WBTCN"] = 0xda5dDd7270381A7C2717aD10D1c0ecB19e3CDFb2.toBytes32();
        values[corn]["LBTC"] = 0xecAc9C5F704e954931349Da37F60E39f515c11c1.toBytes32();

        values[corn]["balancerVault"] = address(1).toBytes32();

        values[corn]["ZRO"] = address(69).toBytes32();
        values[corn]["LBTC"] = 0xecAc9C5F704e954931349Da37F60E39f515c11c1.toBytes32();

        // Layer Zero
        values[corn]["LayerZeroEndPoint"] = 0xcb566e3B6934Fa77258d68ea18E931fa75e1aaAa.toBytes32();
        values[corn]["WBTCN_OFT"] = 0x386E7A3a0c0919c9d53c3b04FF67E73Ff9e45Fb6.toBytes32();
        values[corn]["LBTC_OFT"] = 0xfc7B20D9B59A8A466f4fC3d34aA69a7D98e71d7A.toBytes32();

        // Curve
        values[corn]["curve_pool_LBTC_WBTCN"] = 0xAB3291b73a1087265E126E330cEDe0cFd4B8A693.toBytes32();
        values[corn]["curve_gauge_LBTC_WBTCN"] = 0xaE8f74c9eD7F72CA3Ea16955369f13D3d4b78Cd6.toBytes32();
    }

    function _addSonicMainnetValues() private {
        values[sonicMainnet]["dev0Address"] = 0x0463E60C7cE10e57911AB7bD1667eaa21de3e79b.toBytes32();
        values[sonicMainnet]["dev1Address"] = 0xf8553c8552f906C19286F21711721E206EE4909E.toBytes32();
        values[sonicMainnet]["deployerAddress"] = 0x5F2F11ad8656439d5C14d9B351f8b09cDaC2A02d.toBytes32();
        values[sonicMainnet]["txBundlerAddress"] = 0x5F2F11ad8656439d5C14d9B351f8b09cDaC2A02d.toBytes32();

        // ERC20
        values[sonicMainnet]["ETH"] = 0xEeeeeEeeeEeEeeEeEeEeeEEEeeeeEeeeeeeeEEeE.toBytes32(); //$S token
        values[sonicMainnet]["WETH"] = 0x50c42dEAcD8Fc9773493ED674b675bE577f2634b.toBytes32();
        values[sonicMainnet]["USDC"] = 0x29219dd400f2Bf60E5a23d13Be72B486D4038894.toBytes32();
        values[sonicMainnet]["USDT"] = 0x6047828dc181963ba44974801FF68e538dA5eaF9.toBytes32();
        values[sonicMainnet]["wS"] = 0x039e2fB66102314Ce7b64Ce5Ce3E5183bc94aD38.toBytes32();
        values[sonicMainnet]["stS"] = 0xE5DA20F15420aD15DE0fa650600aFc998bbE3955.toBytes32();
        values[sonicMainnet]["scUSD"] = 0xd3DCe716f3eF535C5Ff8d041c1A41C3bd89b97aE.toBytes32();
        values[sonicMainnet]["scETH"] = 0x3bcE5CB273F0F148010BbEa2470e7b5df84C7812.toBytes32();
        values[sonicMainnet]["scBTC"] = 0xBb30e76d9Bb2CC9631F7fC5Eb8e87B5Aff32bFbd.toBytes32();
        values[sonicMainnet]["stkscUSD"] = 0x4D85bA8c3918359c78Ed09581E5bc7578ba932ba.toBytes32();
        values[sonicMainnet]["EBTC"] = 0x657e8C867D8B37dCC18fA4Caead9C45EB088C642.toBytes32();
        values[sonicMainnet]["LBTC"] = 0xecAc9C5F704e954931349Da37F60E39f515c11c1.toBytes32();
        values[sonicMainnet]["WBTC"] = 0x0555E30da8f98308EdB960aa94C0Db47230d2B9c.toBytes32(); //also OFT
        values[sonicMainnet]["BEETS"] = 0x2D0E0814E62D80056181F5cd932274405966e4f0.toBytes32(); 
        values[sonicMainnet]["rEUL"] = 0x09E6cab47B7199b9d3839A2C40654f246d518a80.toBytes32(); 
        values[sonicMainnet]["EUL"] = 0x8e15C8D399e86d4FD7B427D42f06c60cDD9397e7.toBytes32(); 
        values[sonicMainnet]["ZRO"] = address(1).toBytes32();

        values[sonicMainnet]["balancerVault"] = address(1).toBytes32();
        values[sonicMainnet]["vault"] = address(1).toBytes32();

        // UniswapV3
        values[sonicMainnet]["uniswapV3NonFungiblePositionManager"] = 0x743E03cceB4af2efA3CC76838f6E8B50B63F184c.toBytes32();
        values[sonicMainnet]["uniV3Router"] = 0xaa52bB8110fE38D0d2d2AF0B85C3A3eE622CA455.toBytes32();

        // Beets/Balancer
        values[sonicMainnet]["balancerVault"] = 0xBA12222222228d8Ba445958a75a0704d566BF2C8.toBytes32();

        values[sonicMainnet]["scUSD_USDC_gauge"] = 0x33B29bcf17e866A35941e07CbAd54f1807B337f5.toBytes32();
        values[sonicMainnet]["scETH_WETH_gauge"] = 0x8828a6e3166cac78F3C90A5b5bf17618BDAf1Deb.toBytes32();
        values[sonicMainnet]["scBTC_LBTC_gauge"] = 0x11c43F630b52F1271a5005839d34b07C0C125e72.toBytes32();

        values[sonicMainnet]["scUSD_USDC_PoolId"] = 0xcd4d2b142235d5650ffa6a38787ed0b7d7a51c0c000000000000000000000037;
        values[sonicMainnet]["scETH_WETH_PoolId"] = 0xe54dd58a6d4e04687f2034dd4ddab49da55f8aff00000000000000000000007c;
        values[sonicMainnet]["USDC_stS_PoolId"] =  0x713fb5036dc70012588d77a5b066f1dd05c712d7000200000000000000000041;
        values[sonicMainnet]["USDC_wS_PoolId"] =  0xfc127dfc32b7739a7cfff7ed19e4c4ab3221953a0002000000000000000000a4;
        values[sonicMainnet]["stS_BEETS_PoolId"] =  0x10ac2f9dae6539e77e372adb14b1bf8fbd16b3e8000200000000000000000005;
        values[sonicMainnet]["USDC_WETH_PoolId"] =  0x308ebea1dc4ead75f0aebd1569e39354e26ae9e600020000000000000000009c;

        values[sonicMainnet]["scBTC_LBTC_PoolId"] = 0x83952912178aa33c3853ee5d942c96254b235dcc0002000000000000000000ab;

        // Tellers
        values[sonicMainnet]["scUSDTeller"] = 0x358CFACf00d0B4634849821BB3d1965b472c776a.toBytes32();
        values[sonicMainnet]["scETHTeller"] = 0x31A5A9F60Dc3d62fa5168352CaF0Ee05aA18f5B8.toBytes32();
        values[sonicMainnet]["stkscUSDTeller"] = 0x5e39021Ae7D3f6267dc7995BB5Dd15669060DAe0.toBytes32();
        values[sonicMainnet]["stkscETHTeller"] = 0x49AcEbF8f0f79e1Ecb0fd47D684DAdec81cc6562.toBytes32();

        // Accountant
        values[sonicMainnet]["scUSDAccountant"] = 0xA76E0F54918E39A63904b51F688513043242a0BE.toBytes32();
        values[sonicMainnet]["scETHAccountant"] = 0x3a592F9Ea2463379c4154d03461A73c484993668.toBytes32();
        values[sonicMainnet]["stkscUSDAccountant"] = 0x13cCc810DfaA6B71957F2b87060aFE17e6EB8034.toBytes32();
        values[sonicMainnet]["stkscETHAccountant"] = 0x61bE1eC20dfE0197c27B80bA0f7fcdb1a6B236E2.toBytes32();

        // Layer Zero
        values[sonicMainnet]["LayerZeroEndPoint"] = 0x6F475642a6e85809B1c36Fa62763669b1b48DD5B.toBytes32();
        values[sonicMainnet]["LBTC_OFT"] = 0x630e12D53D4E041b8C5451aD035Ea841E08391d7.toBytes32();

        // Sonic Gateway
        values[sonicMainnet]["sonicGateway"] = 0x9Ef7629F9B930168b76283AdD7120777b3c895b3.toBytes32();
        values[sonicMainnet]["circleTokenAdapter"] = 0xe6DCD54B4CDe2e9E935C22F57EBBBaaF5cc3BC8a.toBytes32();

        //Rings
        values[sonicMainnet]["scUSDVoter"] = 0xF365C45B6913BE7Ab74C970D9227B9D0dfF44aFb.toBytes32(); 
        values[sonicMainnet]["scETHVoter"] = 0x9842be0f52569155fA58fff36E772bC79D92706e.toBytes32(); 

        // Silo
        values[sonicMainnet]["siloRouter"] = 0x22AacdEc57b13911dE9f188CF69633cC537BdB76.toBytes32();
        values[sonicMainnet]["silo_stS_wS_config"] = 0x78C246f67c8A6cE03a1d894d4Cf68004Bd55Deea.toBytes32();
        values[sonicMainnet]["silo_wS_USDC_id8_config"] = 0x4915F6d3C9a7B20CedFc5d3854f2802f30311d13.toBytes32();
        values[sonicMainnet]["silo_wS_USDC_id20_config"] = 0x062A36Bbe0306c2Fd7aecdf25843291fBAB96AD2.toBytes32();
        values[sonicMainnet]["silo_USDC_wstkscUSD_id23_config"] = 0xbC24c0F594ECA381956895957c771437D61400D3.toBytes32();
        values[sonicMainnet]["silo_S_ETH_config"] = 0x9603Af53dC37F4BB6386f358A51a04fA8f599101.toBytes32();
        values[sonicMainnet]["silo_ETH_wstkscETH_config"] = 0xefA367570B11f8745B403c0D458b9D2EAf424686.toBytes32();

         // Curve
        values[sonicMainnet]["curve_USDC_scUSD_pool"] = 0x2Fd7CCDa50ED88fe17E15f3d5D8d51da4CCB43F3.toBytes32();
        values[sonicMainnet]["curve_USDC_scUSD_gauge"] = 0x12F89168C995e54Ec2ce9ee461D663a6dC72793A.toBytes32();

         // Euler
        values[sonicMainnet]["ethereumVaultConnector"] = 0x4860C903f6Ad709c3eDA46D3D502943f184D4315.toBytes32();
        values[sonicMainnet]["euler_scETH_MEV"] = 0x0806af1762Bdd85B167825ab1a64E31CF9497038.toBytes32();
        values[sonicMainnet]["euler_WETH_MEV"] = 0xa5cd24d9792F4F131f5976Af935A505D19c8Db2b.toBytes32();
        values[sonicMainnet]["euler_scUSD_MEV"] = 0xB38D431e932fEa77d1dF0AE0dFE4400c97e597B8.toBytes32();
        values[sonicMainnet]["euler_USDC_MEV"] = 0x196F3C7443E940911EE2Bb88e019Fd71400349D9.toBytes32();

        // Curve
        values[sonicMainnet]["curve_WETH_scETH_pool"] = 0xfF11f56281247EaD18dB76fD23b252156738FA94.toBytes32();
        values[sonicMainnet]["curve_WETH_scETH_gauge"] = 0x4F7Fc3F5112eAef10495B04b5dd376E50c42dA51.toBytes32();

        // Odos
        values[sonicMainnet]["odosRouterV2"] = 0xaC041Df48dF9791B0654f1Dbbf2CC8450C5f2e9D.toBytes32();
        values[sonicMainnet]["odosExecutor"] = 0xB28Ca7e465C452cE4252598e0Bc96Aeba553CF82.toBytes32();
        
        // Aave
        values[sonicMainnet]["v3Pool"] = 0x5362dBb1e601abF3a4c14c22ffEdA64042E5eAA3.toBytes32();
        values[sonicMainnet]["v3RewardsController"] = 0x24bD6e9ca54F1737467DEf82dCA9702925B3Aa59.toBytes32();
         
        // Merkl
        values[sonicMainnet]["merklDistributor"] = 0x3Ef3D8bA38EBe18DB133cEc108f4D14CE00Dd9Ae.toBytes32();
    }

    function _addSepoliaValues() private {
        values[sepolia]["dev0Address"] = 0x0463E60C7cE10e57911AB7bD1667eaa21de3e79b.toBytes32();
        values[sepolia]["dev1Address"] = 0xf8553c8552f906C19286F21711721E206EE4909E.toBytes32();
        values[sepolia]["deployerAddress"] = 0x5F2F11ad8656439d5C14d9B351f8b09cDaC2A02d.toBytes32();
        values[sepolia]["txBundlerAddress"] = 0x5F2F11ad8656439d5C14d9B351f8b09cDaC2A02d.toBytes32();

        values[sepolia]["WETH"] = 0xb16F35c0Ae2912430DAc15764477E179D9B9EbEa.toBytes32();
        values[sepolia]["CrispyUSD"] = 0x867F14Da2EcD4B582812d76D94c4B10cB00b507C.toBytes32();
        values[sepolia]["USDC"] = 0x2F6F07CDcf3588944Bf4C42aC74ff24bF56e7590.toBytes32();
        values[sepolia]["ZRO"] = address(1).toBytes32();
        values[sepolia]["CrispyCoin"] = 0x0c959E3AA0A74E972d1A8F759c198e660CcCebcB.toBytes32();

        values[sepolia]["balancerVault"] = address(1).toBytes32();

        values[sepolia]["LayerZeroEndPoint"] = 0x6EDCE65403992e310A62460808c4b910D972f10f.toBytes32();
    }

    function _addSonicTestnetValues() private {
        values[sonicTestnet]["dev0Address"] = 0x0463E60C7cE10e57911AB7bD1667eaa21de3e79b.toBytes32();
        values[sonicTestnet]["dev1Address"] = 0xf8553c8552f906C19286F21711721E206EE4909E.toBytes32();
        values[sonicTestnet]["deployerAddress"] = 0x5F2F11ad8656439d5C14d9B351f8b09cDaC2A02d.toBytes32();
        values[sonicTestnet]["txBundlerAddress"] = 0x5F2F11ad8656439d5C14d9B351f8b09cDaC2A02d.toBytes32();

        values[sonicTestnet]["WETH"] = address(1).toBytes32();
        values[sonicTestnet]["CrispyUSD"] = 0x867F14Da2EcD4B582812d76D94c4B10cB00b507C.toBytes32();
        values[sonicTestnet]["ZRO"] = address(1).toBytes32();

        values[sonicTestnet]["balancerVault"] = address(1).toBytes32();

        values[sonicTestnet]["LayerZeroEndPoint"] = 0x6C7Ab2202C98C4227C5c46f1417D81144DA716Ff.toBytes32();
    }

    function _addSonicBlazeValues() private {
        values[sonicBlaze]["dev0Address"] = 0x0463E60C7cE10e57911AB7bD1667eaa21de3e79b.toBytes32();
        values[sonicBlaze]["dev1Address"] = 0xf8553c8552f906C19286F21711721E206EE4909E.toBytes32();
        values[sonicBlaze]["deployerAddress"] = 0x5F2F11ad8656439d5C14d9B351f8b09cDaC2A02d.toBytes32();
        values[sonicBlaze]["txBundlerAddress"] = 0x5F2F11ad8656439d5C14d9B351f8b09cDaC2A02d.toBytes32();

        values[sonicBlaze]["WETH"] = address(1).toBytes32();
        values[sonicBlaze]["CrispyUSD"] = 0x867F14Da2EcD4B582812d76D94c4B10cB00b507C.toBytes32();
        values[sonicBlaze]["ZRO"] = address(1).toBytes32();

        values[sonicBlaze]["balancerVault"] = address(1).toBytes32();

        values[sonicBlaze]["LayerZeroEndPoint"] = 0x6C7Ab2202C98C4227C5c46f1417D81144DA716Ff.toBytes32();
    }

    function _addBartioValues() private {
        values[bartio]["dev0Address"] = 0x0463E60C7cE10e57911AB7bD1667eaa21de3e79b.toBytes32();
        values[bartio]["dev1Address"] = 0xf8553c8552f906C19286F21711721E206EE4909E.toBytes32();
        values[bartio]["deployerAddress"] = 0x5F2F11ad8656439d5C14d9B351f8b09cDaC2A02d.toBytes32();
        values[bartio]["txBundlerAddress"] = 0x5F2F11ad8656439d5C14d9B351f8b09cDaC2A02d.toBytes32();

        values[bartio]["balancerVault"] = address(1).toBytes32();
        values[bartio]["vault"] = address(1).toBytes32();

        // ERC20s
        values[bartio]["WBERA"] = 0x7507c1dc16935B82698e4C63f2746A2fCf994dF8.toBytes32();
        values[bartio]["YEET"] = 0x8c245484890a61Eb2d1F81114b1a7216dCe2752b.toBytes32();
        values[bartio]["USDC"] = 0xd6D83aF58a19Cd14eF3CF6fe848C9A4d21e5727c.toBytes32();
        values[bartio]["USDT"] = 0x05D0dD5135E3eF3aDE32a9eF9Cb06e8D37A6795D.toBytes32();
        values[bartio]["DAI"] = 0x806Ef538b228844c73E8E692ADCFa8Eb2fCF729c.toBytes32();
        values[bartio]["iBGT"] = 0x46eFC86F0D7455F135CC9df501673739d513E982.toBytes32();
        values[bartio]["WEETH"] = 0x7Cc43d94818005499D2740975D2aEFD3893E940E.toBytes32();

        // Kodiak
        values[bartio]["kodiakIslandRouterOld"] = 0x5E51894694297524581353bc1813073C512852bf.toBytes32(); //old
        values[bartio]["kodiakIslandRouter"] = 0x35c98A9bA533218155f9324585914e916066A153.toBytes32(); //new

        values[bartio]["kodiak_v1_WBERA_YEET"] = 0xE5A2ab5D2fb268E5fF43A5564e44c3309609aFF9.toBytes32(); //old island
        values[bartio]["kodiak_island_WBERA_YEET_1%"] = 0x0001513F4a1f86da0f02e647609E9E2c630B3a14.toBytes32(); //new island

        // Honey
        values[bartio]["honeyFactory"] = 0xAd1782b2a7020631249031618fB1Bd09CD926b31.toBytes32();

        // Infrared
        values[bartio]["infrared_kodiak_WBERA_YEET_vault"] = 0x89DAFF790313d0Cc5cC9971472f0C73A19D9C167.toBytes32();

        // Goldilocks
        values[bartio]["goldivault_weeth"] = 0xEE4A91F5BFA0Bf54124CF00cc7e144427cCE1162.toBytes32();
        values[bartio]["weethOT"] = 0x6218379852D5609870e91f168B81cbB4532f0346.toBytes32();
        values[bartio]["weethYT"] = 0x401CBe777E8BE57a426A5B5F13Ca4d73200BD95B.toBytes32();
    }

    function _addSwellValues() private {
        values[swell]["deployerAddress"] = 0x5F2F11ad8656439d5C14d9B351f8b09cDaC2A02d.toBytes32();
        values[swell]["txBundlerAddress"] = 0x5F2F11ad8656439d5C14d9B351f8b09cDaC2A02d.toBytes32();
        values[swell]["dev0Address"] = 0x0463E60C7cE10e57911AB7bD1667eaa21de3e79b.toBytes32();
        values[swell]["dev1Address"] = 0xf8553c8552f906C19286F21711721E206EE4909E.toBytes32();

        values[swell]["balancerVault"] = address(1).toBytes32();
        values[swell]["vault"] = address(1).toBytes32();

        // ERC20s
        values[swell]["ETH"] = 0xEeeeeEeeeEeEeeEeEeEeeEEEeeeeEeeeeeeeEEeE.toBytes32();
        values[swell]["WETH"] = 0x4200000000000000000000000000000000000006.toBytes32();
        values[swell]["WEETH"] = 0xA6cB988942610f6731e664379D15fFcfBf282b44.toBytes32(); //also OFT
        values[swell]["WSWELL"] = 0xda1F8EA667dc5600F5f654DF44b47F1639a83DD1.toBytes32();
        values[swell]["USDE"] = 0x5d3a1Ff2b6BAb83b63cd9AD0787074081a52ef34.toBytes32(); //also OFT

        // Standard Bridge
        values[swell]["standardBridge"] = 0x4200000000000000000000000000000000000010.toBytes32();
        values[swell]["crossDomainMessenger"] = 0x4200000000000000000000000000000000000007.toBytes32();

        // Euler
        values[swell]["ethereumVaultConnector"] = 0x08739CBede6E28E387685ba20e6409bD16969Cde.toBytes32();
        values[swell]["eulerWETH"] = 0x49C077B74292aA8F589d39034Bf9C1Ed1825a608.toBytes32();
        values[swell]["eulerWEETH"] = 0x10D0D11A8B693F4E3e33d09BBab7D4aFc3C03ef3.toBytes32();

        // Merkl
        values[swell]["merklDistributor"] = 0x3Ef3D8bA38EBe18DB133cEc108f4D14CE00Dd9Ae.toBytes32();

        // Velodrome
        values[swell]["velodromeRouter"] = 0x3a63171DD9BebF4D07BC782FECC7eb0b890C2A45.toBytes32();
        values[swell]["velodromeNonFungiblePositionManager"] = 0x991d5546C4B442B4c5fdc4c8B8b8d131DEB24702.toBytes32();

        values[swell]["velodrome_weth_weeth_v3_gauge"] = 0x14bAD0eE354c0161178bAcC59340Bb223F66b76C.toBytes32(); 

        // Ambient
        values[swell]["crocSwapDex"] = 0xaAAaAaaa82812F0a1f274016514ba2cA933bF24D.toBytes32();
    }

    function _addBerachainTestnetValues() private {
        values[berachainTestnet]["deployerAddress"] = 0x5F2F11ad8656439d5C14d9B351f8b09cDaC2A02d.toBytes32();
        values[berachainTestnet]["txBundlerAddress"] = 0x5F2F11ad8656439d5C14d9B351f8b09cDaC2A02d.toBytes32();
        values[berachainTestnet]["dev0Address"] = 0x0463E60C7cE10e57911AB7bD1667eaa21de3e79b.toBytes32();
        values[berachainTestnet]["dev1Address"] = 0xf8553c8552f906C19286F21711721E206EE4909E.toBytes32();

        values[berachainTestnet]["WETH"] = 0x4200000000000000000000000000000000000006.toBytes32();
        values[berachainTestnet]["balancerVault"] = address(1).toBytes32();
        values[berachainTestnet]["USDC"] = 0x015fd589F4f1A33ce4487E12714e1B15129c9329.toBytes32();
        values[berachainTestnet]["ZRO"] = address(1).toBytes32();

        // ERC20s
        values[berachainTestnet]["WEETH"] = 0xA6cB988942610f6731e664379D15fFcfBf282b44.toBytes32(); //also OFT

        values[berachainTestnet]["LayerZeroEndPoint"] = 0x6C7Ab2202C98C4227C5c46f1417D81144DA716Ff.toBytes32();
    }

    function _addBerachainValues() private {
        values[berachain]["deployerAddress"] = 0x5F2F11ad8656439d5C14d9B351f8b09cDaC2A02d.toBytes32();
        values[berachain]["txBundlerAddress"] = 0x5F2F11ad8656439d5C14d9B351f8b09cDaC2A02d.toBytes32();
        values[berachain]["dev0Address"] = 0x0463E60C7cE10e57911AB7bD1667eaa21de3e79b.toBytes32();
        values[berachain]["dev1Address"] = 0xf8553c8552f906C19286F21711721E206EE4909E.toBytes32();

        // ERC20s
        values[berachain]["ETH"] = 0xEeeeeEeeeEeEeeEeEeEeeEEEeeeeEeeeeeeeEEeE.toBytes32();
        values[berachain]["WBERA"] = 0x6969696969696969696969696969696969696969.toBytes32();
        values[berachain]["WETH"] = 0x2F6F07CDcf3588944Bf4C42aC74ff24bF56e7590.toBytes32();
        values[berachain]["WEETH"] = 0x7DCC39B4d1C53CB31e1aBc0e358b43987FEF80f7.toBytes32();
        values[berachain]["LBTC"] = 0xecAc9C5F704e954931349Da37F60E39f515c11c1.toBytes32();
        values[berachain]["WBTC"] = 0x0555E30da8f98308EdB960aa94C0Db47230d2B9c.toBytes32();
        values[berachain]["EBTC"] = 0x657e8C867D8B37dCC18fA4Caead9C45EB088C642.toBytes32();
        values[berachain]["eBTC"] = 0x657e8C867D8B37dCC18fA4Caead9C45EB088C642.toBytes32();
        values[berachain]["rberaETH"] = 0x3B0145f3CFA64BC66F5742F512f871665309075d.toBytes32(); //LST
        values[berachain]["beraETH"] = 0x6fc6545d5cDE268D5C7f1e476D444F39c995120d.toBytes32(); //wrapped LST
        values[berachain]["WEETH_OT"] = 0x46C7BdE4422b6798A09e76B555F2fea8D7FfADdc.toBytes32();
        values[berachain]["WEETH_YT"] = 0x98577aC3C6b376fc9Ee56377FEcAb6D751e40610.toBytes32();

        values[berachain]["balancerVault"] = address(1).toBytes32();
        values[berachain]["vault"] = address(1).toBytes32();

        // Kodiak
        values[berachain]["kodiakRouter"] = 0xe301E48F77963D3F7DbD2a4796962Bd7f3867Fb4.toBytes32(); //swapRouter02, doesn't work with univ3 leaves for whatever reason
        values[berachain]["uniV3Router"] = 0xEd158C4b336A6FCb5B193A5570e3a571f6cbe690.toBytes32(); //for compatability w/ existing univ3 functions (swapRouter01)
        values[berachain]["kodiakNonFungiblePositionManager"] = 0xFE5E8C83FFE4d9627A75EaA7Fee864768dB989bD.toBytes32();
        values[berachain]["uniswapV3NonFungiblePositionManager"] = 0xFE5E8C83FFE4d9627A75EaA7Fee864768dB989bD.toBytes32(); //for compatability w/ existing univ3 functions
        values[berachain]["kodiakIslandRouter"] = 0x679a7C63FC83b6A4D9C1F931891d705483d4791F.toBytes32(); //for kodiak specific islands

        values[berachain]["kodiak_island_EBTC_WBTC_005%"] = 0xfC4994e0A4780ba7536d7e79611468B6bde14CaE.toBytes32();
        values[berachain]["kodiak_island_WETH_WEETH_005%"] = 0xA0cAbFc04Fc420b3d31BA431d18eB5bD33B3f334.toBytes32();
        values[berachain]["kodiak_island_WETH_beraETH_005%"] = 0x03bCcF796cDef61064c4a2EffdD21f1AC8C29E92.toBytes32();
        values[berachain]["kodiak_island_WEETH_WEETH_OT_005%"] = 0xAd63328f4F4b8681dB713ce2eB353596628fc3B2.toBytes32();
        values[berachain]["kodiak_island_WBTC_EBTC_005%"] = 0xfC4994e0A4780ba7536d7e79611468B6bde14CaE.toBytes32();
        values[berachain]["kodiak_island_EBTC_LBTC_005%"] = 0xc3E64469e1c333360Ddb6BF0eA9B0c18E69410f0.toBytes32();
        values[berachain]["kodiak_island_EBTC_EBTC_OT_005%"] = 0x6E29Ec043103fF346450763AC364a22fc7fd4a7C.toBytes32();
        values[berachain]["kodiak_island_EBTC_WBTC_005%"] = 0xfC4994e0A4780ba7536d7e79611468B6bde14CaE.toBytes32();
        values[berachain]["kodiak_island_beraETH_WEETH_005%"] = 0x2f8C651E2F576C8c4B6DE3c32210d9b4A4461d5c.toBytes32();

        // Dolomite
        values[berachain]["dolomiteMargin"] = 0x003Ca23Fd5F0ca87D01F6eC6CD14A8AE60c2b97D.toBytes32();
        values[berachain]["dolomiteDepositWithdrawRouter"] = 0xd6a31B6AeA4d26A19bF479b5032D9DDc481187e6.toBytes32();
        values[berachain]["dolomiteBorrowProxy"] = 0xC06271eb97d960F4034DDF953e16271CcB2B10BD.toBytes32();

        // dTokens
        values[berachain]["dWETH"] = 0xf7b5127B510E568fdC39e6Bb54e2081BFaD489AF.toBytes32();
        values[berachain]["dWEETH"] = 0x48282e3B990625CBDcb885E4a4D83B6e9D5C8442.toBytes32();
        values[berachain]["dWBTC"] = 0x29cF6e8eCeFb8d3c9dd2b727C1b7d1df1a754F6f.toBytes32();
        values[berachain]["dEBTC"] = 0x6B21026e1Fe8be7F23660B5fBFb1885dbd1147E6.toBytes32();

        // Goldilocks Vaults
        values[berachain]["goldivault_weETH"] = 0x0B8B5e0ec1dc908E0d8513cC03E91Eb479Ab6Ea9.toBytes32();
        values[berachain]["goldivault_eBTC"] = 0x0c3F856b93d6D7B46C76296f073A1357738d238C.toBytes32();
        
        // Tellers
        values[berachain]["eBTCTeller"] = 0x6Ee3aaCcf9f2321E49063C4F8da775DdBd407268.toBytes32(); 

        // dTokens
        values[berachain]["dWETH"] = 0xf7b5127B510E568fdC39e6Bb54e2081BFaD489AF.toBytes32();
        values[berachain]["dWEETH"] = 0x48282e3B990625CBDcb885E4a4D83B6e9D5C8442.toBytes32();

        // etherFi
        values[berachain]["etherFiL2SyncPool"] = 0xC9475e18E2C5C26EA6ADCD55fabE07920beA887e.toBytes32();

        // OFTs
        values[berachain]["LBTC_OFT"] = 0x630e12D53D4E041b8C5451aD035Ea841E08391d7.toBytes32();

    }

    function _addBobValues() private {
        values[bob]["deployerAddress"] = 0x5F2F11ad8656439d5C14d9B351f8b09cDaC2A02d.toBytes32();
        values[bob]["deployerAddress2"] = 0xF3d0672a91Fd56C9ef04C79ec67d60c34c6148a0.toBytes32();
        values[bob]["txBundlerAddress"] = 0xF3d0672a91Fd56C9ef04C79ec67d60c34c6148a0.toBytes32();
        values[bob]["dev0Address"] = 0x0463E60C7cE10e57911AB7bD1667eaa21de3e79b.toBytes32();
        values[bob]["dev1Address"] = 0xf8553c8552f906C19286F21711721E206EE4909E.toBytes32();

        // ERC20s
        values[bob]["WETH"] = 0x4200000000000000000000000000000000000006.toBytes32();
        values[bob]["WBTC"] = 0x03C7054BCB39f7b2e5B2c7AcB37583e32D70Cfa3.toBytes32();
        values[bob]["solvBTC"] = 0x541FD749419CA806a8bc7da8ac23D346f2dF8B77.toBytes32();
        values[bob]["solvBTC.BBN"] = 0xCC0966D8418d412c599A6421b760a847eB169A8c.toBytes32();
        values[bob]["LBTC"] = 0xA45d4121b3D47719FF57a947A9d961539Ba33204.toBytes32();

        values[bob]["balancerVault"] = address(1).toBytes32();
        values[bob]["vault"] = address(1).toBytes32();

        values[bob]["ZRO"] = address(1).toBytes32();
        values[bob]["LayerZeroEndPoint"] = 0x1a44076050125825900e736c501f859c50fE728c.toBytes32();

        // OFTs
        
        // Standard Bridge
        values[bob]["standardBridge"] = 0x4200000000000000000000000000000000000010.toBytes32();
        values[bob]["crossDomainMessenger"] = 0x4200000000000000000000000000000000000007.toBytes32();
    }
}<|MERGE_RESOLUTION|>--- conflicted
+++ resolved
@@ -242,12 +242,9 @@
         values[mainnet]["slvlUSD"] = 0x4737D9b4592B40d51e110b94c9C043c6654067Ae.toBytes32();
         values[mainnet]["PXETH"] = 0x04C154b66CB340F3Ae24111CC767e0184Ed00Cc6.toBytes32(); 
         values[mainnet]["FXUSD"] = 0x085780639CC2cACd35E474e71f4d000e2405d8f6.toBytes32(); 
-<<<<<<< HEAD
         values[mainnet]["FXN"] = 0x365AccFCa291e7D3914637ABf1F7635dB165Bb09.toBytes32(); 
-
-=======
         values[mainnet]["RLUSD"] = 0x8292Bb45bf1Ee4d140127049757C2E0fF06317eD.toBytes32(); 
->>>>>>> d4d0f09b
+
 
         // Rate providers
         values[mainnet]["WEETH_RATE_PROVIDER"] = 0xCd5fE23C85820F7B72D0926FC9b05b43E359b7ee.toBytes32();
