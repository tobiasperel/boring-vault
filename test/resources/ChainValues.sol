--- conflicted
+++ resolved
@@ -1295,11 +1295,8 @@
         values[mainnet]["evkewstUSR-1"] = 0x9f12d29c7CC72bb3d237E2D042A6D890421f9899.toBytes32();
         values[mainnet]["evkecbBTC-4"] = 0x29A9E5A004002Ff9E960bb8BB536E076F53cbDF1.toBytes32();
         values[mainnet]["evkeeBTC-1"] = 0xC605471aE09e0b7daA9e8813707d0DDbf9429Ad2.toBytes32();
-<<<<<<< HEAD
         values[mainnet]["eulerCBTC"] = 0x056f3a2E41d2778D3a0c0714439c53af2987718E.toBytes32();
-=======
         values[mainnet]["evkeRLUSD-1"] = 0xe1Ce9AF672f8854845E5474400B6ddC7AE458a10.toBytes32();
->>>>>>> f7501a5d
 
         //values[mainnet]["USR"] = 0x66a1E37c9b0eAddca17d3662D6c05F4DECf3e110.toBytes32();
         //values[mainnet]["wstUSR"] = 0x1202F5C7b4B9E47a1A484E8B270be34dbbC75055.toBytes32();
