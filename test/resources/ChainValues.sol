pragma solidity 0.8.21;

import {ERC20} from "@solmate/tokens/ERC20.sol";
import {AddressToBytes32Lib} from "src/helper/AddressToBytes32Lib.sol";

contract ChainValues {
    using AddressToBytes32Lib for address;
    using AddressToBytes32Lib for bytes32;

    string public constant mainnet = "mainnet";
    string public constant polygon = "polygon";
    string public constant bsc = "bsc";
    string public constant avalanche = "avalanche";
    string public constant arbitrum = "arbitrum";
    string public constant optimism = "optimism";
    string public constant base = "base";
    string public constant zircuit = "zircuit";
    string public constant mantle = "mantle";
    string public constant linea = "linea";
    string public constant scroll = "scroll";
    string public constant fraxtal = "fraxtal";
    string public constant corn = "corn";
    string public constant swell = "swell";
    string public constant sonicMainnet = "sonicMainnet";
    string public constant berachain = "berachain";
    string public constant bob = "bob";
    string public constant derive = "derive";
    string public constant unichain = "unichain";
    string public constant ink = "ink";
    string public constant holesky = "holesky";
    string public constant sepolia = "sepolia";
    string public constant sonicTestnet = "sonicTestnet";
    string public constant sonicBlaze = "sonicBlaze";
    string public constant berachainTestnet = "berachainTestnet";
    string public constant bartio = "bartio";
    string public constant hyperEVM = "hyperEVM";
    string public constant tacTestnet = "tacTestnet";
    string public constant flare = "flare";
    string public constant plume = "plume";

    // Bridging constants.
    uint64 public constant ccipArbitrumChainSelector = 4949039107694359620;
    uint64 public constant ccipMainnetChainSelector = 5009297550715157269;
    uint64 public constant ccipBaseChainSelector = 15971525489660198786;
    uint64 public constant ccipBscChainSelector = 11344663589394136015;
    uint32 public constant layerZeroBaseEndpointId = 30184;
    uint32 public constant layerZeroMainnetEndpointId = 30101;
    uint32 public constant layerZeroOptimismEndpointId = 30111;
    uint32 public constant layerZeroArbitrumEndpointId = 30110;
    uint32 public constant layerZeroLineaEndpointId = 30183;
    uint32 public constant layerZeroScrollEndpointId = 30214;
    uint32 public constant layerZeroCornEndpointId = 30331;
    uint32 public constant layerZeroSwellEndpointId = 30335;
    uint32 public constant layerZeroSonicMainnetEndpointId = 30332;
    uint32 public constant layerZeroUnichainEndpointId = 30320;
    uint32 public constant layerZeroBerachainEndpointId = 30362;
    uint32 public constant layerZeroSepoliaEndpointId = 40161;
    uint32 public constant layerZeroSonicBlazeEndpointId = 40349;
    uint32 public constant layerZeroMovementEndpointId = 30325;
    uint32 public constant layerZeroFlareEndpointId = 30295;
    uint32 public constant layerZeroInkEndpointId = 30339;
    uint32 public constant hyperlaneMainnetEndpointId = 1;
    uint32 public constant hyperlaneEclipseEndpointId = 1408864445;
    uint32 public constant HyperEVMEndpointId = 30367;
<<<<<<< HEAD
    uint32 public constant layerZeroPlumeEndpointId = 30370;
=======
    uint32 public constant layerZeroPlumeEndpointId = 30340;
>>>>>>> cfe46798
    error ChainValues__ZeroAddress(string chainName, string valueName);
    error ChainValues__ZeroBytes32(string chainName, string valueName);
    error ChainValues__ValueAlreadySet(string chainName, string valueName);

    mapping(string => mapping(string => bytes32)) public values;

    function getAddress(string memory chainName, string memory valueName) public view returns (address a) {
        a = values[chainName][valueName].toAddress();
        if (a == address(0)) {
            revert ChainValues__ZeroAddress(chainName, valueName);
        }
    }

    function getERC20(string memory chainName, string memory valueName) public view returns (ERC20 erc20) {
        address a = getAddress(chainName, valueName);
        erc20 = ERC20(a);
    }

    function getBytes32(string memory chainName, string memory valueName) public view returns (bytes32 b) {
        b = values[chainName][valueName];
        if (b == bytes32(0)) {
            revert ChainValues__ZeroBytes32(chainName, valueName);
        }
    }

    function setValue(bool overrideOk, string memory chainName, string memory valueName, bytes32 value) public {
        if (!overrideOk && values[chainName][valueName] != bytes32(0)) {
            revert ChainValues__ValueAlreadySet(chainName, valueName);
        }
        values[chainName][valueName] = value;
    }

    function setAddress(bool overrideOk, string memory chainName, string memory valueName, address value) public {
        setValue(overrideOk, chainName, valueName, value.toBytes32());
    }

    constructor() {
        // Add mainnet values
        _addMainnetValues();
        _addBaseValues();
        _addArbitrumValues();
        _addOptimismValues();
        _addMantleValues();
        _addZircuitValues();
        _addLineaValues();
        _addScrollValues();
        _addFraxtalValues();
        _addBscValues();
        _addCornValues();
        _addSwellValues();
        _addSonicMainnetValues();
        _addBerachainValues();
        _addBobValues();
        _addDeriveValues();
        _addUnichainValues();
        _addHyperEVMValues();
        _addFlareValues();
        _addInkValues();
        // Add testnet values
        _addHoleskyValues();
        _addSepoliaValues();
        _addSonicTestnetValues();
        _addSonicBlazeValues();
        _addBerachainTestnetValues();
        _addBartioValues();
        _addTACTestnetValues();
        _addPlumeValues();
    }

    function _addMainnetValues() private {
        values[mainnet]["boringDeployerContract"] = 0xFD65ADF7d2f9ea09287543520a703522E0a360C9.toBytes32();
        // Liquid Ecosystem
        values[mainnet]["deployerAddress"] = 0x5F2F11ad8656439d5C14d9B351f8b09cDaC2A02d.toBytes32();
        values[mainnet]["deployerAddress2"] = 0xF3d0672a91Fd56C9ef04C79ec67d60c34c6148a0.toBytes32();
        values[mainnet]["dev0Address"] = 0x0463E60C7cE10e57911AB7bD1667eaa21de3e79b.toBytes32();
        values[mainnet]["dev1Address"] = 0xf8553c8552f906C19286F21711721E206EE4909E.toBytes32();
        values[mainnet]["dev3Address"] = 0xBBc5569B0b32403037F37255f4ff50B8Bb825b2A.toBytes32();
        values[mainnet]["dev4Address"] = 0xD3d742a82524b6de30E54315E471264dc4CF2BcC.toBytes32();
        values[mainnet]["dev5Address"] = 0x1cdF47387358A1733968df92f7cC14546D9E1047.toBytes32();
        values[mainnet]["liquidV1PriceRouter"] = 0x693799805B502264f9365440B93C113D86a4fFF5.toBytes32();
        values[mainnet]["liquidPayoutAddress"] = 0xA9962a5BfBea6918E958DeE0647E99fD7863b95A.toBytes32();
        values[mainnet]["liquidMultisig"] = 0xCEA8039076E35a825854c5C2f85659430b06ec96.toBytes32();
        values[mainnet]["liquidEth"] = 0xf0bb20865277aBd641a307eCe5Ee04E79073416C.toBytes32();
        values[mainnet]["liquidEthStrategist"] = 0x41DFc53B13932a2690C9790527C1967d8579a6ae.toBytes32();
        values[mainnet]["liquidEthManager"] = 0x227975088C28DBBb4b421c6d96781a53578f19a8.toBytes32();
        values[mainnet]["liquidEthDelayedWithdraw"] = 0xA1177Bc62E42eF2f9225a6cBF1CfE5CbC360C33A.toBytes32();
        values[mainnet]["superSymbiotic"] = 0x917ceE801a67f933F2e6b33fC0cD1ED2d5909D88.toBytes32();
        values[mainnet]["superSymbioticTeller"] = 0x99dE9e5a3eC2750a6983C8732E6e795A35e7B861.toBytes32();
        values[mainnet]["weETHs"] = 0x917ceE801a67f933F2e6b33fC0cD1ED2d5909D88.toBytes32();
        values[mainnet]["txBundlerAddress"] = 0x47Cec90FACc9364D7C21A8ab5e2aD9F1f75D740C.toBytes32();
        values[mainnet]["eBTCVault"] = 0x657e8C867D8B37dCC18fA4Caead9C45EB088C642.toBytes32();
        values[mainnet]["eBTCDelayedWithdraw"] = 0x75E3f26Ceff44258CE8cB451D7d2cC8966Ef3554.toBytes32();
        values[mainnet]["eBTCOnChainQueue"] = 0x74EC75fb641ec17B04007733d9efBE2D1dA5CA2C.toBytes32();
        values[mainnet]["eBTCOnChainQueueFast"] = 0x686696A3e59eE16e8A8533d84B62cfA504827135.toBytes32();
        values[mainnet]["eBTCTeller"] = 0x6Ee3aaCcf9f2321E49063C4F8da775DdBd407268.toBytes32();

        // Tellers
        values[mainnet]["eBTCTeller"] = 0x6Ee3aaCcf9f2321E49063C4F8da775DdBd407268.toBytes32();
        values[mainnet]["liquidBeraBTCTeller"] = 0xe238e253b67f42ee3aF194BaF7Aba5E2eaddA1B8.toBytes32();
        values[mainnet]["sBTCNTeller"] = 0xeAd024098eE05e8e975043eCc6189b49CfBe35fd.toBytes32(); 
        values[mainnet]["eBTCOnChainQueueFast"] = 0x686696A3e59eE16e8A8533d84B62cfA504827135.toBytes32(); 
        values[mainnet]["sonicLBTCTeller"] = 0x258f532CB41393c505554228e66eaf580B0171b2.toBytes32();
        values[mainnet]["sonicBTCTeller"] = 0x258f532CB41393c505554228e66eaf580B0171b2.toBytes32(); 
        values[mainnet]["tacLBTCvTeller"] = 0xAe499dAa7350b78746681931c47394eB7cC4Cf7F.toBytes32(); 
        values[mainnet]["tacLBTCvWithdrawQueue"] = 0xa6F5Aa413DdF0Ca1c57102Dbe0Badb2233798007.toBytes32(); 

        // TAC BoringVaults
        values[mainnet]["TurtleTACUSD"] = 0x699e04F98dE2Fc395a7dcBf36B48EC837A976490.toBytes32();
        values[mainnet]["TACTeller"] = 0xBbf9E8718D83CF67b568bfFd9d3034BfF02A0103.toBytes32();
        values[mainnet]["TACOnChainQueue"] = 0x850EeD781C538849E8cc86a1a080327ECBeBff9c.toBytes32();

        values[mainnet]["TurtleTACBTCTeller"] = 0x7C75cbb851D321B2Ec8034D58A9B5075e991E584.toBytes32();
        values[mainnet]["TurtleTACBTC"] = 0x6Bf340dB729d82af1F6443A0Ea0d79647b1c3DDf.toBytes32();
        values[mainnet]["TurtleTACBTCQueue"] = 0x9A214cDD8967d7616cfaf7b92A10B2116a0c39A7.toBytes32();

        values[mainnet]["TurtleTACETH"] = 0x294eecec65A0142e84AEdfD8eB2FBEA8c9a9fbad.toBytes32();

        values[mainnet]["TACLBTCvTeller"] = 0xAe499dAa7350b78746681931c47394eB7cC4Cf7F.toBytes32();
        values[mainnet]["TACLBTCv"] = 0xD86fC1CaA0a5B82cC16B16B70DFC59F6f034C348.toBytes32();
        values[mainnet]["TACLBTCvQueue"] = 0xa6F5Aa413DdF0Ca1c57102Dbe0Badb2233798007.toBytes32();

        // Boring Vaults 
        values[mainnet]["liquidMove"] = 0xca8711dAF13D852ED2121E4bE3894Dae366039E4.toBytes32();

        // Decoders
        values[mainnet]["rewardTokenUnwrappingDecoder"] = 0x3fF425c112d4363a7e21934a5D1EE09b1D2F8c91.toBytes32(); 

        // DeFi Ecosystem
        values[mainnet]["ETH"] = 0xEeeeeEeeeEeEeeEeEeEeeEEEeeeeEeeeeeeeEEeE.toBytes32();
        values[mainnet]["uniV3Router"] = 0xE592427A0AEce92De3Edee1F18E0157C05861564.toBytes32();
        values[mainnet]["uniV2Router"] = 0x7a250d5630B4cF539739dF2C5dAcb4c659F2488D.toBytes32();
        values[mainnet]["uniV2Factory"] = 0x5C69bEe701ef814a2B6a3EDD4B1652CB9cc5aA6f.toBytes32();
        values[mainnet]["uniV4PoolManager"] = 0x000000000004444c5dc75cB358380D2e3dE08A90.toBytes32();
        values[mainnet]["uniV4PositionManager"] = 0xbD216513d74C8cf14cf4747E6AaA6420FF64ee9e.toBytes32();
        values[mainnet]["uniV4UniversalRouter"] = 0x66a9893cC07D91D95644AEDD05D03f95e1dBA8Af.toBytes32();
        values[mainnet]["permit2"] = 0x000000000022D473030F116dDEE9F6B43aC78BA3.toBytes32(); 

        // ERC20s
        values[mainnet]["USDC"] = 0xA0b86991c6218b36c1d19D4a2e9Eb0cE3606eB48.toBytes32();
        values[mainnet]["WETH"] = 0xC02aaA39b223FE8D0A0e5C4F27eAD9083C756Cc2.toBytes32();
        values[mainnet]["WBTC"] = 0x2260FAC5E5542a773Aa44fBCfeDf7C193bc2C599.toBytes32();
        values[mainnet]["USDT"] = 0xdAC17F958D2ee523a2206206994597C13D831ec7.toBytes32();
        values[mainnet]["TUSD"] = 0x0000000000085d4780B73119b644AE5ecd22b376.toBytes32();
        values[mainnet]["DAI"] = 0x6B175474E89094C44Da98b954EedeAC495271d0F.toBytes32();
        values[mainnet]["WSTETH"] = 0x7f39C581F595B53c5cb19bD0b3f8dA6c935E2Ca0.toBytes32();
        values[mainnet]["STETH"] = 0xae7ab96520DE3A18E5e111B5EaAb095312D7fE84.toBytes32();
        values[mainnet]["FRAX"] = 0x853d955aCEf822Db058eb8505911ED77F175b99e.toBytes32();
        values[mainnet]["BAL"] = 0xba100000625a3754423978a60c9317c58a424e3D.toBytes32();
        values[mainnet]["COMP"] = 0xc00e94Cb662C3520282E6f5717214004A7f26888.toBytes32();
        values[mainnet]["LINK"] = 0x514910771AF9Ca656af840dff83E8264EcF986CA.toBytes32();
        values[mainnet]["rETH"] = 0xae78736Cd615f374D3085123A210448E74Fc6393.toBytes32();
        values[mainnet]["RETH"] = 0xae78736Cd615f374D3085123A210448E74Fc6393.toBytes32();
        values[mainnet]["cbETH"] = 0xBe9895146f7AF43049ca1c1AE358B0541Ea49704.toBytes32();
        values[mainnet]["RPL"] = 0xD33526068D116cE69F19A9ee46F0bd304F21A51f.toBytes32();
        values[mainnet]["BOND"] = 0x0391D2021f89DC339F60Fff84546EA23E337750f.toBytes32();
        values[mainnet]["SWETH"] = 0xf951E335afb289353dc249e82926178EaC7DEd78.toBytes32();
        values[mainnet]["AURA"] = 0xC0c293ce456fF0ED870ADd98a0828Dd4d2903DBF.toBytes32();
        values[mainnet]["GHO"] = 0x40D16FC0246aD3160Ccc09B8D0D3A2cD28aE6C2f.toBytes32();
        values[mainnet]["LUSD"] = 0x5f98805A4E8be255a32880FDeC7F6728C6568bA0.toBytes32();
        values[mainnet]["OHM"] = 0x64aa3364F17a4D01c6f1751Fd97C2BD3D7e7f1D5.toBytes32();
        values[mainnet]["MKR"] = 0x9f8F72aA9304c8B593d555F12eF6589cC3A579A2.toBytes32();
        values[mainnet]["APE"] = 0x4d224452801ACEd8B2F0aebE155379bb5D594381.toBytes32();
        values[mainnet]["UNI"] = 0x1f9840a85d5aF5bf1D1762F925BDADdC4201F984.toBytes32();
        values[mainnet]["CRV"] = 0xD533a949740bb3306d119CC777fa900bA034cd52.toBytes32();
        values[mainnet]["CVX"] = 0x4e3FBD56CD56c3e72c1403e103b45Db9da5B9D2B.toBytes32();
        values[mainnet]["FRXETH"] = 0x5E8422345238F34275888049021821E8E08CAa1f.toBytes32();
        values[mainnet]["CRVUSD"] = 0xf939E0A03FB07F59A73314E73794Be0E57ac1b4E.toBytes32();
        values[mainnet]["OETH"] = 0x856c4Efb76C1D1AE02e20CEB03A2A6a08b0b8dC3.toBytes32();
        values[mainnet]["MKUSD"] = 0x4591DBfF62656E7859Afe5e45f6f47D3669fBB28.toBytes32();
        values[mainnet]["YETH"] = 0x1BED97CBC3c24A4fb5C069C6E311a967386131f7.toBytes32();
        values[mainnet]["ETHX"] = 0xA35b1B31Ce002FBF2058D22F30f95D405200A15b.toBytes32();
        values[mainnet]["weETH"] = 0xCd5fE23C85820F7B72D0926FC9b05b43E359b7ee.toBytes32();
        values[mainnet]["WEETH"] = 0xCd5fE23C85820F7B72D0926FC9b05b43E359b7ee.toBytes32();
        values[mainnet]["EETH"] = 0x35fA164735182de50811E8e2E824cFb9B6118ac2.toBytes32();
        values[mainnet]["EZETH"] = 0xbf5495Efe5DB9ce00f80364C8B423567e58d2110.toBytes32();
        values[mainnet]["RSETH"] = 0xA1290d69c65A6Fe4DF752f95823fae25cB99e5A7.toBytes32();
        values[mainnet]["OSETH"] = 0xf1C9acDc66974dFB6dEcB12aA385b9cD01190E38.toBytes32();
        values[mainnet]["RSWETH"] = 0xFAe103DC9cf190eD75350761e95403b7b8aFa6c0.toBytes32();
        values[mainnet]["PENDLE"] = 0x808507121B80c02388fAd14726482e061B8da827.toBytes32();
        values[mainnet]["SUSDE"] = 0x9D39A5DE30e57443BfF2A8307A4256c8797A3497.toBytes32();
        values[mainnet]["USDE"] = 0x4c9EDD5852cd905f086C759E8383e09bff1E68B3.toBytes32();
        values[mainnet]["GEAR"] = 0xBa3335588D9403515223F109EdC4eB7269a9Ab5D.toBytes32();
        values[mainnet]["SDAI"] = 0x83F20F44975D03b1b09e64809B757c47f942BEeA.toBytes32();
        values[mainnet]["PYUSD"] = 0x6c3ea9036406852006290770BEdFcAbA0e23A0e8.toBytes32();
        values[mainnet]["METH"] = 0xd5F7838F5C461fefF7FE49ea5ebaF7728bB0ADfa.toBytes32();
        values[mainnet]["TBTC"] = 0x18084fbA666a33d37592fA2633fD49a74DD93a88.toBytes32();
        values[mainnet]["INST"] = 0x6f40d4A6237C257fff2dB00FA0510DeEECd303eb.toBytes32();
        values[mainnet]["LBTC"] = 0x8236a87084f8B84306f72007F36F2618A5634494.toBytes32();
        values[mainnet]["EBTC"] = 0x657e8C867D8B37dCC18fA4Caead9C45EB088C642.toBytes32();
        values[mainnet]["RSR"] = 0x320623b8E4fF03373931769A31Fc52A4E78B5d70.toBytes32();
        values[mainnet]["SFRXETH"] = 0xac3E018457B222d93114458476f3E3416Abbe38F.toBytes32();
        values[mainnet]["WBETH"] = 0xa2E3356610840701BDf5611a53974510Ae27E2e1.toBytes32();
        values[mainnet]["UNIETH"] = 0xF1376bceF0f78459C0Ed0ba5ddce976F1ddF51F4.toBytes32();
        values[mainnet]["CBETH"] = 0xBe9895146f7AF43049ca1c1AE358B0541Ea49704.toBytes32();
        values[mainnet]["USD0"] = 0x73A15FeD60Bf67631dC6cd7Bc5B6e8da8190aCF5.toBytes32();
        values[mainnet]["USD0_plus"] = 0x35D8949372D46B7a3D5A56006AE77B215fc69bC0.toBytes32();
        values[mainnet]["deUSD"] = 0x15700B564Ca08D9439C58cA5053166E8317aa138.toBytes32();
        values[mainnet]["sdeUSD"] = 0x5C5b196aBE0d54485975D1Ec29617D42D9198326.toBytes32();
        values[mainnet]["pumpBTC"] = 0xF469fBD2abcd6B9de8E169d128226C0Fc90a012e.toBytes32();
        values[mainnet]["CAKE"] = 0x152649eA73beAb28c5b49B26eb48f7EAD6d4c898.toBytes32();
        values[mainnet]["cbBTC"] = 0xcbB7C0000aB88B473b1f5aFd9ef808440eed33Bf.toBytes32();
        values[mainnet]["fBTC"] = 0xC96dE26018A54D51c097160568752c4E3BD6C364.toBytes32();
        values[mainnet]["EIGEN"] = 0xec53bF9167f50cDEB3Ae105f56099aaaB9061F83.toBytes32();
        values[mainnet]["wcUSDCv3"] = 0x27F2f159Fe990Ba83D57f39Fd69661764BEbf37a.toBytes32();
        values[mainnet]["ZRO"] = 0x6985884C4392D348587B19cb9eAAf157F13271cd.toBytes32();
        values[mainnet]["eBTC"] = 0x657e8C867D8B37dCC18fA4Caead9C45EB088C642.toBytes32();
        values[mainnet]["USDS"] = 0xdC035D45d973E3EC169d2276DDab16f1e407384F.toBytes32();
        values[mainnet]["sUSDS"] = 0xa3931d71877C0E7a3148CB7Eb4463524FEc27fbD.toBytes32();
        values[mainnet]["uniBTC"] = 0x004E9C3EF86bc1ca1f0bB5C7662861Ee93350568.toBytes32();
        values[mainnet]["BTCN"] = 0x386E7A3a0c0919c9d53c3b04FF67E73Ff9e45Fb6.toBytes32();
        values[mainnet]["sUSDs"] = 0xa3931d71877C0E7a3148CB7Eb4463524FEc27fbD.toBytes32();
        values[mainnet]["USR"] = 0x66a1E37c9b0eAddca17d3662D6c05F4DECf3e110.toBytes32();
        values[mainnet]["WSTUSR"] = 0x1202F5C7b4B9E47a1A484E8B270be34dbbC75055.toBytes32();
        values[mainnet]["USUAL"] = 0xC4441c2BE5d8fA8126822B9929CA0b81Ea0DE38E.toBytes32();
        values[mainnet]["MORPHO"] = 0x58D97B57BB95320F9a05dC918Aef65434969c2B2.toBytes32();
        values[mainnet]["ETHFI"] = 0xFe0c30065B384F05761f15d0CC899D4F9F9Cc0eB.toBytes32(); 
        values[mainnet]["USR"] = 0x66a1E37c9b0eAddca17d3662D6c05F4DECf3e110.toBytes32(); 
        values[mainnet]["scBTC"] = 0xBb30e76d9Bb2CC9631F7fC5Eb8e87B5Aff32bFbd.toBytes32();
        values[mainnet]["beraSTONE"] = 0x97Ad75064b20fb2B2447feD4fa953bF7F007a706.toBytes32(); 
        values[mainnet]["solvBTC"] = 0x7A56E1C57C7475CCf742a1832B028F0456652F97.toBytes32(); 
        values[mainnet]["solvBTC.BBN"] = 0xd9D920AA40f578ab794426F5C90F6C731D159DEf.toBytes32(); 
        values[mainnet]["STONE"] = 0x7122985656e38BDC0302Db86685bb972b145bD3C.toBytes32(); 
        values[mainnet]["SWBTC"] = 0x8DB2350D78aBc13f5673A411D4700BCF87864dDE.toBytes32(); 
        values[mainnet]["enzoBTC"] = 0x6A9A65B84843F5fD4aC9a0471C4fc11AFfFBce4a.toBytes32(); 
        values[mainnet]["SBTC"] = 0x094c0e36210634c3CfA25DC11B96b562E0b07624.toBytes32(); 
        values[mainnet]["USR"] = 0x66a1E37c9b0eAddca17d3662D6c05F4DECf3e110.toBytes32();
        values[mainnet]["stUSR"] = 0x6c8984bc7DBBeDAf4F6b2FD766f16eBB7d10AAb4.toBytes32();
        values[mainnet]["wstUSR"] = 0x1202F5C7b4B9E47a1A484E8B270be34dbbC75055.toBytes32();
        values[mainnet]["stkGHO"] = 0x1a88Df1cFe15Af22B3c4c783D4e6F7F9e0C1885d.toBytes32();
        values[mainnet]["lvlUSD"] = 0x7C1156E515aA1A2E851674120074968C905aAF37.toBytes32();
        values[mainnet]["slvlUSD"] = 0x4737D9b4592B40d51e110b94c9C043c6654067Ae.toBytes32();
        values[mainnet]["PXETH"] = 0x04C154b66CB340F3Ae24111CC767e0184Ed00Cc6.toBytes32(); 
        values[mainnet]["FXUSD"] = 0x085780639CC2cACd35E474e71f4d000e2405d8f6.toBytes32(); 
        values[mainnet]["FXN"] = 0x365AccFCa291e7D3914637ABf1F7635dB165Bb09.toBytes32(); 
        values[mainnet]["RLUSD"] = 0x8292Bb45bf1Ee4d140127049757C2E0fF06317eD.toBytes32(); 
        values[mainnet]["syrupUSDC"] = 0x80ac24aA929eaF5013f6436cdA2a7ba190f5Cc0b.toBytes32();
        values[mainnet]["syrupUSDT"] = 0x356B8d89c1e1239Cbbb9dE4815c39A1474d5BA7D.toBytes32();
        values[mainnet]["ELX"] = 0x89A8c847f41C0dfA6c8B88638bACca8a0b777Da7.toBytes32(); 
        values[mainnet]["FRXUSD"] = 0xCAcd6fd266aF91b8AeD52aCCc382b4e165586E29.toBytes32(); 
        values[mainnet]["sfrxUSD"] = 0xac3E018457B222d93114458476f3E3416Abbe38F.toBytes32(); 
        values[mainnet]["EUSDE"] = 0x90D2af7d622ca3141efA4d8f1F24d86E5974Cc8F.toBytes32(); 
        values[mainnet]["SUSDS"] =  0xa3931d71877C0E7a3148CB7Eb4463524FEc27fbD.toBytes32(); 
        values[mainnet]["KING"] = 0x8F08B70456eb22f6109F57b8fafE862ED28E6040.toBytes32();
        values[mainnet]["rEUL"] = 0xf3e621395fc714B90dA337AA9108771597b4E696.toBytes32(); 
        values[mainnet]["EUL"] = 0xd9Fcd98c322942075A5C3860693e9f4f03AAE07b.toBytes32(); 
        values[mainnet]["FLUID"] = 0x6f40d4A6237C257fff2dB00FA0510DeEECd303eb.toBytes32(); 
        values[mainnet]["rUSD"] = 0x09D4214C03D01F49544C0448DBE3A27f768F2b34.toBytes32(); 
        values[mainnet]["srUSD"] = 0x738d1115B90efa71AE468F1287fc864775e23a31.toBytes32(); 
        values[mainnet]["sUSDC"] = 0xBc65ad17c5C0a2A4D159fa5a503f4992c7B545FE.toBytes32(); 
        values[mainnet]["frxUSD"] = 0xCAcd6fd266aF91b8AeD52aCCc382b4e165586E29.toBytes32(); 
        values[mainnet]["sfrxUSD"] = 0xcf62F905562626CfcDD2261162a51fd02Fc9c5b6.toBytes32(); 
        values[mainnet]["SYRUP"] = 0x643C4E15d7d62Ad0aBeC4a9BD4b001aA3Ef52d66.toBytes32();
        values[mainnet]["KBTC"] = 0x73E0C0d45E048D25Fc26Fa3159b0aA04BfA4Db98.toBytes32();

        // Rate providers
        values[mainnet]["WEETH_RATE_PROVIDER"] = 0xCd5fE23C85820F7B72D0926FC9b05b43E359b7ee.toBytes32();
        values[mainnet]["ETHX_RATE_PROVIDER"] = 0xAAE054B9b822554dd1D9d1F48f892B4585D3bbf0.toBytes32();
        values[mainnet]["UNIETH_RATE_PROVIDER"] = 0x2c3b8c5e98A6e89AAAF21Deebf5FF9d08c4A9FF7.toBytes32();
        values[mainnet]["WSTETH_RATE_PROVIDER"] = 0x06FF289EdCE4b9021d7eCbF9FE01198cfc4E1282.toBytes32();
        values[mainnet]["RSETH_RATE_PROVIDER"] = 0xf1b71B1Ce00e0f91ac92bD5a0d24eB75F0cA69Ad.toBytes32();

        // Chainlink Datafeeds
        values[mainnet]["WETH_USD_FEED"] = 0x5f4eC3Df9cbd43714FE2740f5E3616155c5b8419.toBytes32();
        values[mainnet]["USDC_USD_FEED"] = 0x8fFfFfd4AfB6115b954Bd326cbe7B4BA576818f6.toBytes32();
        values[mainnet]["WBTC_USD_FEED"] = 0xF4030086522a5bEEa4988F8cA5B36dbC97BeE88c.toBytes32();
        values[mainnet]["TUSD_USD_FEED"] = 0xec746eCF986E2927Abd291a2A1716c940100f8Ba.toBytes32();
        values[mainnet]["STETH_USD_FEED"] = 0xCfE54B5cD566aB89272946F602D76Ea879CAb4a8.toBytes32();
        values[mainnet]["DAI_USD_FEED"] = 0xAed0c38402a5d19df6E4c03F4E2DceD6e29c1ee9.toBytes32();
        values[mainnet]["USDT_USD_FEED"] = 0x3E7d1eAB13ad0104d2750B8863b489D65364e32D.toBytes32();
        values[mainnet]["COMP_USD_FEED"] = 0xdbd020CAeF83eFd542f4De03e3cF0C28A4428bd5.toBytes32();
        values[mainnet]["fastGasFeed"] = 0x169E633A2D1E6c10dD91238Ba11c4A708dfEF37C.toBytes32();
        values[mainnet]["FRAX_USD_FEED"] = 0xB9E1E3A9feFf48998E45Fa90847ed4D467E8BcfD.toBytes32();
        values[mainnet]["RETH_ETH_FEED"] = 0x536218f9E9Eb48863970252233c8F271f554C2d0.toBytes32();
        values[mainnet]["BOND_ETH_FEED"] = 0xdd22A54e05410D8d1007c38b5c7A3eD74b855281.toBytes32();
        values[mainnet]["CBETH_ETH_FEED"] = 0xF017fcB346A1885194689bA23Eff2fE6fA5C483b.toBytes32();
        values[mainnet]["STETH_ETH_FEED"] = 0x86392dC19c0b719886221c78AB11eb8Cf5c52812.toBytes32();
        values[mainnet]["BAL_USD_FEED"] = 0xdF2917806E30300537aEB49A7663062F4d1F2b5F.toBytes32();
        values[mainnet]["GHO_USD_FEED"] = 0x3f12643D3f6f874d39C2a4c9f2Cd6f2DbAC877FC.toBytes32();
        values[mainnet]["LUSD_USD_FEED"] = 0x3D7aE7E594f2f2091Ad8798313450130d0Aba3a0.toBytes32();
        values[mainnet]["OHM_ETH_FEED"] = 0x9a72298ae3886221820B1c878d12D872087D3a23.toBytes32();
        values[mainnet]["MKR_USD_FEED"] = 0xec1D1B3b0443256cc3860e24a46F108e699484Aa.toBytes32();
        values[mainnet]["UNI_ETH_FEED"] = 0xD6aA3D25116d8dA79Ea0246c4826EB951872e02e.toBytes32();
        values[mainnet]["APE_USD_FEED"] = 0xD10aBbC76679a20055E167BB80A24ac851b37056.toBytes32();
        values[mainnet]["CRV_USD_FEED"] = 0xCd627aA160A6fA45Eb793D19Ef54f5062F20f33f.toBytes32();
        values[mainnet]["CVX_USD_FEED"] = 0xd962fC30A72A84cE50161031391756Bf2876Af5D.toBytes32();
        values[mainnet]["CVX_ETH_FEED"] = 0xC9CbF687f43176B302F03f5e58470b77D07c61c6.toBytes32();
        values[mainnet]["CRVUSD_USD_FEED"] = 0xEEf0C605546958c1f899b6fB336C20671f9cD49F.toBytes32();
        values[mainnet]["LINK_USD_FEED"] = 0x2c1d072e956AFFC0D435Cb7AC38EF18d24d9127c.toBytes32();

        // Aave V2 Tokens
        values[mainnet]["aV2WETH"] = 0x030bA81f1c18d280636F32af80b9AAd02Cf0854e.toBytes32();
        values[mainnet]["aV2USDC"] = 0xBcca60bB61934080951369a648Fb03DF4F96263C.toBytes32();
        values[mainnet]["dV2USDC"] = 0x619beb58998eD2278e08620f97007e1116D5D25b.toBytes32();
        values[mainnet]["dV2WETH"] = 0xF63B34710400CAd3e044cFfDcAb00a0f32E33eCf.toBytes32();
        values[mainnet]["aV2WBTC"] = 0x9ff58f4fFB29fA2266Ab25e75e2A8b3503311656.toBytes32();
        values[mainnet]["aV2TUSD"] = 0x101cc05f4A51C0319f570d5E146a8C625198e636.toBytes32();
        values[mainnet]["aV2STETH"] = 0x1982b2F5814301d4e9a8b0201555376e62F82428.toBytes32();
        values[mainnet]["aV2DAI"] = 0x028171bCA77440897B824Ca71D1c56caC55b68A3.toBytes32();
        values[mainnet]["dV2DAI"] = 0x6C3c78838c761c6Ac7bE9F59fe808ea2A6E4379d.toBytes32();
        values[mainnet]["aV2USDT"] = 0x3Ed3B47Dd13EC9a98b44e6204A523E766B225811.toBytes32();
        values[mainnet]["dV2USDT"] = 0x531842cEbbdD378f8ee36D171d6cC9C4fcf475Ec.toBytes32();

        // Aave V3 Tokens
        values[mainnet]["aV3WETH"] = 0x4d5F47FA6A74757f35C14fD3a6Ef8E3C9BC514E8.toBytes32();
        values[mainnet]["aV3USDC"] = 0x98C23E9d8f34FEFb1B7BD6a91B7FF122F4e16F5c.toBytes32();
        values[mainnet]["dV3USDC"] = 0x72E95b8931767C79bA4EeE721354d6E99a61D004.toBytes32();
        values[mainnet]["aV3DAI"] = 0x018008bfb33d285247A21d44E50697654f754e63.toBytes32();
        values[mainnet]["dV3DAI"] = 0xcF8d0c70c850859266f5C338b38F9D663181C314.toBytes32();
        values[mainnet]["dV3WETH"] = 0xeA51d7853EEFb32b6ee06b1C12E6dcCA88Be0fFE.toBytes32();
        values[mainnet]["aV3WBTC"] = 0x5Ee5bf7ae06D1Be5997A1A72006FE6C607eC6DE8.toBytes32();
        values[mainnet]["aV3USDT"] = 0x23878914EFE38d27C4D67Ab83ed1b93A74D4086a.toBytes32();
        values[mainnet]["dV3USDT"] = 0x6df1C1E379bC5a00a7b4C6e67A203333772f45A8.toBytes32();
        values[mainnet]["aV3sDAI"] = 0x4C612E3B15b96Ff9A6faED838F8d07d479a8dD4c.toBytes32();
        values[mainnet]["aV3CrvUsd"] = 0xb82fa9f31612989525992FCfBB09AB22Eff5c85A.toBytes32();
        values[mainnet]["dV3CrvUsd"] = 0x028f7886F3e937f8479efaD64f31B3fE1119857a.toBytes32();
        values[mainnet]["aV3WeETH"] = 0xBdfa7b7893081B35Fb54027489e2Bc7A38275129.toBytes32();

        // Balancer V2 Addresses
        values[mainnet]["BB_A_USD"] = 0xfeBb0bbf162E64fb9D0dfe186E517d84C395f016.toBytes32();
        values[mainnet]["BB_A_USD_V3"] = 0xc443C15033FCB6Cf72cC24f1BDA0Db070DdD9786.toBytes32();
        values[mainnet]["vanillaUsdcDaiUsdt"] = 0x79c58f70905F734641735BC61e45c19dD9Ad60bC.toBytes32();
        values[mainnet]["BB_A_WETH"] = 0x60D604890feaa0b5460B28A424407c24fe89374a.toBytes32();
        values[mainnet]["wstETH_bbaWETH"] = 0xE0fCBf4d98F0aD982DB260f86cf28b49845403C5.toBytes32();
        values[mainnet]["new_wstETH_bbaWETH"] = 0x41503C9D499ddbd1dCdf818a1b05e9774203Bf46.toBytes32();
        values[mainnet]["GHO_LUSD_BPT"] = 0x3FA8C89704e5d07565444009e5d9e624B40Be813.toBytes32();
        values[mainnet]["swETH_bbaWETH"] = 0xaE8535c23afeDdA9304B03c68a3563B75fc8f92b.toBytes32();
        values[mainnet]["swETH_wETH"] = 0x02D928E68D8F10C0358566152677Db51E1e2Dc8C.toBytes32();
        values[mainnet]["deUSD_sdeUSD_ECLP"] = 0x41FDbea2E52790c0a1Dc374F07b628741f2E062D.toBytes32();
        values[mainnet]["deUSD_sdeUSD_ECLP_Gauge"] = 0xA00DB7d9c465e95e4AA814A9340B9A161364470a.toBytes32();
        values[mainnet]["deUSD_sdeUSD_ECLP_id"] = 0x41fdbea2e52790c0a1dc374f07b628741f2e062d0002000000000000000006be;
        values[mainnet]["aura_deUSD_sdeUSD_ECLP"] = 0x7405Bf405185391525Ab06fABcdFf51fdc656A46.toBytes32();

        values[mainnet]["rETH_weETH_id"] = 0x05ff47afada98a98982113758878f9a8b9fdda0a000000000000000000000645;
        values[mainnet]["rETH_weETH"] = 0x05ff47AFADa98a98982113758878F9A8B9FddA0a.toBytes32();
        values[mainnet]["rETH_weETH_gauge"] = 0xC859BF9d7B8C557bBd229565124c2C09269F3aEF.toBytes32();
        values[mainnet]["aura_reth_weeth"] = 0x07A319A023859BbD49CC9C38ee891c3EA9283Cc5.toBytes32();

        values[mainnet]["ezETH_wETH"] = 0x596192bB6e41802428Ac943D2f1476C1Af25CC0E.toBytes32();
        values[mainnet]["ezETH_wETH_gauge"] = 0xa8B309a75f0D64ED632d45A003c68A30e59A1D8b.toBytes32();
        values[mainnet]["aura_ezETH_wETH"] = 0x95eC73Baa0eCF8159b4EE897D973E41f51978E50.toBytes32();

        values[mainnet]["rsETH_ETHx"] = 0x7761b6E0Daa04E70637D81f1Da7d186C205C2aDE.toBytes32();
        values[mainnet]["rsETH_ETHx_gauge"] = 0x0BcDb6d9b27Bd62d3De605393902C7d1a2c71Aab.toBytes32();
        values[mainnet]["aura_rsETH_ETHx"] = 0xf618102462Ff3cf7edbA4c067316F1C3AbdbA193.toBytes32();

        values[mainnet]["rETH_wETH_id"] = 0x1e19cf2d73a72ef1332c882f20534b6519be0276000200000000000000000112;
        values[mainnet]["rETH_wETH"] = 0x1E19CF2D73a72Ef1332C882F20534B6519Be0276.toBytes32();
        values[mainnet]["rETH_wETH_gauge"] = 0x79eF6103A513951a3b25743DB509E267685726B7.toBytes32();
        values[mainnet]["aura_reth_weth"] = 0xDd1fE5AD401D4777cE89959b7fa587e569Bf125D.toBytes32();

        values[mainnet]["rsETH_wETH_id"] = 0x58aadfb1afac0ad7fca1148f3cde6aedf5236b6d00000000000000000000067f;
        values[mainnet]["rsETH_wETH"] = 0x58AAdFB1Afac0ad7fca1148f3cdE6aEDF5236B6D.toBytes32();
        values[mainnet]["rsETH_wETH_gauge"] = 0xdf04E3a7ab9857a16FB97174e0f1001aa44380AF.toBytes32();
        values[mainnet]["aura_rsETH_wETH"] = 0xB5FdB4f75C26798A62302ee4959E4281667557E0.toBytes32();

        values[mainnet]["ezETH_weETH_rswETH"] = 0x848a5564158d84b8A8fb68ab5D004Fae11619A54.toBytes32();
        values[mainnet]["ezETH_weETH_rswETH_gauge"] = 0x253ED65fff980AEE7E94a0dC57BE304426048b35.toBytes32();
        values[mainnet]["aura_ezETH_weETH_rswETH"] = 0xce98eb8b2Fb98049b3F2dB0A212Ba7ca3Efd63b0.toBytes32();

        values[mainnet]["BAL_wETH"] = 0x5c6Ee304399DBdB9C8Ef030aB642B10820DB8F56.toBytes32();
        values[mainnet]["PENDLE_wETH"] = 0xFD1Cf6FD41F229Ca86ada0584c63C49C3d66BbC9.toBytes32();
        values[mainnet]["wETH_AURA"] = 0xCfCA23cA9CA720B6E98E3Eb9B6aa0fFC4a5C08B9.toBytes32();

        // values[mainnet]["ezETH_wETH"] = 0x596192bB6e41802428Ac943D2f1476C1Af25CC0E.toBytes32();
        // values[mainnet]["ezETH_wETH_gauge"] = 0xa8B309a75f0D64ED632d45A003c68A30e59A1D8b.toBytes32();
        // values[mainnet]["aura_ezETH_wETH"] = 0x95eC73Baa0eCF8159b4EE897D973E41f51978E50.toBytes32();
        
        // Balancer V3
        values[mainnet]["balancerV3Router"] = 0x5C6fb490BDFD3246EB0bB062c168DeCAF4bD9FDd.toBytes32();
        values[mainnet]["balancerV3Router2"] = 0xAE563E3f8219521950555F5962419C8919758Ea2.toBytes32();
        values[mainnet]["balancerV3Vault"] = 0xbA1333333333a1BA1108E8412f11850A5C319bA9.toBytes32();
        values[mainnet]["balancerV3VaultExplorer"] = 0x774cB66e2B2dB59A9daF175e9b2B7A142E17EB94.toBytes32();

        // Balancer V3 Pools & Gauges
        values[mainnet]["balancerV3_USDC_GHO_USDT"] = 0x85B2b559bC2D21104C4DEFdd6EFcA8A20343361D.toBytes32();
        values[mainnet]["balancerV3_USDC_GHO_USDT_gauge"] = 0x9fdD52eFEb601E4Bc78b89C6490505B8aC637E9f.toBytes32();
        values[mainnet]["aura_USDC_GHO_USDT_gauge"] = 0x8e89d41c563e6C3d9901ad75B75e2d8e140DEF04.toBytes32();
        values[mainnet]["balancerV3_WETH_WSTETH_boosted"] = 0xc4Ce391d82D164c166dF9c8336DDF84206b2F812.toBytes32();
        values[mainnet]["balancerV3_WSTETH_TETH_stablesurge"] = 0x9ED5175aeCB6653C1BDaa19793c16fd74fBeEB37.toBytes32();

        // Aura
        values[mainnet]["auraBooster"] = 0xA57b8d98dAE62B26Ec3bcC4a365338157060B234.toBytes32();

        // Linear Pools.
        values[mainnet]["bb_a_dai"] = 0x6667c6fa9f2b3Fc1Cc8D85320b62703d938E4385.toBytes32();
        values[mainnet]["bb_a_usdt"] = 0xA1697F9Af0875B63DdC472d6EeBADa8C1fAB8568.toBytes32();
        values[mainnet]["bb_a_usdc"] = 0xcbFA4532D8B2ade2C261D3DD5ef2A2284f792692.toBytes32();

        values[mainnet]["BB_A_USD_GAUGE"] = 0x0052688295413b32626D226a205b95cDB337DE86.toBytes32(); // query subgraph for gauges wrt to poolId: https://docs.balancer.fi/reference/vebal-and-gauges/gauges.html#query-gauge-by-l2-sidechain-pool:~:text=%23-,Query%20Pending%20Tokens%20for%20a%20Given%20Pool,-The%20process%20differs
        values[mainnet]["BB_A_USD_GAUGE_ADDRESS"] = 0x0052688295413b32626D226a205b95cDB337DE86.toBytes32();
        values[mainnet]["wstETH_bbaWETH_GAUGE_ADDRESS"] = 0x5f838591A5A8048F0E4C4c7fCca8fD9A25BF0590.toBytes32();

        // Mainnet Balancer Specific Addresses
        values[mainnet]["vault"] = 0xBA12222222228d8Ba445958a75a0704d566BF2C8.toBytes32();
        values[mainnet]["balancerVault"] = 0xBA12222222228d8Ba445958a75a0704d566BF2C8.toBytes32();
        values[mainnet]["relayer"] = 0xfeA793Aa415061C483D2390414275AD314B3F621.toBytes32();
        values[mainnet]["minter"] = 0x239e55F427D44C3cc793f49bFB507ebe76638a2b.toBytes32();
        values[mainnet]["USDC_DAI_USDT_BPT"] = 0x79c58f70905F734641735BC61e45c19dD9Ad60bC.toBytes32();
        values[mainnet]["rETH_wETH_BPT"] = 0x1E19CF2D73a72Ef1332C882F20534B6519Be0276.toBytes32();
        values[mainnet]["wstETH_wETH_BPT"] = 0x32296969Ef14EB0c6d29669C550D4a0449130230.toBytes32();
        values[mainnet]["wstETH_cbETH_BPT"] = 0x9c6d47Ff73e0F5E51BE5FD53236e3F595C5793F2.toBytes32();
        values[mainnet]["bb_a_USD_BPT"] = 0xfeBb0bbf162E64fb9D0dfe186E517d84C395f016.toBytes32();
        values[mainnet]["bb_a_USDC_BPT"] = 0xcbFA4532D8B2ade2C261D3DD5ef2A2284f792692.toBytes32();
        values[mainnet]["bb_a_DAI_BPT"] = 0x6667c6fa9f2b3Fc1Cc8D85320b62703d938E4385.toBytes32();
        values[mainnet]["bb_a_USDT_BPT"] = 0xA1697F9Af0875B63DdC472d6EeBADa8C1fAB8568.toBytes32();
        values[mainnet]["aura_rETH_wETH_BPT"] = 0xDd1fE5AD401D4777cE89959b7fa587e569Bf125D.toBytes32();
        values[mainnet]["GHO_bb_a_USD_BPT"] = 0xc2B021133D1b0cF07dba696fd5DD89338428225B.toBytes32();

        values[mainnet]["wstETH_wETH_BPT"] = 0x93d199263632a4EF4Bb438F1feB99e57b4b5f0BD.toBytes32();
        values[mainnet]["wstETH_wETH_Id"] = 0x93d199263632a4ef4bb438f1feb99e57b4b5f0bd0000000000000000000005c2;
        values[mainnet]["wstETH_wETH_Gauge"] = 0x5C0F23A5c1be65Fa710d385814a7Fd1Bda480b1C.toBytes32();
        values[mainnet]["aura_wstETH_wETH"] = 0x2a14dB8D09dB0542f6A371c0cB308A768227D67D.toBytes32();

        // Rate Providers
        values[mainnet]["cbethRateProvider"] = 0x7311E4BB8a72e7B300c5B8BDE4de6CdaA822a5b1.toBytes32();
        values[mainnet]["rethRateProvider"] = 0x1a8F81c256aee9C640e14bB0453ce247ea0DFE6F.toBytes32();
        values[mainnet]["sDaiRateProvider"] = 0xc7177B6E18c1Abd725F5b75792e5F7A3bA5DBC2c.toBytes32();
        values[mainnet]["rsETHRateProvider"] = 0x746df66bc1Bb361b9E8E2a794C299c3427976e6C.toBytes32();

        // Compound V2
        // Cvalues[mainnet]["cDAI"] = C0x5d3a536E4D6DbD6114cc1Ead35777bAB948E3643.toBytes32();
        // Cvalues[mainnet]["cUSDC"] = C0x39AA39c021dfbaE8faC545936693aC917d5E7563.toBytes32();
        // Cvalues[mainnet]["cTUSD"] = C0x12392F67bdf24faE0AF363c24aC620a2f67DAd86.toBytes32();

        // Chainlink Automation Registry
        values[mainnet]["automationRegistry"] = 0x02777053d6764996e594c3E88AF1D58D5363a2e6.toBytes32();
        values[mainnet]["automationRegistryV2"] = 0x6593c7De001fC8542bB1703532EE1E5aA0D458fD.toBytes32();
        values[mainnet]["automationRegistrarV2"] = 0x6B0B234fB2f380309D47A7E9391E29E9a179395a.toBytes32();

        // FraxLend Pairs
        values[mainnet]["FXS_FRAX_PAIR"] = 0xDbe88DBAc39263c47629ebbA02b3eF4cf0752A72.toBytes32();
        values[mainnet]["FPI_FRAX_PAIR"] = 0x74F82Bd9D0390A4180DaaEc92D64cf0708751759.toBytes32();
        values[mainnet]["SFRXETH_FRAX_PAIR"] = 0x78bB3aEC3d855431bd9289fD98dA13F9ebB7ef15.toBytes32();
        values[mainnet]["CRV_FRAX_PAIR"] = 0x3835a58CA93Cdb5f912519ad366826aC9a752510.toBytes32(); // FraxlendV1
        values[mainnet]["WBTC_FRAX_PAIR"] = 0x32467a5fc2d72D21E8DCe990906547A2b012f382.toBytes32(); // FraxlendV1
        values[mainnet]["WETH_FRAX_PAIR"] = 0x794F6B13FBd7EB7ef10d1ED205c9a416910207Ff.toBytes32(); // FraxlendV1
        values[mainnet]["CVX_FRAX_PAIR"] = 0xa1D100a5bf6BFd2736837c97248853D989a9ED84.toBytes32(); // FraxlendV1
        values[mainnet]["MKR_FRAX_PAIR"] = 0x82Ec28636B77661a95f021090F6bE0C8d379DD5D.toBytes32(); // FraxlendV2
        values[mainnet]["APE_FRAX_PAIR"] = 0x3a25B9aB8c07FfEFEe614531C75905E810d8A239.toBytes32(); // FraxlendV2
        values[mainnet]["UNI_FRAX_PAIR"] = 0xc6CadA314389430d396C7b0C70c6281e99ca7fe8.toBytes32(); // FraxlendV2

        /// From Crispy's curve tests

        // Curve Pools and Tokens
        values[mainnet]["TriCryptoPool"] = 0xD51a44d3FaE010294C616388b506AcdA1bfAAE46.toBytes32();
        values[mainnet]["CRV_3_CRYPTO"] = 0xc4AD29ba4B3c580e6D59105FFf484999997675Ff.toBytes32();
        values[mainnet]["daiUsdcUsdtPool"] = 0xbEbc44782C7dB0a1A60Cb6fe97d0b483032FF1C7.toBytes32();
        values[mainnet]["CRV_DAI_USDC_USDT"] = 0x6c3F90f043a72FA612cbac8115EE7e52BDe6E490.toBytes32();
        values[mainnet]["frax3CrvPool"] = 0xd632f22692FaC7611d2AA1C0D552930D43CAEd3B.toBytes32();
        values[mainnet]["CRV_FRAX_3CRV"] = 0xd632f22692FaC7611d2AA1C0D552930D43CAEd3B.toBytes32();
        values[mainnet]["wethCrvPool"] = 0x8301AE4fc9c624d1D396cbDAa1ed877821D7C511.toBytes32();
        values[mainnet]["CRV_WETH_CRV"] = 0xEd4064f376cB8d68F770FB1Ff088a3d0F3FF5c4d.toBytes32();
        values[mainnet]["aave3Pool"] = 0xDeBF20617708857ebe4F679508E7b7863a8A8EeE.toBytes32();
        values[mainnet]["CRV_AAVE_3CRV"] = 0xFd2a8fA60Abd58Efe3EeE34dd494cD491dC14900.toBytes32();
        values[mainnet]["stETHWethNg"] = 0x21E27a5E5513D6e65C4f830167390997aA84843a.toBytes32();
        values[mainnet]["EthFrxEthCurvePool"] = 0xa1F8A6807c402E4A15ef4EBa36528A3FED24E577.toBytes32();
        values[mainnet]["triCrypto2"] = 0xD51a44d3FaE010294C616388b506AcdA1bfAAE46.toBytes32();
        values[mainnet]["weETH_wETH_ng"] = 0xDB74dfDD3BB46bE8Ce6C33dC9D82777BCFc3dEd5.toBytes32();
        values[mainnet]["weETH_wETH_ng_gauge"] = 0x053df3e4D0CeD9a3Bf0494F97E83CE1f13BdC0E2.toBytes32();
        values[mainnet]["USD0_USD0++_CurvePool"] = 0x1d08E7adC263CfC70b1BaBe6dC5Bb339c16Eec52.toBytes32();
        values[mainnet]["USD0_USD0++_CurveGauge"] = 0x5C00817B67b40f3b347bD4275B4BBA4840c8127a.toBytes32();

        values[mainnet]["UsdcCrvUsdPool"] = 0x4DEcE678ceceb27446b35C672dC7d61F30bAD69E.toBytes32();
        values[mainnet]["UsdcCrvUsdToken"] = 0x4DEcE678ceceb27446b35C672dC7d61F30bAD69E.toBytes32();
        values[mainnet]["UsdcCrvUsdGauge"] = 0x95f00391cB5EebCd190EB58728B4CE23DbFa6ac1.toBytes32();
        values[mainnet]["WethRethPool"] = 0x0f3159811670c117c372428D4E69AC32325e4D0F.toBytes32();
        values[mainnet]["WethRethToken"] = 0x6c38cE8984a890F5e46e6dF6117C26b3F1EcfC9C.toBytes32();
        values[mainnet]["WethRethGauge"] = 0x9d4D981d8a9066f5db8532A5816543dE8819d4A8.toBytes32();
        values[mainnet]["UsdtCrvUsdPool"] = 0x390f3595bCa2Df7d23783dFd126427CCeb997BF4.toBytes32();
        values[mainnet]["UsdtCrvUsdToken"] = 0x390f3595bCa2Df7d23783dFd126427CCeb997BF4.toBytes32();
        values[mainnet]["UsdtCrvUsdGauge"] = 0x4e6bB6B7447B7B2Aa268C16AB87F4Bb48BF57939.toBytes32();
        values[mainnet]["EthStethPool"] = 0xDC24316b9AE028F1497c275EB9192a3Ea0f67022.toBytes32();
        values[mainnet]["EthStethToken"] = 0x06325440D014e39736583c165C2963BA99fAf14E.toBytes32();
        values[mainnet]["EthStethGauge"] = 0x182B723a58739a9c974cFDB385ceaDb237453c28.toBytes32();
        values[mainnet]["FraxUsdcPool"] = 0xDcEF968d416a41Cdac0ED8702fAC8128A64241A2.toBytes32();
        values[mainnet]["FraxUsdcToken"] = 0x3175Df0976dFA876431C2E9eE6Bc45b65d3473CC.toBytes32();
        values[mainnet]["FraxUsdcGauge"] = 0xCFc25170633581Bf896CB6CDeE170e3E3Aa59503.toBytes32();
        values[mainnet]["WethFrxethPool"] = 0x9c3B46C0Ceb5B9e304FCd6D88Fc50f7DD24B31Bc.toBytes32();
        values[mainnet]["WethFrxethToken"] = 0x9c3B46C0Ceb5B9e304FCd6D88Fc50f7DD24B31Bc.toBytes32();
        values[mainnet]["WethFrxethGauge"] = 0x4E21418095d32d15c6e2B96A9910772613A50d50.toBytes32();
        values[mainnet]["EthFrxethPool"] = 0xa1F8A6807c402E4A15ef4EBa36528A3FED24E577.toBytes32();
        values[mainnet]["EthFrxethToken"] = 0xf43211935C781D5ca1a41d2041F397B8A7366C7A.toBytes32();
        values[mainnet]["EthFrxethGauge"] = 0x2932a86df44Fe8D2A706d8e9c5d51c24883423F5.toBytes32();
        values[mainnet]["StethFrxethPool"] = 0x4d9f9D15101EEC665F77210cB999639f760F831E.toBytes32();
        values[mainnet]["StethFrxethToken"] = 0x4d9f9D15101EEC665F77210cB999639f760F831E.toBytes32();
        values[mainnet]["StethFrxethGauge"] = 0x821529Bb07c83803C9CC7763e5974386e9eFEdC7.toBytes32();
        values[mainnet]["WethCvxPool"] = 0xB576491F1E6e5E62f1d8F26062Ee822B40B0E0d4.toBytes32();
        values[mainnet]["WethCvxToken"] = 0x3A283D9c08E8b55966afb64C515f5143cf907611.toBytes32();
        values[mainnet]["WethCvxGauge"] = 0x7E1444BA99dcdFfE8fBdb42C02F0005D14f13BE1.toBytes32();
        values[mainnet]["EthStethNgPool"] = 0x21E27a5E5513D6e65C4f830167390997aA84843a.toBytes32();
        values[mainnet]["EthStethNgToken"] = 0x21E27a5E5513D6e65C4f830167390997aA84843a.toBytes32();
        values[mainnet]["EthStethNgGauge"] = 0x79F21BC30632cd40d2aF8134B469a0EB4C9574AA.toBytes32();
        values[mainnet]["EthOethPool"] = 0x94B17476A93b3262d87B9a326965D1E91f9c13E7.toBytes32();
        values[mainnet]["EthOethToken"] = 0x94B17476A93b3262d87B9a326965D1E91f9c13E7.toBytes32();
        values[mainnet]["EthOethGauge"] = 0xd03BE91b1932715709e18021734fcB91BB431715.toBytes32();
        values[mainnet]["FraxCrvUsdPool"] = 0x0CD6f267b2086bea681E922E19D40512511BE538.toBytes32();
        values[mainnet]["FraxCrvUsdToken"] = 0x0CD6f267b2086bea681E922E19D40512511BE538.toBytes32();
        values[mainnet]["FraxCrvUsdGauge"] = 0x96424E6b5eaafe0c3B36CA82068d574D44BE4e3c.toBytes32();
        values[mainnet]["mkUsdFraxUsdcPool"] = 0x0CFe5C777A7438C9Dd8Add53ed671cEc7A5FAeE5.toBytes32();
        values[mainnet]["mkUsdFraxUsdcToken"] = 0x0CFe5C777A7438C9Dd8Add53ed671cEc7A5FAeE5.toBytes32();
        values[mainnet]["mkUsdFraxUsdcGauge"] = 0xF184d80915Ba7d835D941BA70cDdf93DE36517ee.toBytes32();
        values[mainnet]["WethYethPool"] = 0x69ACcb968B19a53790f43e57558F5E443A91aF22.toBytes32();
        values[mainnet]["WethYethToken"] = 0x69ACcb968B19a53790f43e57558F5E443A91aF22.toBytes32();
        values[mainnet]["WethYethGauge"] = 0x138cC21D15b7A06F929Fc6CFC88d2b830796F4f1.toBytes32();
        values[mainnet]["EthEthxPool"] = 0x59Ab5a5b5d617E478a2479B0cAD80DA7e2831492.toBytes32();
        values[mainnet]["EthEthxToken"] = 0x59Ab5a5b5d617E478a2479B0cAD80DA7e2831492.toBytes32();
        values[mainnet]["EthEthxGauge"] = 0x7671299eA7B4bbE4f3fD305A994e6443b4be680E.toBytes32();
        values[mainnet]["CrvUsdSdaiPool"] = 0x1539c2461d7432cc114b0903f1824079BfCA2C92.toBytes32();
        values[mainnet]["CrvUsdSdaiToken"] = 0x1539c2461d7432cc114b0903f1824079BfCA2C92.toBytes32();
        values[mainnet]["CrvUsdSdaiGauge"] = 0x2B5a5e182768a18C70EDd265240578a72Ca475ae.toBytes32();
        values[mainnet]["CrvUsdSfraxPool"] = 0xfEF79304C80A694dFd9e603D624567D470e1a0e7.toBytes32();
        values[mainnet]["CrvUsdSfraxToken"] = 0xfEF79304C80A694dFd9e603D624567D470e1a0e7.toBytes32();
        values[mainnet]["CrvUsdSfraxGauge"] = 0x62B8DA8f1546a092500c457452fC2d45fa1777c4.toBytes32();
        values[mainnet]["LusdCrvUsdPool"] = 0x9978c6B08d28d3B74437c917c5dD7C026df9d55C.toBytes32();
        values[mainnet]["LusdCrvUsdToken"] = 0x9978c6B08d28d3B74437c917c5dD7C026df9d55C.toBytes32();
        values[mainnet]["LusdCrvUsdGauge"] = 0x66F65323bdE835B109A92045Aa7c655559dbf863.toBytes32();
        values[mainnet]["WstethEthXPool"] = 0x14756A5eD229265F86990e749285bDD39Fe0334F.toBytes32();
        values[mainnet]["WstethEthXToken"] = 0xfffAE954601cFF1195a8E20342db7EE66d56436B.toBytes32();
        values[mainnet]["WstethEthXGauge"] = 0xc1394d6c89cf8F553da8c8256674C778ccFf3E80.toBytes32();
        values[mainnet]["EthEthXPool"] = 0x59Ab5a5b5d617E478a2479B0cAD80DA7e2831492.toBytes32();
        values[mainnet]["EthEthXToken"] = 0x59Ab5a5b5d617E478a2479B0cAD80DA7e2831492.toBytes32();
        values[mainnet]["EthEthXGauge"] = 0x7671299eA7B4bbE4f3fD305A994e6443b4be680E.toBytes32();
        values[mainnet]["weETH_wETH_Curve_LP"] = 0x13947303F63b363876868D070F14dc865C36463b.toBytes32();
        values[mainnet]["weETH_wETH_Curve_Gauge"] = 0x1CAC1a0Ed47E2e0A313c712b2dcF85994021a365.toBytes32();
        values[mainnet]["weETH_wETH_Convex_Reward"] = 0x2D159E01A5cEe7498F84Be68276a5266b3cb3774.toBytes32();

        values[mainnet]["weETH_wETH_Pool"] = 0x13947303F63b363876868D070F14dc865C36463b.toBytes32();
        values[mainnet]["weETH_wETH_NG_Pool"] = 0xDB74dfDD3BB46bE8Ce6C33dC9D82777BCFc3dEd5.toBytes32();
        values[mainnet]["weETH_wETH_NG_Convex_Reward"] = 0x5411CC583f0b51104fA523eEF9FC77A29DF80F58.toBytes32();

        values[mainnet]["pyUsd_Usdc_Curve_Pool"] = 0x383E6b4437b59fff47B619CBA855CA29342A8559.toBytes32();
        values[mainnet]["pyUsd_Usdc_Convex_Id"] = address(270).toBytes32();
        values[mainnet]["frax_Usdc_Curve_Pool"] = 0xDcEF968d416a41Cdac0ED8702fAC8128A64241A2.toBytes32();
        values[mainnet]["frax_Usdc_Convex_Id"] = address(100).toBytes32();
        values[mainnet]["usdc_CrvUsd_Curve_Pool"] = 0x4DEcE678ceceb27446b35C672dC7d61F30bAD69E.toBytes32();
        values[mainnet]["usdc_CrvUsd_Convex_Id"] = address(182).toBytes32();
        values[mainnet]["sDai_sUsde_Curve_Pool"] = 0x167478921b907422F8E88B43C4Af2B8BEa278d3A.toBytes32();
        values[mainnet]["sDai_sUsde_Curve_Gauge"] = 0x330Cfd12e0E97B0aDF46158D2A81E8Bd2985c6cB.toBytes32();

        values[mainnet]["USDC_RLUSD_Curve_Pool"] = 0xD001aE433f254283FeCE51d4ACcE8c53263aa186.toBytes32(); 
        values[mainnet]["USDC_RLUSD_Curve_Gauge"] = 0xFc3212Bd9Ad9A28Da6B2bd50a2918969C126894F.toBytes32(); 
        
        //FXUSD_USDC
        values[mainnet]["fxUSD_USDC_Curve_Pool"] = 0x5018BE882DccE5E3F2f3B0913AE2096B9b3fB61f.toBytes32();
        values[mainnet]["fxUSD_USDC_Curve_Gauge"] = 0xD7f9111D529ed8859A0d5A1DC1BA7a021b61f22A.toBytes32();
        
        //FXUSD_GHO
        values[mainnet]["FXUSD_GHO_Curve_Pool"] = 0x74345504Eaea3D9408fC69Ae7EB2d14095643c5b.toBytes32(); //lp token
        values[mainnet]["FXUSD_GHO_Curve_Gauge"] = 0xec303960CF0456aC304Af45C0aDDe34921a10Fdf.toBytes32();  
        values[mainnet]["FXUSD_GHO_Convex_Rewards"] = 0x77e69Dc146C6044b996ad5c93D88D104Ee13F186.toBytes32(); 
        
        //WETH_PXETH
        values[mainnet]["WETH_PXETH_Curve_Pool"] = 0xC8Eb2Cf2f792F77AF0Cd9e203305a585E588179D.toBytes32();
        values[mainnet]["WETH_PXETH_Curve_Gauge"] = 0xABaD903647511a0EC755a118849f733f7d2Ba002.toBytes32();
        values[mainnet]["WETH_PXETH_Convex_Rewards"] = 0x3B793E505A3C7dbCb718Fe871De8eBEf7854e74b.toBytes32();
        
        //STETH_PXETH
        values[mainnet]["STETH_PXETH_Curve_Pool"] = 0x6951bDC4734b9f7F3E1B74afeBC670c736A0EDB6.toBytes32();
        values[mainnet]["STETH_PXETH_Curve_Gauge"] = 0x58215F083882A5eb7056Ac34a0fdDA9D3b5665d2.toBytes32();
        values[mainnet]["STETH_PXETH_Convex_Rewards"] = 0x633556C8413FCFd45D83656290fF8d64EE41A7c1.toBytes32();

        //TBTC_EBTC
        values[mainnet]["TBTC_EBTC_Curve_Pool"] = 0x272BF7e4Ce3308B1Fb5e54d6a1Fc32113619c401.toBytes32(); //lp token
        values[mainnet]["TBTC_EBTC_Curve_Gauge"] = 0x48727018D010Dc2e414C5A14D588385Ae112869e.toBytes32();
        values[mainnet]["TBTC_EBTC_Convex_Rewards"] = 0xDbd17Dc03a442D4349de988533737db3fBb5eC39.toBytes32();

        //TBTC/CBBTC
        values[mainnet]["TBTC_CBBTC_Curve_Pool"] = 0xAE6Ee608b297305AbF3EB609B81FEBbb8F6A0bb3.toBytes32(); //lp token
        values[mainnet]["TBTC_CBBTC_Curve_Gauge"] = 0xc11B5bAD6Ef7b1BDC90c85d5498a91D7F19B5806.toBytes32();
        values[mainnet]["TBTC_CBBTC_Convex_Rewards"] = 0xB683a3D855D016A1c78c3e7887812A7CAB3989B0.toBytes32();

        //frxUSD/FRAX
        values[mainnet]["frxUSD_FRAX_Curve_Pool"] = 0xBBaf8B2837CBbc7146F5bC978D6F84db0BE1CAcc.toBytes32();

        //frxUSD/SUSDS
        values[mainnet]["frxUSD_SUSDS_Curve_Pool"] = 0x81A2612F6dEA269a6Dd1F6DeAb45C5424EE2c4b7.toBytes32();
        values[mainnet]["frxUSD_SUSDS_Curve_Gauge"] = 0x52618C40dDBA3cBbb69F3aAA4CB26Ae649844B17.toBytes32();
        values[mainnet]["frxUSD_SUSDS_Convex_Rewards"] = 0x44be1A72619eDDDccAb744eE9e1E69A0B639F85f.toBytes32();

        //frxUSD/USDE
        values[mainnet]["frxUSD_USDE_Curve_Pool"] = 0xdBb1d219d84eaCEFb850ee04caCf2f1830934580.toBytes32();
        values[mainnet]["frxUSD_USDE_Curve_Gauge"] = 0xbD7ddCe4D5a97F102DE674Ef56823b600e843C8A.toBytes32();
        values[mainnet]["frxUSD_USDE_Convex_Rewards"] = 0xb5a97cFB06f9005005a79dAA27EB44106b7ad79A.toBytes32();

        //triBTCFi
        values[mainnet]["triBTCFi_Curve_Pool"] = 0xabaf76590478F2fE0b396996f55F0b61101e9502.toBytes32();
        values[mainnet]["triBTCFi_Curve_Gauge"] = 0x8D666daED20B502e5Cf692B101028fc0058a5d4E.toBytes32();

        values[mainnet]["ezETH_wETH_Curve_Pool"] = 0x85dE3ADd465a219EE25E04d22c39aB027cF5C12E.toBytes32();
        values[mainnet]["weETH_rswETH_Curve_Pool"] = 0x278cfB6f06B1EFc09d34fC7127d6060C61d629Db.toBytes32();
        values[mainnet]["rswETH_wETH_Curve_Pool"] = 0xeE04382c4cA6c450213923fE0f0daB19b0ff3939.toBytes32();
        values[mainnet]["USDe_USDC_Curve_Pool"] = 0x02950460E2b9529D0E00284A5fA2d7bDF3fA4d72.toBytes32();
        values[mainnet]["USDe_DAI_Curve_Pool"] = 0xF36a4BA50C603204c3FC6d2dA8b78A7b69CBC67d.toBytes32();
        values[mainnet]["sDAI_sUSDe_Curve_Pool"] = 0x167478921b907422F8E88B43C4Af2B8BEa278d3A.toBytes32();
        values[mainnet]["deUSD_USDC_Curve_Pool"] = 0x5F6c431AC417f0f430B84A666a563FAbe681Da94.toBytes32();
        values[mainnet]["deUSD_USDT_Curve_Pool"] = 0x7C4e143B23D72E6938E06291f705B5ae3D5c7c7C.toBytes32();
        values[mainnet]["deUSD_DAI_Curve_Pool"] = 0xb478Bf40dD622086E0d0889eeBbAdCb63806ADde.toBytes32();
        values[mainnet]["deUSD_FRAX_Curve_Pool"] = 0x88DFb9370fE350aA51ADE31C32549d4d3A24fAf2.toBytes32();
        values[mainnet]["deUSD_FRAX_Curve_Gauge"] = 0x7C634909DDbfd5C6EEd7Ccf3611e8C4f3643635d.toBytes32();
        values[mainnet]["eBTC_LBTC_WBTC_Curve_Pool"] = 0xabaf76590478F2fE0b396996f55F0b61101e9502.toBytes32();
        values[mainnet]["eBTC_LBTC_WBTC_Curve_Gauge"] = 0x8D666daED20B502e5Cf692B101028fc0058a5d4E.toBytes32();

        values[mainnet]["lBTC_wBTC_Curve_Pool"] = 0x2f3bC4c27A4437AeCA13dE0e37cdf1028f3706F0.toBytes32();

        values[mainnet]["WethMkUsdPool"] = 0xc89570207c5BA1B0E3cD372172cCaEFB173DB270.toBytes32();

        // Convex-Curve Platform Specifics
        values[mainnet]["convexCurveMainnetBooster"] = 0xF403C135812408BFbE8713b5A23a04b3D48AAE31.toBytes32();
        values[mainnet]["convexCurveMainnetRewardsContract"] = 0xF403C135812408BFbE8713b5A23a04b3D48AAE31.toBytes32();
        values[mainnet]["convexFXPoolRegistry"] = 0xdB95d646012bB87aC2E6CD63eAb2C42323c1F5AF.toBytes32();
        values[mainnet]["convexFXBooster"] = 0xAffe966B27ba3E4Ebb8A0eC124C7b7019CC762f8.toBytes32();

        values[mainnet]["convexFX_gauge_USDC_fxUSD"] = 0xf1E141C804BA39b4a031fDF46e8c08dBa7a0df60.toBytes32();
        values[mainnet]["convexFX_lp_USDC_fxUSD"] = 0x5018BE882DccE5E3F2f3B0913AE2096B9b3fB61f.toBytes32();

        values[mainnet]["convexFX_gauge_fxUSD_GHO"] = 0xf0A3ECed42Dbd8353569639c0eaa833857aA0A75.toBytes32();
        values[mainnet]["convexFX_lp_fxUSD_GHO"] = 0x74345504Eaea3D9408fC69Ae7EB2d14095643c5b.toBytes32();

        values[mainnet]["ethFrxethBaseRewardPool"] = 0xbD5445402B0a287cbC77cb67B2a52e2FC635dce4.toBytes32();
        values[mainnet]["ethStethNgBaseRewardPool"] = 0x6B27D7BC63F1999D14fF9bA900069ee516669ee8.toBytes32();
        values[mainnet]["fraxCrvUsdBaseRewardPool"] = 0x3CfB4B26dc96B124D15A6f360503d028cF2a3c00.toBytes32();
        values[mainnet]["mkUsdFraxUsdcBaseRewardPool"] = 0x35FbE5520E70768DCD6E3215Ed54E14CBccA10D2.toBytes32();
        values[mainnet]["wethYethBaseRewardPool"] = 0xB0867ADE998641Ab1Ff04cF5cA5e5773fA92AaE3.toBytes32();
        values[mainnet]["ethEthxBaseRewardPool"] = 0x399e111c7209a741B06F8F86Ef0Fdd88fC198D20.toBytes32();
        values[mainnet]["crvUsdSFraxBaseRewardPool"] = 0x73eA73C3a191bd05F3266eB2414609dC5Fe777a2.toBytes32();
        values[mainnet]["usdtCrvUsdBaseRewardPool"] = 0xD1DdB0a0815fD28932fBb194C84003683AF8a824.toBytes32();
        values[mainnet]["lusdCrvUsdBaseRewardPool"] = 0x633D3B227696B3FacF628a197f982eF68d26c7b5.toBytes32();
        values[mainnet]["wstethEthxBaseRewardPool"] = 0x85b118e0Fa5706d99b270be43d782FBE429aD409.toBytes32();

        // Uniswap V3
        values[mainnet]["WSTETH_WETH_100"] = 0x109830a1AAaD605BbF02a9dFA7B0B92EC2FB7dAa.toBytes32();
        values[mainnet]["WSTETH_WETH_500"] = 0xD340B57AAcDD10F96FC1CF10e15921936F41E29c.toBytes32();
        values[mainnet]["DAI_USDC_100"] = 0x5777d92f208679DB4b9778590Fa3CAB3aC9e2168.toBytes32();
        values[mainnet]["uniswapV3NonFungiblePositionManager"] = 0xC36442b4a4522E871399CD717aBDD847Ab11FE88.toBytes32();

        // Uniswap V4
        values[mainnet]["uniV4PoolManager"] = 0xbD216513d74C8cf14cf4747E6AaA6420FF64ee9e.toBytes32();
        values[mainnet]["uniV4PositionManager"] = 0x000000000004444c5dc75cB358380D2e3dE08A90.toBytes32();
        values[mainnet]["uniV4UniversalRouter"] = 0x66a9893cC07D91D95644AEDD05D03f95e1dBA8Af.toBytes32();

        // Redstone
        values[mainnet]["swEthAdapter"] = 0x68ba9602B2AeE30847412109D2eE89063bf08Ec2.toBytes32();
        values[mainnet]["swEthDataFeedId"] = 0x5357455448000000000000000000000000000000000000000000000000000000;
        values[mainnet]["swEthEthDataFeedId"] = 0x53574554482f4554480000000000000000000000000000000000000000000000;

        values[mainnet]["ethXEthAdapter"] = 0xc799194cAa24E2874Efa89b4Bf5c92a530B047FF.toBytes32();
        values[mainnet]["ethXEthDataFeedId"] = 0x455448782f455448000000000000000000000000000000000000000000000000;

        values[mainnet]["ethXAdapter"] = 0xF3eB387Ac1317fBc7E2EFD82214eE1E148f0Fe00.toBytes32();
        values[mainnet]["ethXUsdDataFeedId"] = 0x4554487800000000000000000000000000000000000000000000000000000000;

        values[mainnet]["weEthEthAdapter"] = 0x8751F736E94F6CD167e8C5B97E245680FbD9CC36.toBytes32();
        values[mainnet]["weEthDataFeedId"] = 0x77654554482f4554480000000000000000000000000000000000000000000000;
        values[mainnet]["weethAdapter"] = 0xdDb6F90fFb4d3257dd666b69178e5B3c5Bf41136.toBytes32();
        values[mainnet]["weethUsdDataFeedId"] = 0x7765455448000000000000000000000000000000000000000000000000000000;

        values[mainnet]["osEthEthAdapter"] = 0x66ac817f997Efd114EDFcccdce99F3268557B32C.toBytes32();
        values[mainnet]["osEthEthDataFeedId"] = 0x6f734554482f4554480000000000000000000000000000000000000000000000;

        values[mainnet]["rsEthEthAdapter"] = 0xA736eAe8805dDeFFba40cAB8c99bCB309dEaBd9B.toBytes32();
        values[mainnet]["rsEthEthDataFeedId"] = 0x72734554482f4554480000000000000000000000000000000000000000000000;

        values[mainnet]["ezEthEthAdapter"] = 0xF4a3e183F59D2599ee3DF213ff78b1B3b1923696.toBytes32();
        values[mainnet]["ezEthEthDataFeedId"] = 0x657a4554482f4554480000000000000000000000000000000000000000000000;

        // Maker
        values[mainnet]["dsrManager"] = 0x373238337Bfe1146fb49989fc222523f83081dDb.toBytes32();

        // Maker
        values[mainnet]["savingsDaiAddress"] = 0x83F20F44975D03b1b09e64809B757c47f942BEeA.toBytes32();
        values[mainnet]["sDAI"] = 0x83F20F44975D03b1b09e64809B757c47f942BEeA.toBytes32();

        // Frax
        values[mainnet]["sFRAX"] = 0xA663B02CF0a4b149d2aD41910CB81e23e1c41c32.toBytes32();

        // Lido
        values[mainnet]["unstETH"] = 0x889edC2eDab5f40e902b864aD4d7AdE8E412F9B1.toBytes32();

        // Stader
        values[mainnet]["stakePoolManagerAddress"] = 0xcf5EA1b38380f6aF39068375516Daf40Ed70D299.toBytes32();
        values[mainnet]["userWithdrawManagerAddress"] = 0x9F0491B32DBce587c50c4C43AB303b06478193A7.toBytes32();
        values[mainnet]["staderConfig"] = 0x4ABEF2263d5A5ED582FC9A9789a41D85b68d69DB.toBytes32();

        // Etherfi
        values[mainnet]["EETH_LIQUIDITY_POOL"] = 0x308861A430be4cce5502d0A12724771Fc6DaF216.toBytes32();
        values[mainnet]["withdrawalRequestNft"] = 0x7d5706f6ef3F89B3951E23e557CDFBC3239D4E2c.toBytes32();

        // Renzo
        values[mainnet]["restakeManager"] = 0x74a09653A083691711cF8215a6ab074BB4e99ef5.toBytes32();

        // Kelp DAO
        values[mainnet]["lrtDepositPool"] = 0x036676389e48133B63a802f8635AD39E752D375D.toBytes32();
        // Compound V3
        values[mainnet]["cUSDCV3"] = 0xc3d688B66703497DAA19211EEdff47f25384cdc3.toBytes32();
        values[mainnet]["cUSDTV3"] = 0x3Afdc9BCA9213A35503b077a6072F3D0d5AB0840.toBytes32();
        values[mainnet]["cWETHV3"] = 0xA17581A9E3356d9A858b789D68B4d866e593aE94.toBytes32();
        values[mainnet]["cometRewards"] = 0x1B0e765F6224C21223AeA2af16c1C46E38885a40.toBytes32();
        // Morpho Blue
        values[mainnet]["morphoBlue"] = 0xBBBBBbbBBb9cC5e90e3b3Af64bdAF62C37EEFFCb.toBytes32();
        values[mainnet]["ezEthOracle"] = 0x61025e2B0122ac8bE4e37365A4003d87ad888Cc3.toBytes32();
        values[mainnet]["ezEthIrm"] = 0x870aC11D48B15DB9a138Cf899d20F13F79Ba00BC.toBytes32();
        values[mainnet]["weETH_wETH_86_market"] = 0x698fe98247a40c5771537b5786b2f3f9d78eb487b4ce4d75533cd0e94d88a115;
        values[mainnet]["LBTC_WBTC_945"] = 0xf6a056627a51e511ec7f48332421432ea6971fc148d8f3c451e14ea108026549;
        values[mainnet]["sUSDePT03_USDC_915"] = 0x346afa2b6d528222a2f9721ded6e7e2c40ac94877a598f5dae5013c651d2a462;
        values[mainnet]["USD0_plusPT03_USDC_915"] = 0x8411eeb07c8e32de0b3784b6b967346a45593bfd8baeb291cc209dc195c7b3ad;
        values[mainnet]["sUSDePT_03_27_DAI_915"] = 0x5e3e6b1e01c5708055548d82d01db741e37d03b948a7ef9f3d4b962648bcbfa7;
        values[mainnet]["eUSDePT_05_28_25_USDC_915"] =
            0x21e55c99123958ff5667f824948c97d0f64dfaa6e2848062e72bc68d200d35f9;
        values[mainnet]["eUSDePT_05_28_25_DAI_915"] = 0xae4571cdcad4191b9a59d1bb27a10a1b05c92c84fe423e4886d5781a30a9c8f1;
        values[mainnet]["syrupUSDC_USDC_915"] = 0x729badf297ee9f2f6b3f717b96fd355fc6ec00422284ce1968e76647b258cf44;

        values[mainnet]["WBTC_USDC_86"] = 0x3a85e619751152991742810df6ec69ce473daef99e28a64ab2340d7b7ccfee49;
        values[mainnet]["WBTC_USDT_86"] = 0xa921ef34e2fc7a27ccc50ae7e4b154e16c9799d3387076c421423ef52ac4df99;
        values[mainnet]["Corn_eBTC_PT03_LBTC_915"] = 0x17af0be1f59e3eb8e3de2ed7655ed544c9465d089f21b89c465874a6447f2590;
        values[mainnet]["LBTC_PT03_LBTC_915"] = 0x3170feb9e3c0172beb9901f6035e4e005f42177c5c14e8c0538c27078864654e;
        values[mainnet]["LBTC_PT03_WBTC_915"] = 0xa39263bf7275f772863c464ef4e9e972aaa0f1a6a1bf2a47f92bf57a542d2458;
        values[mainnet]["LBTC_PT03_WBTC_86"] = 0x198132864e7974fb451dfebeb098b3b7e7e65566667fb1cf1116db4fb2ad23f9;
        values[mainnet]["EBTC_USDC_86"] = 0xb6f4eebd60871f99bf464ae0b67045a26797cf7ef57c458d57e08c205f84feac;
        values[mainnet]["wstUSR_PT03_USR_915"] = 0x1e1ae51d4be670307788612599a46a73649ef85e28bab194d3ae00c3cd693ea7;
        values[mainnet]["WBTC_USR_86"] = 0xf84288cdcf652627f66cd7a6d4c43c3ee43ca7146d9a9cfab3a136a861144d6f;
        values[mainnet]["EBTC_USR_86"] = 0xa4577bf93e8c70d9f91b6e000ae084ae0a7a29d4ebe28cbfea24975c28dccfb5;
        values[mainnet]["Corn_eBTC_PT03_2025_WETH_915"] =
            0x4758ddbbcb96c8d0c10f46ca260d505e32399c2dd995380a832578ee84ef2d54;
        values[mainnet]["Corn_eBTC_PT03_2025_WBTC_915"] =
            0x9dd533d05afa8dfce6a2ed82219e1c1dcebb16fe7722fb5912b989ef69df487f;
        values[mainnet]["eUSDe_PT05_2025_USDC_915"] = 0x21e55c99123958ff5667f824948c97d0f64dfaa6e2848062e72bc68d200d35f9;
        values[mainnet]["MCUSR_USD0_915"] = 0xcc39b6c92fd03ac608b9239618db8b80a4a2034b0450bdf47b404229571312da;
        values[mainnet]["MCUSR_USDC_915"] = 0x3889dee51674c6e728f7d05f11a3407c6853e433a0e63f8febbc45887a26a475;
        values[mainnet]["EBTC_PT06_26_25_LBTC_915"] = 0xdbabefcc4e7f2fce9b6dd3843df46a92b74819453cf2f92092542e43f68b40ea;
        values[mainnet]["sdeUSD_USDC_915"] = 0x0f9563442d64ab3bd3bcb27058db0b0d4046a4c46f0acd811dacae9551d2b129;
        values[mainnet]["sUSDePT_07_30_25_DAI_915"] = 0xb81eaed0df42ff6646c8daf4fe38afab93b13b6a89c9750d08e705223a45e2ef;
        values[mainnet]["sUSDePT_07_30_25_USDC_915"] = 0xbc552f0b14dd6f8e60b760a534ac1d8613d3539153b4d9675d697e048f2edc7e;
        values[mainnet]["WEETH_WETH_915"] = 0x37e7484d642d90f14451f1910ba4b7b8e4c3ccdd0ec28f8b2bdb35479e472ba7;

        // MetaMorpho
        values[mainnet]["usualBoostedUSDC"] = 0xd63070114470f685b75B74D60EEc7c1113d33a3D.toBytes32();
        values[mainnet]["gauntletUSDCcore"] = 0x8eB67A509616cd6A7c1B3c8C21D48FF57df3d458.toBytes32();
        values[mainnet]["gauntletUSDCprime"] = 0xdd0f28e19C1780eb6396170735D45153D261490d.toBytes32();
        values[mainnet]["gauntletUSDCfrontier"] = 0xc582F04d8a82795aa2Ff9c8bb4c1c889fe7b754e.toBytes32();
        values[mainnet]["steakhouseUSDC"] = 0xBEEF01735c132Ada46AA9aA4c54623cAA92A64CB.toBytes32();
        values[mainnet]["smokehouseUSDC"] = 0xBEeFFF209270748ddd194831b3fa287a5386f5bC.toBytes32();
        values[mainnet]["steakhouseUSDT"] = 0xbEef047a543E45807105E51A8BBEFCc5950fcfBa.toBytes32();
        values[mainnet]["smokehouseUSDT"] = 0xA0804346780b4c2e3bE118ac957D1DB82F9d7484.toBytes32();
        values[mainnet]["steakhouseUSDCRWA"] = 0x6D4e530B8431a52FFDA4516BA4Aadc0951897F8C.toBytes32();
        values[mainnet]["gauntletWBTCcore"] = 0x443df5eEE3196e9b2Dd77CaBd3eA76C3dee8f9b2.toBytes32();
        values[mainnet]["Re7WBTC"] = 0xE0C98605f279e4D7946d25B75869c69802823763.toBytes32();
        values[mainnet]["MCwBTC"] = 0x1c530D6de70c05A81bF1670157b9d928e9699089.toBytes32();
        values[mainnet]["MCUSR"] = 0xD50DA5F859811A91fD1876C9461fD39c23C747Ad.toBytes32();
        values[mainnet]["Re7cbBTC"] = 0xA02F5E93f783baF150Aa1F8b341Ae90fe0a772f7.toBytes32();
        values[mainnet]["gauntletCbBTCcore"] = 0xF587f2e8AfF7D76618d3B6B4626621860FbD54e3.toBytes32();
        values[mainnet]["MCcbBTC"] = 0x98cF0B67Da0F16E1F8f1a1D23ad8Dc64c0c70E0b.toBytes32();
        values[mainnet]["gauntletLBTCcore"] = 0xdC94785959B73F7A168452b3654E44fEc6A750e4.toBytes32();
        values[mainnet]["gauntletWETHPrime"] = 0x2371e134e3455e0593363cBF89d3b6cf53740618.toBytes32();
        values[mainnet]["gauntletWETHCore"] = 0x4881Ef0BF6d2365D3dd6499ccd7532bcdBCE0658.toBytes32();
        values[mainnet]["mevCapitalwWeth"] = 0x9a8bC3B04b7f3D87cfC09ba407dCED575f2d61D8.toBytes32();
        values[mainnet]["steakhouseETH"] = 0xBEEf050ecd6a16c4e7bfFbB52Ebba7846C4b8cD4.toBytes32();
        values[mainnet]["Re7WETH"] = 0x78Fc2c2eD1A4cDb5402365934aE5648aDAd094d0.toBytes32();
        values[mainnet]["PendleWBTC"] = 0x2f1aBb81ed86Be95bcf8178bA62C8e72D6834775.toBytes32();

        // Morpho Rewards
        values[mainnet]["universalRewardsDistributor"] = 0x330eefa8a787552DC5cAd3C3cA644844B1E61Ddb.toBytes32();

        values[mainnet]["uniswapV3PositionManager"] = 0xC36442b4a4522E871399CD717aBDD847Ab11FE88.toBytes32();

        // 1Inch
        values[mainnet]["aggregationRouterV5"] = 0x1111111254EEB25477B68fb85Ed929f73A960582.toBytes32();
        values[mainnet]["oneInchExecutor"] = 0x5141B82f5fFDa4c6fE1E372978F1C5427640a190.toBytes32();
        values[mainnet]["wETHweETH5bps"] = 0x7A415B19932c0105c82FDB6b720bb01B0CC2CAe3.toBytes32();

        // Gearbox
        values[mainnet]["dWETHV3"] = 0xda0002859B2d05F66a753d8241fCDE8623f26F4f.toBytes32();
        values[mainnet]["sdWETHV3"] = 0x0418fEB7d0B25C411EB77cD654305d29FcbFf685.toBytes32();
        values[mainnet]["dUSDCV3"] = 0xda00000035fef4082F78dEF6A8903bee419FbF8E.toBytes32();
        values[mainnet]["sdUSDCV3"] = 0x9ef444a6d7F4A5adcd68FD5329aA5240C90E14d2.toBytes32();
        values[mainnet]["dDAIV3"] = 0xe7146F53dBcae9D6Fa3555FE502648deb0B2F823.toBytes32();
        values[mainnet]["sdDAIV3"] = 0xC853E4DA38d9Bd1d01675355b8c8f3BBC1451973.toBytes32();
        values[mainnet]["dUSDTV3"] = 0x05A811275fE9b4DE503B3311F51edF6A856D936e.toBytes32();
        values[mainnet]["sdUSDTV3"] = 0x16adAb68bDEcE3089D4f1626Bb5AEDD0d02471aD.toBytes32();
        values[mainnet]["dWBTCV3"] = 0xda00010eDA646913F273E10E7A5d1F659242757d.toBytes32();
        values[mainnet]["sdWBTCV3"] = 0xA8cE662E45E825DAF178DA2c8d5Fae97696A788A.toBytes32();
        values[mainnet]["dGHOV3"] = 0x4d56c9cBa373AD39dF69Eb18F076b7348000AE09.toBytes32();
        values[mainnet]["sdGHOV3"] = 0xE2037090f896A858E3168B978668F22026AC52e7.toBytes32();
        values[mainnet]["dWSTETHV3"] = 0xFF94993fA7EA27Efc943645F95Adb36C1b81244b.toBytes32();
        values[mainnet]["sdWSTETHV3"] = 0x8C719A40c705B988c50e76a3cBB18551ab8296CC.toBytes32();

        // Pendle
        values[mainnet]["pendleMarketFactory"] = 0x1A6fCc85557BC4fB7B534ed835a03EF056552D52.toBytes32();
        values[mainnet]["pendleRouter"] = 0x888888888889758F76e7103c6CbF23ABbF58F946.toBytes32();
        values[mainnet]["pendleOracle"] = 0x66a1096C6366b2529274dF4f5D8247827fe4CEA8.toBytes32();
        values[mainnet]["pendleLimitOrderRouter"] = 0x000000000000c9B3E2C3Ec88B1B4c0cD853f4321.toBytes32();

        values[mainnet]["pendleWeETHMarket"] = 0xF32e58F92e60f4b0A37A69b95d642A471365EAe8.toBytes32();
        values[mainnet]["pendleWeethSy"] = 0xAC0047886a985071476a1186bE89222659970d65.toBytes32();
        values[mainnet]["pendleEethPt"] = 0xc69Ad9baB1dEE23F4605a82b3354F8E40d1E5966.toBytes32();
        values[mainnet]["pendleEethYt"] = 0xfb35Fd0095dD1096b1Ca49AD44d8C5812A201677.toBytes32();

        values[mainnet]["pendleZircuitWeETHMarket"] = 0xe26D7f9409581f606242300fbFE63f56789F2169.toBytes32();
        values[mainnet]["pendleZircuitWeethSy"] = 0xD7DF7E085214743530afF339aFC420c7c720BFa7.toBytes32();
        values[mainnet]["pendleZircuitEethPt"] = 0x4AE5411F3863CdB640309e84CEDf4B08B8b33FfF.toBytes32();
        values[mainnet]["pendleZircuitEethYt"] = 0x7C2D26182adeEf96976035986cF56474feC03bDa.toBytes32();

        values[mainnet]["pendleUSDeMarket"] = 0x19588F29f9402Bb508007FeADd415c875Ee3f19F.toBytes32();
        values[mainnet]["pendleUSDeSy"] = 0x42862F48eAdE25661558AFE0A630b132038553D0.toBytes32();
        values[mainnet]["pendleUSDePt"] = 0xa0021EF8970104c2d008F38D92f115ad56a9B8e1.toBytes32();
        values[mainnet]["pendleUSDeYt"] = 0x1e3d13932C31d7355fCb3FEc680b0cD159dC1A07.toBytes32();

        values[mainnet]["pendleZircuitUSDeMarket"] = 0x90c98ab215498B72Abfec04c651e2e496bA364C0.toBytes32();
        values[mainnet]["pendleZircuitUSDeSy"] = 0x293C6937D8D82e05B01335F7B33FBA0c8e256E30.toBytes32();
        values[mainnet]["pendleZircuitUSDePt"] = 0x3d4F535539A33FEAd4D76D7b3B7A9cB5B21C73f1.toBytes32();
        values[mainnet]["pendleZircuitUSDeYt"] = 0x40357b9f22B4DfF0Bf56A90661b8eC106C259d29.toBytes32();

        values[mainnet]["pendleSUSDeMarketSeptember"] = 0xd1D7D99764f8a52Aff007b7831cc02748b2013b5.toBytes32();
        values[mainnet]["pendleSUSDeMarketJuly"] = 0x107a2e3cD2BB9a32B9eE2E4d51143149F8367eBa.toBytes32();
        values[mainnet]["pendleKarakSUSDeMarket"] = 0xB1f587B354a4a363f5332e88effbbC2E4961250A.toBytes32();
        values[mainnet]["pendleKarakUSDeMarket"] = 0x1BCBDB8c8652345A5ACF04e6E74f70086c68FEfC.toBytes32();

        values[mainnet]["pendleWeETHMarketSeptember"] = 0xC8eDd52D0502Aa8b4D5C77361D4B3D300e8fC81c.toBytes32();
        values[mainnet]["pendleWeethSySeptember"] = 0xAC0047886a985071476a1186bE89222659970d65.toBytes32();
        values[mainnet]["pendleEethPtSeptember"] = 0x1c085195437738d73d75DC64bC5A3E098b7f93b1.toBytes32();
        values[mainnet]["pendleEethYtSeptember"] = 0xA54Df645A042D24121a737dAA89a57EbF8E0b71c.toBytes32();

        values[mainnet]["pendleWeETHMarketDecember"] = 0x7d372819240D14fB477f17b964f95F33BeB4c704.toBytes32();
        values[mainnet]["pendleWeethSyDecember"] = 0xAC0047886a985071476a1186bE89222659970d65.toBytes32();
        values[mainnet]["pendleEethPtDecember"] = 0x6ee2b5E19ECBa773a352E5B21415Dc419A700d1d.toBytes32();
        values[mainnet]["pendleEethYtDecember"] = 0x129e6B5DBC0Ecc12F9e486C5BC9cDF1a6A80bc6A.toBytes32();

        values[mainnet]["pendleUSDeZircuitMarketAugust"] = 0xF148a0B15712f5BfeefAdb4E6eF9739239F88b07.toBytes32();
        values[mainnet]["pendleKarakWeETHMarketSeptember"] = 0x18bAFcaBf2d5898956AE6AC31543d9657a604165.toBytes32();
        values[mainnet]["pendleKarakWeETHMarketDecember"] = 0xFF694CC3f74E080637008B3792a9D7760cB456Ca.toBytes32();

        values[mainnet]["pendleSwethMarket"] = 0x0e1C5509B503358eA1Dac119C1D413e28Cc4b303.toBytes32();

        values[mainnet]["pendleZircuitWeETHMarketAugust"] = 0x6c269DFc142259c52773430b3c78503CC994a93E.toBytes32();
        values[mainnet]["pendleWeETHMarketJuly"] = 0xe1F19CBDa26b6418B0C8E1EE978a533184496066.toBytes32();
        values[mainnet]["pendleWeETHkSeptember"] = 0x905A5a4792A0C27a2AdB2777f98C577D320079EF.toBytes32();
        values[mainnet]["pendleWeETHkDecember"] = 0x792b9eDe7a18C26b814f87Eb5E0c8D26AD189780.toBytes32();

        values[mainnet]["pendle_sUSDe_08_23_24"] = 0xbBf399db59A845066aAFce9AE55e68c505FA97B7.toBytes32();
        values[mainnet]["pendle_sUSDe_12_25_24"] = 0xa0ab94DeBB3cC9A7eA77f3205ba4AB23276feD08.toBytes32();
        values[mainnet]["pendle_USDe_08_23_24"] = 0x3d1E7312dE9b8fC246ddEd971EE7547B0a80592A.toBytes32();
        values[mainnet]["pendle_USDe_12_25_24"] = 0x8a49f2AC2730ba15AB7EA832EdaC7f6BA22289f8.toBytes32();
        values[mainnet]["pendle_sUSDe_03_26_25"] = 0xcDd26Eb5EB2Ce0f203a84553853667aE69Ca29Ce.toBytes32();
        values[mainnet]["pendle_sUSDe_karak_01_29_25"] = 0xDbE4D359D4E48087586Ec04b93809bA647343548.toBytes32();
        values[mainnet]["pendle_USDe_karak_01_29_25"] = 0x6C06bBFa3B63eD344ceb3312Df795eDC8d29BDD5.toBytes32();
        values[mainnet]["pendle_USDe_03_26_25"] = 0xB451A36c8B6b2EAc77AD0737BA732818143A0E25.toBytes32();
        values[mainnet]["pendle_eUSDe_market_05_28_25"] = 0x85667e484a32d884010Cf16427D90049CCf46e97.toBytes32();
        values[mainnet]["pendle_eUSDe_05_28_25_pt"] = 0x50D2C7992b802Eef16c04FeADAB310f31866a545.toBytes32();
        values[mainnet]["pendle_sUSDe_05_28_25"] = 0xB162B764044697cf03617C2EFbcB1f42e31E4766.toBytes32();
        values[mainnet]["pendle_sUSDe_market_07_30_25"] = 0x4339Ffe2B7592Dc783ed13cCE310531aB366dEac.toBytes32();

        values[mainnet]["pendle_weETHs_market_08_28_24"] = 0xcAa8ABB72A75C623BECe1f4D5c218F425d47A0D0.toBytes32();
        values[mainnet]["pendle_weETHs_sy_08_28_24"] = 0x9e8f10574ACc2c62C6e5d19500CEd39163Da37A9.toBytes32();
        values[mainnet]["pendle_weETHs_pt_08_28_24"] = 0xda6530EfaFD63A42d7b9a0a5a60A03839CDb813A.toBytes32();
        values[mainnet]["pendle_weETHs_yt_08_28_24"] = 0x28cE264D0938C1051687FEbDCeFacc2242BA9E0E.toBytes32();
        values[mainnet]["pendle_weETHs_market_12_25_24"] = 0x40789E8536C668c6A249aF61c81b9dfaC3EB8F32.toBytes32();
        values[mainnet]["pendle_weETHs_market_6_25_25"] = 0xcbA3B226cA62e666042Cb4a1e6E4681053885F75.toBytes32();

        values[mainnet]["pendleUSD0PlusMarketOctober"] = 0x00b321D89A8C36B3929f20B7955080baeD706D1B.toBytes32();
        values[mainnet]["pendle_USD0Plus_market_01_29_2025"] = 0x64506968E80C9ed07bFF60C8D9d57474EFfFF2c9.toBytes32();
        values[mainnet]["pendle_USD0Plus_market_02_26_2025"] = 0x22a72B0C504cBb7f8245208f84D8f035c311aDec.toBytes32();
        values[mainnet]["pendle_USD0Plus_market_03_26_2025"] = 0xaFDC922d0059147486cC1F0f32e3A2354b0d35CC.toBytes32();
        values[mainnet]["pendle_USD0++_market_01_29_25"] = 0x64506968E80C9ed07bFF60C8D9d57474EFfFF2c9.toBytes32();
        values[mainnet]["pendle_USD0++_market_06_25_25"] = 0x048680F64d6DFf1748ba6D9a01F578433787e24B.toBytes32();
        values[mainnet]["pendle_USD0Plus_market_04_23_2025"] = 0x81f3a11dB1DE16f4F9ba8Bf46B71D2B168c64899.toBytes32();
        values[mainnet]["pendle_USD0Plus_market_06_25_2025"] = 0x048680F64d6DFf1748ba6D9a01F578433787e24B.toBytes32();

        values[mainnet]["pendle_eBTC_market_12_26_24"] = 0x36d3ca43ae7939645C306E26603ce16e39A89192.toBytes32();
        values[mainnet]["pendle_eBTC_market_06_25_25"] = 0x523f9441853467477b4dDE653c554942f8E17162.toBytes32();
        values[mainnet]["pendle_LBTC_corn_market_12_26_24"] = 0xCaE62858DB831272A03768f5844cbe1B40bB381f.toBytes32();
        values[mainnet]["pendle_LBTC_market_03_26_25"] = 0x70B70Ac0445C3eF04E314DFdA6caafd825428221.toBytes32();
        values[mainnet]["pendle_LBTC_market_06_25_25"] = 0x931F7eA0c31c14914a452d341bc5Cb5d996BE71d.toBytes32();
        values[mainnet]["pendle_LBTC_corn_market_02_26_25"] = 0xC118635bcde024c5B01C6be2B0569a2608A8032C.toBytes32();
        values[mainnet]["pendle_eBTC_corn_market_3_26_25"] = 0x2C71Ead7ac9AE53D05F8664e77031d4F9ebA064B.toBytes32();
        values[mainnet]["pendle_LBTC_concrete_market_04_09_25"] = 0x83916356556f51dcBcB226202c3efeEfc88d5eaA.toBytes32();
        values[mainnet]["pendle_LBTC_corn_concrete_market_05_21_25"] = 0x08946D1070bab757931d39285C12FEf4313b667B.toBytes32();
        values[mainnet]["pendle_WBTC_concrete_market_04_09_25"] = 0x9471d9c5B57b59d42B739b00389a6d520c33A7a9.toBytes32();
        values[mainnet]["pendle_eBTC_market_06_25_25"] = 0x523f9441853467477b4dDE653c554942f8E17162.toBytes32();
        values[mainnet]["pendle_zeBTC_market_03_26_25"] = 0x98ffeFd1a51D322c8DeF6d0Ba183e71547216F7f.toBytes32();

        values[mainnet]["pendle_pumpBTC_market_03_26_25"] = 0x8098B48a1c4e4080b30A43a7eBc0c87b52F17222.toBytes32();
        values[mainnet]["pendle_pumpBTC_market_05_28_25"] = 0x2D8F5997Af9bc7AE4047287425355518EF01fcfC.toBytes32();
        values[mainnet]["pendle_corn_pumpBTC_market_12_25_24"] = 0xf8208fB52BA80075aF09840A683143C22DC5B4dd.toBytes32();

        values[mainnet]["pendle_uniBTC_market_03_26_25"] = 0x380C751BD0412f47Ca560B6AFeB566d88dc18630.toBytes32();
        values[mainnet]["pendle_corn_uniBTC_market_12_26_24"] = 0x40dEAE18c3CE932Fdd5Df1f44b54D8Cf3902787B.toBytes32();
        values[mainnet]["pendle_sUSDs_market_03_26_25"] = 0x21D85Ff3BEDFF031EF466C7d5295240C8AB2a2b8.toBytes32();

        values[mainnet]["pendle_liquid_bera_eth_04_09_25"] = 0x46E6b4A950Eb1AbBa159517DEA956Afd01ea9497.toBytes32();
        values[mainnet]["pendle_liquidBeraBTC_04_09_25"] = 0xEbf5c58b74A836F1e51d08e9C909c4A4530AFD41.toBytes32();
        values[mainnet]["pendle_wstUSR_market_03_26_25"] = 0x353d0B2EFB5B3a7987fB06D30Ad6160522d08426.toBytes32();

        values[mainnet]["pendle_tETH_03_28_2025"] = 0xBDb8F9729d3194f75fD1A3D9bc4FFe0DDe3A404c.toBytes32();

        values[mainnet]["pendle_beraSTONE_04_09_2025"] = 0x7561C5CCfe41A26B33944B58C70D6a3CB63E881c.toBytes32();

        values[mainnet]["pendle_syrupUSDC_04_23_2025"] = 0x580E40c15261F7Baf18eA50F562118aE99361096.toBytes32();

        values[mainnet]["pendle_eUSDe_05_28_2025"] = 0x85667e484a32d884010Cf16427D90049CCf46e97.toBytes32();

        values[mainnet]["pendle_lvlUSD_05_28_25"] = 0xE45d2CE15aBbA3c67b9fF1E7A69225C855d3DA82.toBytes32();
        values[mainnet]["pendle_lvlUSD_05_28_25_sy"] = 0x8b9D898327C0Ac74b946Ca3cA9FcfCBE9bc29c48.toBytes32();
        values[mainnet]["pendle_lvlUSD_05_28_25_pt"] = 0x9BcA74F805AB0a22DDD0886dB0942199a0feBa71.toBytes32();
        values[mainnet]["pendle_lvlUSD_05_28_25_yt"] = 0x65901Ac9EFA7CdAf1Bdb4dbce4c53B151ae8d014.toBytes32();
        values[mainnet]["pendle_slvlUSD_05_28_25"] = 0x1C71752a6C10D66375702aaFAd4B6D20393702Cf.toBytes32();
        values[mainnet]["pendle_slvlUSD_05_28_25_sy"] = 0x10222f882F3594455343Abc9831213854902eD8e.toBytes32();
        values[mainnet]["pendle_slvlUSD_05_28_25_pt"] = 0x4D4062bAD41E03b1cdee4C06263F96EB81832341.toBytes32();
        values[mainnet]["pendle_slvlUSD_05_28_25_yt"] = 0x4d74Ad0287f5A3A799659AAd542e4D9d9f31D443.toBytes32();

        values[mainnet]["pendle_sUSDe_03_26_25_sy"] = 0x3Ee118EFC826d30A29645eAf3b2EaaC9E8320185.toBytes32();
        values[mainnet]["pendle_sUSDe_03_26_25_pt"] = 0xE00bd3Df25fb187d6ABBB620b3dfd19839947b81.toBytes32();
        values[mainnet]["pendle_sUSDe_03_26_25_yt"] = 0x96512230bF0Fa4E20Cf02C3e8A7d983132cd2b9F.toBytes32();
        values[mainnet]["pendle_sUSDe_07_30_25_sy"] = 0xF541AA4d6f29ec2423A0D306dBc677021A02DBC0.toBytes32();
        values[mainnet]["pendle_sUSDe_07_30_25_pt"] = 0x3b3fB9C57858EF816833dC91565EFcd85D96f634.toBytes32();
        values[mainnet]["pendle_sUSDe_07_30_25_yt"] = 0xb7E51D15161C49C823f3951D579DEd61cD27272B.toBytes32();

        values[mainnet]["pendle_sUSDe_05_28_25"] = 0xB162B764044697cf03617C2EFbcB1f42e31E4766.toBytes32();
        values[mainnet]["pendle_sUSDe_05_28_25_sy"] = 0xE877B2A8a53763C8B0534a15e87da28f3aC1257e.toBytes32();
        values[mainnet]["pendle_sUSDe_05_28_25_pt"] = 0xb7de5dFCb74d25c2f21841fbd6230355C50d9308.toBytes32();
        values[mainnet]["pendle_sUSDe_05_28_25_yt"] = 0x1de6Ff19FDA7496DdC12f2161f6ad6427c52aBBe.toBytes32();
        values[mainnet]["pendle_syrupUSDC_04_23_25"] = 0x580E40c15261F7Baf18eA50F562118aE99361096.toBytes32();
        values[mainnet]["pendle_syrupUSDC_04_23_25_sy"] = 0xc9e9C85B33E87fde85c44DBf72b4B842A071551D.toBytes32();
        values[mainnet]["pendle_syrupUSDC_04_23_25_pt"] = 0x2beEb2c4809954e5b514a3205afbDC097eb810B4.toBytes32();
        values[mainnet]["pendle_syrupUSDC_04_23_25_yt"] = 0x01eCe02951395b7AdBa57cA3281C4d6a565d347e.toBytes32();

        values[mainnet]["pendle_eUSDe_market_08_14_25"] = 0xE93B4A93e80BD3065B290394264af5d82422ee70.toBytes32();
        values[mainnet]["pendle_eUSDe_08_14_25_pt"] = 0x14Bdc3A3AE09f5518b923b69489CBcAfB238e617.toBytes32();
        values[mainnet]["pendle_eUSDe_08_14_25_sy"] = 0x7ac8ca87959b1d5EDfe2df5325A37c304DCea4D0.toBytes32();
        values[mainnet]["pendle_eUSDe_08_14_25_yt"] = 0xe8eF806c8aaDc541408dcAd36107c7d26a391712.toBytes32();

        values[mainnet]["pendle_USDe_market_07_31_25"] = 0x9Df192D13D61609D1852461c4850595e1F56E714.toBytes32();
        values[mainnet]["pendle_USDe_07_31_25_pt"] = 0x917459337CaAC939D41d7493B3999f571D20D667.toBytes32();
        values[mainnet]["pendle_USDe_07_31_25_sy"] = 0xb47CBF6697A6518222c7Af4098A43AEFe2739c8c.toBytes32();
        values[mainnet]["pendle_USDe_07_31_25_yt"] = 0x733Ee9Ba88f16023146EbC965b7A1Da18a322464.toBytes32();

        // Aave V3 Core
        values[mainnet]["v3Pool"] = 0x87870Bca3F3fD6335C3F4ce8392D69350B4fA4E2.toBytes32();
        values[mainnet]["v3RewardsController"] = 0x8164Cc65827dcFe994AB23944CBC90e0aa80bFcb.toBytes32();

        //Aave v3 Prime
        values[mainnet]["v3PrimePool"] = 0x4e033931ad43597d96D6bcc25c280717730B58B1.toBytes32();

        // Aave V3 Lido
        values[mainnet]["v3LidoPool"] = 0x4e033931ad43597d96D6bcc25c280717730B58B1.toBytes32();

        // SparkLend
        values[mainnet]["sparkLendPool"] = 0xC13e21B648A5Ee794902342038FF3aDAB66BE987.toBytes32();

        // Uniswap V3 Pools
        values[mainnet]["wETH_weETH_05"] = 0x7A415B19932c0105c82FDB6b720bb01B0CC2CAe3.toBytes32();
        values[mainnet]["wstETH_wETH_01"] = 0x109830a1AAaD605BbF02a9dFA7B0B92EC2FB7dAa.toBytes32();
        values[mainnet]["rETH_wETH_01"] = 0x553e9C493678d8606d6a5ba284643dB2110Df823.toBytes32();
        values[mainnet]["rETH_wETH_05"] = 0xa4e0faA58465A2D369aa21B3e42d43374c6F9613.toBytes32();
        values[mainnet]["wstETH_rETH_05"] = 0x18319135E02Aa6E02D412C98cCb16af3a0a9CB57.toBytes32();
        values[mainnet]["wETH_rswETH_05"] = 0xC410573Af188f56062Ee744cC3D6F2843f5bC13b.toBytes32();
        values[mainnet]["wETH_rswETH_30"] = 0xE62627326d7794E20bB7261B24985294de1579FE.toBytes32();
        values[mainnet]["ezETH_wETH_01"] = 0xBE80225f09645f172B079394312220637C440A63.toBytes32();
        values[mainnet]["PENDLE_wETH_30"] = 0x57aF956d3E2cCa3B86f3D8C6772C03ddca3eAacB.toBytes32();
        values[mainnet]["USDe_USDT_01"] = 0x435664008F38B0650fBC1C9fc971D0A3Bc2f1e47.toBytes32();
        values[mainnet]["USDe_USDC_01"] = 0xE6D7EbB9f1a9519dc06D557e03C522d53520e76A.toBytes32();
        values[mainnet]["USDe_DAI_01"] = 0x5B3a0f1acBE8594a079FaFeB1c84DEA9372A5Aad.toBytes32();
        values[mainnet]["sUSDe_USDT_05"] = 0x867B321132B18B5BF3775c0D9040D1872979422E.toBytes32();
        values[mainnet]["GEAR_wETH_100"] = 0xaEf52f72583E6c4478B220Da82321a6a023eEE50.toBytes32();
        values[mainnet]["GEAR_USDT_30"] = 0x349eE001D80f896F24571616932f54cBD66B18C9.toBytes32();
        values[mainnet]["DAI_USDC_01"] = 0x5777d92f208679DB4b9778590Fa3CAB3aC9e2168.toBytes32();
        values[mainnet]["DAI_USDC_05"] = 0x6c6Bc977E13Df9b0de53b251522280BB72383700.toBytes32();
        values[mainnet]["USDC_USDT_01"] = 0x3416cF6C708Da44DB2624D63ea0AAef7113527C6.toBytes32();
        values[mainnet]["USDC_USDT_05"] = 0x7858E59e0C01EA06Df3aF3D20aC7B0003275D4Bf.toBytes32();
        values[mainnet]["USDC_wETH_05"] = 0x88e6A0c2dDD26FEEb64F039a2c41296FcB3f5640.toBytes32();
        values[mainnet]["FRAX_USDC_05"] = 0xc63B0708E2F7e69CB8A1df0e1389A98C35A76D52.toBytes32();
        values[mainnet]["FRAX_USDC_01"] = 0x9A834b70C07C81a9fcD6F22E842BF002fBfFbe4D.toBytes32();
        values[mainnet]["DAI_FRAX_05"] = 0x97e7d56A0408570bA1a7852De36350f7713906ec.toBytes32();
        values[mainnet]["FRAX_USDT_05"] = 0xc2A856c3afF2110c1171B8f942256d40E980C726.toBytes32();
        values[mainnet]["PYUSD_USDC_01"] = 0x13394005C1012e708fCe1EB974F1130fDc73a5Ce.toBytes32();

        // EigenLayer
        values[mainnet]["strategyManager"] = 0x858646372CC42E1A627fcE94aa7A7033e7CF075A.toBytes32();
        values[mainnet]["delegationManager"] = 0x39053D51B77DC0d36036Fc1fCc8Cb819df8Ef37A.toBytes32();
        values[mainnet]["mETHStrategy"] = 0x298aFB19A105D59E74658C4C334Ff360BadE6dd2.toBytes32();
        values[mainnet]["USDeStrategy"] = 0x298aFB19A105D59E74658C4C334Ff360BadE6dd2.toBytes32();
        values[mainnet]["testOperator"] = 0xDbEd88D83176316fc46797B43aDeE927Dc2ff2F5.toBytes32();
        values[mainnet]["eigenStrategy"] = 0xaCB55C530Acdb2849e6d4f36992Cd8c9D50ED8F7.toBytes32();
        values[mainnet]["eEigenOperator"] = 0xDcAE4FAf7C7d0f4A78abe147244c6e9d60cFD202.toBytes32();
        values[mainnet]["eigenRewards"] = 0x7750d328b314EfFa365A0402CcfD489B80B0adda.toBytes32();
        values[mainnet]["ethfiStrategy"] = 0x7079A4277eAF578cbe9682ac7BC3EfFF8635ebBf.toBytes32();

        // Swell
        values[mainnet]["swellSimpleStaking"] = 0x38D43a6Cb8DA0E855A42fB6b0733A0498531d774.toBytes32();
        values[mainnet]["swEXIT"] = 0x48C11b86807627AF70a34662D4865cF854251663.toBytes32();
        values[mainnet]["rswEXIT"] = 0x58749C46Ffe97e4d79508a2C781C440f4756f064.toBytes32();
        values[mainnet]["accessControlManager"] = 0x625087d72c762254a72CB22cC2ECa40da6b95EAC.toBytes32();
        values[mainnet]["depositManager"] = 0xb3D9cf8E163bbc840195a97E81F8A34E295B8f39.toBytes32();

        // Frax
        values[mainnet]["frxETHMinter"] = 0xbAFA44EFE7901E04E39Dad13167D089C559c1138.toBytes32();
        values[mainnet]["frxETHRedemptionTicket"] = 0x82bA8da44Cd5261762e629dd5c605b17715727bd.toBytes32();

        // Zircuit
        values[mainnet]["zircuitSimpleStaking"] = 0xF047ab4c75cebf0eB9ed34Ae2c186f3611aEAfa6.toBytes32();

        // Mantle
        values[mainnet]["mantleLspStaking"] = 0xe3cBd06D7dadB3F4e6557bAb7EdD924CD1489E8f.toBytes32();

        // Fluid
        values[mainnet]["fUSDT"] = 0x5C20B550819128074FD538Edf79791733ccEdd18.toBytes32();
        values[mainnet]["fUSDTStakingRewards"] = 0x490681095ed277B45377d28cA15Ac41d64583048.toBytes32();
        values[mainnet]["fUSDC"] = 0x9Fb7b4477576Fe5B32be4C1843aFB1e55F251B33.toBytes32();
        values[mainnet]["fWETH"] = 0x90551c1795392094FE6D29B758EcCD233cFAa260.toBytes32();
        values[mainnet]["fWSTETH"] = 0x2411802D8BEA09be0aF8fD8D08314a63e706b29C.toBytes32();
        values[mainnet]["fGHO"] = 0x6A29A46E21C730DcA1d8b23d637c101cec605C5B.toBytes32();

        // Fluid Rewards
        values[mainnet]["fluidMerkleDistributor"] = 0x7060FE0Dd3E31be01EFAc6B28C8D38018fD163B0.toBytes32();

        // Fluid Dex
        values[mainnet]["WeETHDexUSDC-USDT"] = 0x01F0D07fdE184614216e76782c6b7dF663F5375e.toBytes32();
        values[mainnet]["wBTC-cbBTCDex-USDT"] = 0xf7FA55D14C71241e3c970E30C509Ff58b5f5D557.toBytes32();
        values[mainnet]["weETH_ETHDex_wstETH"] = 0xb4a15526d427f4d20b0dAdaF3baB4177C85A699A.toBytes32();
        values[mainnet]["GHO_USDCDex_GHO_USDCDex"] = 0x20b32C597633f12B44CFAFe0ab27408028CA0f6A.toBytes32();
        values[mainnet]["LBTC_cbBTCDex_WBTC"] = 0x96B2A29823d475468eE6f15e07878adf79E8199b.toBytes32();
        values[mainnet]["wBTC_cbBTCDex_wBTC_cbBTC"] = 0xDCe03288F9A109150f314ED0Ca9b59a690300d9d.toBytes32();
        values[mainnet]["sUSDe_DEX-USDC-USDT"] = 0xe210d8ded13Abe836a10E8Aa956dd424658d0034.toBytes32(); //T3
        values[mainnet]["wstETH_ETH"] = 0x82B27fA821419F5689381b565a8B0786aA2548De.toBytes32(); //T1
        values[mainnet]["DEX-wstETH-ETH_DEX-wstETH-ETH"] = 0x528CF7DBBff878e02e48E83De5097F8071af768D.toBytes32(); //T4


        // Symbiotic
        values[mainnet]["wstETHDefaultCollateral"] = 0xC329400492c6ff2438472D4651Ad17389fCb843a.toBytes32();
        values[mainnet]["cbETHDefaultCollateral"] = 0xB26ff591F44b04E78de18f43B46f8b70C6676984.toBytes32();
        values[mainnet]["wBETHDefaultCollateral"] = 0x422F5acCC812C396600010f224b320a743695f85.toBytes32();
        values[mainnet]["rETHDefaultCollateral"] = 0x03Bf48b8A1B37FBeAd1EcAbcF15B98B924ffA5AC.toBytes32();
        values[mainnet]["mETHDefaultCollateral"] = 0x475D3Eb031d250070B63Fa145F0fCFC5D97c304a.toBytes32();
        values[mainnet]["swETHDefaultCollateral"] = 0x38B86004842D3FA4596f0b7A0b53DE90745Ab654.toBytes32();
        values[mainnet]["sfrxETHDefaultCollateral"] = 0x5198CB44D7B2E993ebDDa9cAd3b9a0eAa32769D2.toBytes32();
        values[mainnet]["ETHxDefaultCollateral"] = 0xBdea8e677F9f7C294A4556005c640Ee505bE6925.toBytes32();
        values[mainnet]["uniETHDefaultCollateral"] = 0x1C57ea879dd3e8C9fefa8224fdD1fa20dd54211E.toBytes32();
        values[mainnet]["sUSDeDefaultCollateral"] = 0x19d0D8e6294B7a04a2733FE433444704B791939A.toBytes32();
        values[mainnet]["wBTCDefaultCollateral"] = 0x971e5b5D4baa5607863f3748FeBf287C7bf82618.toBytes32();
        values[mainnet]["tBTCDefaultCollateral"] = 0x0C969ceC0729487d264716e55F232B404299032c.toBytes32();
        values[mainnet]["ethfiDefaultCollateral"] = 0x21DbBA985eEA6ba7F27534a72CCB292eBA1D2c7c.toBytes32();
        values[mainnet]["LBTCDefaultCollateral"] = 0x9C0823D3A1172F9DdF672d438dec79c39a64f448.toBytes32();

        values[mainnet]["wstETHSymbioticVault"] = 0xBecfad885d8A89A0d2f0E099f66297b0C296Ea21.toBytes32();
        values[mainnet]["wstETHSymbioticVaultRewards"] = 0xe34DcEA5aB7c4f3c4AD2F5f144Fc7fc3D5b0137C.toBytes32();
        values[mainnet]["EtherFi_LBTCSymbioticVault"] = 0xd4E20ECA1f996Dab35883dC0AD5E3428AF888D45.toBytes32();
        values[mainnet]["EtherFi_wstETHSymbioticVault"] = 0x450a90fdEa8B87a6448Ca1C87c88Ff65676aC45b.toBytes32();

        values[mainnet]["EtherFi_ETHFISymbioticVault"] = 0x2Bcfa0283C92b7845ECE12cEaDc521414BeF1067.toBytes32();

        // Karak
        values[mainnet]["vaultSupervisor"] = 0x54e44DbB92dBA848ACe27F44c0CB4268981eF1CC.toBytes32();
        values[mainnet]["delegationSupervisor"] = 0xAfa904152E04aBFf56701223118Be2832A4449E0.toBytes32();

        values[mainnet]["kmETH"] = 0x7C22725d1E0871f0043397c9761AD99A86ffD498.toBytes32();
        values[mainnet]["kweETH"] = 0x2DABcea55a12d73191AeCe59F508b191Fb68AdaC.toBytes32();
        values[mainnet]["kwstETH"] = 0xa3726beDFD1a8AA696b9B4581277240028c4314b.toBytes32();
        values[mainnet]["krETH"] = 0x8E475A4F7820A4b6c0FF229f74fB4762f0813C47.toBytes32();
        values[mainnet]["kcbETH"] = 0xbD32b8aA6ff34BEDc447e503195Fb2524c72658f.toBytes32();
        values[mainnet]["kwBETH"] = 0x04BB50329A1B7D943E7fD2368288b674c8180d5E.toBytes32();
        values[mainnet]["kswETH"] = 0xc585DF3a8C9ca0c614D023A812624bE36161502B.toBytes32();
        values[mainnet]["kETHx"] = 0x989Ab830C6e2BdF3f28214fF54C9B7415C349a3F.toBytes32();
        values[mainnet]["ksfrxETH"] = 0x1751e1e4d2c9Fa99479C0c5574136F0dbD8f3EB8.toBytes32();
        values[mainnet]["krswETH"] = 0x1B4d88f5f38988BEA334C79f48aa69BEEeFE2e1e.toBytes32();
        values[mainnet]["krsETH"] = 0x9a23e79a8E6D77F940F2C30eb3d9282Af2E4036c.toBytes32();
        values[mainnet]["kETHFI"] = 0xB26bD8D1FD5415eED4C99f9fB6A278A42E7d1BA8.toBytes32();
        values[mainnet]["ksUSDe"] = 0xDe5Bff0755F192C333B126A449FF944Ee2B69681.toBytes32();
        values[mainnet]["kUSDe"] = 0xBE3cA34D0E877A1Fc889BD5231D65477779AFf4e.toBytes32();
        values[mainnet]["kWBTC"] = 0x126d4dBf752AaF61f3eAaDa24Ab0dB84FEcf6891.toBytes32();
        values[mainnet]["kFBTC"] = 0x40328669Bc9e3780dFa0141dBC87450a4af6EA11.toBytes32();
        values[mainnet]["kLBTC"] = 0x468c34703F6c648CCf39DBaB11305D17C70ba011.toBytes32();

        // CCIP token transfers.
        values[mainnet]["ccipRouter"] = 0x80226fc0Ee2b096224EeAc085Bb9a8cba1146f7D.toBytes32();

        // PancakeSwap V3
        values[mainnet]["pancakeSwapV3NonFungiblePositionManager"] =
            0x46A15B0b27311cedF172AB29E4f4766fbE7F4364.toBytes32();
        values[mainnet]["pancakeSwapV3MasterChefV3"] = 0x556B9306565093C855AEA9AE92A594704c2Cd59e.toBytes32();
        values[mainnet]["pancakeSwapV3Router"] = 0x13f4EA83D0bd40E75C8222255bc855a974568Dd4.toBytes32();
        // Arbitrum Bridge
        values[mainnet]["arbitrumDelayedInbox"] = 0x4Dbd4fc535Ac27206064B68FfCf827b0A60BAB3f.toBytes32();
        values[mainnet]["arbitrumOutbox"] = 0x0B9857ae2D4A3DBe74ffE1d7DF045bb7F96E4840.toBytes32();
        values[mainnet]["arbitrumL1GatewayRouter"] = 0x72Ce9c846789fdB6fC1f34aC4AD25Dd9ef7031ef.toBytes32();
        values[mainnet]["arbitrumL1ERC20Gateway"] = 0xa3A7B6F88361F48403514059F1F16C8E78d60EeC.toBytes32();
        values[mainnet]["arbitrumWethGateway"] = 0xd92023E9d9911199a6711321D1277285e6d4e2db.toBytes32();

        // Base Standard Bridge.
        values[mainnet]["baseStandardBridge"] = 0x3154Cf16ccdb4C6d922629664174b904d80F2C35.toBytes32();
        values[mainnet]["basePortal"] = 0x49048044D57e1C92A77f79988d21Fa8fAF74E97e.toBytes32();
        values[mainnet]["baseResolvedDelegate"] = 0x866E82a600A1414e583f7F13623F1aC5d58b0Afa.toBytes32();

        // Optimism Standard Bridge.
        values[mainnet]["optimismStandardBridge"] = 0x99C9fc46f92E8a1c0deC1b1747d010903E884bE1.toBytes32();
        values[mainnet]["optimismPortal"] = 0xbEb5Fc579115071764c7423A4f12eDde41f106Ed.toBytes32();
        values[mainnet]["optimismResolvedDelegate"] = 0x25ace71c97B33Cc4729CF772ae268934F7ab5fA1.toBytes32();

        // Swell Standard Bridge.
        values[mainnet]["swellStandardBridge"] = 0x7aA4960908B13D104bf056B23E2C76B43c5AACc8.toBytes32();
        values[mainnet]["swellPortal"] = 0x758E0EE66102816F5C3Ec9ECc1188860fbb87812.toBytes32();
        values[mainnet]["swellResolvedDelegate"] = 0xe6a99Ef12995DeFC5ff47EC0e13252f0E6903759.toBytes32();

        // Mantle Standard Bridge.
        values[mainnet]["mantleStandardBridge"] = 0x95fC37A27a2f68e3A647CDc081F0A89bb47c3012.toBytes32();
        values[mainnet]["mantlePortal"] = 0xc54cb22944F2bE476E02dECfCD7e3E7d3e15A8Fb.toBytes32();
        values[mainnet]["mantleResolvedDelegate"] = 0x676A795fe6E43C17c668de16730c3F690FEB7120.toBytes32(); // TODO update this.

        // Zircuit Standard Bridge.
        values[mainnet]["zircuitStandardBridge"] = 0x386B76D9cA5F5Fb150B6BFB35CF5379B22B26dd8.toBytes32();
        values[mainnet]["zircuitPortal"] = 0x17bfAfA932d2e23Bd9B909Fd5B4D2e2a27043fb1.toBytes32();
        values[mainnet]["zircuitResolvedDelegate"] = 0x2a721cBE81a128be0F01040e3353c3805A5EA091.toBytes32();

        // Fraxtal Standard Bridge.
        values[mainnet]["fraxtalStandardBridge"] = 0x34C0bD5877A5Ee7099D0f5688D65F4bB9158BDE2.toBytes32();
        values[mainnet]["fraxtalPortal"] = 0x36cb65c1967A0Fb0EEE11569C51C2f2aA1Ca6f6D.toBytes32();
        values[mainnet]["fraxtalResolvedDelegate"] = 0x2a721cBE81a128be0F01040e3353c3805A5EA091.toBytes32(); // TODO update this

        // Lido Base Standard Bridge.
        values[mainnet]["lidoBaseStandardBridge"] = 0x9de443AdC5A411E83F1878Ef24C3F52C61571e72.toBytes32();
        values[mainnet]["lidoBasePortal"] = 0x49048044D57e1C92A77f79988d21Fa8fAF74E97e.toBytes32();
        values[mainnet]["lidoBaseResolvedDelegate"] = 0x866E82a600A1414e583f7F13623F1aC5d58b0Afa.toBytes32();

        // Bob Standard Bridge
        values[mainnet]["bobStandardBridge"] = 0x3F6cE1b36e5120BBc59D0cFe8A5aC8b6464ac1f7.toBytes32();
        values[mainnet]["bobPortal"] = 0x8AdeE124447435fE03e3CD24dF3f4cAE32E65a3E.toBytes32();
        values[mainnet]["bobResolvedDelegate"] = 0xE3d981643b806FB8030CDB677D6E60892E547EdA.toBytes32();

        // Unichain Standard Bridge.
        values[mainnet]["unichainStandardBridge"] = 0x81014F44b0a345033bB2b3B21C7a1A308B35fEeA.toBytes32();
        values[mainnet]["unichainPortal"] = 0x0bd48f6B86a26D3a217d0Fa6FfE2B491B956A7a2.toBytes32();
        values[mainnet]["unichainResolvedDelegate"] = 0x9A3D64E386C18Cb1d6d5179a9596A4B5736e98A6.toBytes32();

        // Layer Zero.
        values[mainnet]["LayerZeroEndPoint"] = 0x1a44076050125825900e736c501f859c50fE728c.toBytes32();
        values[mainnet]["EtherFiOFTAdapter"] = 0xcd2eb13D6831d4602D80E5db9230A57596CDCA63.toBytes32();
        values[mainnet]["weETHOFTAdapterMovement"] = 0x6FFcE32713417569237786cbeFBe355090642bF9.toBytes32();
        values[mainnet]["LBTCOFTAdapter"] = 0x6bc15D7930839Ec18A57F6f7dF72aE1B439D077f.toBytes32();
        values[mainnet]["WBTCOFTAdapter"] = 0x0555E30da8f98308EdB960aa94C0Db47230d2B9c.toBytes32();
        values[mainnet]["frxUSDOFTAdapter"] = 0x566a6442A5A6e9895B9dCA97cC7879D632c6e4B0.toBytes32();
        values[mainnet]["usdt0OFTAdapter"] = 0x6C96dE32CEa08842dcc4058c14d3aaAD7Fa41dee.toBytes32();

        // Stargate OFTs
        values[mainnet]["stargateUSDC"] = 0xc026395860Db2d07ee33e05fE50ed7bD583189C7.toBytes32();
        values[mainnet]["stargateSolvBTC"] = 0xB12979Ff302Ac903849948037A51792cF7186E8e.toBytes32(); 
        values[mainnet]["stargatesrUSD"] = 0x316cd39632Cac4F4CdfC21757c4500FE12f64514.toBytes32();
        values[mainnet]["stargateUSDe"] = 0x5d3a1Ff2b6BAb83b63cd9AD0787074081a52ef34.toBytes32(); 
        values[mainnet]["stargateNative"] = 0x77b2043768d28E9C9aB44E1aBfC95944bcE57931.toBytes32();

        // Merkl
        values[mainnet]["merklDistributor"] = 0x3Ef3D8bA38EBe18DB133cEc108f4D14CE00Dd9Ae.toBytes32();

        // Pump Staking
        values[mainnet]["pumpStaking"] = 0x1fCca65fb6Ae3b2758b9b2B394CB227eAE404e1E.toBytes32();

        // Linea Bridging
        values[mainnet]["tokenBridge"] = 0x051F1D88f0aF5763fB888eC4378b4D8B29ea3319.toBytes32(); // approve, bridge token
        values[mainnet]["lineaMessageService"] = 0xd19d4B5d358258f05D7B411E21A1460D11B0876F.toBytes32(); // claim message, sendMessage

        // Scroll Bridging
        values[mainnet]["scrollGatewayRouter"] = 0xF8B1378579659D8F7EE5f3C929c2f3E332E41Fd6.toBytes32(); // approve, depositERC20
        values[mainnet]["scrollMessenger"] = 0x6774Bcbd5ceCeF1336b5300fb5186a12DDD8b367.toBytes32(); // sendMessage
        values[mainnet]["scrollCustomERC20Gateway"] = 0x67260A8B73C5B77B55c1805218A42A7A6F98F515.toBytes32(); // sendMessage

        // Syrup
        values[mainnet]["syrupRouter"] = 0x134cCaaA4F1e4552eC8aEcb9E4A2360dDcF8df76.toBytes32(); // keep nomenclature for compatibility
        values[mainnet]["syrupRouterUSDC"] = 0x134cCaaA4F1e4552eC8aEcb9E4A2360dDcF8df76.toBytes32();
        values[mainnet]["syrupRouterUSDT"] = 0xF007476Bb27430795138C511F18F821e8D1e5Ee2.toBytes32();

        // Satlayer
        values[mainnet]["satlayerPool"] = 0x42a856dbEBB97AbC1269EAB32f3bb40C15102819.toBytes32();

        // corn
        values[mainnet]["cornSilo"] = 0x8bc93498b861fd98277c3b51d240e7E56E48F23c.toBytes32();
        values[mainnet]["cornSwapFacilityWBTC"] = 0xBf5eB70b93d5895C839B8BeB3C27dc36f6B56fea.toBytes32();
        values[mainnet]["cornSwapFacilitycbBTC"] = 0x554335b8C994E47e6dbfDC08Fa8aca0510e66BA1.toBytes32();

        values[mainnet]["LBTCOFTAdapter"] = 0x6bc15D7930839Ec18A57F6f7dF72aE1B439D077f.toBytes32();

        // Treehouse
        values[mainnet]["TreehouseRedemption"] = 0x0618DBdb3Be798346e6D9C08c3c84658f94aD09F.toBytes32();
        values[mainnet]["TreehouseRouter"] = 0xeFA3fa8e85D2b3CfdB250CdeA156c2c6C90628F5.toBytes32();
        values[mainnet]["tETH"] = 0xD11c452fc99cF405034ee446803b6F6c1F6d5ED8.toBytes32();
        values[mainnet]["tETH_wstETH_curve_pool"] = 0xA10d15538E09479186b4D3278BA5c979110dDdB1.toBytes32();

        // Term Finance
        values[mainnet]["termAuctionOfferLocker"] = 0xa557a6099d1a85d7569EA4B6d8ad59a94a8162CC.toBytes32();
        values[mainnet]["termRepoLocker"] = 0xFD9033C9A97Bc3Ec8a44439Cb6512516c5053076.toBytes32();
        values[mainnet]["termRepoServicer"] = 0xaD2401Dd7518Fac6C868c86442922E2236797e32.toBytes32();
        values[mainnet]["termRepoToken"] = 0x3A1427da14F8A57CEe76a5E85fB465ed72De8EC7.toBytes32();

        // Hyperlane
        values[mainnet]["hyperlaneUsdcRouter"] = 0xe1De9910fe71cC216490AC7FCF019e13a34481D7.toBytes32();
        values[mainnet]["hyperlaneTestRecipient"] = 0xfb53392bf4a0590a317ca716c28c29ace7c448bc132d7f8188ca234f595aa121;

        // Euler
        values[mainnet]["ethereumVaultConnector"] = 0x0C9a3dd6b8F28529d72d7f9cE918D493519EE383.toBytes32();
        values[mainnet]["evkWEETH"] = 0xe846ca062aB869b66aE8DcD811973f628BA82eAf.toBytes32();
        values[mainnet]["eulerPrimeWETH"] = 0xD8b27CF359b7D15710a5BE299AF6e7Bf904984C2.toBytes32();
        values[mainnet]["evkUSDC"] = 0x797DD80692c3b2dAdabCe8e30C07fDE5307D48a9.toBytes32(); //Euler Prime
        values[mainnet]["evkLBTC"] = 0xbC35161043EE2D74816d421EfD6a45fDa73B050A.toBytes32(); //Euler Prime
        values[mainnet]["evkDAI"] = 0x83C266bdf990574a05EE62831a266a3891817B5B.toBytes32();
        values[mainnet]["evkDAIDebt"] = 0x1796526a7705cBBe76dEdd4b13959A48c674A6cD.toBytes32();

        values[mainnet]["evkWETH"] = 0xD8b27CF359b7D15710a5BE299AF6e7Bf904984C2.toBytes32();
        values[mainnet]["evkeWETH-2"] = 0xD8b27CF359b7D15710a5BE299AF6e7Bf904984C2.toBytes32();

        //values[mainnet]["evkUSDC"] = 0x797DD80692c3b2dAdabCe8e30C07fDE5307D48a9.toBytes32();
        values[mainnet]["evkeUSDC-2"] = 0x797DD80692c3b2dAdabCe8e30C07fDE5307D48a9.toBytes32();

        values[mainnet]["evkeUSDC-22"] = 0xe0a80d35bB6618CBA260120b279d357978c42BCE.toBytes32();
        values[mainnet]["evkeUSD0-3"] = 0xdEd27A6da244a5f3Ff74525A2cfaD4ed9E5B0957.toBytes32();
        values[mainnet]["evkeUSD0++-2"] = 0x6D671B9c618D5486814FEb777552BA723F1A235C.toBytes32();
        values[mainnet]["evkeUSDT-2"] = 0x313603FA690301b0CaeEf8069c065862f9162162.toBytes32();
        values[mainnet]["evkeUSDT-9"] = 0x7c280DBDEf569e96c7919251bD2B0edF0734C5A8.toBytes32();
        values[mainnet]["evkeUSDe-6"] = 0x2daCa71Cb58285212Dc05D65Cfd4f59A82BC4cF6.toBytes32();
        values[mainnet]["evkeDAI-4"] = 0x83C266bdf990574a05EE62831a266a3891817B5B.toBytes32();
        values[mainnet]["evkeLBTC-2"] = 0xbC35161043EE2D74816d421EfD6a45fDa73B050A.toBytes32();
        values[mainnet]["evkecbBTC-3"] = 0x056f3a2E41d2778D3a0c0714439c53af2987718E.toBytes32();
        values[mainnet]["evkeWBTC-3"] = 0x998D761eC1BAdaCeb064624cc3A1d37A46C88bA4.toBytes32();
        values[mainnet]["evkesUSDe-3"] = 0x498c014dE23f19700F51e85a384AB1B059F0672e.toBytes32();
        values[mainnet]["evkeeBTC-3"] = 0x34716B7026D9e6247D21e37Da1f1b157b62a16e0.toBytes32();
        values[mainnet]["evkesDAI-2"] = 0x8E4AF2F36ed6fb03E5E02Ab9f3C724B6E44C13b4.toBytes32();
        values[mainnet]["evkePYUSD-3"] = 0x6121591077Dc6898Ffd7216eA1b56cb890b3F84d.toBytes32();
        values[mainnet]["evkeUSR-1"] = 0x3A8992754E2EF51D8F90620d2766278af5C59b90.toBytes32();
        values[mainnet]["evkeUSDC-17"] = 0xE0c1bdab9A7d487c4fEcd402cb9b4f8B347e73c3.toBytes32();
        values[mainnet]["evkeUSDC-19"] = 0xcBC9B61177444A793B85442D3a953B90f6170b7D.toBytes32();
        values[mainnet]["evkeLBTC-3"] = 0xA2038a5B7Ce1C195F0C52b77134c5369CCfe0148.toBytes32();
        values[mainnet]["evkePT-wstUSR-27MAR2025-1"] = 0x81fa50cBe6C7Ed61961fE601B7c5AC334c2c84bB.toBytes32();
        values[mainnet]["evkePT-LBTC-27MAR2025-1"] = 0xBc99605074737d36266f45E0d192dDe6CFDFd72a.toBytes32();
        values[mainnet]["evkeWBTC-5"] = 0x82D2CE1f71cbe391c05E21132811e5172d51A6EE.toBytes32();
        values[mainnet]["evkewstUSR-1"] = 0x9f12d29c7CC72bb3d237E2D042A6D890421f9899.toBytes32();
        values[mainnet]["evkecbBTC-4"] = 0x29A9E5A004002Ff9E960bb8BB536E076F53cbDF1.toBytes32();
        values[mainnet]["evkeeBTC-1"] = 0xC605471aE09e0b7daA9e8813707d0DDbf9429Ad2.toBytes32();
        values[mainnet]["evkeRLUSD-1"] = 0xe1Ce9AF672f8854845E5474400B6ddC7AE458a10.toBytes32();

        //values[mainnet]["USR"] = 0x66a1E37c9b0eAddca17d3662D6c05F4DECf3e110.toBytes32();
        //values[mainnet]["wstUSR"] = 0x1202F5C7b4B9E47a1A484E8B270be34dbbC75055.toBytes32();

        // Royco
        values[mainnet]["vaultMarketHub"] = 0xa97eCc6Bfda40baf2fdd096dD33e88bd8e769280.toBytes32();
        values[mainnet]["recipeMarketHub"] = 0x783251f103555068c1E9D755f69458f39eD937c0.toBytes32();
        values[mainnet]["supplyUSDCAaveWrappedVault"] = 0x2120ADcdCF8e0ed9D6dd3Df683F076402B79E3bd.toBytes32();

        // Usual
        values[mainnet]["usualSwapperEngine"] = 0xB969B0d14F7682bAF37ba7c364b351B830a812B2.toBytes32();

        // Sky
        values[mainnet]["daiConverter"] = 0x3225737a9Bbb6473CB4a45b7244ACa2BeFdB276A.toBytes32(); //converts dai to USDS
        values[mainnet]["usdsLitePsmUsdc"] = 0xA188EEC8F81263234dA3622A406892F3D630f98c.toBytes32();
        values[mainnet]["daiLitePsmUsdc"] = 0xf6e72Db5454dd049d0788e411b06CfAF16853042.toBytes32();

        // Resolv
        values[mainnet]["UsrExternalRequestsManager"] = 0xAC85eF29192487E0a109b7f9E40C267a9ea95f2e.toBytes32();

        //Sonic Gateway
        values[mainnet]["sonicGateway"] = 0xa1E2481a9CD0Cb0447EeB1cbc26F1b3fff3bec20.toBytes32();

        // Incentives Distributors
        values[mainnet]["beraUsual_incentives_distributor"] = 0x4a610757352d63D45B0a1680e95158887955582C.toBytes32();

        // Morpho Rewards
        values[mainnet]["morphoRewardsWrapper"] = 0x9D03bb2092270648d7480049d0E58d2FcF0E5123.toBytes32();
        values[mainnet]["legacyMorpho"] = 0x9994E35Db50125E0DF82e4c2dde62496CE330999.toBytes32();
        values[mainnet]["newMorpho"] = 0x58D97B57BB95320F9a05dC918Aef65434969c2B2.toBytes32();

        // Lombard
        values[mainnet]["lbtcBridge"] = 0xA869817b48b25EeE986bdF4bE04062e6fd2C418B.toBytes32();

        // Spectra
        values[mainnet]["ysUSDC"] = 0xF7DE3c70F2db39a188A81052d2f3C8e3e217822a.toBytes32(); //SuperUSDC Vault
        values[mainnet]["ysUSDC_PT"] = 0x3b9739eE0c3b5bD7b392a801DEaC1dc68cfB0C48.toBytes32();
        values[mainnet]["ysUSDC_YT"] = 0x9b9968Ba66B06c4340e60cB4dEa237CC6e3E5999.toBytes32();
        values[mainnet]["ysUSDC_Pool"] = 0xd7e163a91D11cfa2B4059f1626cCd6e33b143cbc.toBytes32();
        values[mainnet]["sRLP_Pool"] = 0x75c91a79Faf0fe64AcCdBd51e3fA6321d8952D84.toBytes32();
        values[mainnet]["sRLP_PT"] = 0x1F7Aa7104db822987E1F44A66dF709A8C4Fb301a.toBytes32();
        values[mainnet]["sRLP_YT"] = 0xC07cF8e6D7F6F47E196D36a4c18287E86f76b046.toBytes32();
        values[mainnet]["sRLP"] = 0x4eaFef6149C5B0c3E42fF444F79675B3E3125cb7.toBytes32();

        values[mainnet]["spectra_stkGHO_Pool"] = 0x9429E06FFD09Cf97007791B8bF3845171f1425E8.toBytes32();
        values[mainnet]["spectra_stkGHO_PT"] = 0x0F7454c4537AFe1243df65842C7919b5d6d6198C.toBytes32();
        values[mainnet]["spectra_stkGHO_YT"] = 0xdfB8D94C25C8Cfc4df171077fAd479AdAaef51c9.toBytes32();
        values[mainnet]["spectra_stkGHO"] = 0xa94ec39c91DF334DCAb55aDaA8EdD9C1dAF67cA7.toBytes32();

        values[mainnet]["spectra_stkGHO_Pool_04_28_25"] = 0xd527aED4030C5034825A69A7AEBF7EC241Aac024.toBytes32();
        values[mainnet]["spectra_stkGHO_PT_04_28_25"] = 0x2598Ba9fed26B6C10C5BE98Ae38f06BB28CFB814.toBytes32();
        values[mainnet]["spectra_stkGHO_YT_04_28_25"] = 0x477F0EA1bA96724f2c0BF42B589d8dC1BAB464C9.toBytes32();
        values[mainnet]["spectra_stkGHO_IBT_04_28_25"] = 0xa94ec39c91DF334DCAb55aDaA8EdD9C1dAF67cA7.toBytes32();

        values[mainnet]["spectra_lvlUSD_Pool"] = 0xAd6Cd1Aceb6E919E4C4918503C22a3F531cf8276.toBytes32();
        values[mainnet]["spectra_lvlUSD_PT"] = 0xBC30e564052a622d6b50170b73fF14ee49eEaDE0.toBytes32();
        values[mainnet]["spectra_lvlUSD_YT"] = 0xA6676B5d6D56F905d084914b70B2cC9C383f1A23.toBytes32();
        values[mainnet]["spectra_lvlUSD_IBT"] = 0x4737D9b4592B40d51e110b94c9C043c6654067Ae.toBytes32();
        values[mainnet]["spectra_sdeUSD_Pool"] = 0xFb7c3C95f4C2C05F6eC7dcFE3e368a40eB338603.toBytes32();
        values[mainnet]["spectra_sdeUSD_PT"] = 0xb4B8925c4CBce692F37C9D946883f2E330a042a9.toBytes32();
        values[mainnet]["spectra_sdeUSD_YT"] = 0xE9677Bfde5830B100281178681C7e78c7d861D1C.toBytes32();
        values[mainnet]["spectra_sdeUSD_IBT"] = 0x5C5b196aBE0d54485975D1Ec29617D42D9198326.toBytes32();
        values[mainnet]["spectra_wstUSR_Pool"] = 0x16D050778B6599ce94993d2Ff83F8dA7136421A9.toBytes32();
        values[mainnet]["spectra_wstUSR_PT"] = 0x4A977653c58CFD82d42fd706cf68A0c1B6d0ca56.toBytes32();
        values[mainnet]["spectra_wstUSR_YT"] = 0x4aA2D6c3d8c0FD28C968057DBc109ddf00a0b281.toBytes32();
        values[mainnet]["spectra_wstUSR_IBT"] = 0x1202F5C7b4B9E47a1A484E8B270be34dbbC75055.toBytes32();

        // Odos
        values[mainnet]["odosRouterV2"] = 0xCf5540fFFCdC3d510B18bFcA6d2b9987b0772559.toBytes32();
        values[mainnet]["odosExecutor"] = 0x76edF8C155A1e0D9B2aD11B04d9671CBC25fEE99.toBytes32();

        // Level
        values[mainnet]["levelMinter"] = 0x9136aB0294986267b71BeED86A75eeb3336d09E1.toBytes32();
        values[mainnet]["levelShares"] = 0x834D9c7688ca1C10479931dE906bCC44879A0446.toBytes32();

        // Permit2
        values[mainnet]["permit2"] = 0x000000000022D473030F116dDEE9F6B43aC78BA3.toBytes32();

        // ELX Claiming
        values[mainnet]["elxTokenDistributor"] = 0xeb5D4b79e95Edb5567f3f9703FbD56a107905c0C.toBytes32();

        // Derive
        values[mainnet]["derive_LBTC_basis_deposit"] = 0x76624ff43D610F64177Bb9c194A2503642e9B803.toBytes32();
        values[mainnet]["derive_LBTC_basis_deposit_connector"] = 0x457379de638CAFeB1759a22457fe893b288E2e89.toBytes32();
        values[mainnet]["derive_LBTC_basis_token"] = 0xdFd366D941A51e1f53Fbddb19FB4eE3af17FF991.toBytes32();
        values[mainnet]["derive_LBTC_basis_withdraw"] = 0x954bE1803546150bfd887c9ff70fd221F2F505d3.toBytes32();
        values[mainnet]["derive_LBTC_basis_withdraw_connector"] = 0x5E72430EC945CCc183c34e2860FFC2b5bac712c2.toBytes32();
        values[mainnet]["derive_controller"] = 0x52CB41109b637F03B81b3FD6Dce4E3948b2F0923.toBytes32();
        values[mainnet]["derive_LBTC_connectorPlugOnDeriveChain"] =
            0x2E1245D57a304C7314687E529D610071628117f3.toBytes32();
        //values[mainnet]["derive_boringTestVault_wallet"] = .toBytes32();

        // Mellow
        values[mainnet]["dvStETHVault"] = 0x5E362eb2c0706Bd1d134689eC75176018385430B.toBytes32();

        // King
        values[mainnet]["kingMerkleDistributor"] = 0x6Db24Ee656843E3fE03eb8762a54D86186bA6B64.toBytes32();

        // STONE
        values[mainnet]["stoneVault"] = 0xA62F9C5af106FeEE069F38dE51098D9d81B90572.toBytes32();

        // CCTP USDC Bridge
        values[mainnet]["usdcTokenMessengerV2"] = 0x28b5a0e9C621a5BadaA536219b3a228C8168cf5d.toBytes32();
        values[mainnet]["usdcMessageTransmitterV2"] = 0x81D40F21F12A8F0E3252Bccb954D722d4c464B64.toBytes32();
    }

    function _addBaseValues() private {
        // Liquid Ecosystem
        values[base]["deployerAddress"] = 0x5F2F11ad8656439d5C14d9B351f8b09cDaC2A02d.toBytes32();
        values[base]["dev0Address"] = 0x0463E60C7cE10e57911AB7bD1667eaa21de3e79b.toBytes32();
        values[base]["dev1Address"] = 0xf8553c8552f906C19286F21711721E206EE4909E.toBytes32();
        values[base]["liquidPayoutAddress"] = 0xA9962a5BfBea6918E958DeE0647E99fD7863b95A.toBytes32();

        // DeFi Ecosystem
        values[base]["ETH"] = 0xEeeeeEeeeEeEeeEeEeEeeEEEeeeeEeeeeeeeEEeE.toBytes32();
        values[base]["uniswapV3NonFungiblePositionManager"] = 0x03a520b32C04BF3bEEf7BEb72E919cf822Ed34f1.toBytes32();

        values[base]["USDC"] = 0x833589fCD6eDb6E08f4c7C32D4f71b54bdA02913.toBytes32();
        values[base]["USDT"] = 0xfde4C96c8593536E31F229EA8f37b2ADa2699bb2.toBytes32();
        values[base]["WETH"] = 0x4200000000000000000000000000000000000006.toBytes32();
        values[base]["WEETH"] = 0x04C0599Ae5A44757c0af6F9eC3b93da8976c150A.toBytes32();
        values[base]["WSTETH"] = 0xc1CBa3fCea344f92D9239c08C0568f6F2F0ee452.toBytes32();
        values[base]["AERO"] = 0x940181a94A35A4569E4529A3CDfB74e38FD98631.toBytes32();
        values[base]["CBETH"] = 0x2Ae3F1Ec7F1F5012CFEab0185bfc7aa3cf0DEc22.toBytes32();
        values[base]["AURA"] = 0x1509706a6c66CA549ff0cB464de88231DDBe213B.toBytes32();
        values[base]["BAL"] = 0x4158734D47Fc9692176B5085E0F52ee0Da5d47F1.toBytes32();
        values[base]["CRV"] = 0x8Ee73c484A26e0A5df2Ee2a4960B789967dd0415.toBytes32();
        values[base]["LINK"] = 0x88Fb150BDc53A65fe94Dea0c9BA0a6dAf8C6e196.toBytes32();
        values[base]["UNI"] = 0xc3De830EA07524a0761646a6a4e4be0e114a3C83.toBytes32();
        values[base]["RETH"] = 0xB6fe221Fe9EeF5aBa221c348bA20A1Bf5e73624c.toBytes32();
        values[base]["BSDETH"] = 0xCb327b99fF831bF8223cCEd12B1338FF3aA322Ff.toBytes32();
        values[base]["SFRXETH"] = 0x1f55a02A049033E3419a8E2975cF3F572F4e6E9A.toBytes32();
        values[base]["cbBTC"] = 0xcbB7C0000aB88B473b1f5aFd9ef808440eed33Bf.toBytes32();
        values[base]["tBTC"] = 0x236aa50979D5f3De3Bd1Eeb40E81137F22ab794b.toBytes32();
        values[base]["dlcBTC"] = 0x12418783e860997eb99e8aCf682DF952F721cF62.toBytes32();
        values[base]["PENDLE"] = 0xA99F6e6785Da0F5d6fB42495Fe424BCE029Eeb3E.toBytes32();
        values[base]["MORPHO"] = 0xBAa5CC21fd487B8Fcc2F632f3F4E8D37262a0842.toBytes32();
        values[base]["LBTC"] = 0xecAc9C5F704e954931349Da37F60E39f515c11c1.toBytes32();
        values[base]["WBTC"] = 0x0555E30da8f98308EdB960aa94C0Db47230d2B9c.toBytes32();

        // Balancer vault
        values[base]["vault"] = 0xBA12222222228d8Ba445958a75a0704d566BF2C8.toBytes32();
        values[base]["balancerVault"] = 0xBA12222222228d8Ba445958a75a0704d566BF2C8.toBytes32();

        // Standard Bridge.
        values[base]["standardBridge"] = 0x4200000000000000000000000000000000000010.toBytes32();
        values[base]["crossDomainMessenger"] = 0x4200000000000000000000000000000000000007.toBytes32();

        // Lido Standard Bridge.
        values[base]["l2ERC20TokenBridge"] = 0xac9D11cD4D7eF6e54F14643a393F68Ca014287AB.toBytes32();

        values[base]["weETH_ETH_ExchangeRate"] = 0x35e9D7001819Ea3B39Da906aE6b06A62cfe2c181.toBytes32();

        // Aave V3
        values[base]["v3Pool"] = 0xA238Dd80C259a72e81d7e4664a9801593F98d1c5.toBytes32();

        // Merkl
        values[base]["merklDistributor"] = 0x3Ef3D8bA38EBe18DB133cEc108f4D14CE00Dd9Ae.toBytes32();

        // Aerodrome
        values[base]["aerodromeRouter"] = 0xcF77a3Ba9A5CA399B7c97c74d54e5b1Beb874E43.toBytes32();
        values[base]["aerodromeNonFungiblePositionManager"] = 0x827922686190790b37229fd06084350E74485b72.toBytes32();
        values[base]["aerodrome_Weth_Wsteth_v3_1_gauge"] = 0x2A1f7bf46bd975b5004b61c6040597E1B6117040.toBytes32();
        values[base]["aerodrome_Weth_Bsdeth_v3_1_gauge"] = 0x0b537aC41400433F09d97Cd370C1ea9CE78D8a74.toBytes32();
        values[base]["aerodrome_Cbeth_Weth_v3_1_gauge"] = 0xF5550F8F0331B8CAA165046667f4E6628E9E3Aac.toBytes32();
        values[base]["aerodrome_Weth_Wsteth_v2_30_gauge"] = 0xDf7c8F17Ab7D47702A4a4b6D951d2A4c90F99bf4.toBytes32();
        values[base]["aerodrome_Weth_Weeth_v2_30_gauge"] = 0xf8d47b641eD9DF1c924C0F7A6deEEA2803b9CfeF.toBytes32();
        values[base]["aerodrome_Weth_Reth_v2_05_gauge"] = 0xAa3D51d36BfE7C5C63299AF71bc19988BdBa0A06.toBytes32();
        values[base]["aerodrome_Sfrxeth_Wsteth_v2_30_gauge"] = 0xCe7Cb6260fCBf17485cd2439B89FdDf8B0Eb39cC.toBytes32();
        values[base]["aerodrome_LBTC_cbBTC_gauge"] = 0xc3f97660D0b47F0E05C3c513f73eeff7c1bd6c7a.toBytes32();


        // MorphoBlue
        values[base]["morphoBlue"] = 0xBBBBBbbBBb9cC5e90e3b3Af64bdAF62C37EEFFCb.toBytes32();
        values[base]["weETH_wETH_915"] = 0x78d11c03944e0dc298398f0545dc8195ad201a18b0388cb8058b1bcb89440971;
        values[base]["wstETH_wETH_945"] = 0x3a4048c64ba1b375330d376b1ce40e4047d03b47ab4d48af484edec9fec801ba;
        values[base]["cbETH_wETH_965"] = 0x6600aae6c56d242fa6ba68bd527aff1a146e77813074413186828fd3f1cdca91;
        values[base]["cbETH_wETH_945"] = 0x84662b4f95b85d6b082b68d32cf71bb565b3f22f216a65509cc2ede7dccdfe8c;

        // MetaMorpho
        values[base]["gauntletCbBTCcore"] = 0x6770216aC60F634483Ec073cBABC4011c94307Cb.toBytes32();
        values[base]["gauntletLBTCcore"] = 0x0D05e6ec0A10f9fFE9229EAA785c11606a1d13Fb.toBytes32();
        values[base]["seamlessCbBTC"] = 0x5a47C803488FE2BB0A0EAaf346b420e4dF22F3C7.toBytes32();
        values[base]["moonwellCbBTC"] = 0x543257eF2161176D7C8cD90BA65C2d4CaEF5a796.toBytes32();

        values[base]["uniV3Router"] = 0x2626664c2603336E57B271c5C0b26F421741e481.toBytes32();

        values[base]["aggregationRouterV5"] = 0x1111111254EEB25477B68fb85Ed929f73A960582.toBytes32();
        values[base]["oneInchExecutor"] = 0x6Ea77f83eC8693666866ecE250411C974aB962a8.toBytes32();

        // Compound V3
        values[base]["cWETHV3"] = 0x46e6b214b524310239732D51387075E0e70970bf.toBytes32();
        values[base]["cometRewards"] = 0x123964802e6ABabBE1Bc9547D72Ef1B69B00A6b1.toBytes32();

        // Instadapp Fluid
        values[base]["fWETH"] = 0x9272D6153133175175Bc276512B2336BE3931CE9.toBytes32();
        values[base]["fWSTETH"] = 0x896E39f0E9af61ECA9dD2938E14543506ef2c2b5.toBytes32();

        // Pendle
        values[base]["pendleMarketFactory"] = 0x59968008a703dC13E6beaECed644bdCe4ee45d13.toBytes32();
        values[base]["pendleRouter"] = 0x888888888889758F76e7103c6CbF23ABbF58F946.toBytes32();
        values[base]["pendleOracle"] = 0x9a9Fa8338dd5E5B2188006f1Cd2Ef26d921650C2.toBytes32();
        values[base]["pendleLimitOrderRouter"] = 0x000000000000c9B3E2C3Ec88B1B4c0cD853f4321.toBytes32();

        values[base]["pendle_LBTC_05_28_25"] = 0x727cEbAcfb10fFd353Fc221D06A862B437eC1735.toBytes32();
        values[base]["pendle_LBTC_09_24_25"] = 0x4EaE2e40C6612005214ea919cc7653dA853Ed409.toBytes32();

        // Odos
        values[base]["odosRouterV2"] = 0x19cEeAd7105607Cd444F5ad10dd51356436095a1.toBytes32();
        values[base]["odosExecutor"] = 0x2a8466a3135d1E4D51B2eBe07bfb9D1f6797795b.toBytes32();

        // LBTC Bridge
        values[base]["lbtcBridge"] = 0xA869817b48b25EeE986bdF4bE04062e6fd2C418B.toBytes32();  
        values[base]["lbtcBridge"] = 0xA869817b48b25EeE986bdF4bE04062e6fd2C418B.toBytes32();  

        values[base]["lbtcBridge"] = 0xA869817b48b25EeE986bdF4bE04062e6fd2C418B.toBytes32();

    }

    function _addArbitrumValues() private {
        // Liquid Ecosystem
        values[arbitrum]["deployerAddress"] = 0x5F2F11ad8656439d5C14d9B351f8b09cDaC2A02d.toBytes32();
        values[arbitrum]["dev0Address"] = 0x0463E60C7cE10e57911AB7bD1667eaa21de3e79b.toBytes32();
        values[arbitrum]["dev1Address"] = 0xf8553c8552f906C19286F21711721E206EE4909E.toBytes32();
        values[arbitrum]["liquidPayoutAddress"] = 0xA9962a5BfBea6918E958DeE0647E99fD7863b95A.toBytes32();
        values[arbitrum]["txBundlerAddress"] = 0x87D51666Da1b56332b216D456D1C2ba3Aed6089c.toBytes32();

        // DeFi Ecosystem
        values[arbitrum]["ETH"] = 0xEeeeeEeeeEeEeeEeEeEeeEEEeeeeEeeeeeeeEEeE.toBytes32();
        values[arbitrum]["uniV3Router"] = 0xE592427A0AEce92De3Edee1F18E0157C05861564.toBytes32();
        values[arbitrum]["uniV2Router"] = 0x7a250d5630B4cF539739dF2C5dAcb4c659F2488D.toBytes32();
        values[arbitrum]["uniswapV3NonFungiblePositionManager"] = 0xC36442b4a4522E871399CD717aBDD847Ab11FE88.toBytes32();
        values[arbitrum]["ccipRouter"] = 0x141fa059441E0ca23ce184B6A78bafD2A517DdE8.toBytes32();
        values[arbitrum]["vault"] = 0xBA12222222228d8Ba445958a75a0704d566BF2C8.toBytes32();

        values[arbitrum]["USDC"] = 0xaf88d065e77c8cC2239327C5EDb3A432268e5831.toBytes32();
        values[arbitrum]["USDCe"] = 0xFF970A61A04b1cA14834A43f5dE4533eBDDB5CC8.toBytes32();
        values[arbitrum]["WETH"] = 0x82aF49447D8a07e3bd95BD0d56f35241523fBab1.toBytes32();
        values[arbitrum]["WBTC"] = 0x2f2a2543B76A4166549F7aaB2e75Bef0aefC5B0f.toBytes32();
        values[arbitrum]["USDT"] = 0xFd086bC7CD5C481DCC9C85ebE478A1C0b69FCbb9.toBytes32();
        values[arbitrum]["DAI"] = 0xDA10009cBd5D07dd0CeCc66161FC93D7c9000da1.toBytes32();
        values[arbitrum]["WSTETH"] = 0x5979D7b546E38E414F7E9822514be443A4800529.toBytes32();
        values[arbitrum]["FRAX"] = 0x17FC002b466eEc40DaE837Fc4bE5c67993ddBd6F.toBytes32();
        values[arbitrum]["BAL"] = 0x040d1EdC9569d4Bab2D15287Dc5A4F10F56a56B8.toBytes32();
        values[arbitrum]["COMP"] = 0x354A6dA3fcde098F8389cad84b0182725c6C91dE.toBytes32();
        values[arbitrum]["LINK"] = 0xf97f4df75117a78c1A5a0DBb814Af92458539FB4.toBytes32();
        values[arbitrum]["rETH"] = 0xEC70Dcb4A1EFa46b8F2D97C310C9c4790ba5ffA8.toBytes32();
        values[arbitrum]["RETH"] = 0xEC70Dcb4A1EFa46b8F2D97C310C9c4790ba5ffA8.toBytes32();
        values[arbitrum]["cbETH"] = 0x1DEBd73E752bEaF79865Fd6446b0c970EaE7732f.toBytes32();
        values[arbitrum]["LUSD"] = 0x93b346b6BC2548dA6A1E7d98E9a421B42541425b.toBytes32();
        values[arbitrum]["UNI"] = 0xFa7F8980b0f1E64A2062791cc3b0871572f1F7f0.toBytes32();
        values[arbitrum]["CRV"] = 0x11cDb42B0EB46D95f990BeDD4695A6e3fA034978.toBytes32();
        values[arbitrum]["FRXETH"] = 0x178412e79c25968a32e89b11f63B33F733770c2A.toBytes32();
        values[arbitrum]["SFRXETH"] = 0x95aB45875cFFdba1E5f451B950bC2E42c0053f39.toBytes32();
        values[arbitrum]["ARB"] = 0x912CE59144191C1204E64559FE8253a0e49E6548.toBytes32();
        values[arbitrum]["WEETH"] = 0x35751007a407ca6FEFfE80b3cB397736D2cf4dbe.toBytes32();
        values[arbitrum]["USDE"] = 0x5d3a1Ff2b6BAb83b63cd9AD0787074081a52ef34.toBytes32();
        values[arbitrum]["AURA"] = 0x1509706a6c66CA549ff0cB464de88231DDBe213B.toBytes32();
        values[arbitrum]["PENDLE"] = 0x0c880f6761F1af8d9Aa9C466984b80DAb9a8c9e8.toBytes32();
        values[arbitrum]["RSR"] = 0xCa5Ca9083702c56b481D1eec86F1776FDbd2e594.toBytes32();
        values[arbitrum]["CBETH"] = 0x1DEBd73E752bEaF79865Fd6446b0c970EaE7732f.toBytes32();
        values[arbitrum]["OSETH"] = 0xf7d4e7273E5015C96728A6b02f31C505eE184603.toBytes32();
        values[arbitrum]["RSETH"] = 0x4186BFC76E2E237523CBC30FD220FE055156b41F.toBytes32();
        values[arbitrum]["GRAIL"] = 0x3d9907F9a368ad0a51Be60f7Da3b97cf940982D8.toBytes32();
        values[arbitrum]["cbBTC"] = 0xcbB7C0000aB88B473b1f5aFd9ef808440eed33Bf.toBytes32();

        // Aave V3
        values[arbitrum]["v3Pool"] = 0x794a61358D6845594F94dc1DB02A252b5b4814aD.toBytes32();

        // 1Inch
        values[arbitrum]["aggregationRouterV5"] = 0x1111111254EEB25477B68fb85Ed929f73A960582.toBytes32();
        values[arbitrum]["oneInchExecutor"] = 0xE37e799D5077682FA0a244D46E5649F71457BD09.toBytes32();

        values[arbitrum]["balancerVault"] = 0xBA12222222228d8Ba445958a75a0704d566BF2C8.toBytes32();
        // TODO This Balancer on L2s use a different minting logic so minter is not used
        // but the merkle tree should be refactored for L2s
        values[arbitrum]["minter"] = address(1).toBytes32();

        // Arbitrum native bridging.
        values[arbitrum]["arbitrumL2GatewayRouter"] = 0x5288c571Fd7aD117beA99bF60FE0846C4E84F933.toBytes32();
        values[arbitrum]["arbitrumSys"] = 0x0000000000000000000000000000000000000064.toBytes32();
        values[arbitrum]["arbitrumRetryableTx"] = 0x000000000000000000000000000000000000006E.toBytes32();
        values[arbitrum]["arbitrumL2Sender"] = 0x09e9222E96E7B4AE2a407B98d48e330053351EEe.toBytes32();

        // Pendle
        values[arbitrum]["pendleMarketFactory"] = 0x2FCb47B58350cD377f94d3821e7373Df60bD9Ced.toBytes32();
        values[arbitrum]["pendleRouter"] = 0x888888888889758F76e7103c6CbF23ABbF58F946.toBytes32();
        values[arbitrum]["pendleLimitOrderRouter"] = 0x000000000000c9B3E2C3Ec88B1B4c0cD853f4321.toBytes32();
        values[arbitrum]["pendleWeETHMarketSeptember"] = 0xf9F9779d8fF604732EBA9AD345E6A27EF5c2a9d6.toBytes32();
        values[arbitrum]["pendle_weETH_market_12_25_24"] = 0x6b92feB89ED16AA971B096e247Fe234dB4Aaa262.toBytes32();

        // Gearbox
        values[arbitrum]["dWETHV3"] = 0x04419d3509f13054f60d253E0c79491d9E683399.toBytes32();
        values[arbitrum]["sdWETHV3"] = 0xf3b7994e4dA53E04155057Fd61dc501599d57877.toBytes32();
        values[arbitrum]["dUSDCV3"] = 0x890A69EF363C9c7BdD5E36eb95Ceb569F63ACbF6.toBytes32();
        values[arbitrum]["sdUSDCV3"] = 0xD0181a36B0566a8645B7eECFf2148adE7Ecf2BE9.toBytes32();
        values[arbitrum]["dUSDCeV3"] = 0xa76c604145D7394DEc36C49Af494C144Ff327861.toBytes32();
        values[arbitrum]["sdUSDCeV3"] = 0x608F9e2E8933Ce6b39A8CddBc34a1e3E8D21cE75.toBytes32();

        // Uniswap V3 pools
        values[arbitrum]["wstETH_wETH_01"] = 0x35218a1cbaC5Bbc3E57fd9Bd38219D37571b3537.toBytes32();
        values[arbitrum]["wstETH_wETH_05"] = 0xb93F8a075509e71325c1c2fc8FA6a75f2d536A13.toBytes32();
        values[arbitrum]["PENDLE_wETH_30"] = 0xdbaeB7f0DFe3a0AAFD798CCECB5b22E708f7852c.toBytes32();
        values[arbitrum]["wETH_weETH_30"] = 0xA169d1aB5c948555954D38700a6cDAA7A4E0c3A0.toBytes32();
        values[arbitrum]["wETH_weETH_05"] = 0xd90660A0b8Ad757e7C1d660CE633776a0862b087.toBytes32();
        values[arbitrum]["wETH_weETH_01"] = 0x14353445c8329Df76e6f15e9EAD18fA2D45A8BB6.toBytes32();

        // Chainlink feeds
        values[arbitrum]["weETH_ETH_ExchangeRate"] = 0x20bAe7e1De9c596f5F7615aeaa1342Ba99294e12.toBytes32();

        // Fluid fTokens
        values[arbitrum]["fUSDC"] = 0x1A996cb54bb95462040408C06122D45D6Cdb6096.toBytes32();
        values[arbitrum]["fUSDT"] = 0x4A03F37e7d3fC243e3f99341d36f4b829BEe5E03.toBytes32();
        values[arbitrum]["fWETH"] = 0x45Df0656F8aDf017590009d2f1898eeca4F0a205.toBytes32();
        values[arbitrum]["fWSTETH"] = 0x66C25Cd75EBdAA7E04816F643d8E46cecd3183c9.toBytes32();

        // Merkl
        values[arbitrum]["merklDistributor"] = 0x3Ef3D8bA38EBe18DB133cEc108f4D14CE00Dd9Ae.toBytes32();

        // Vault Craft
        values[arbitrum]["compoundV3Weth"] = 0xC4bBbbAF12B1bE472E6E7B1A76d2756d5C763F95.toBytes32();
        values[arbitrum]["compoundV3WethGauge"] = 0x5E6A9859Dc1b393a82a5874F9cBA22E92d9fbBd2.toBytes32();

        // Camelot
        values[arbitrum]["camelotRouterV2"] = 0xc873fEcbd354f5A56E00E710B90EF4201db2448d.toBytes32();
        values[arbitrum]["camelotRouterV3"] = 0x1F721E2E82F6676FCE4eA07A5958cF098D339e18.toBytes32();
        values[arbitrum]["camelotNonFungiblePositionManager"] = 0x00c7f3082833e796A5b3e4Bd59f6642FF44DCD15.toBytes32();

        // Compound V3
        values[arbitrum]["cWETHV3"] = 0x6f7D514bbD4aFf3BcD1140B7344b32f063dEe486.toBytes32();
        values[arbitrum]["cometRewards"] = 0x88730d254A2f7e6AC8388c3198aFd694bA9f7fae.toBytes32();

        // Balancer
        values[arbitrum]["rsETH_wETH_BPT"] = 0x90e6CB5249f5e1572afBF8A96D8A1ca6aCFFd739.toBytes32();
        values[arbitrum]["rsETH_wETH_Id"] = 0x90e6cb5249f5e1572afbf8a96d8a1ca6acffd73900000000000000000000055c;
        values[arbitrum]["rsETH_wETH_Gauge"] = 0x59907f88C360D576Aa38dba84F26578367F96b6C.toBytes32();
        values[arbitrum]["aura_rsETH_wETH"] = 0x90cedFDb5284a274720f1dB339eEe9798f4fa29d.toBytes32();
        values[arbitrum]["wstETH_sfrxETH_BPT"] = 0xc2598280bFeA1Fe18dFcaBD21C7165c40c6859d3.toBytes32();
        values[arbitrum]["wstETH_sfrxETH_Id"] = 0xc2598280bfea1fe18dfcabd21c7165c40c6859d30000000000000000000004f3;
        values[arbitrum]["wstETH_sfrxETH_Gauge"] = 0x06eaf7bAabEac962301eE21296e711B3052F2c0d.toBytes32();
        values[arbitrum]["aura_wstETH_sfrxETH"] = 0x83D37cbA332ffd53A4336Ee06f3c301B8929E684.toBytes32();
        values[arbitrum]["wstETH_wETH_Gyro_BPT"] = 0x7967FA58B9501600D96bD843173b9334983EE6E6.toBytes32();
        values[arbitrum]["wstETH_wETH_Gyro_Id"] = 0x7967fa58b9501600d96bd843173b9334983ee6e600020000000000000000056e;
        values[arbitrum]["wstETH_wETH_Gyro_Gauge"] = 0x96d7C70c80518Ee189CB6ba672FbD22E4fDD9c19.toBytes32();
        values[arbitrum]["aura_wstETH_wETH_Gyro"] = 0x93e567b423ED470562911078b4d7A902d4E0BEea.toBytes32();
        values[arbitrum]["weETH_wstETH_Gyro_BPT"] = 0xCDCef9765D369954a4A936064535710f7235110A.toBytes32();
        values[arbitrum]["weETH_wstETH_Gyro_Id"] = 0xcdcef9765d369954a4a936064535710f7235110a000200000000000000000558;
        values[arbitrum]["weETH_wstETH_Gyro_Gauge"] = 0xdB66fFFf713B1FA758E348e69E2f2e24595111cF.toBytes32();
        values[arbitrum]["aura_weETH_wstETH_Gyro"] = 0x40bF10900a55c69c9dADdc3dC52465e01AcEF4A4.toBytes32();
        values[arbitrum]["osETH_wETH_BPT"] = 0x42f7Cfc38DD1583fFdA2E4f047F4F6FA06CEFc7c.toBytes32();
        values[arbitrum]["osETH_wETH_Id"] = 0x42f7cfc38dd1583ffda2e4f047f4f6fa06cefc7c000000000000000000000553;
        values[arbitrum]["osETH_wETH_Gauge"] = 0x5DA32F4724373c91Fdc657E0AD7B1836c70A4E52.toBytes32();

        // Karak
        values[arbitrum]["vaultSupervisor"] = 0x399f22ae52a18382a67542b3De9BeD52b7B9A4ad.toBytes32();
        values[arbitrum]["kETHFI"] = 0xc9A908402C7f0e343691cFB8c8Fc637449333ce0.toBytes32();

        // Dolomite
        values[arbitrum]["dolomiteMargin"] = 0x6Bd780E7fDf01D77e4d475c821f1e7AE05409072.toBytes32();
        values[arbitrum]["dolomiteDepositWithdrawRouter"] = 0xAdB9D68c613df4AA363B42161E1282117C7B9594.toBytes32();
        values[arbitrum]["dolomiteBorrowProxy"] = 0x38E49A617305101216eC6306e3a18065D14Bf3a7.toBytes32(); //V2
    }

    function _addOptimismValues() private {
        values[optimism]["deployerAddress"] = 0x5F2F11ad8656439d5C14d9B351f8b09cDaC2A02d.toBytes32();
        values[optimism]["dev0Address"] = 0x0463E60C7cE10e57911AB7bD1667eaa21de3e79b.toBytes32();
        values[optimism]["dev1Address"] = 0xf8553c8552f906C19286F21711721E206EE4909E.toBytes32();
        values[optimism]["liquidPayoutAddress"] = 0xA9962a5BfBea6918E958DeE0647E99fD7863b95A.toBytes32();
        values[optimism]["uniV3Router"] = 0xE592427A0AEce92De3Edee1F18E0157C05861564.toBytes32();
        values[optimism]["aggregationRouterV5"] = 0x1111111254EEB25477B68fb85Ed929f73A960582.toBytes32();
        values[optimism]["oneInchExecutor"] = 0xE37e799D5077682FA0a244D46E5649F71457BD09.toBytes32();

        values[optimism]["WETH"] = 0x4200000000000000000000000000000000000006.toBytes32();
        values[optimism]["WEETH"] = 0x346e03F8Cce9fE01dCB3d0Da3e9D00dC2c0E08f0.toBytes32();
        values[optimism]["WSTETH"] = 0x1F32b1c2345538c0c6f582fCB022739c4A194Ebb.toBytes32();
        values[optimism]["RETH"] = 0x9Bcef72be871e61ED4fBbc7630889beE758eb81D.toBytes32();
        values[optimism]["WEETH_OFT"] = 0x5A7fACB970D094B6C7FF1df0eA68D99E6e73CBFF.toBytes32();
        values[optimism]["OP"] = 0x4200000000000000000000000000000000000042.toBytes32();
        values[optimism]["CRV"] = 0x0994206dfE8De6Ec6920FF4D779B0d950605Fb53.toBytes32();
        values[optimism]["AURA"] = 0x1509706a6c66CA549ff0cB464de88231DDBe213B.toBytes32();
        values[optimism]["BAL"] = 0xFE8B128bA8C78aabC59d4c64cEE7fF28e9379921.toBytes32();
        values[optimism]["UNI"] = 0x6fd9d7AD17242c41f7131d257212c54A0e816691.toBytes32();
        values[optimism]["CBETH"] = 0xadDb6A0412DE1BA0F936DCaeb8Aaa24578dcF3B2.toBytes32();

        values[optimism]["vault"] = 0xBA12222222228d8Ba445958a75a0704d566BF2C8.toBytes32();
        values[optimism]["balancerVault"] = 0xBA12222222228d8Ba445958a75a0704d566BF2C8.toBytes32();
        values[optimism]["minter"] = 0x239e55F427D44C3cc793f49bFB507ebe76638a2b.toBytes32();

        values[optimism]["uniswapV3NonFungiblePositionManager"] = 0xC36442b4a4522E871399CD717aBDD847Ab11FE88.toBytes32();
        values[optimism]["ccipRouter"] = 0x3206695CaE29952f4b0c22a169725a865bc8Ce0f.toBytes32();
        values[optimism]["weETH_ETH_ExchangeRate"] = 0x72EC6bF88effEd88290C66DCF1bE2321d80502f5.toBytes32();

        // Gearbox
        values[optimism]["dWETHV3"] = 0x42dB77B3103c71059F4b997d6441cFB299FD0d94.toBytes32();
        values[optimism]["sdWETHV3"] = 0x704c4C9F0d29257E5b0E526b20b48EfFC8f758b2.toBytes32();

        // Standard Bridge
        values[optimism]["standardBridge"] = 0x4200000000000000000000000000000000000010.toBytes32();
        values[optimism]["crossDomainMessenger"] = 0x4200000000000000000000000000000000000007.toBytes32();

        // Aave V3
        values[optimism]["v3Pool"] = 0x794a61358D6845594F94dc1DB02A252b5b4814aD.toBytes32();

        // Merkl
        values[optimism]["merklDistributor"] = 0x3Ef3D8bA38EBe18DB133cEc108f4D14CE00Dd9Ae.toBytes32();

        // Beethoven
        values[optimism]["wstETH_weETH_BPT"] = 0x2Bb4712247D5F451063b5E4f6948abDfb925d93D.toBytes32();
        values[optimism]["wstETH_weETH_Id"] = 0x2bb4712247d5f451063b5e4f6948abdfb925d93d000000000000000000000136;
        values[optimism]["wstETH_weETH_Gauge"] = 0xF3B314B1D2bd7d9afa8eC637716A9Bb81dBc79e5.toBytes32();
        values[optimism]["aura_wstETH_weETH"] = 0xe351a69EB84a22E113E92A4C683391C95448d7d4.toBytes32();

        // Velodrome
        values[optimism]["velodromeRouter"] = 0xa062aE8A9c5e11aaA026fc2670B0D65cCc8B2858.toBytes32();
        values[optimism]["velodromeNonFungiblePositionManager"] = 0x416b433906b1B72FA758e166e239c43d68dC6F29.toBytes32();
        values[optimism]["velodrome_Weth_Wsteth_v3_1_gauge"] = 0xb2218A2cFeF38Ca30AE8C88B41f2E2BdD9347E3e.toBytes32();

        // Compound V3
        values[optimism]["cWETHV3"] = 0xE36A30D249f7761327fd973001A32010b521b6Fd.toBytes32();
        values[optimism]["cometRewards"] = 0x443EA0340cb75a160F31A440722dec7b5bc3C2E9.toBytes32();
    }

    function _addHoleskyValues() private {
        // ERC20
        values[holesky]["WSTETH"] = 0x8d09a4502Cc8Cf1547aD300E066060D043f6982D.toBytes32();

        // Symbiotic
        values[holesky]["wstETHSymbioticVault"] = 0xd88dDf98fE4d161a66FB836bee4Ca469eb0E4a75.toBytes32();
    }

    function _addMantleValues() private {
        values[mantle]["deployerAddress"] = 0x5F2F11ad8656439d5C14d9B351f8b09cDaC2A02d.toBytes32();
        values[mantle]["dev0Address"] = 0x0463E60C7cE10e57911AB7bD1667eaa21de3e79b.toBytes32();
        values[mantle]["dev1Address"] = 0xf8553c8552f906C19286F21711721E206EE4909E.toBytes32();
        values[mantle]["liquidPayoutAddress"] = 0xA9962a5BfBea6918E958DeE0647E99fD7863b95A.toBytes32();
        values[mantle]["balancerVault"] = address(1).toBytes32();

        // ERC20
        values[mantle]["WETH"] = 0xdEAddEaDdeadDEadDEADDEAddEADDEAddead1111.toBytes32();
        values[mantle]["USDC"] = 0x09Bc4E0D864854c6aFB6eB9A9cdF58aC190D0dF9.toBytes32();
        values[mantle]["METH"] = 0xcDA86A272531e8640cD7F1a92c01839911B90bb0.toBytes32();

        // Standard Bridge.
        values[mantle]["standardBridge"] = 0x4200000000000000000000000000000000000010.toBytes32();
        values[mantle]["crossDomainMessenger"] = 0x4200000000000000000000000000000000000007.toBytes32();
    }

    function _addZircuitValues() private {
        values[zircuit]["deployerAddress"] = 0xFD65ADF7d2f9ea09287543520a703522E0a360C9.toBytes32();
        values[zircuit]["dev0Address"] = 0x0463E60C7cE10e57911AB7bD1667eaa21de3e79b.toBytes32();
        values[zircuit]["dev1Address"] = 0xf8553c8552f906C19286F21711721E206EE4909E.toBytes32();
        values[zircuit]["liquidPayoutAddress"] = 0xA9962a5BfBea6918E958DeE0647E99fD7863b95A.toBytes32();
        values[zircuit]["balancerVault"] = address(1).toBytes32();

        values[zircuit]["WETH"] = 0x4200000000000000000000000000000000000006.toBytes32();
        values[zircuit]["METH"] = 0x91a0F6EBdCa0B4945FbF63ED4a95189d2b57163D.toBytes32();

        // Standard Bridge.
        values[zircuit]["standardBridge"] = 0x4200000000000000000000000000000000000010.toBytes32();
        values[zircuit]["crossDomainMessenger"] = 0x4200000000000000000000000000000000000007.toBytes32();
    }

    function _addLineaValues() private {
        values[linea]["deployerAddress"] = 0x5F2F11ad8656439d5C14d9B351f8b09cDaC2A02d.toBytes32();
        values[linea]["dev0Address"] = 0x0463E60C7cE10e57911AB7bD1667eaa21de3e79b.toBytes32();
        values[linea]["dev1Address"] = 0xf8553c8552f906C19286F21711721E206EE4909E.toBytes32();
        values[linea]["liquidPayoutAddress"] = 0xA9962a5BfBea6918E958DeE0647E99fD7863b95A.toBytes32();
        values[linea]["balancerVault"] = address(1).toBytes32();
        // ERC20
        values[linea]["DAI"] = 0x4AF15ec2A0BD43Db75dd04E62FAA3B8EF36b00d5.toBytes32();
        values[linea]["WETH"] = 0xe5D7C2a44FfDDf6b295A15c148167daaAf5Cf34f.toBytes32();
        values[linea]["WEETH"] = 0x1Bf74C010E6320bab11e2e5A532b5AC15e0b8aA6.toBytes32();

        // Linea Bridge.
        values[linea]["tokenBridge"] = 0x353012dc4a9A6cF55c941bADC267f82004A8ceB9.toBytes32(); //approve, also bridge token
        values[linea]["lineaMessageService"] = 0x508Ca82Df566dCD1B0DE8296e70a96332cD644ec.toBytes32(); // claim message, sendMessage
    }

    function _addScrollValues() private {
        values[scroll]["deployerAddress"] = 0x5F2F11ad8656439d5C14d9B351f8b09cDaC2A02d.toBytes32();
        values[scroll]["txBundlerAddress"] = 0x534b64608E601B581AB0cbF0b03ec9f4c65f3360.toBytes32();
        values[scroll]["dev0Address"] = 0x0463E60C7cE10e57911AB7bD1667eaa21de3e79b.toBytes32();
        values[scroll]["dev1Address"] = 0xf8553c8552f906C19286F21711721E206EE4909E.toBytes32();
        values[scroll]["liquidPayoutAddress"] = 0xA9962a5BfBea6918E958DeE0647E99fD7863b95A.toBytes32();
        values[scroll]["balancerVault"] = address(1).toBytes32();

        // ERC20
        values[scroll]["ETH"] = 0xEeeeeEeeeEeEeeEeEeEeeEEEeeeeEeeeeeeeEEeE.toBytes32();
        values[scroll]["DAI"] = 0xcA77eB3fEFe3725Dc33bccB54eDEFc3D9f764f97.toBytes32();
        values[scroll]["WETH"] = 0x5300000000000000000000000000000000000004.toBytes32();
        values[scroll]["WEETH"] = 0x01f0a31698C4d065659b9bdC21B3610292a1c506.toBytes32(); //also OFT
        values[scroll]["WBTC"] = 0x3C1BCa5a656e69edCD0D4E36BEbb3FcDAcA60Cf1.toBytes32();
        values[scroll]["USDC"] = 0x06eFdBFf2a14a7c8E15944D1F4A48F9F95F663A4.toBytes32();  
        values[scroll]["USDT"] = 0xf55BEC9cafDbE8730f096Aa55dad6D22d44099Df.toBytes32();  
        values[scroll]["EBTC"] = 0x657e8C867D8B37dCC18fA4Caead9C45EB088C642.toBytes32();  
        values[scroll]["ZRO"] = address(1).toBytes32();

        // Layer Zero
        values[scroll]["LayerZeroEndPoint"] = 0x1a44076050125825900e736c501f859c50fE728c.toBytes32();
        values[scroll]["stargateUSDC"] = 0x3Fc69CC4A842838bCDC9499178740226062b14E4.toBytes32(); 

        // Scroll Bridge.
        values[scroll]["scrollGatewayRouter"] = 0x4C0926FF5252A435FD19e10ED15e5a249Ba19d79.toBytes32(); // withdrawERC20
        values[scroll]["scrollMessenger"] = 0x781e90f1c8Fc4611c9b7497C3B47F99Ef6969CbC.toBytes32(); // sendMessage
        values[scroll]["scrollCustomERC20Gateway"] = 0xaC78dff3A87b5b534e366A93E785a0ce8fA6Cc62.toBytes32(); // sendMessage

        // Tellers
        values[scroll]["EBTCTeller"] = 0x6Ee3aaCcf9f2321E49063C4F8da775DdBd407268.toBytes32(); 
    }

    function _addFraxtalValues() private {
        values[fraxtal]["deployerAddress"] = 0x5F2F11ad8656439d5C14d9B351f8b09cDaC2A02d.toBytes32();
        values[fraxtal]["dev0Address"] = 0x0463E60C7cE10e57911AB7bD1667eaa21de3e79b.toBytes32();
        values[fraxtal]["dev1Address"] = 0xf8553c8552f906C19286F21711721E206EE4909E.toBytes32();
        values[fraxtal]["liquidPayoutAddress"] = 0xA9962a5BfBea6918E958DeE0647E99fD7863b95A.toBytes32();
        values[fraxtal]["balancerVault"] = address(1).toBytes32();
        // ERC20
        values[fraxtal]["wfrxETH"] = 0xFC00000000000000000000000000000000000006.toBytes32();

        // Standard Bridge.
        // values[fraxtal]["standardBridge"] = 0x4200000000000000000000000000000000000010.toBytes32();
        // values[fraxtal]["crossDomainMessenger"] = 0x4200000000000000000000000000000000000007.toBytes32();
    }

    function _addBscValues() private {
        values[bsc]["deployerAddress"] = 0x5F2F11ad8656439d5C14d9B351f8b09cDaC2A02d.toBytes32();
        values[bsc]["dev0Address"] = 0x0463E60C7cE10e57911AB7bD1667eaa21de3e79b.toBytes32();
        values[bsc]["dev1Address"] = 0xf8553c8552f906C19286F21711721E206EE4909E.toBytes32();

        values[bsc]["LBTC"] = 0xecAc9C5F704e954931349Da37F60E39f515c11c1.toBytes32();
        values[bsc]["WBTC"] = 0x0555E30da8f98308EdB960aa94C0Db47230d2B9c.toBytes32();
        values[bsc]["WBNB"] = 0xbb4CdB9CBd36B01bD1cBaEBF2De08d9173bc095c.toBytes32();
        values[bsc]["BTCB"] = 0x7130d2A12B9BCbFAe4f2634d864A1Ee1Ce3Ead9c.toBytes32();

        // 1Inch
        values[bsc]["aggregationRouterV5"] = 0x1111111254EEB25477B68fb85Ed929f73A960582.toBytes32();
        values[bsc]["oneInchExecutor"] = 0xde9e4FE32B049f821c7f3e9802381aa470FFCA73.toBytes32();

        // PancakeSwapV3
        values[bsc]["pancakeSwapV3NonFungiblePositionManager"] = 0x46A15B0b27311cedF172AB29E4f4766fbE7F4364.toBytes32();
        values[bsc]["pancakeSwapV3MasterChefV3"] = 0x556B9306565093C855AEA9AE92A594704c2Cd59e.toBytes32();
        values[bsc]["pancakeSwapV3Router"] = 0x13f4EA83D0bd40E75C8222255bc855a974568Dd4.toBytes32();

        // Odos
        values[bsc]["odosRouterV2"] = 0x89b8AA89FDd0507a99d334CBe3C808fAFC7d850E.toBytes32();
        values[bsc]["odosExecutor"] = 0x3f1aBA670a0234109be0222a805F3207117c2531.toBytes32();

        // LBTC Bridge
        values[bsc]["lbtcBridge"] = 0xA869817b48b25EeE986bdF4bE04062e6fd2C418B.toBytes32(); 
        values[bsc]["lbtcBridge"] = 0xA869817b48b25EeE986bdF4bE04062e6fd2C418B.toBytes32(); 

        values[bsc]["lbtcBridge"] = 0xA869817b48b25EeE986bdF4bE04062e6fd2C418B.toBytes32();

    }

    function _addCornValues() private {
        values[corn]["deployerAddress"] = 0x5F2F11ad8656439d5C14d9B351f8b09cDaC2A02d.toBytes32();
        values[corn]["txBundlerAddress"] = 0x5F2F11ad8656439d5C14d9B351f8b09cDaC2A02d.toBytes32();
        values[corn]["dev0Address"] = 0x0463E60C7cE10e57911AB7bD1667eaa21de3e79b.toBytes32();
        values[corn]["dev1Address"] = 0xf8553c8552f906C19286F21711721E206EE4909E.toBytes32();

        // Tokens
        values[corn]["WBTCN"] = 0xda5dDd7270381A7C2717aD10D1c0ecB19e3CDFb2.toBytes32();
        values[corn]["LBTC"] = 0xecAc9C5F704e954931349Da37F60E39f515c11c1.toBytes32();
        values[corn]["EBTC"] = 0x657e8C867D8B37dCC18fA4Caead9C45EB088C642.toBytes32();
        values[corn]["USDT0"] = 0x657e8C867D8B37dCC18fA4Caead9C45EB088C642.toBytes32();

        values[corn]["balancerVault"] = address(1).toBytes32();

        values[corn]["ZRO"] = address(69).toBytes32();
        values[corn]["LBTC"] = 0xecAc9C5F704e954931349Da37F60E39f515c11c1.toBytes32();

        // Layer Zero
        values[corn]["LayerZeroEndPoint"] = 0xcb566e3B6934Fa77258d68ea18E931fa75e1aaAa.toBytes32();
        values[corn]["WBTCN_OFT"] = 0x386E7A3a0c0919c9d53c3b04FF67E73Ff9e45Fb6.toBytes32();
        values[corn]["LBTC_OFT"] = 0xfc7B20D9B59A8A466f4fC3d34aA69a7D98e71d7A.toBytes32();

        // Curve
        values[corn]["curve_pool_LBTC_WBTCN"] = 0xAB3291b73a1087265E126E330cEDe0cFd4B8A693.toBytes32();
        values[corn]["curve_gauge_LBTC_WBTCN"] = 0xaE8f74c9eD7F72CA3Ea16955369f13D3d4b78Cd6.toBytes32();

        values[corn]["curve_pool_LBTC_WBTCN_2"] = 0xc77478B0e4eeCEE34EbE2fC4be7eC9Bba20a5ccD.toBytes32();
        values[corn]["curve_gauge_LBTC_WBTCN_2"] = 0xF481735c5e6Dc7C467236aF7D7C7b9c82893c0e4.toBytes32();

        values[corn]["curve_pool_LBTC_WBTCN_EBTC"] = 0xebe423b5466f9675669B2a4521b6E9F852Dd1f52.toBytes32();
        values[corn]["curve_gauge_LBTC_WBTCN_EBTC"] = 0x1AECbE26fA95D63df3F294Ba8C2ee214970df96f.toBytes32();

        // Zerolend
        values[corn]["zeroLendPool"] = 0x927b3A8e5068840C9758b0b88207b28aeeb7a3fd.toBytes32();
        values[corn]["v3RewardsController"] = 0xd9f43fa0ff772b806cbcDd36d0B264fCAd46d677.toBytes32();

        // UniswapV3
        values[corn]["uniswapV3NonFungiblePositionManager"] = 0x743E03cceB4af2efA3CC76838f6E8B50B63F184c.toBytes32();
        values[corn]["uniV3Router"] = 0x807F4E281B7A3B324825C64ca53c69F0b418dE40.toBytes32();

        // CamelotV3
        values[corn]["camelotNonFungiblePositionManager"] = 0x9CC2B9F9a6194C5CC827C88571E42cEAA76FDF47.toBytes32();
        values[corn]["camelotRouterV3"] = 0x30A4bD5b1a9e9C0D80e9a45ef486bc1f1bc8e230.toBytes32();

        // Tellers
        //values[corn]["sBTCNTeller"] = .toBytes32();
        values[corn]["eBTCTeller"] = 0x6Ee3aaCcf9f2321E49063C4F8da775DdBd407268.toBytes32();
        values[corn]["eBTCOnChainQueueFast"] = 0x686696A3e59eE16e8A8533d84B62cfA504827135.toBytes32();

        // Morpho Blue
        values[corn]["morphoBlue"] = 0xc2B1E031540e3F3271C5F3819F0cC7479a8DdD90.toBytes32();
        values[corn]["WBTCN_IDLE_915"] = 0xe0ce6aa148f70d89eda3c051c53a6e2f02f7ee0d1dd06af582ab4c8878ceed23;
        values[corn]["WBTCN_LBTC_915"] = 0x2547ba491a7ff9e8cfcaa3e1c0da739f4fdc1be9fe4a37bfcdf570002153a0de;
        values[corn]["USDT0_IDLE_915"] = 0x1c6b87ae1b97071ef444eedcba9f5a92cfe974edbbcaa1946644fc7ab0e283af;
        values[corn]["WBTCN_USDT0_915"] = 0x9039bf8b5c3cd6f2d3f937e8a2e59ef6af0109a0d0f3499e7dbf75be0aef75ec;

        // Morpho
        values[corn]["smokehouseBTCN"] = 0xa7Ba08CFc37e7CC67404d4996FFBB3E977490115.toBytes32();
    }

    function _addSonicMainnetValues() private {
        values[sonicMainnet]["dev0Address"] = 0x0463E60C7cE10e57911AB7bD1667eaa21de3e79b.toBytes32();
        values[sonicMainnet]["dev1Address"] = 0xf8553c8552f906C19286F21711721E206EE4909E.toBytes32();
        values[sonicMainnet]["deployerAddress"] = 0x5F2F11ad8656439d5C14d9B351f8b09cDaC2A02d.toBytes32();
        values[sonicMainnet]["txBundlerAddress"] = 0x5F2F11ad8656439d5C14d9B351f8b09cDaC2A02d.toBytes32();
        
        //Withdraw Queues
        values[sonicMainnet]["eBTCOnChainQueueFast"] = 0x686696A3e59eE16e8A8533d84B62cfA504827135.toBytes32();

        // ERC20
        values[sonicMainnet]["ETH"] = 0xEeeeeEeeeEeEeeEeEeEeeEEEeeeeEeeeeeeeEEeE.toBytes32(); //$S token
        values[sonicMainnet]["WETH"] = 0x50c42dEAcD8Fc9773493ED674b675bE577f2634b.toBytes32();
        values[sonicMainnet]["USDC"] = 0x29219dd400f2Bf60E5a23d13Be72B486D4038894.toBytes32();
        values[sonicMainnet]["USDT"] = 0x6047828dc181963ba44974801FF68e538dA5eaF9.toBytes32();
        values[sonicMainnet]["wS"] = 0x039e2fB66102314Ce7b64Ce5Ce3E5183bc94aD38.toBytes32();
        values[sonicMainnet]["stS"] = 0xE5DA20F15420aD15DE0fa650600aFc998bbE3955.toBytes32();
        values[sonicMainnet]["scUSD"] = 0xd3DCe716f3eF535C5Ff8d041c1A41C3bd89b97aE.toBytes32();
        values[sonicMainnet]["scETH"] = 0x3bcE5CB273F0F148010BbEa2470e7b5df84C7812.toBytes32();
        values[sonicMainnet]["scBTC"] = 0xBb30e76d9Bb2CC9631F7fC5Eb8e87B5Aff32bFbd.toBytes32();
        values[sonicMainnet]["stkscUSD"] = 0x4D85bA8c3918359c78Ed09581E5bc7578ba932ba.toBytes32();
        values[sonicMainnet]["EBTC"] = 0x657e8C867D8B37dCC18fA4Caead9C45EB088C642.toBytes32();
        values[sonicMainnet]["LBTC"] = 0xecAc9C5F704e954931349Da37F60E39f515c11c1.toBytes32();
        values[sonicMainnet]["WBTC"] = 0x0555E30da8f98308EdB960aa94C0Db47230d2B9c.toBytes32(); //also OFT
        values[sonicMainnet]["BEETS"] = 0x2D0E0814E62D80056181F5cd932274405966e4f0.toBytes32();
        values[sonicMainnet]["rEUL"] = 0x09E6cab47B7199b9d3839A2C40654f246d518a80.toBytes32();
        values[sonicMainnet]["EUL"] = 0x8e15C8D399e86d4FD7B427D42f06c60cDD9397e7.toBytes32();
        values[sonicMainnet]["ZRO"] = address(1).toBytes32();
        values[sonicMainnet]["OS"] = 0xb1e25689D55734FD3ffFc939c4C3Eb52DFf8A794.toBytes32();
        values[sonicMainnet]["roysonicUSDC"] = 0x45088fb2FfEBFDcf4dFf7b7201bfA4Cd2077c30E.toBytes32();
        values[sonicMainnet]["SILO"] = 0x53f753E4B17F4075D6fa2c6909033d224b81e698.toBytes32();
        values[sonicMainnet]["BEETSFRAGMENTSS1"] = 0x3419966bC74fa8f951108d15b053bEd233974d3D.toBytes32();
        values[sonicMainnet]["CRV"] = 0x5Af79133999f7908953E94b7A5CF367740Ebee35.toBytes32();
        values[sonicMainnet]["frxUSD"] = 0x80Eede496655FB9047dd39d9f418d5483ED600df.toBytes32(); //also OFT
        values[sonicMainnet]["UNI"] = 0x2fb960611bdC322A9a4A994252658Cae9fe2eeA1.toBytes32();

        values[sonicMainnet]["balancerVault"] = address(1).toBytes32();
        values[sonicMainnet]["vault"] = address(1).toBytes32();

        // UniswapV3
        values[sonicMainnet]["uniswapV3NonFungiblePositionManager"] =
            0x743E03cceB4af2efA3CC76838f6E8B50B63F184c.toBytes32();
        values[sonicMainnet]["uniV3Router"] = 0xaa52bB8110fE38D0d2d2AF0B85C3A3eE622CA455.toBytes32();

        // Beets/Balancer
        values[sonicMainnet]["balancerVault"] = 0xBA12222222228d8Ba445958a75a0704d566BF2C8.toBytes32();

        values[sonicMainnet]["scUSD_USDC_gauge"] = 0x33B29bcf17e866A35941e07CbAd54f1807B337f5.toBytes32();
        values[sonicMainnet]["scETH_WETH_gauge"] = 0x8828a6e3166cac78F3C90A5b5bf17618BDAf1Deb.toBytes32();
        values[sonicMainnet]["scBTC_LBTC_gauge"] = 0x11c43F630b52F1271a5005839d34b07C0C125e72.toBytes32();

        values[sonicMainnet]["scUSD_USDC_PoolId"] = 0xcd4d2b142235d5650ffa6a38787ed0b7d7a51c0c000000000000000000000037;
        values[sonicMainnet]["scETH_WETH_PoolId"] = 0xe54dd58a6d4e04687f2034dd4ddab49da55f8aff00000000000000000000007c;
        values[sonicMainnet]["USDC_stS_PoolId"] = 0x713fb5036dc70012588d77a5b066f1dd05c712d7000200000000000000000041;
        values[sonicMainnet]["USDC_wS_PoolId"] = 0xfc127dfc32b7739a7cfff7ed19e4c4ab3221953a0002000000000000000000a4;
        values[sonicMainnet]["stS_BEETS_PoolId"] = 0x10ac2f9dae6539e77e372adb14b1bf8fbd16b3e8000200000000000000000005;
        values[sonicMainnet]["USDC_WETH_PoolId"] = 0x308ebea1dc4ead75f0aebd1569e39354e26ae9e600020000000000000000009c;
        values[sonicMainnet]["scBTC_LBTC_PoolId"] = 0x83952912178aa33c3853ee5d942c96254b235dcc0002000000000000000000ab;

        values[sonicMainnet]["scBTC_LBTC_PoolId"] = 0x83952912178aa33c3853ee5d942c96254b235dcc0002000000000000000000ab;

        // Tellers
        values[sonicMainnet]["scUSDTeller"] = 0x358CFACf00d0B4634849821BB3d1965b472c776a.toBytes32();
        values[sonicMainnet]["scETHTeller"] = 0x31A5A9F60Dc3d62fa5168352CaF0Ee05aA18f5B8.toBytes32();
        values[sonicMainnet]["stkscUSDTeller"] = 0x5e39021Ae7D3f6267dc7995BB5Dd15669060DAe0.toBytes32();
        values[sonicMainnet]["stkscETHTeller"] = 0x49AcEbF8f0f79e1Ecb0fd47D684DAdec81cc6562.toBytes32();
        values[sonicMainnet]["roysonicUSDCTeller"] = 0x0F75c8176d4eBDff78d9a0c486B35d8F94b00A42.toBytes32();

        // Queues
        values[sonicMainnet]["roysonicUSDCQueue"] = 0xd0885A285f9a00aa2d9734d2D26be1186f850E38.toBytes32();

        // Accountant
        values[sonicMainnet]["scUSDAccountant"] = 0xA76E0F54918E39A63904b51F688513043242a0BE.toBytes32();
        values[sonicMainnet]["scETHAccountant"] = 0x3a592F9Ea2463379c4154d03461A73c484993668.toBytes32();
        values[sonicMainnet]["stkscUSDAccountant"] = 0x13cCc810DfaA6B71957F2b87060aFE17e6EB8034.toBytes32();
        values[sonicMainnet]["stkscETHAccountant"] = 0x61bE1eC20dfE0197c27B80bA0f7fcdb1a6B236E2.toBytes32();

        // Layer Zero
        values[sonicMainnet]["LayerZeroEndPoint"] = 0x6F475642a6e85809B1c36Fa62763669b1b48DD5B.toBytes32();
        values[sonicMainnet]["LBTC_OFT"] = 0x630e12D53D4E041b8C5451aD035Ea841E08391d7.toBytes32();
        values[sonicMainnet]["stargateUSDC"] = 0xA272fFe20cFfe769CdFc4b63088DCD2C82a2D8F9.toBytes32();

        // Sonic Gateway
        values[sonicMainnet]["sonicGateway"] = 0x9Ef7629F9B930168b76283AdD7120777b3c895b3.toBytes32();
        values[sonicMainnet]["circleTokenAdapter"] = 0xe6DCD54B4CDe2e9E935C22F57EBBBaaF5cc3BC8a.toBytes32();

        //Rings
        values[sonicMainnet]["scUSDVoter"] = 0xF365C45B6913BE7Ab74C970D9227B9D0dfF44aFb.toBytes32();
        values[sonicMainnet]["scETHVoter"] = 0x9842be0f52569155fA58fff36E772bC79D92706e.toBytes32();

        // Silo
        values[sonicMainnet]["siloRouter"] = 0x22AacdEc57b13911dE9f188CF69633cC537BdB76.toBytes32();
        values[sonicMainnet]["silo_stS_wS_config"] = 0x78C246f67c8A6cE03a1d894d4Cf68004Bd55Deea.toBytes32();
        values[sonicMainnet]["silo_S_scUSD_config"] = 0xFe514E71F0933F63B374056557AED3dBB381C646.toBytes32();
        values[sonicMainnet]["silo_S_USDC_config"] = 0x4915F6d3C9a7B20CedFc5d3854f2802f30311d13.toBytes32();
        values[sonicMainnet]["silo_wS_USDC_id8_config"] = 0x4915F6d3C9a7B20CedFc5d3854f2802f30311d13.toBytes32();
        values[sonicMainnet]["silo_wS_USDC_id8_USDC_IncentivesController"] =
            0x0dd368Cd6D8869F2b21BA3Cb4fd7bA107a2e3752.toBytes32();
        values[sonicMainnet]["silo_wS_USDC_id8_wS_IncentivesController"] =
            0x89a10bFb6b57AD89b2270d80175914C517E547D9.toBytes32();

        values[sonicMainnet]["silo_wS_USDC_id20_config"] = 0x062A36Bbe0306c2Fd7aecdf25843291fBAB96AD2.toBytes32();
        values[sonicMainnet]["silo_wS_USDC_id20_USDC_IncentivesController"] =
            0x2D3d269334485d2D876df7363e1A50b13220a7D8.toBytes32();

        values[sonicMainnet]["silo_USDC_wstkscUSD_id23_config"] = 0xbC24c0F594ECA381956895957c771437D61400D3.toBytes32();
        values[sonicMainnet]["silo_USDC_wstkscUSD_id23_USDC_IncentivesController"] =
            0xD4599CC9Bb91E84e55620A4E550DF0868aC45175.toBytes32();

        values[sonicMainnet]["silo_S_ETH_config"] = 0x9603Af53dC37F4BB6386f358A51a04fA8f599101.toBytes32();

        values[sonicMainnet]["silo_ETH_wstkscETH_id26_config"] = 0xefA367570B11f8745B403c0D458b9D2EAf424686.toBytes32();

        values[sonicMainnet]["silo_S_scUSD_id15_config"] = 0xFe514E71F0933F63B374056557AED3dBB381C646.toBytes32();
        values[sonicMainnet]["silo_LBTC_scBTC_id32_config"] = 0xe67cce118e9CcEaE51996E4d290f9B77D960E3d7.toBytes32();
        values[sonicMainnet]["silo_LBTC_WBTC_id31_config"] = 0x91D87099fA714a201297856D29380195adB62962.toBytes32();

        values[sonicMainnet]["silo_PT-aUSDC_scUSD_id46_config"] = 0xDa6787a3543a01Bf770DDF3953bE5B9C99c1cBD0.toBytes32();
        values[sonicMainnet]["silo_PT-aUSDC_scUSD_id46_scUSD_IncentivesController"] =
            0xeA3602cD66D09b2B0D887758Dc57c67aBCd9BeEF.toBytes32();

        values[sonicMainnet]["silo_sfrxUSD_scUSD_id48_config"] = 0x6452b9aE8011800457b42C4fBBDf4579afB96228.toBytes32();
        
        // Silo Vaults
        values[sonicMainnet]["silo_USDC_vault"] = 0xF6F87073cF8929C206A77b0694619DC776F89885.toBytes32();
        values[sonicMainnet]["silo_Mithras_vault"] = 0x391b3F70E254d582588B27e97E48D1CFcdf0BE7e.toBytes32();
        values[sonicMainnet]["silo_RE7_vault"] = 0x592D1e187729C76EfacC6dfFB9355bd7BF47B2a7.toBytes32();

        // Curve
        values[sonicMainnet]["curve_CRV_claiming"] = 0xf3A431008396df8A8b2DF492C913706BDB0874ef.toBytes32();
        values[sonicMainnet]["curve_USDC_scUSD_pool"] = 0x2Fd7CCDa50ED88fe17E15f3d5D8d51da4CCB43F3.toBytes32();
        values[sonicMainnet]["curve_USDC_scUSD_gauge"] = 0x12F89168C995e54Ec2ce9ee461D663a6dC72793A.toBytes32();

        // Euler
        values[sonicMainnet]["ethereumVaultConnector"] = 0x4860C903f6Ad709c3eDA46D3D502943f184D4315.toBytes32();
        values[sonicMainnet]["euler_scETH_MEV"] = 0x0806af1762Bdd85B167825ab1a64E31CF9497038.toBytes32();
        values[sonicMainnet]["euler_WETH_MEV"] = 0xa5cd24d9792F4F131f5976Af935A505D19c8Db2b.toBytes32();
        values[sonicMainnet]["euler_scUSD_MEV"] = 0xB38D431e932fEa77d1dF0AE0dFE4400c97e597B8.toBytes32();
        values[sonicMainnet]["euler_USDC_MEV"] = 0x196F3C7443E940911EE2Bb88e019Fd71400349D9.toBytes32();
        values[sonicMainnet]["euler_USDC_RE7"] = 0x3D9e5462A940684073EED7e4a13d19AE0Dcd13bc.toBytes32();
        values[sonicMainnet]["euler_scUSD_RE7"] = 0xeEb1DC1Ca7ffC5b54aD1cc4c1088Db4E5657Cb6c.toBytes32();

        // Curve
        values[sonicMainnet]["curve_WETH_scETH_pool"] = 0xfF11f56281247EaD18dB76fD23b252156738FA94.toBytes32();
        values[sonicMainnet]["curve_WETH_scETH_gauge"] = 0x4F7Fc3F5112eAef10495B04b5dd376E50c42dA51.toBytes32();

        // Odos
        values[sonicMainnet]["odosRouterV2"] = 0xaC041Df48dF9791B0654f1Dbbf2CC8450C5f2e9D.toBytes32();
        values[sonicMainnet]["odosExecutor"] = 0xBDfF6F2290b2C9B373E9D90f1ebF67e9653dA051.toBytes32();

        // Aave
        values[sonicMainnet]["v3Pool"] = 0x5362dBb1e601abF3a4c14c22ffEdA64042E5eAA3.toBytes32();
        values[sonicMainnet]["v3RewardsController"] = 0x24bD6e9ca54F1737467DEf82dCA9702925B3Aa59.toBytes32();
        values[sonicMainnet]["awS"] = 0x6C5E14A212c1C3e4Baf6f871ac9B1a969918c131.toBytes32();

        // Merkl
        values[sonicMainnet]["merklDistributor"] = 0x3Ef3D8bA38EBe18DB133cEc108f4D14CE00Dd9Ae.toBytes32();

        // Royco
        values[sonicMainnet]["recipeMarketHub"] = 0xFcc593aD3705EBcd72eC961c63eb484BE795BDbD.toBytes32();
        values[sonicMainnet]["vaultMarketHub"] = 0x1e3fCccbafDBdf3cB17b7470c8A6cC64eb5f94A2.toBytes32();
        values[sonicMainnet]["originSonicWrappedVault"] = 0x7F24390EF4F8c1a372524fF1fA3a1d79D66D86cA.toBytes32();

        // Permit2
        values[sonicMainnet]["permit2"] = 0x000000000022D473030F116dDEE9F6B43aC78BA3.toBytes32();

        // BalancerV3
        values[sonicMainnet]["balancerV3Router"] = 0x6077b9801B5627a65A5eeE70697C793751D1a71c.toBytes32();
        values[sonicMainnet]["balancerV3Vault"] = 0xbA1333333333a1BA1108E8412f11850A5C319bA9.toBytes32();
        values[sonicMainnet]["balancerV3VaultExplorer"] = 0x6F6CD1a69A19d45df0C300A57829b21713637300.toBytes32();

        values[sonicMainnet]["balancerV3_USDC_scUSD_boosted"] = 0x43026d483f42fB35efe03c20B251142D022783f2.toBytes32();
        values[sonicMainnet]["balancerV3_USDC_scUSD_boosted_gauge"] = 0x5D9e8B588F1D9e28ea1963681180d8b5938D26BA.toBytes32();
        values[sonicMainnet]["lbtcBridge"] = 0xA869817b48b25EeE986bdF4bE04062e6fd2C418B.toBytes32();
    }

    function _addSepoliaValues() private {
        values[sepolia]["dev0Address"] = 0x0463E60C7cE10e57911AB7bD1667eaa21de3e79b.toBytes32();
        values[sepolia]["dev1Address"] = 0xf8553c8552f906C19286F21711721E206EE4909E.toBytes32();
        values[sepolia]["deployerAddress"] = 0x5F2F11ad8656439d5C14d9B351f8b09cDaC2A02d.toBytes32();
        values[sepolia]["txBundlerAddress"] = 0x5F2F11ad8656439d5C14d9B351f8b09cDaC2A02d.toBytes32();

        values[sepolia]["WETH"] = 0xb16F35c0Ae2912430DAc15764477E179D9B9EbEa.toBytes32();
        values[sepolia]["CrispyUSD"] = 0x867F14Da2EcD4B582812d76D94c4B10cB00b507C.toBytes32();
        values[sepolia]["USDC"] = 0x2F6F07CDcf3588944Bf4C42aC74ff24bF56e7590.toBytes32();
        values[sepolia]["ZRO"] = address(1).toBytes32();
        values[sepolia]["CrispyCoin"] = 0x0c959E3AA0A74E972d1A8F759c198e660CcCebcB.toBytes32();
        values[sepolia]["WETH9"] = 0xfFf9976782d46CC05630D1f6eBAb18b2324d6B14.toBytes32();

        values[sepolia]["UltraYieldWETH"] = 0x22C24D6C6CF64B799ce936f86aBfA8984F3F804d.toBytes32();

        values[sepolia]["balancerVault"] = address(1).toBytes32();

        values[sepolia]["LayerZeroEndPoint"] = 0x6EDCE65403992e310A62460808c4b910D972f10f.toBytes32();
    }

    function _addSonicTestnetValues() private {
        values[sonicTestnet]["dev0Address"] = 0x0463E60C7cE10e57911AB7bD1667eaa21de3e79b.toBytes32();
        values[sonicTestnet]["dev1Address"] = 0xf8553c8552f906C19286F21711721E206EE4909E.toBytes32();
        values[sonicTestnet]["deployerAddress"] = 0x5F2F11ad8656439d5C14d9B351f8b09cDaC2A02d.toBytes32();
        values[sonicTestnet]["txBundlerAddress"] = 0x5F2F11ad8656439d5C14d9B351f8b09cDaC2A02d.toBytes32();

        values[sonicTestnet]["WETH"] = address(1).toBytes32();
        values[sonicTestnet]["CrispyUSD"] = 0x867F14Da2EcD4B582812d76D94c4B10cB00b507C.toBytes32();
        values[sonicTestnet]["ZRO"] = address(1).toBytes32();

        values[sonicTestnet]["balancerVault"] = address(1).toBytes32();

        values[sonicTestnet]["LayerZeroEndPoint"] = 0x6C7Ab2202C98C4227C5c46f1417D81144DA716Ff.toBytes32();
    }

    function _addSonicBlazeValues() private {
        values[sonicBlaze]["dev0Address"] = 0x0463E60C7cE10e57911AB7bD1667eaa21de3e79b.toBytes32();
        values[sonicBlaze]["dev1Address"] = 0xf8553c8552f906C19286F21711721E206EE4909E.toBytes32();
        values[sonicBlaze]["deployerAddress"] = 0x5F2F11ad8656439d5C14d9B351f8b09cDaC2A02d.toBytes32();
        values[sonicBlaze]["txBundlerAddress"] = 0x5F2F11ad8656439d5C14d9B351f8b09cDaC2A02d.toBytes32();

        values[sonicBlaze]["WETH"] = address(1).toBytes32();
        values[sonicBlaze]["CrispyUSD"] = 0x867F14Da2EcD4B582812d76D94c4B10cB00b507C.toBytes32();
        values[sonicBlaze]["ZRO"] = address(1).toBytes32();

        values[sonicBlaze]["balancerVault"] = address(1).toBytes32();

        values[sonicBlaze]["LayerZeroEndPoint"] = 0x6C7Ab2202C98C4227C5c46f1417D81144DA716Ff.toBytes32();
    }

    function _addBartioValues() private {
        values[bartio]["dev0Address"] = 0x0463E60C7cE10e57911AB7bD1667eaa21de3e79b.toBytes32();
        values[bartio]["dev1Address"] = 0xf8553c8552f906C19286F21711721E206EE4909E.toBytes32();
        values[bartio]["deployerAddress"] = 0x5F2F11ad8656439d5C14d9B351f8b09cDaC2A02d.toBytes32();
        values[bartio]["txBundlerAddress"] = 0x5F2F11ad8656439d5C14d9B351f8b09cDaC2A02d.toBytes32();

        values[bartio]["balancerVault"] = address(1).toBytes32();
        values[bartio]["vault"] = address(1).toBytes32();

        // ERC20s
        values[bartio]["WBERA"] = 0x7507c1dc16935B82698e4C63f2746A2fCf994dF8.toBytes32();
        values[bartio]["YEET"] = 0x8c245484890a61Eb2d1F81114b1a7216dCe2752b.toBytes32();
        values[bartio]["USDC"] = 0xd6D83aF58a19Cd14eF3CF6fe848C9A4d21e5727c.toBytes32();
        values[bartio]["USDT"] = 0x05D0dD5135E3eF3aDE32a9eF9Cb06e8D37A6795D.toBytes32();
        values[bartio]["DAI"] = 0x806Ef538b228844c73E8E692ADCFa8Eb2fCF729c.toBytes32();
        values[bartio]["iBGT"] = 0x46eFC86F0D7455F135CC9df501673739d513E982.toBytes32();
        values[bartio]["WEETH"] = 0x7Cc43d94818005499D2740975D2aEFD3893E940E.toBytes32();

        // Kodiak
        values[bartio]["kodiakIslandRouterOld"] = 0x5E51894694297524581353bc1813073C512852bf.toBytes32(); //old
        values[bartio]["kodiakIslandRouter"] = 0x35c98A9bA533218155f9324585914e916066A153.toBytes32(); //new

        values[bartio]["kodiak_v1_WBERA_YEET"] = 0xE5A2ab5D2fb268E5fF43A5564e44c3309609aFF9.toBytes32(); //old island
        values[bartio]["kodiak_island_WBERA_YEET_1%"] = 0x0001513F4a1f86da0f02e647609E9E2c630B3a14.toBytes32(); //new island

        // Honey
        values[bartio]["honeyFactory"] = 0xAd1782b2a7020631249031618fB1Bd09CD926b31.toBytes32();

        // Infrared
        values[bartio]["infrared_kodiak_WBERA_YEET_vault"] = 0x89DAFF790313d0Cc5cC9971472f0C73A19D9C167.toBytes32();

        // Goldilocks
        values[bartio]["goldivault_weeth"] = 0xEE4A91F5BFA0Bf54124CF00cc7e144427cCE1162.toBytes32();
        values[bartio]["weethOT"] = 0x6218379852D5609870e91f168B81cbB4532f0346.toBytes32();
        values[bartio]["weethYT"] = 0x401CBe777E8BE57a426A5B5F13Ca4d73200BD95B.toBytes32();
    }

    function _addSwellValues() private {
        values[swell]["deployerAddress"] = 0x5F2F11ad8656439d5C14d9B351f8b09cDaC2A02d.toBytes32();
        values[swell]["txBundlerAddress"] = 0x5F2F11ad8656439d5C14d9B351f8b09cDaC2A02d.toBytes32();
        values[swell]["dev0Address"] = 0x0463E60C7cE10e57911AB7bD1667eaa21de3e79b.toBytes32();
        values[swell]["dev1Address"] = 0xf8553c8552f906C19286F21711721E206EE4909E.toBytes32();

        values[swell]["balancerVault"] = address(1).toBytes32();
        values[swell]["vault"] = address(1).toBytes32();

        // ERC20s
        values[swell]["ETH"] = 0xEeeeeEeeeEeEeeEeEeEeeEEEeeeeEeeeeeeeEEeE.toBytes32();
        values[swell]["WETH"] = 0x4200000000000000000000000000000000000006.toBytes32();
        values[swell]["WEETH"] = 0xA6cB988942610f6731e664379D15fFcfBf282b44.toBytes32(); //also OFT
        values[swell]["WSWELL"] = 0xda1F8EA667dc5600F5f654DF44b47F1639a83DD1.toBytes32();
        values[swell]["SWELL"] = 0x2826D136F5630adA89C1678b64A61620Aab77Aea.toBytes32();
        values[swell]["USDE"] = 0x5d3a1Ff2b6BAb83b63cd9AD0787074081a52ef34.toBytes32(); //also OFT

        // Standard Bridge
        values[swell]["standardBridge"] = 0x4200000000000000000000000000000000000010.toBytes32();
        values[swell]["crossDomainMessenger"] = 0x4200000000000000000000000000000000000007.toBytes32();

        // Euler
        values[swell]["ethereumVaultConnector"] = 0x08739CBede6E28E387685ba20e6409bD16969Cde.toBytes32();
        values[swell]["eulerWETH"] = 0x49C077B74292aA8F589d39034Bf9C1Ed1825a608.toBytes32();
        values[swell]["eulerWEETH"] = 0x10D0D11A8B693F4E3e33d09BBab7D4aFc3C03ef3.toBytes32();

        // Merkl
        values[swell]["merklDistributor"] = 0x3Ef3D8bA38EBe18DB133cEc108f4D14CE00Dd9Ae.toBytes32();

        // Velodrome
        values[swell]["velodromeRouter"] = 0x3a63171DD9BebF4D07BC782FECC7eb0b890C2A45.toBytes32();
        values[swell]["velodromeNonFungiblePositionManager"] = 0x991d5546C4B442B4c5fdc4c8B8b8d131DEB24702.toBytes32();

        values[swell]["velodrome_weth_weeth_v3_gauge"] = 0x14bAD0eE354c0161178bAcC59340Bb223F66b76C.toBytes32();

        // Ambient
        values[swell]["crocSwapDex"] = 0xaAAaAaaa82812F0a1f274016514ba2cA933bF24D.toBytes32();
    }

    function _addBerachainTestnetValues() private {
        values[berachainTestnet]["deployerAddress"] = 0x5F2F11ad8656439d5C14d9B351f8b09cDaC2A02d.toBytes32();
        values[berachainTestnet]["txBundlerAddress"] = 0x5F2F11ad8656439d5C14d9B351f8b09cDaC2A02d.toBytes32();
        values[berachainTestnet]["dev0Address"] = 0x0463E60C7cE10e57911AB7bD1667eaa21de3e79b.toBytes32();
        values[berachainTestnet]["dev1Address"] = 0xf8553c8552f906C19286F21711721E206EE4909E.toBytes32();

        values[berachainTestnet]["WETH"] = 0x4200000000000000000000000000000000000006.toBytes32();
        values[berachainTestnet]["balancerVault"] = address(1).toBytes32();
        values[berachainTestnet]["USDC"] = 0x015fd589F4f1A33ce4487E12714e1B15129c9329.toBytes32();
        values[berachainTestnet]["ZRO"] = address(1).toBytes32();

        // ERC20s
        values[berachainTestnet]["WEETH"] = 0xA6cB988942610f6731e664379D15fFcfBf282b44.toBytes32(); //also OFT

        values[berachainTestnet]["LayerZeroEndPoint"] = 0x6C7Ab2202C98C4227C5c46f1417D81144DA716Ff.toBytes32();
    }

    function _addBerachainValues() private {
        values[berachain]["deployerAddress"] = 0x5F2F11ad8656439d5C14d9B351f8b09cDaC2A02d.toBytes32();
        values[berachain]["txBundlerAddress"] = 0x5F2F11ad8656439d5C14d9B351f8b09cDaC2A02d.toBytes32();
        values[berachain]["dev0Address"] = 0x0463E60C7cE10e57911AB7bD1667eaa21de3e79b.toBytes32();
        values[berachain]["dev1Address"] = 0xf8553c8552f906C19286F21711721E206EE4909E.toBytes32();

        // ERC20s
        values[berachain]["ETH"] = 0xEeeeeEeeeEeEeeEeEeEeeEEEeeeeEeeeeeeeEEeE.toBytes32();
        values[berachain]["WBERA"] = 0x6969696969696969696969696969696969696969.toBytes32();
        values[berachain]["WETH"] = 0x2F6F07CDcf3588944Bf4C42aC74ff24bF56e7590.toBytes32();
        values[berachain]["WEETH"] = 0x7DCC39B4d1C53CB31e1aBc0e358b43987FEF80f7.toBytes32();
        values[berachain]["LBTC"] = 0xecAc9C5F704e954931349Da37F60E39f515c11c1.toBytes32();
        values[berachain]["WBTC"] = 0x0555E30da8f98308EdB960aa94C0Db47230d2B9c.toBytes32(); //also OFT
        values[berachain]["EBTC"] = 0x657e8C867D8B37dCC18fA4Caead9C45EB088C642.toBytes32();
        values[berachain]["eBTC"] = 0x657e8C867D8B37dCC18fA4Caead9C45EB088C642.toBytes32();
        values[berachain]["rberaETH"] = 0x3B0145f3CFA64BC66F5742F512f871665309075d.toBytes32(); //LST
        values[berachain]["beraETH"] = 0x6fc6545d5cDE268D5C7f1e476D444F39c995120d.toBytes32(); //wrapped LST
        values[berachain]["WEETH_OT"] = 0x46C7BdE4422b6798A09e76B555F2fea8D7FfADdc.toBytes32();
        values[berachain]["WEETH_YT"] = 0x98577aC3C6b376fc9Ee56377FEcAb6D751e40610.toBytes32();
        values[berachain]["BGT"] = 0x656b95E550C07a9ffe548bd4085c72418Ceb1dba.toBytes32();
        values[berachain]["iBGT"] = 0xac03CABA51e17c86c921E1f6CBFBdC91F8BB2E6b.toBytes32();
        values[berachain]["USDC"] = 0x549943e04f40284185054145c6E4e9568C1D3241.toBytes32(); 
        values[berachain]["srUSD"] = 0x5475611Dffb8ef4d697Ae39df9395513b6E947d7.toBytes32(); 
        values[berachain]["NECT"] = 0x1cE0a25D13CE4d52071aE7e02Cf1F6606F4C79d3.toBytes32(); 
        values[berachain]["solvBTC"] = 0x541FD749419CA806a8bc7da8ac23D346f2dF8B77.toBytes32();
        values[berachain]["HONEY"] = 0xFCBD14DC51f0A4d49d5E53C2E0950e0bC26d0Dce.toBytes32();
        values[berachain]["ZRO"] = address(1).toBytes32();
        values[berachain]["rUSD"] = 0x09D4214C03D01F49544C0448DBE3A27f768F2b34.toBytes32();
        values[berachain]["USDT"] = 0x779Ded0c9e1022225f8E0630b35a9b54bE713736.toBytes32(); // USDT0

        // Balancer
        values[berachain]["balancerVault"] = address(1).toBytes32();
        values[berachain]["vault"] = address(1).toBytes32();

        // Kodiak
        values[berachain]["kodiakRouter"] = 0xe301E48F77963D3F7DbD2a4796962Bd7f3867Fb4.toBytes32(); //swapRouter02, doesn't work with univ3 leaves for whatever reason
        values[berachain]["uniV3Router"] = 0xEd158C4b336A6FCb5B193A5570e3a571f6cbe690.toBytes32(); //for compatability w/ existing univ3 functions (swapRouter01)
        values[berachain]["kodiakNonFungiblePositionManager"] = 0xFE5E8C83FFE4d9627A75EaA7Fee864768dB989bD.toBytes32();
        values[berachain]["uniswapV3NonFungiblePositionManager"] = 0xFE5E8C83FFE4d9627A75EaA7Fee864768dB989bD.toBytes32(); //for compatability w/ existing univ3 functions
        values[berachain]["kodiakIslandRouter"] = 0x679a7C63FC83b6A4D9C1F931891d705483d4791F.toBytes32(); //for kodiak specific islands

        values[berachain]["kodiak_island_EBTC_WBTC_005%"] = 0xfC4994e0A4780ba7536d7e79611468B6bde14CaE.toBytes32();
        values[berachain]["kodiak_island_WETH_WEETH_005%"] = 0xA0cAbFc04Fc420b3d31BA431d18eB5bD33B3f334.toBytes32();
        values[berachain]["kodiak_island_WETH_beraETH_005%"] = 0x03bCcF796cDef61064c4a2EffdD21f1AC8C29E92.toBytes32();
        values[berachain]["kodiak_island_WEETH_WEETH_OT_005%"] = 0xAd63328f4F4b8681dB713ce2eB353596628fc3B2.toBytes32();
        values[berachain]["kodiak_island_WBTC_EBTC_005%"] = 0xfC4994e0A4780ba7536d7e79611468B6bde14CaE.toBytes32();
        values[berachain]["kodiak_island_EBTC_LBTC_005%"] = 0xc3E64469e1c333360Ddb6BF0eA9B0c18E69410f0.toBytes32();
        values[berachain]["kodiak_island_EBTC_EBTC_OT_005%"] = 0x6E29Ec043103fF346450763AC364a22fc7fd4a7C.toBytes32();
        values[berachain]["kodiak_island_EBTC_WBTC_005%"] = 0xfC4994e0A4780ba7536d7e79611468B6bde14CaE.toBytes32();
        values[berachain]["kodiak_island_beraETH_WEETH_005%"] = 0x2f8C651E2F576C8c4B6DE3c32210d9b4A4461d5c.toBytes32();
        values[berachain]["kodiak_island_WBTC_solvBTC_005%"] = 0x3879451f4f69F0c2d37CaD45319cFf2E7d29C596.toBytes32();
        values[berachain]["kodiak_island_rUSD_HONEY_005%"] = 0x7fd165B73775884a38AA8f2B384A53A3Ca7400E6.toBytes32();

        // Infrared
        values[berachain]["infrared_vault_wbtc_solvbtc"] = 0x5969494e13E8FA51f8223152A86f14C02860AFD3.toBytes32();
        values[berachain]["infrared_vault_wbtc_ebtc"] = 0x5C5FCb568a98DA28C9D2DF4852b102aa814c3a4c.toBytes32();
        values[berachain]["infrared_vault_weth_weeth"] = 0x16ed36cB22b298085d10b119030408C7BbfFC24E.toBytes32();
        values[berachain]["infrared_vault_rUSD_honey"] = 0x1C5879B75be9E817B1607AFb6f24F632eE6F8820.toBytes32();
        values[berachain]["infrared_vault_primeLiquidBeraETH"] = 0xc9d8Bc7428059219f3D19Da7F17ad468254D4D7e.toBytes32();
        values[berachain]["infrared_vault_primeLiquidBeraBTC"] = 0x4bA0a69621eA72870F9fcf2D974D39B8609343cC.toBytes32();
        values[berachain]["infrared_vault_iBGT"] = 0x75F3Be06b02E235f6d0E7EF2D462b29739168301.toBytes32();

        // Dolomite
        values[berachain]["dolomiteMargin"] = 0x003Ca23Fd5F0ca87D01F6eC6CD14A8AE60c2b97D.toBytes32();
        values[berachain]["dolomiteDepositWithdrawRouter"] = 0xd6a31B6AeA4d26A19bF479b5032D9DDc481187e6.toBytes32();
        values[berachain]["dolomiteBorrowProxy"] = 0xC06271eb97d960F4034DDF953e16271CcB2B10BD.toBytes32();

        // dTokens
        values[berachain]["dWETH"] = 0xf7b5127B510E568fdC39e6Bb54e2081BFaD489AF.toBytes32();
        values[berachain]["dWEETH"] = 0x48282e3B990625CBDcb885E4a4D83B6e9D5C8442.toBytes32();
        values[berachain]["dWBTC"] = 0x29cF6e8eCeFb8d3c9dd2b727C1b7d1df1a754F6f.toBytes32();
        values[berachain]["dEBTC"] = 0x6B21026e1Fe8be7F23660B5fBFb1885dbd1147E6.toBytes32();

        // Goldilocks Vaults
        values[berachain]["goldivault_weETH"] = 0x0B8B5e0ec1dc908E0d8513cC03E91Eb479Ab6Ea9.toBytes32();
        values[berachain]["goldivault_eBTC"] = 0x0c3F856b93d6D7B46C76296f073A1357738d238C.toBytes32();

        // Tellers
        values[berachain]["eBTCTeller"] = 0x6Ee3aaCcf9f2321E49063C4F8da775DdBd407268.toBytes32();
        values[berachain]["primeLiquidBeraETHTeller"] = 0xB745B293468df7B06330472fBCee5412FF44750B.toBytes32();

        // Queues
        values[berachain]["eBTCQueue"] = 0x686696A3e59eE16e8A8533d84B62cfA504827135.toBytes32();

        // dTokens
        values[berachain]["dWETH"] = 0xf7b5127B510E568fdC39e6Bb54e2081BFaD489AF.toBytes32();
        values[berachain]["dWEETH"] = 0x48282e3B990625CBDcb885E4a4D83B6e9D5C8442.toBytes32();

        // etherFi
        values[berachain]["etherFiL2SyncPool"] = 0xC9475e18E2C5C26EA6ADCD55fabE07920beA887e.toBytes32();

        // Layer Zero
        values[berachain]["LayerZeroEndPoint"] = 0x6F475642a6e85809B1c36Fa62763669b1b48DD5B.toBytes32();
        values[berachain]["ZRO"] = address(1).toBytes32();

        // OFTs
        values[berachain]["LBTC_OFT"] = 0x630e12D53D4E041b8C5451aD035Ea841E08391d7.toBytes32();
        values[berachain]["solvBTC_OFT"] = 0xB12979Ff302Ac903849948037A51792cF7186E8e.toBytes32();

        // Stargate
        values[berachain]["stargateUSDC"] = 0xAF54BE5B6eEc24d6BFACf1cce4eaF680A8239398.toBytes32();
        values[berachain]["stargatesrUSD"] = 0x5475611Dffb8ef4d697Ae39df9395513b6E947d7.toBytes32();
        values[berachain]["stargateWETH"] = 0x45f1A95A4D3f3836523F5c83673c797f4d4d263B.toBytes32();

        // BGT Reward Vaults
        values[berachain]["WBERA_HONEY_reward_vault"] = 0xC2BaA8443cDA8EBE51a640905A8E6bc4e1f9872c.toBytes32();

        // Ooga Booga
        values[berachain]["OBRouter"] = 0xFd88aD4849BA0F729D6fF4bC27Ff948Ab1Ac3dE7.toBytes32();
        values[berachain]["OBExecutor"] = 	0x415744995e9D35A00189C216c37546E9139F5C2c.toBytes32();


        // Royco
        values[berachain]["depositExecutor"] = 0xEC1F64Cd852c65A22bCaA778b2ed76Bc5502645C.toBytes32();
        values[berachain]["roycoDepositExecutor"] = 0xEC1F64Cd852c65A22bCaA778b2ed76Bc5502645C.toBytes32();

        // Beraborrow
        values[berachain]["collVaultUnwrapper"] = 0xcE46cefd82eb0e9572E4618dD1E6E6233b1F6Cb6.toBytes32(); 
        values[berachain]["collVaultRouter"] = 0x5f1619FfAEfdE17F7e54f850fe90AD5EE44dbf47.toBytes32();
        values[berachain]["bWETH"] = 0x6Ddbc255bFfD2D394F3b31c543283c01D69D4Ba2.toBytes32();
        values[berachain]["WETHDenManager"] = 0xD80AB5da2507008c8ede90648407BE098F1F1521.toBytes32();

        values[berachain]["bbWBTC"] = 0xAA2cBDe9f11f09ee9774D6d6C98dbB4792d9549a.toBytes32();
        values[berachain]["bbLBTC"] = 0x458CbA0D42896659fbb69872212Ec7Aa01b8DBEf.toBytes32();
        values[berachain]["bbeBTC"] = 0xA7dFa250Ea71ee410C3deEAF1599Cc864B958b0D.toBytes32();
        values[berachain]["bbeBTC-WBTC"] = 0x23D7DdCE723531bE8F2D26d2539d672Bd30f4CE1.toBytes32();

        values[berachain]["WBTCDenManager"] = 0x053EEbc21D5129CDB1abf7EAf09D59b19e75B8ce.toBytes32();
        values[berachain]["LBTCDenManager"] = 0x2d430a7c2Af78682A78F65580f42B32d47A14030.toBytes32();
        values[berachain]["eBTCDenManager"] = 0xA1C9fbDF853617Fa27E2c39EE830703A3Fa9D2A3.toBytes32();
        values[berachain]["eBTC-WBTCDenManager"] = 0xF9dB1b321CF012f9a1189Fdf5b9aE97864a96c8C.toBytes32();

        values[berachain]["sNECT"] = 0x597877Ccf65be938BD214C4c46907669e3E62128.toBytes32();
        values[berachain]["vaultedsNECT"] = 0x1d22592F66Fc92e0a64eE9300eAeca548cd466c5.toBytes32();

        values[berachain]["bbWBTCManagedVault"] = 0xEC5F6Cf02731B1a76CdF11E83bC8Ca9922ef9439.toBytes32();
        values[berachain]["bbLBTCManagedVault"] = 0x68c761eeb006d91D0e6eFcB8Bc490a22d8D95010.toBytes32();
        values[berachain]["bbeBTCManagedVault"] = 0x5929Fa7F900C2Ec72C45DF985508CE1ac3B54c71.toBytes32();
        values[berachain]["bbeBTC-WBTCManagedVault"] = 0x0642e5Ea445b5e572E95c381ef67eF3160572f43.toBytes32();

        // Honey
        values[berachain]["honeyFactory"] = 0xA4aFef880F5cE1f63c9fb48F661E27F8B4216401.toBytes32();

    }

    function _addBobValues() private {
        values[bob]["deployerAddress"] = 0x5F2F11ad8656439d5C14d9B351f8b09cDaC2A02d.toBytes32();
        values[bob]["deployerAddress2"] = 0xF3d0672a91Fd56C9ef04C79ec67d60c34c6148a0.toBytes32();
        values[bob]["txBundlerAddress"] = 0xF3d0672a91Fd56C9ef04C79ec67d60c34c6148a0.toBytes32();
        values[bob]["dev0Address"] = 0x0463E60C7cE10e57911AB7bD1667eaa21de3e79b.toBytes32();
        values[bob]["dev1Address"] = 0xf8553c8552f906C19286F21711721E206EE4909E.toBytes32();

        // ERC20s
        values[bob]["WETH"] = 0x4200000000000000000000000000000000000006.toBytes32();
        values[bob]["WBTC"] = 0x03C7054BCB39f7b2e5B2c7AcB37583e32D70Cfa3.toBytes32();
        values[bob]["solvBTC"] = 0x541FD749419CA806a8bc7da8ac23D346f2dF8B77.toBytes32();
        values[bob]["solvBTC.BBN"] = 0xCC0966D8418d412c599A6421b760a847eB169A8c.toBytes32();
        values[bob]["LBTC"] = 0xA45d4121b3D47719FF57a947A9d961539Ba33204.toBytes32();

        values[bob]["balancerVault"] = address(1).toBytes32();
        values[bob]["vault"] = address(1).toBytes32();

        values[bob]["ZRO"] = address(1).toBytes32();
        values[bob]["LayerZeroEndPoint"] = 0x1a44076050125825900e736c501f859c50fE728c.toBytes32();

        // OFTs

        // Standard Bridge
        values[bob]["standardBridge"] = 0x4200000000000000000000000000000000000010.toBytes32();
        values[bob]["crossDomainMessenger"] = 0x4200000000000000000000000000000000000007.toBytes32();

        // Euler
        values[bob]["ethereumVaultConnector"] = 0x59f0FeEc4fA474Ad4ffC357cC8d8595B68abE47d.toBytes32();
        values[bob]["eulerWBTC"] = 0x11DA346d3Fdb62641BDbfebfd54b81CAA871aEf6.toBytes32();
    }

    function _addDeriveValues() private {
        values[derive]["deployerAddress"] = 0x5F2F11ad8656439d5C14d9B351f8b09cDaC2A02d.toBytes32();
        values[derive]["deployerAddress2"] = 0xF3d0672a91Fd56C9ef04C79ec67d60c34c6148a0.toBytes32();
        values[derive]["txBundlerAddress"] = 0xF3d0672a91Fd56C9ef04C79ec67d60c34c6148a0.toBytes32();
        values[derive]["dev0Address"] = 0x0463E60C7cE10e57911AB7bD1667eaa21de3e79b.toBytes32();
        values[derive]["dev1Address"] = 0xf8553c8552f906C19286F21711721E206EE4909E.toBytes32();

        // ERC20s
        values[derive]["WETH"] = 0x4200000000000000000000000000000000000006.toBytes32();
        values[derive]["LBTC"] = 0x36b5C126A3D7B25F6032653A0d18823Ee48a890e.toBytes32();
        values[derive]["stDRV"] = 0x7499d654422023a407d92e1D83D387d81BC68De1.toBytes32();
        values[derive]["DRV"] = 0x2EE0fd70756EDC663AcC9676658A1497C247693A.toBytes32();

        values[derive]["balancerVault"] = address(1).toBytes32();
        values[derive]["vault"] = address(1).toBytes32();

        values[derive]["ZRO"] = address(1).toBytes32();

        // Reward Distributor
        values[derive]["rewardDistributor"] = 0x2f8C5a3BBd69443B6e462F563bA0EaB4317F995b.toBytes32();

        // Standard Bridge
        values[derive]["standardBridge"] = 0x4200000000000000000000000000000000000010.toBytes32();
        values[derive]["crossDomainMessenger"] = 0x4200000000000000000000000000000000000007.toBytes32();
        values[derive]["uniswapV3NonFungiblePositionManager"] = 0xC36442b4a4522E871399CD717aBDD847Ab11FE88.toBytes32();

        // Derive
        values[derive]["deriveWithdrawWrapper"] = 0xea8E683D8C46ff05B871822a00461995F93df800.toBytes32();
        values[derive]["derive_LBTC_controller"] = 0x5eFC527B2640681289E31E1e29f94EA397b6c589.toBytes32();
    }

    function _addUnichainValues() private {
        values[unichain]["deployerAddress"] = 0x5F2F11ad8656439d5C14d9B351f8b09cDaC2A02d.toBytes32();
        values[unichain]["txBundlerAddress"] = 0x5F2F11ad8656439d5C14d9B351f8b09cDaC2A02d.toBytes32();
        values[unichain]["dev0Address"] = 0x0463E60C7cE10e57911AB7bD1667eaa21de3e79b.toBytes32();
        values[unichain]["dev1Address"] = 0xf8553c8552f906C19286F21711721E206EE4909E.toBytes32();

        // ERC20s
        values[unichain]["ETH"] = 0xEeeeeEeeeEeEeeEeEeEeeEEEeeeeEeeeeeeeEEeE.toBytes32();
        values[unichain]["WETH"] = 0x4200000000000000000000000000000000000006.toBytes32();
        values[unichain]["USDC"] = 0x078D782b760474a361dDA0AF3839290b0EF57AD6.toBytes32();
        values[unichain]["weETH"] = 0x7DCC39B4d1C53CB31e1aBc0e358b43987FEF80f7.toBytes32();
        values[unichain]["WEETH"] = 0x7DCC39B4d1C53CB31e1aBc0e358b43987FEF80f7.toBytes32();
        values[unichain]["WSTETH"] = 0xc02fE7317D4eb8753a02c35fe019786854A92001.toBytes32();

        values[unichain]["balancerVault"] = address(1).toBytes32();
        values[unichain]["vault"] = address(1).toBytes32();

        values[unichain]["ZRO"] = address(1).toBytes32();

        // Standard Bridge
        values[unichain]["standardBridge"] = 0x4200000000000000000000000000000000000010.toBytes32();
        values[unichain]["crossDomainMessenger"] = 0x4200000000000000000000000000000000000007.toBytes32();

        // Uniswap V4
        values[unichain]["uniV4PoolManager"] = 0x1F98400000000000000000000000000000000004.toBytes32();
        values[unichain]["uniV4PositionManager"] = 0x4529A01c7A0410167c5740C487A8DE60232617bf.toBytes32();
        values[unichain]["uniV4UniversalRouter"] = 0xEf740bf23aCaE26f6492B10de645D6B98dC8Eaf3.toBytes32();
        values[unichain]["permit2"] = 0x000000000022D473030F116dDEE9F6B43aC78BA3.toBytes32();

        // LayerZero
        values[unichain]["LayerZeroEndPoint"] = 0x6F475642a6e85809B1c36Fa62763669b1b48DD5B.toBytes32();
    }

    function _addHyperEVMValues() internal {
        values[hyperEVM]["dev0Address"] = 0x0463E60C7cE10e57911AB7bD1667eaa21de3e79b.toBytes32();
        values[hyperEVM]["dev1Address"] = 0xf8553c8552f906C19286F21711721E206EE4909E.toBytes32();
        values[hyperEVM]["LayerZeroEndPoint"] = 0x3A73033C0b1407574C76BdBAc67f126f6b4a9AA9.toBytes32();
    }


    function _addTACTestnetValues() private {
        values[tacTestnet]["deployerAddress"] = 0x5F2F11ad8656439d5C14d9B351f8b09cDaC2A02d.toBytes32();
        values[tacTestnet]["txBundlerAddress"] = 0x5F2F11ad8656439d5C14d9B351f8b09cDaC2A02d.toBytes32();
        values[tacTestnet]["dev0Address"] = 0x0463E60C7cE10e57911AB7bD1667eaa21de3e79b.toBytes32();
        values[tacTestnet]["dev1Address"] = 0xf8553c8552f906C19286F21711721E206EE4909E.toBytes32();

        values[tacTestnet]["dev4Address"] = 0xD3d742a82524b6de30E54315E471264dc4CF2BcC.toBytes32();

        // ERC20s
        values[tacTestnet]["WTAC"] = 0x07840B012d84095397Fd251Ea619cee6F866bC39.toBytes32();
        values[tacTestnet]["USDT"] = 0x7336A5a3251b9259DDf8B9D02a96dA0153e0799d.toBytes32(); // hopefully this is a good one to test with
        values[tacTestnet]["ZRO"] = address(1).toBytes32();

        // LayerZero
        values[tacTestnet]["LayerZeroEndPoint"] = address(1).toBytes32();

        // Balancer
        values[tacTestnet]["balancerVault"] = address(1).toBytes32();
    }

    function _addFlareValues() private {
        values[flare]["deployerAddress"] = 0x5F2F11ad8656439d5C14d9B351f8b09cDaC2A02d.toBytes32();
        values[flare]["txBundlerAddress"] = 0x5F2F11ad8656439d5C14d9B351f8b09cDaC2A02d.toBytes32();
        values[flare]["dev0Address"] = 0x0463E60C7cE10e57911AB7bD1667eaa21de3e79b.toBytes32();
        values[flare]["dev1Address"] = 0xf8553c8552f906C19286F21711721E206EE4909E.toBytes32();

        // ERC20s
        values[flare]["FLR"] = 0xEeeeeEeeeEeEeeEeEeEeeEEEeeeeEeeeeeeeEEeE.toBytes32(); // NATIVE
        values[flare]["WFLR"] = 0x1D80c49BbBCd1C0911346656B529DF9E5c2F783d.toBytes32(); // WNATIVE
        values[flare]["USDT0"] = 0xe7cd86e13AC4309349F30B3435a9d337750fC82D.toBytes32(); // USDT0
        values[flare]["USDC"] = 0xFbDa5F676cB37624f28265A144A48B0d6e87d3b6.toBytes32(); // USDC.e Stargate
        values[flare]["ZRO"] = address(1).toBytes32(); // USDC0
        values[flare]["rFLR"] = 0x26d460c3Cf931Fb2014FA436a49e3Af08619810e.toBytes32();
        values[flare]["RFLR"] = 0x26d460c3Cf931Fb2014FA436a49e3Af08619810e.toBytes32();

        // UniswapV3/SparkDex
        values[flare]["uniswapV3NonFungiblePositionManager"] = 0xEE5FF5Bc5F852764b5584d92A4d592A53DC527da.toBytes32();
        values[flare]["uniV3Router"] = 0x8a1E35F5c98C4E85B36B7B253222eE17773b2781.toBytes32();

        // Balancer
        values[flare]["balancerVault"] = address(1).toBytes32();
        values[flare]["vault"] = address(1).toBytes32();

        // LayerZero
        values[flare]["LayerZeroEndPoint"] = 0x1a44076050125825900e736c501f859c50fE728c.toBytes32();
        values[flare]["USDT0_OFT"] = 0x567287d2A9829215a37e3B88843d32f9221E7588.toBytes32();
        values[flare]["USDC_OFT_stargate"] = 0x77C71633C34C3784ede189d74223122422492a0f.toBytes32(); 

        // Kintetic
        values[flare]["kineticUnitroller"] = 0x8041680Fb73E1Fe5F851e76233DCDfA0f2D2D7c8.toBytes32();
        values[flare]["kUSDT0"] = 0x76809aBd690B77488Ffb5277e0a8300a7e77B779.toBytes32();
        values[flare]["isoFLR"] = 0xd7291D5001693d15b6e4d56d73B5d2cD7eCfE5c6.toBytes32(); // isolated FLR for native asset testing
        values[flare]["isoUnitroller"] = 0xDcce91d46Ecb209645A26B5885500127819BeAdd.toBytes32(); // isolated unitroller for native asset testing
    }


    function _addInkValues() private {
        values[ink]["deployerAddress"] = 0x5F2F11ad8656439d5C14d9B351f8b09cDaC2A02d.toBytes32();
        values[ink]["txBundlerAddress"] = 0x5F2F11ad8656439d5C14d9B351f8b09cDaC2A02d.toBytes32();
        values[ink]["dev0Address"] = 0x0463E60C7cE10e57911AB7bD1667eaa21de3e79b.toBytes32();
        values[ink]["dev1Address"] = 0xf8553c8552f906C19286F21711721E206EE4909E.toBytes32();
        values[ink]["dev3Address"] = 0xBBc5569B0b32403037F37255f4ff50B8Bb825b2A.toBytes32();
        values[ink]["dev4Address"] = 0xD3d742a82524b6de30E54315E471264dc4CF2BcC.toBytes32();

        // ERC20s
        values[ink]["ETH"] = 0xEeeeeEeeeEeEeeEeEeEeeEEEeeeeEeeeeeeeEEeE.toBytes32();
        values[ink]["WETH"] = 0x4200000000000000000000000000000000000006.toBytes32();
        values[ink]["USDT"] = 0x0200C29006150606B650577BBE7B6248F58470c1.toBytes32(); // USDT0
        values[ink]["USDC"] = 0xF1815bd50389c46847f0Bda824eC8da914045D14.toBytes32(); // Stargate USDC.e
        values[ink]["KBTC"] = 0x73E0C0d45E048D25Fc26Fa3159b0aA04BfA4Db98.toBytes32(); // Kraken Wrapped BTC
    
        // LayerZero
        values[ink]["LayerZeroEndPoint"] = 0xca29f3A6f966Cb2fc0dE625F8f325c0C46dbE958.toBytes32();
        values[ink]["ZRO"] = address(1).toBytes32();

        // Balancer
        values[ink]["balancerVault"] = address(1).toBytes32();
        values[ink]["vault"] = address(1).toBytes32();
    }

    function _addPlumeValues() private {
        values[plume]["deployerAddress"] = 0x5F2F11ad8656439d5C14d9B351f8b09cDaC2A02d.toBytes32();
        values[plume]["txBundlerAddress"] = 0x5F2F11ad8656439d5C14d9B351f8b09cDaC2A02d.toBytes32();
<<<<<<< HEAD

        
        // ERC20s
        values[plume]["USDC"] = 0x78adD880A697070c1e765Ac44D65323a0DcCE913.toBytes32();
        values[plume]["pUSD"] = 0xdddD73F5Df1F0DC31373357beAC77545dC5A6f3F.toBytes32();
=======
        values[plume]["recipeMarketHub"] = 0x027ef18525876138bEc202aA4411538CE4B2f4ca.toBytes32();
        values[plume]["vaultMarketHub"] = 0xf72388EF0018953C664DA3f37e6f98BF43c96db2.toBytes32();
        values[plume]["USDC"] = 0x78adD880A697070c1e765Ac44D65323a0DcCE913.toBytes32();
        values[plume]["pUSD"] = 0x1E0E030AbCb4f07de629DCCEa458a271e0E82624.toBytes32();
>>>>>>> cfe46798
        values[plume]["nINSTO"] = 0xbfC5770631641719cd1Cf809D8325B146aED19De.toBytes32();
        values[plume]["nCREDIT"] = 0xA5f78B2A0Ab85429d2DfbF8B60abc70F4CeC066c.toBytes32(); 
        values[plume]["opNALPHA"] = 0xe3BEFC4eAA73803774F4d878417fa5e09193a75A.toBytes32();
        values[plume]["plumeToken"] = 0xEa237441c92CAe6FC17Caaf9a7acB3f953be4bd1.toBytes32();
<<<<<<< HEAD
        values[plume]["nBASIS"] = 0x11113Ff3a60C2450F4b22515cB760417259eE94B.toBytes32();
        values[plume]["nALPHA"] = 0x593cCcA4c4bf58b7526a4C164cEEf4003C6388db.toBytes32();
        
        // Tellers
        values[plume]["nALPHATeller"] = 0xc9F6a492Fb1D623690Dc065BBcEd6DfB4a324A35.toBytes32();
        values[plume]["nBASISTeller"] = 0xAD60d43a33cA26e40eAcc5BBc60f1C7136FFB89b.toBytes32();
=======
        values[plume]["nAlphaTeller"] = 0xc9F6a492Fb1D623690Dc065BBcEd6DfB4a324A35.toBytes32();
        values[plume]["nBasisTeller"] = 0xAD60d43a33cA26e40eAcc5BBc60f1C7136FFB89b.toBytes32();
>>>>>>> cfe46798
        values[plume]["nCREDITTeller"] = 0x27200293AAC3D04d2B305244f78d013B3c759F9D.toBytes32();
        values[plume]["nINSTOTeller"] = 0xF288a085622808B5c616Ff45d740459741a6551c.toBytes32();
        values[plume]["nPayfiTeller"] = 0xe0322021C957998C8Cc85E1b0abb1f58d598f06F.toBytes32();
        values[plume]["netfTeller"] = 0xF09ffBeB3afE5c21C0A197765766e6f356590646.toBytes32();
        values[plume]["opNALPHATeller"] = 0xF957E110FF8C841DDda67259E54d3d775Df40bEa.toBytes32();
        values[plume]["opBASISTeller"] = 0x0F2769877c9Fd65900a1c0Cf53Efd7D381Ba0A4f.toBytes32();
        values[plume]["pUSDTeller"] = 0x16424eDF021697E34b800e1D98857536B0f2287B.toBytes32();
<<<<<<< HEAD

        //Royco
        values[plume]["recipeMarketHub"] = 0x027ef18525876138bEc202aA4411538CE4B2f4ca.toBytes32();
        values[plume]["vaultMarketHub"] = 0xf72388EF0018953C664DA3f37e6f98BF43c96db2.toBytes32();

        //OFTs
        values[plume]["stargateUSDC"] = 0x9909fa99b7F7ee7F1c0CBf133f411D43083631E6.toBytes32();
=======
>>>>>>> cfe46798
    }
}<|MERGE_RESOLUTION|>--- conflicted
+++ resolved
@@ -62,11 +62,7 @@
     uint32 public constant hyperlaneMainnetEndpointId = 1;
     uint32 public constant hyperlaneEclipseEndpointId = 1408864445;
     uint32 public constant HyperEVMEndpointId = 30367;
-<<<<<<< HEAD
     uint32 public constant layerZeroPlumeEndpointId = 30370;
-=======
-    uint32 public constant layerZeroPlumeEndpointId = 30340;
->>>>>>> cfe46798
     error ChainValues__ZeroAddress(string chainName, string valueName);
     error ChainValues__ZeroBytes32(string chainName, string valueName);
     error ChainValues__ValueAlreadySet(string chainName, string valueName);
@@ -2562,33 +2558,21 @@
     function _addPlumeValues() private {
         values[plume]["deployerAddress"] = 0x5F2F11ad8656439d5C14d9B351f8b09cDaC2A02d.toBytes32();
         values[plume]["txBundlerAddress"] = 0x5F2F11ad8656439d5C14d9B351f8b09cDaC2A02d.toBytes32();
-<<<<<<< HEAD
 
         
         // ERC20s
         values[plume]["USDC"] = 0x78adD880A697070c1e765Ac44D65323a0DcCE913.toBytes32();
         values[plume]["pUSD"] = 0xdddD73F5Df1F0DC31373357beAC77545dC5A6f3F.toBytes32();
-=======
-        values[plume]["recipeMarketHub"] = 0x027ef18525876138bEc202aA4411538CE4B2f4ca.toBytes32();
-        values[plume]["vaultMarketHub"] = 0xf72388EF0018953C664DA3f37e6f98BF43c96db2.toBytes32();
-        values[plume]["USDC"] = 0x78adD880A697070c1e765Ac44D65323a0DcCE913.toBytes32();
-        values[plume]["pUSD"] = 0x1E0E030AbCb4f07de629DCCEa458a271e0E82624.toBytes32();
->>>>>>> cfe46798
         values[plume]["nINSTO"] = 0xbfC5770631641719cd1Cf809D8325B146aED19De.toBytes32();
         values[plume]["nCREDIT"] = 0xA5f78B2A0Ab85429d2DfbF8B60abc70F4CeC066c.toBytes32(); 
         values[plume]["opNALPHA"] = 0xe3BEFC4eAA73803774F4d878417fa5e09193a75A.toBytes32();
         values[plume]["plumeToken"] = 0xEa237441c92CAe6FC17Caaf9a7acB3f953be4bd1.toBytes32();
-<<<<<<< HEAD
         values[plume]["nBASIS"] = 0x11113Ff3a60C2450F4b22515cB760417259eE94B.toBytes32();
         values[plume]["nALPHA"] = 0x593cCcA4c4bf58b7526a4C164cEEf4003C6388db.toBytes32();
         
         // Tellers
         values[plume]["nALPHATeller"] = 0xc9F6a492Fb1D623690Dc065BBcEd6DfB4a324A35.toBytes32();
         values[plume]["nBASISTeller"] = 0xAD60d43a33cA26e40eAcc5BBc60f1C7136FFB89b.toBytes32();
-=======
-        values[plume]["nAlphaTeller"] = 0xc9F6a492Fb1D623690Dc065BBcEd6DfB4a324A35.toBytes32();
-        values[plume]["nBasisTeller"] = 0xAD60d43a33cA26e40eAcc5BBc60f1C7136FFB89b.toBytes32();
->>>>>>> cfe46798
         values[plume]["nCREDITTeller"] = 0x27200293AAC3D04d2B305244f78d013B3c759F9D.toBytes32();
         values[plume]["nINSTOTeller"] = 0xF288a085622808B5c616Ff45d740459741a6551c.toBytes32();
         values[plume]["nPayfiTeller"] = 0xe0322021C957998C8Cc85E1b0abb1f58d598f06F.toBytes32();
@@ -2596,7 +2580,6 @@
         values[plume]["opNALPHATeller"] = 0xF957E110FF8C841DDda67259E54d3d775Df40bEa.toBytes32();
         values[plume]["opBASISTeller"] = 0x0F2769877c9Fd65900a1c0Cf53Efd7D381Ba0A4f.toBytes32();
         values[plume]["pUSDTeller"] = 0x16424eDF021697E34b800e1D98857536B0f2287B.toBytes32();
-<<<<<<< HEAD
 
         //Royco
         values[plume]["recipeMarketHub"] = 0x027ef18525876138bEc202aA4411538CE4B2f4ca.toBytes32();
@@ -2604,7 +2587,5 @@
 
         //OFTs
         values[plume]["stargateUSDC"] = 0x9909fa99b7F7ee7F1c0CBf133f411D43083631E6.toBytes32();
-=======
->>>>>>> cfe46798
     }
 }