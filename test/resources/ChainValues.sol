--- conflicted
+++ resolved
@@ -226,10 +226,7 @@
         values[mainnet]["MORPHO"] = 0x58D97B57BB95320F9a05dC918Aef65434969c2B2.toBytes32();
         values[mainnet]["ETHFI"] = 0xFe0c30065B384F05761f15d0CC899D4F9F9Cc0eB.toBytes32(); 
         values[mainnet]["USR"] = 0x66a1E37c9b0eAddca17d3662D6c05F4DECf3e110.toBytes32(); 
-<<<<<<< HEAD
-        values[mainnet]["beraSTONE"] = 0x97Ad75064b20fb2B2447feD4fa953bF7F007a706.toBytes32();
         values[mainnet]["scBTC"] = 0xBb30e76d9Bb2CC9631F7fC5Eb8e87B5Aff32bFbd.toBytes32();
-=======
         values[mainnet]["beraSTONE"] = 0x97Ad75064b20fb2B2447feD4fa953bF7F007a706.toBytes32(); 
         values[mainnet]["solvBTC"] = 0x7A56E1C57C7475CCf742a1832B028F0456652F97.toBytes32(); 
         values[mainnet]["solvBTC.BBN"] = 0xd9D920AA40f578ab794426F5C90F6C731D159DEf.toBytes32(); 
@@ -237,8 +234,6 @@
         values[mainnet]["SWBTC"] = 0x8DB2350D78aBc13f5673A411D4700BCF87864dDE.toBytes32(); 
         values[mainnet]["enzoBTC"] = 0x6A9A65B84843F5fD4aC9a0471C4fc11AFfFBce4a.toBytes32(); 
         values[mainnet]["SBTC"] = 0x094c0e36210634c3CfA25DC11B96b562E0b07624.toBytes32(); 
-
->>>>>>> 52fad6b1
 
         // Rate providers
         values[mainnet]["WEETH_RATE_PROVIDER"] = 0xCd5fE23C85820F7B72D0926FC9b05b43E359b7ee.toBytes32();
