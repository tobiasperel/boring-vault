// SPDX-License-Identifier: UNLICENSED
pragma solidity 0.8.21;

import {ERC20} from "@solmate/tokens/ERC20.sol";
import {AddressToBytes32Lib} from "src/helper/AddressToBytes32Lib.sol";

contract ChainValues {
    using AddressToBytes32Lib for address;
    using AddressToBytes32Lib for bytes32;

    string public constant mainnet = "mainnet";
    string public constant polygon = "polygon";
    string public constant bsc = "bsc";
    string public constant avalanche = "avalanche";
    string public constant arbitrum = "arbitrum";
    string public constant optimism = "optimism";
    string public constant base = "base";
    string public constant zircuit = "zircuit";
    string public constant mantle = "mantle";
    string public constant linea = "linea";
    string public constant scroll = "scroll";
    string public constant fraxtal = "fraxtal";
    string public constant corn = "corn";
    string public constant swell = "swell";
    string public constant sonicMainnet = "sonicMainnet";
    string public constant berachain = "berachain";
    string public constant bob = "bob";
    string public constant holesky = "holesky";
    string public constant sepolia = "sepolia";
    string public constant sonicTestnet = "sonicTestnet";
    string public constant sonicBlaze = "sonicBlaze";
    string public constant berachainTestnet = "berachainTestnet";
    string public constant bartio = "bartio";

    // Bridging constants.
    uint64 public constant ccipArbitrumChainSelector = 4949039107694359620;
    uint64 public constant ccipMainnetChainSelector = 5009297550715157269;
    uint64 public constant ccipBaseChainSelector = 15971525489660198786;
    uint64 public constant ccipBscChainSelector = 11344663589394136015;
    uint32 public constant layerZeroBaseEndpointId = 30184;
    uint32 public constant layerZeroMainnetEndpointId = 30101;
    uint32 public constant layerZeroOptimismEndpointId = 30111;
    uint32 public constant layerZeroArbitrumEndpointId = 30110;
    uint32 public constant layerZeroLineaEndpointId = 30183;
    uint32 public constant layerZeroScrollEndpointId = 30214;
    uint32 public constant layerZeroCornEndpointId = 30331;
    uint32 public constant layerZeroSwellEndpointId = 30335;
    uint32 public constant layerZeroSonicMainnetEndpointId = 30332;
    uint32 public constant layerZeroSepoliaEndpointId = 40161;
    uint32 public constant layerZeroSonicBlazeEndpointId = 40349;
    uint32 public constant hyperlaneMainnetEndpointId = 1;
    uint32 public constant hyperlaneEclipseEndpointId = 1408864445;

    error ChainValues__ZeroAddress(string chainName, string valueName);
    error ChainValues__ZeroBytes32(string chainName, string valueName);
    error ChainValues__ValueAlreadySet(string chainName, string valueName);

    mapping(string => mapping(string => bytes32)) public values;

    function getAddress(string memory chainName, string memory valueName) public view returns (address a) {
        a = values[chainName][valueName].toAddress();
        if (a == address(0)) {
            revert ChainValues__ZeroAddress(chainName, valueName);
        }
    }

    function getERC20(string memory chainName, string memory valueName) public view returns (ERC20 erc20) {
        address a = getAddress(chainName, valueName);
        erc20 = ERC20(a);
    }

    function getBytes32(string memory chainName, string memory valueName) public view returns (bytes32 b) {
        b = values[chainName][valueName];
        if (b == bytes32(0)) {
            revert ChainValues__ZeroBytes32(chainName, valueName);
        }
    }

    function setValue(bool overrideOk, string memory chainName, string memory valueName, bytes32 value) public {
        if (!overrideOk && values[chainName][valueName] != bytes32(0)) {
            revert ChainValues__ValueAlreadySet(chainName, valueName);
        }
        values[chainName][valueName] = value;
    }

    function setAddress(bool overrideOk, string memory chainName, string memory valueName, address value) public {
        setValue(overrideOk, chainName, valueName, value.toBytes32());
    }

    constructor() {
        // Add mainnet values
        _addMainnetValues();
        _addBaseValues();
        _addArbitrumValues();
        _addOptimismValues();
        _addMantleValues();
        _addZircuitValues();
        _addLineaValues();
        _addScrollValues();
        _addFraxtalValues();
        _addBscValues();
        _addCornValues();
        _addSwellValues();
        _addSonicMainnetValues();
        _addBerachainValues();
        _addBobValues();
        // Add testnet values
        _addHoleskyValues();
        _addSepoliaValues();
        _addSonicTestnetValues();
        _addSonicBlazeValues();
        _addBerachainTestnetValues();
        _addBartioValues();
    }

    function _addMainnetValues() private {
        values[mainnet]["boringDeployerContract"] = 0xFD65ADF7d2f9ea09287543520a703522E0a360C9.toBytes32();
        // Liquid Ecosystem
        values[mainnet]["deployerAddress"] = 0x5F2F11ad8656439d5C14d9B351f8b09cDaC2A02d.toBytes32();
        values[mainnet]["deployerAddress2"] = 0xF3d0672a91Fd56C9ef04C79ec67d60c34c6148a0.toBytes32();
        values[mainnet]["dev0Address"] = 0x0463E60C7cE10e57911AB7bD1667eaa21de3e79b.toBytes32();
        values[mainnet]["dev1Address"] = 0xf8553c8552f906C19286F21711721E206EE4909E.toBytes32();
        values[mainnet]["dev3Address"] = 0xBBc5569B0b32403037F37255f4ff50B8Bb825b2A.toBytes32();
        values[mainnet]["liquidV1PriceRouter"] = 0x693799805B502264f9365440B93C113D86a4fFF5.toBytes32();
        values[mainnet]["liquidPayoutAddress"] = 0xA9962a5BfBea6918E958DeE0647E99fD7863b95A.toBytes32();
        values[mainnet]["liquidMultisig"] = 0xCEA8039076E35a825854c5C2f85659430b06ec96.toBytes32();
        values[mainnet]["liquidEth"] = 0xf0bb20865277aBd641a307eCe5Ee04E79073416C.toBytes32();
        values[mainnet]["liquidEthStrategist"] = 0x41DFc53B13932a2690C9790527C1967d8579a6ae.toBytes32();
        values[mainnet]["liquidEthManager"] = 0x227975088C28DBBb4b421c6d96781a53578f19a8.toBytes32();
        values[mainnet]["liquidEthDelayedWithdraw"] = 0xA1177Bc62E42eF2f9225a6cBF1CfE5CbC360C33A.toBytes32();
        values[mainnet]["superSymbiotic"] = 0x917ceE801a67f933F2e6b33fC0cD1ED2d5909D88.toBytes32();
        values[mainnet]["superSymbioticTeller"] = 0x99dE9e5a3eC2750a6983C8732E6e795A35e7B861.toBytes32();
        values[mainnet]["weETHs"] = 0x917ceE801a67f933F2e6b33fC0cD1ED2d5909D88.toBytes32();
        values[mainnet]["txBundlerAddress"] = 0x47Cec90FACc9364D7C21A8ab5e2aD9F1f75D740C.toBytes32();
        values[mainnet]["eBTCVault"] = 0x657e8C867D8B37dCC18fA4Caead9C45EB088C642.toBytes32();
        values[mainnet]["eBTCDelayedWithdraw"] = 0x75E3f26Ceff44258CE8cB451D7d2cC8966Ef3554.toBytes32();
        values[mainnet]["eBTCOnChainQueue"] = 0x74EC75fb641ec17B04007733d9efBE2D1dA5CA2C.toBytes32();
        values[mainnet]["eBTCTeller"] = 0x6Ee3aaCcf9f2321E49063C4F8da775DdBd407268.toBytes32();

        // Tellers
        values[mainnet]["eBTCTeller"] = 0x6Ee3aaCcf9f2321E49063C4F8da775DdBd407268.toBytes32();
        values[mainnet]["liquidBeraBTCTeller"] = 0x07951756b68427e7554AB4c9091344cB8De1Ad5a.toBytes32();

        // DeFi Ecosystem
        values[mainnet]["ETH"] = 0xEeeeeEeeeEeEeeEeEeEeeEEEeeeeEeeeeeeeEEeE.toBytes32();
        values[mainnet]["uniV3Router"] = 0xE592427A0AEce92De3Edee1F18E0157C05861564.toBytes32();
        values[mainnet]["uniV2Router"] = 0x7a250d5630B4cF539739dF2C5dAcb4c659F2488D.toBytes32();
        values[mainnet]["uniV2Factory"] = 0x5C69bEe701ef814a2B6a3EDD4B1652CB9cc5aA6f.toBytes32();

        // ERC20s
        values[mainnet]["USDC"] = 0xA0b86991c6218b36c1d19D4a2e9Eb0cE3606eB48.toBytes32();
        values[mainnet]["WETH"] = 0xC02aaA39b223FE8D0A0e5C4F27eAD9083C756Cc2.toBytes32();
        values[mainnet]["WBTC"] = 0x2260FAC5E5542a773Aa44fBCfeDf7C193bc2C599.toBytes32();
        values[mainnet]["USDT"] = 0xdAC17F958D2ee523a2206206994597C13D831ec7.toBytes32();
        values[mainnet]["TUSD"] = 0x0000000000085d4780B73119b644AE5ecd22b376.toBytes32();
        values[mainnet]["DAI"] = 0x6B175474E89094C44Da98b954EedeAC495271d0F.toBytes32();
        values[mainnet]["WSTETH"] = 0x7f39C581F595B53c5cb19bD0b3f8dA6c935E2Ca0.toBytes32();
        values[mainnet]["STETH"] = 0xae7ab96520DE3A18E5e111B5EaAb095312D7fE84.toBytes32();
        values[mainnet]["FRAX"] = 0x853d955aCEf822Db058eb8505911ED77F175b99e.toBytes32();
        values[mainnet]["BAL"] = 0xba100000625a3754423978a60c9317c58a424e3D.toBytes32();
        values[mainnet]["COMP"] = 0xc00e94Cb662C3520282E6f5717214004A7f26888.toBytes32();
        values[mainnet]["LINK"] = 0x514910771AF9Ca656af840dff83E8264EcF986CA.toBytes32();
        values[mainnet]["rETH"] = 0xae78736Cd615f374D3085123A210448E74Fc6393.toBytes32();
        values[mainnet]["RETH"] = 0xae78736Cd615f374D3085123A210448E74Fc6393.toBytes32();
        values[mainnet]["cbETH"] = 0xBe9895146f7AF43049ca1c1AE358B0541Ea49704.toBytes32();
        values[mainnet]["RPL"] = 0xD33526068D116cE69F19A9ee46F0bd304F21A51f.toBytes32();
        values[mainnet]["BOND"] = 0x0391D2021f89DC339F60Fff84546EA23E337750f.toBytes32();
        values[mainnet]["SWETH"] = 0xf951E335afb289353dc249e82926178EaC7DEd78.toBytes32();
        values[mainnet]["AURA"] = 0xC0c293ce456fF0ED870ADd98a0828Dd4d2903DBF.toBytes32();
        values[mainnet]["GHO"] = 0x40D16FC0246aD3160Ccc09B8D0D3A2cD28aE6C2f.toBytes32();
        values[mainnet]["LUSD"] = 0x5f98805A4E8be255a32880FDeC7F6728C6568bA0.toBytes32();
        values[mainnet]["OHM"] = 0x64aa3364F17a4D01c6f1751Fd97C2BD3D7e7f1D5.toBytes32();
        values[mainnet]["MKR"] = 0x9f8F72aA9304c8B593d555F12eF6589cC3A579A2.toBytes32();
        values[mainnet]["APE"] = 0x4d224452801ACEd8B2F0aebE155379bb5D594381.toBytes32();
        values[mainnet]["UNI"] = 0x1f9840a85d5aF5bf1D1762F925BDADdC4201F984.toBytes32();
        values[mainnet]["CRV"] = 0xD533a949740bb3306d119CC777fa900bA034cd52.toBytes32();
        values[mainnet]["CVX"] = 0x4e3FBD56CD56c3e72c1403e103b45Db9da5B9D2B.toBytes32();
        values[mainnet]["FRXETH"] = 0x5E8422345238F34275888049021821E8E08CAa1f.toBytes32();
        values[mainnet]["CRVUSD"] = 0xf939E0A03FB07F59A73314E73794Be0E57ac1b4E.toBytes32();
        values[mainnet]["OETH"] = 0x856c4Efb76C1D1AE02e20CEB03A2A6a08b0b8dC3.toBytes32();
        values[mainnet]["MKUSD"] = 0x4591DBfF62656E7859Afe5e45f6f47D3669fBB28.toBytes32();
        values[mainnet]["YETH"] = 0x1BED97CBC3c24A4fb5C069C6E311a967386131f7.toBytes32();
        values[mainnet]["ETHX"] = 0xA35b1B31Ce002FBF2058D22F30f95D405200A15b.toBytes32();
        values[mainnet]["weETH"] = 0xCd5fE23C85820F7B72D0926FC9b05b43E359b7ee.toBytes32();
        values[mainnet]["WEETH"] = 0xCd5fE23C85820F7B72D0926FC9b05b43E359b7ee.toBytes32();
        values[mainnet]["EETH"] = 0x35fA164735182de50811E8e2E824cFb9B6118ac2.toBytes32();
        values[mainnet]["EZETH"] = 0xbf5495Efe5DB9ce00f80364C8B423567e58d2110.toBytes32();
        values[mainnet]["RSETH"] = 0xA1290d69c65A6Fe4DF752f95823fae25cB99e5A7.toBytes32();
        values[mainnet]["OSETH"] = 0xf1C9acDc66974dFB6dEcB12aA385b9cD01190E38.toBytes32();
        values[mainnet]["RSWETH"] = 0xFAe103DC9cf190eD75350761e95403b7b8aFa6c0.toBytes32();
        values[mainnet]["PENDLE"] = 0x808507121B80c02388fAd14726482e061B8da827.toBytes32();
        values[mainnet]["SUSDE"] = 0x9D39A5DE30e57443BfF2A8307A4256c8797A3497.toBytes32();
        values[mainnet]["USDE"] = 0x4c9EDD5852cd905f086C759E8383e09bff1E68B3.toBytes32();
        values[mainnet]["GEAR"] = 0xBa3335588D9403515223F109EdC4eB7269a9Ab5D.toBytes32();
        values[mainnet]["SDAI"] = 0x83F20F44975D03b1b09e64809B757c47f942BEeA.toBytes32();
        values[mainnet]["PYUSD"] = 0x6c3ea9036406852006290770BEdFcAbA0e23A0e8.toBytes32();
        values[mainnet]["METH"] = 0xd5F7838F5C461fefF7FE49ea5ebaF7728bB0ADfa.toBytes32();
        values[mainnet]["TBTC"] = 0x18084fbA666a33d37592fA2633fD49a74DD93a88.toBytes32();
        values[mainnet]["INST"] = 0x6f40d4A6237C257fff2dB00FA0510DeEECd303eb.toBytes32();
        values[mainnet]["LBTC"] = 0x8236a87084f8B84306f72007F36F2618A5634494.toBytes32();
        values[mainnet]["EBTC"] = 0x657e8C867D8B37dCC18fA4Caead9C45EB088C642.toBytes32();
        values[mainnet]["RSR"] = 0x320623b8E4fF03373931769A31Fc52A4E78B5d70.toBytes32();
        values[mainnet]["SFRXETH"] = 0xac3E018457B222d93114458476f3E3416Abbe38F.toBytes32();
        values[mainnet]["WBETH"] = 0xa2E3356610840701BDf5611a53974510Ae27E2e1.toBytes32();
        values[mainnet]["UNIETH"] = 0xF1376bceF0f78459C0Ed0ba5ddce976F1ddF51F4.toBytes32();
        values[mainnet]["CBETH"] = 0xBe9895146f7AF43049ca1c1AE358B0541Ea49704.toBytes32();
        values[mainnet]["USD0"] = 0x73A15FeD60Bf67631dC6cd7Bc5B6e8da8190aCF5.toBytes32();
        values[mainnet]["USD0_plus"] = 0x35D8949372D46B7a3D5A56006AE77B215fc69bC0.toBytes32();
        values[mainnet]["deUSD"] = 0x15700B564Ca08D9439C58cA5053166E8317aa138.toBytes32();
        values[mainnet]["sdeUSD"] = 0x5C5b196aBE0d54485975D1Ec29617D42D9198326.toBytes32();
        values[mainnet]["pumpBTC"] = 0xF469fBD2abcd6B9de8E169d128226C0Fc90a012e.toBytes32();
        values[mainnet]["CAKE"] = 0x152649eA73beAb28c5b49B26eb48f7EAD6d4c898.toBytes32();
        values[mainnet]["cbBTC"] = 0xcbB7C0000aB88B473b1f5aFd9ef808440eed33Bf.toBytes32();
        values[mainnet]["fBTC"] = 0xC96dE26018A54D51c097160568752c4E3BD6C364.toBytes32();
        values[mainnet]["EIGEN"] = 0xec53bF9167f50cDEB3Ae105f56099aaaB9061F83.toBytes32();
        values[mainnet]["wcUSDCv3"] = 0x27F2f159Fe990Ba83D57f39Fd69661764BEbf37a.toBytes32();
        values[mainnet]["ZRO"] = 0x6985884C4392D348587B19cb9eAAf157F13271cd.toBytes32();
        values[mainnet]["eBTC"] = 0x657e8C867D8B37dCC18fA4Caead9C45EB088C642.toBytes32();
        values[mainnet]["USDS"] = 0xdC035D45d973E3EC169d2276DDab16f1e407384F.toBytes32();
        values[mainnet]["uniBTC"] = 0x004E9C3EF86bc1ca1f0bB5C7662861Ee93350568.toBytes32();
        values[mainnet]["BTCN"] = 0x386E7A3a0c0919c9d53c3b04FF67E73Ff9e45Fb6.toBytes32();
        values[mainnet]["sUSDs"] = 0xa3931d71877C0E7a3148CB7Eb4463524FEc27fbD.toBytes32();
        values[mainnet]["USR"] = 0x66a1E37c9b0eAddca17d3662D6c05F4DECf3e110.toBytes32();
        values[mainnet]["WSTUSR"] = 0x1202F5C7b4B9E47a1A484E8B270be34dbbC75055.toBytes32();
        values[mainnet]["USUAL"] = 0xC4441c2BE5d8fA8126822B9929CA0b81Ea0DE38E.toBytes32();
        values[mainnet]["MORPHO"] = 0x58D97B57BB95320F9a05dC918Aef65434969c2B2.toBytes32();
        values[mainnet]["ETHFI"] = 0xFe0c30065B384F05761f15d0CC899D4F9F9Cc0eB.toBytes32(); 
        values[mainnet]["USR"] = 0x66a1E37c9b0eAddca17d3662D6c05F4DECf3e110.toBytes32(); 
        values[mainnet]["scBTC"] = 0xBb30e76d9Bb2CC9631F7fC5Eb8e87B5Aff32bFbd.toBytes32();
        values[mainnet]["beraSTONE"] = 0x97Ad75064b20fb2B2447feD4fa953bF7F007a706.toBytes32(); 
        values[mainnet]["solvBTC"] = 0x7A56E1C57C7475CCf742a1832B028F0456652F97.toBytes32(); 
        values[mainnet]["solvBTC.BBN"] = 0xd9D920AA40f578ab794426F5C90F6C731D159DEf.toBytes32(); 
        values[mainnet]["STONE"] = 0x7122985656e38BDC0302Db86685bb972b145bD3C.toBytes32(); 
        values[mainnet]["SWBTC"] = 0x8DB2350D78aBc13f5673A411D4700BCF87864dDE.toBytes32(); 
        values[mainnet]["enzoBTC"] = 0x6A9A65B84843F5fD4aC9a0471C4fc11AFfFBce4a.toBytes32(); 
        values[mainnet]["SBTC"] = 0x094c0e36210634c3CfA25DC11B96b562E0b07624.toBytes32(); 
        values[mainnet]["USR"] = 0x66a1E37c9b0eAddca17d3662D6c05F4DECf3e110.toBytes32();
        values[mainnet]["stUSR"] = 0x6c8984bc7DBBeDAf4F6b2FD766f16eBB7d10AAb4.toBytes32();
        values[mainnet]["wstUSR"] = 0x1202F5C7b4B9E47a1A484E8B270be34dbbC75055.toBytes32();
        values[mainnet]["stkGHO"] = 0x1a88Df1cFe15Af22B3c4c783D4e6F7F9e0C1885d.toBytes32();
        values[mainnet]["lvlUSD"] = 0x7C1156E515aA1A2E851674120074968C905aAF37.toBytes32();
        values[mainnet]["slvlUSD"] = 0x4737D9b4592B40d51e110b94c9C043c6654067Ae.toBytes32();
        values[mainnet]["PXETH"] = 0x04C154b66CB340F3Ae24111CC767e0184Ed00Cc6.toBytes32(); 
        values[mainnet]["FXUSD"] = 0x085780639CC2cACd35E474e71f4d000e2405d8f6.toBytes32(); 

        // Rate providers
        values[mainnet]["WEETH_RATE_PROVIDER"] = 0xCd5fE23C85820F7B72D0926FC9b05b43E359b7ee.toBytes32();
        values[mainnet]["ETHX_RATE_PROVIDER"] = 0xAAE054B9b822554dd1D9d1F48f892B4585D3bbf0.toBytes32();
        values[mainnet]["UNIETH_RATE_PROVIDER"] = 0x2c3b8c5e98A6e89AAAF21Deebf5FF9d08c4A9FF7.toBytes32();
        values[mainnet]["WSTETH_RATE_PROVIDER"] = 0x06FF289EdCE4b9021d7eCbF9FE01198cfc4E1282.toBytes32();
        values[mainnet]["RSETH_RATE_PROVIDER"] = 0xf1b71B1Ce00e0f91ac92bD5a0d24eB75F0cA69Ad.toBytes32();

        // Chainlink Datafeeds
        values[mainnet]["WETH_USD_FEED"] = 0x5f4eC3Df9cbd43714FE2740f5E3616155c5b8419.toBytes32();
        values[mainnet]["USDC_USD_FEED"] = 0x8fFfFfd4AfB6115b954Bd326cbe7B4BA576818f6.toBytes32();
        values[mainnet]["WBTC_USD_FEED"] = 0xF4030086522a5bEEa4988F8cA5B36dbC97BeE88c.toBytes32();
        values[mainnet]["TUSD_USD_FEED"] = 0xec746eCF986E2927Abd291a2A1716c940100f8Ba.toBytes32();
        values[mainnet]["STETH_USD_FEED"] = 0xCfE54B5cD566aB89272946F602D76Ea879CAb4a8.toBytes32();
        values[mainnet]["DAI_USD_FEED"] = 0xAed0c38402a5d19df6E4c03F4E2DceD6e29c1ee9.toBytes32();
        values[mainnet]["USDT_USD_FEED"] = 0x3E7d1eAB13ad0104d2750B8863b489D65364e32D.toBytes32();
        values[mainnet]["COMP_USD_FEED"] = 0xdbd020CAeF83eFd542f4De03e3cF0C28A4428bd5.toBytes32();
        values[mainnet]["fastGasFeed"] = 0x169E633A2D1E6c10dD91238Ba11c4A708dfEF37C.toBytes32();
        values[mainnet]["FRAX_USD_FEED"] = 0xB9E1E3A9feFf48998E45Fa90847ed4D467E8BcfD.toBytes32();
        values[mainnet]["RETH_ETH_FEED"] = 0x536218f9E9Eb48863970252233c8F271f554C2d0.toBytes32();
        values[mainnet]["BOND_ETH_FEED"] = 0xdd22A54e05410D8d1007c38b5c7A3eD74b855281.toBytes32();
        values[mainnet]["CBETH_ETH_FEED"] = 0xF017fcB346A1885194689bA23Eff2fE6fA5C483b.toBytes32();
        values[mainnet]["STETH_ETH_FEED"] = 0x86392dC19c0b719886221c78AB11eb8Cf5c52812.toBytes32();
        values[mainnet]["BAL_USD_FEED"] = 0xdF2917806E30300537aEB49A7663062F4d1F2b5F.toBytes32();
        values[mainnet]["GHO_USD_FEED"] = 0x3f12643D3f6f874d39C2a4c9f2Cd6f2DbAC877FC.toBytes32();
        values[mainnet]["LUSD_USD_FEED"] = 0x3D7aE7E594f2f2091Ad8798313450130d0Aba3a0.toBytes32();
        values[mainnet]["OHM_ETH_FEED"] = 0x9a72298ae3886221820B1c878d12D872087D3a23.toBytes32();
        values[mainnet]["MKR_USD_FEED"] = 0xec1D1B3b0443256cc3860e24a46F108e699484Aa.toBytes32();
        values[mainnet]["UNI_ETH_FEED"] = 0xD6aA3D25116d8dA79Ea0246c4826EB951872e02e.toBytes32();
        values[mainnet]["APE_USD_FEED"] = 0xD10aBbC76679a20055E167BB80A24ac851b37056.toBytes32();
        values[mainnet]["CRV_USD_FEED"] = 0xCd627aA160A6fA45Eb793D19Ef54f5062F20f33f.toBytes32();
        values[mainnet]["CVX_USD_FEED"] = 0xd962fC30A72A84cE50161031391756Bf2876Af5D.toBytes32();
        values[mainnet]["CVX_ETH_FEED"] = 0xC9CbF687f43176B302F03f5e58470b77D07c61c6.toBytes32();
        values[mainnet]["CRVUSD_USD_FEED"] = 0xEEf0C605546958c1f899b6fB336C20671f9cD49F.toBytes32();
        values[mainnet]["LINK_USD_FEED"] = 0x2c1d072e956AFFC0D435Cb7AC38EF18d24d9127c.toBytes32();

        // Aave V2 Tokens
        values[mainnet]["aV2WETH"] = 0x030bA81f1c18d280636F32af80b9AAd02Cf0854e.toBytes32();
        values[mainnet]["aV2USDC"] = 0xBcca60bB61934080951369a648Fb03DF4F96263C.toBytes32();
        values[mainnet]["dV2USDC"] = 0x619beb58998eD2278e08620f97007e1116D5D25b.toBytes32();
        values[mainnet]["dV2WETH"] = 0xF63B34710400CAd3e044cFfDcAb00a0f32E33eCf.toBytes32();
        values[mainnet]["aV2WBTC"] = 0x9ff58f4fFB29fA2266Ab25e75e2A8b3503311656.toBytes32();
        values[mainnet]["aV2TUSD"] = 0x101cc05f4A51C0319f570d5E146a8C625198e636.toBytes32();
        values[mainnet]["aV2STETH"] = 0x1982b2F5814301d4e9a8b0201555376e62F82428.toBytes32();
        values[mainnet]["aV2DAI"] = 0x028171bCA77440897B824Ca71D1c56caC55b68A3.toBytes32();
        values[mainnet]["dV2DAI"] = 0x6C3c78838c761c6Ac7bE9F59fe808ea2A6E4379d.toBytes32();
        values[mainnet]["aV2USDT"] = 0x3Ed3B47Dd13EC9a98b44e6204A523E766B225811.toBytes32();
        values[mainnet]["dV2USDT"] = 0x531842cEbbdD378f8ee36D171d6cC9C4fcf475Ec.toBytes32();

        // Aave V3 Tokens
        values[mainnet]["aV3WETH"] = 0x4d5F47FA6A74757f35C14fD3a6Ef8E3C9BC514E8.toBytes32();
        values[mainnet]["aV3USDC"] = 0x98C23E9d8f34FEFb1B7BD6a91B7FF122F4e16F5c.toBytes32();
        values[mainnet]["dV3USDC"] = 0x72E95b8931767C79bA4EeE721354d6E99a61D004.toBytes32();
        values[mainnet]["aV3DAI"] = 0x018008bfb33d285247A21d44E50697654f754e63.toBytes32();
        values[mainnet]["dV3DAI"] = 0xcF8d0c70c850859266f5C338b38F9D663181C314.toBytes32();
        values[mainnet]["dV3WETH"] = 0xeA51d7853EEFb32b6ee06b1C12E6dcCA88Be0fFE.toBytes32();
        values[mainnet]["aV3WBTC"] = 0x5Ee5bf7ae06D1Be5997A1A72006FE6C607eC6DE8.toBytes32();
        values[mainnet]["aV3USDT"] = 0x23878914EFE38d27C4D67Ab83ed1b93A74D4086a.toBytes32();
        values[mainnet]["dV3USDT"] = 0x6df1C1E379bC5a00a7b4C6e67A203333772f45A8.toBytes32();
        values[mainnet]["aV3sDAI"] = 0x4C612E3B15b96Ff9A6faED838F8d07d479a8dD4c.toBytes32();
        values[mainnet]["aV3CrvUsd"] = 0xb82fa9f31612989525992FCfBB09AB22Eff5c85A.toBytes32();
        values[mainnet]["dV3CrvUsd"] = 0x028f7886F3e937f8479efaD64f31B3fE1119857a.toBytes32();
        values[mainnet]["aV3WeETH"] = 0xBdfa7b7893081B35Fb54027489e2Bc7A38275129.toBytes32();

        // Balancer V2 Addresses
        values[mainnet]["BB_A_USD"] = 0xfeBb0bbf162E64fb9D0dfe186E517d84C395f016.toBytes32();
        values[mainnet]["BB_A_USD_V3"] = 0xc443C15033FCB6Cf72cC24f1BDA0Db070DdD9786.toBytes32();
        values[mainnet]["vanillaUsdcDaiUsdt"] = 0x79c58f70905F734641735BC61e45c19dD9Ad60bC.toBytes32();
        values[mainnet]["BB_A_WETH"] = 0x60D604890feaa0b5460B28A424407c24fe89374a.toBytes32();
        values[mainnet]["wstETH_bbaWETH"] = 0xE0fCBf4d98F0aD982DB260f86cf28b49845403C5.toBytes32();
        values[mainnet]["new_wstETH_bbaWETH"] = 0x41503C9D499ddbd1dCdf818a1b05e9774203Bf46.toBytes32();
        values[mainnet]["GHO_LUSD_BPT"] = 0x3FA8C89704e5d07565444009e5d9e624B40Be813.toBytes32();
        values[mainnet]["swETH_bbaWETH"] = 0xaE8535c23afeDdA9304B03c68a3563B75fc8f92b.toBytes32();
        values[mainnet]["swETH_wETH"] = 0x02D928E68D8F10C0358566152677Db51E1e2Dc8C.toBytes32();
        values[mainnet]["deUSD_sdeUSD_ECLP"] = 0x41FDbea2E52790c0a1Dc374F07b628741f2E062D.toBytes32();
        values[mainnet]["deUSD_sdeUSD_ECLP_Gauge"] = 0xA00DB7d9c465e95e4AA814A9340B9A161364470a.toBytes32();
        values[mainnet]["deUSD_sdeUSD_ECLP_id"] = 0x41fdbea2e52790c0a1dc374f07b628741f2e062d0002000000000000000006be;
        values[mainnet]["aura_deUSD_sdeUSD_ECLP"] = 0x7405Bf405185391525Ab06fABcdFf51fdc656A46.toBytes32();

        values[mainnet]["rETH_weETH_id"] = 0x05ff47afada98a98982113758878f9a8b9fdda0a000000000000000000000645;
        values[mainnet]["rETH_weETH"] = 0x05ff47AFADa98a98982113758878F9A8B9FddA0a.toBytes32();
        values[mainnet]["rETH_weETH_gauge"] = 0xC859BF9d7B8C557bBd229565124c2C09269F3aEF.toBytes32();
        values[mainnet]["aura_reth_weeth"] = 0x07A319A023859BbD49CC9C38ee891c3EA9283Cc5.toBytes32();

        values[mainnet]["ezETH_wETH"] = 0x596192bB6e41802428Ac943D2f1476C1Af25CC0E.toBytes32();
        values[mainnet]["ezETH_wETH_gauge"] = 0xa8B309a75f0D64ED632d45A003c68A30e59A1D8b.toBytes32();
        values[mainnet]["aura_ezETH_wETH"] = 0x95eC73Baa0eCF8159b4EE897D973E41f51978E50.toBytes32();

        values[mainnet]["rsETH_ETHx"] = 0x7761b6E0Daa04E70637D81f1Da7d186C205C2aDE.toBytes32();
        values[mainnet]["rsETH_ETHx_gauge"] = 0x0BcDb6d9b27Bd62d3De605393902C7d1a2c71Aab.toBytes32();
        values[mainnet]["aura_rsETH_ETHx"] = 0xf618102462Ff3cf7edbA4c067316F1C3AbdbA193.toBytes32();

        values[mainnet]["rETH_wETH_id"] = 0x1e19cf2d73a72ef1332c882f20534b6519be0276000200000000000000000112;
        values[mainnet]["rETH_wETH"] = 0x1E19CF2D73a72Ef1332C882F20534B6519Be0276.toBytes32();
        values[mainnet]["rETH_wETH_gauge"] = 0x79eF6103A513951a3b25743DB509E267685726B7.toBytes32();
        values[mainnet]["aura_reth_weth"] = 0xDd1fE5AD401D4777cE89959b7fa587e569Bf125D.toBytes32();

        values[mainnet]["rsETH_wETH_id"] = 0x58aadfb1afac0ad7fca1148f3cde6aedf5236b6d00000000000000000000067f;
        values[mainnet]["rsETH_wETH"] = 0x58AAdFB1Afac0ad7fca1148f3cdE6aEDF5236B6D.toBytes32();
        values[mainnet]["rsETH_wETH_gauge"] = 0xdf04E3a7ab9857a16FB97174e0f1001aa44380AF.toBytes32();
        values[mainnet]["aura_rsETH_wETH"] = 0xB5FdB4f75C26798A62302ee4959E4281667557E0.toBytes32();

        values[mainnet]["ezETH_weETH_rswETH"] = 0x848a5564158d84b8A8fb68ab5D004Fae11619A54.toBytes32();
        values[mainnet]["ezETH_weETH_rswETH_gauge"] = 0x253ED65fff980AEE7E94a0dC57BE304426048b35.toBytes32();
        values[mainnet]["aura_ezETH_weETH_rswETH"] = 0xce98eb8b2Fb98049b3F2dB0A212Ba7ca3Efd63b0.toBytes32();

        values[mainnet]["BAL_wETH"] = 0x5c6Ee304399DBdB9C8Ef030aB642B10820DB8F56.toBytes32();
        values[mainnet]["PENDLE_wETH"] = 0xFD1Cf6FD41F229Ca86ada0584c63C49C3d66BbC9.toBytes32();
        values[mainnet]["wETH_AURA"] = 0xCfCA23cA9CA720B6E98E3Eb9B6aa0fFC4a5C08B9.toBytes32();

        // values[mainnet]["ezETH_wETH"] = 0x596192bB6e41802428Ac943D2f1476C1Af25CC0E.toBytes32();
        // values[mainnet]["ezETH_wETH_gauge"] = 0xa8B309a75f0D64ED632d45A003c68A30e59A1D8b.toBytes32();
        // values[mainnet]["aura_ezETH_wETH"] = 0x95eC73Baa0eCF8159b4EE897D973E41f51978E50.toBytes32();

        // Linear Pools.
        values[mainnet]["bb_a_dai"] = 0x6667c6fa9f2b3Fc1Cc8D85320b62703d938E4385.toBytes32();
        values[mainnet]["bb_a_usdt"] = 0xA1697F9Af0875B63DdC472d6EeBADa8C1fAB8568.toBytes32();
        values[mainnet]["bb_a_usdc"] = 0xcbFA4532D8B2ade2C261D3DD5ef2A2284f792692.toBytes32();

        values[mainnet]["BB_A_USD_GAUGE"] = 0x0052688295413b32626D226a205b95cDB337DE86.toBytes32(); // query subgraph for gauges wrt to poolId: https://docs.balancer.fi/reference/vebal-and-gauges/gauges.html#query-gauge-by-l2-sidechain-pool:~:text=%23-,Query%20Pending%20Tokens%20for%20a%20Given%20Pool,-The%20process%20differs
        values[mainnet]["BB_A_USD_GAUGE_ADDRESS"] = 0x0052688295413b32626D226a205b95cDB337DE86.toBytes32();
        values[mainnet]["wstETH_bbaWETH_GAUGE_ADDRESS"] = 0x5f838591A5A8048F0E4C4c7fCca8fD9A25BF0590.toBytes32();

        // Mainnet Balancer Specific Addresses
        values[mainnet]["vault"] = 0xBA12222222228d8Ba445958a75a0704d566BF2C8.toBytes32();
        values[mainnet]["balancerVault"] = 0xBA12222222228d8Ba445958a75a0704d566BF2C8.toBytes32();
        values[mainnet]["relayer"] = 0xfeA793Aa415061C483D2390414275AD314B3F621.toBytes32();
        values[mainnet]["minter"] = 0x239e55F427D44C3cc793f49bFB507ebe76638a2b.toBytes32();
        values[mainnet]["USDC_DAI_USDT_BPT"] = 0x79c58f70905F734641735BC61e45c19dD9Ad60bC.toBytes32();
        values[mainnet]["rETH_wETH_BPT"] = 0x1E19CF2D73a72Ef1332C882F20534B6519Be0276.toBytes32();
        values[mainnet]["wstETH_wETH_BPT"] = 0x32296969Ef14EB0c6d29669C550D4a0449130230.toBytes32();
        values[mainnet]["wstETH_cbETH_BPT"] = 0x9c6d47Ff73e0F5E51BE5FD53236e3F595C5793F2.toBytes32();
        values[mainnet]["bb_a_USD_BPT"] = 0xfeBb0bbf162E64fb9D0dfe186E517d84C395f016.toBytes32();
        values[mainnet]["bb_a_USDC_BPT"] = 0xcbFA4532D8B2ade2C261D3DD5ef2A2284f792692.toBytes32();
        values[mainnet]["bb_a_DAI_BPT"] = 0x6667c6fa9f2b3Fc1Cc8D85320b62703d938E4385.toBytes32();
        values[mainnet]["bb_a_USDT_BPT"] = 0xA1697F9Af0875B63DdC472d6EeBADa8C1fAB8568.toBytes32();
        values[mainnet]["aura_rETH_wETH_BPT"] = 0xDd1fE5AD401D4777cE89959b7fa587e569Bf125D.toBytes32();
        values[mainnet]["GHO_bb_a_USD_BPT"] = 0xc2B021133D1b0cF07dba696fd5DD89338428225B.toBytes32();

        values[mainnet]["wstETH_wETH_BPT"] = 0x93d199263632a4EF4Bb438F1feB99e57b4b5f0BD.toBytes32();
        values[mainnet]["wstETH_wETH_Id"] = 0x93d199263632a4ef4bb438f1feb99e57b4b5f0bd0000000000000000000005c2;
        values[mainnet]["wstETH_wETH_Gauge"] = 0x5C0F23A5c1be65Fa710d385814a7Fd1Bda480b1C.toBytes32();
        values[mainnet]["aura_wstETH_wETH"] = 0x2a14dB8D09dB0542f6A371c0cB308A768227D67D.toBytes32();

        // Rate Providers
        values[mainnet]["cbethRateProvider"] = 0x7311E4BB8a72e7B300c5B8BDE4de6CdaA822a5b1.toBytes32();
        values[mainnet]["rethRateProvider"] = 0x1a8F81c256aee9C640e14bB0453ce247ea0DFE6F.toBytes32();
        values[mainnet]["sDaiRateProvider"] = 0xc7177B6E18c1Abd725F5b75792e5F7A3bA5DBC2c.toBytes32();
        values[mainnet]["rsETHRateProvider"] = 0x746df66bc1Bb361b9E8E2a794C299c3427976e6C.toBytes32();

        // Compound V2
        // Cvalues[mainnet]["cDAI"] = C0x5d3a536E4D6DbD6114cc1Ead35777bAB948E3643.toBytes32();
        // Cvalues[mainnet]["cUSDC"] = C0x39AA39c021dfbaE8faC545936693aC917d5E7563.toBytes32();
        // Cvalues[mainnet]["cTUSD"] = C0x12392F67bdf24faE0AF363c24aC620a2f67DAd86.toBytes32();

        // Chainlink Automation Registry
        values[mainnet]["automationRegistry"] = 0x02777053d6764996e594c3E88AF1D58D5363a2e6.toBytes32();
        values[mainnet]["automationRegistryV2"] = 0x6593c7De001fC8542bB1703532EE1E5aA0D458fD.toBytes32();
        values[mainnet]["automationRegistrarV2"] = 0x6B0B234fB2f380309D47A7E9391E29E9a179395a.toBytes32();

        // FraxLend Pairs
        values[mainnet]["FXS_FRAX_PAIR"] = 0xDbe88DBAc39263c47629ebbA02b3eF4cf0752A72.toBytes32();
        values[mainnet]["FPI_FRAX_PAIR"] = 0x74F82Bd9D0390A4180DaaEc92D64cf0708751759.toBytes32();
        values[mainnet]["SFRXETH_FRAX_PAIR"] = 0x78bB3aEC3d855431bd9289fD98dA13F9ebB7ef15.toBytes32();
        values[mainnet]["CRV_FRAX_PAIR"] = 0x3835a58CA93Cdb5f912519ad366826aC9a752510.toBytes32(); // FraxlendV1
        values[mainnet]["WBTC_FRAX_PAIR"] = 0x32467a5fc2d72D21E8DCe990906547A2b012f382.toBytes32(); // FraxlendV1
        values[mainnet]["WETH_FRAX_PAIR"] = 0x794F6B13FBd7EB7ef10d1ED205c9a416910207Ff.toBytes32(); // FraxlendV1
        values[mainnet]["CVX_FRAX_PAIR"] = 0xa1D100a5bf6BFd2736837c97248853D989a9ED84.toBytes32(); // FraxlendV1
        values[mainnet]["MKR_FRAX_PAIR"] = 0x82Ec28636B77661a95f021090F6bE0C8d379DD5D.toBytes32(); // FraxlendV2
        values[mainnet]["APE_FRAX_PAIR"] = 0x3a25B9aB8c07FfEFEe614531C75905E810d8A239.toBytes32(); // FraxlendV2
        values[mainnet]["UNI_FRAX_PAIR"] = 0xc6CadA314389430d396C7b0C70c6281e99ca7fe8.toBytes32(); // FraxlendV2

        /// From Crispy's curve tests

        // Curve Pools and Tokens
        values[mainnet]["TriCryptoPool"] = 0xD51a44d3FaE010294C616388b506AcdA1bfAAE46.toBytes32();
        values[mainnet]["CRV_3_CRYPTO"] = 0xc4AD29ba4B3c580e6D59105FFf484999997675Ff.toBytes32();
        values[mainnet]["daiUsdcUsdtPool"] = 0xbEbc44782C7dB0a1A60Cb6fe97d0b483032FF1C7.toBytes32();
        values[mainnet]["CRV_DAI_USDC_USDT"] = 0x6c3F90f043a72FA612cbac8115EE7e52BDe6E490.toBytes32();
        values[mainnet]["frax3CrvPool"] = 0xd632f22692FaC7611d2AA1C0D552930D43CAEd3B.toBytes32();
        values[mainnet]["CRV_FRAX_3CRV"] = 0xd632f22692FaC7611d2AA1C0D552930D43CAEd3B.toBytes32();
        values[mainnet]["wethCrvPool"] = 0x8301AE4fc9c624d1D396cbDAa1ed877821D7C511.toBytes32();
        values[mainnet]["CRV_WETH_CRV"] = 0xEd4064f376cB8d68F770FB1Ff088a3d0F3FF5c4d.toBytes32();
        values[mainnet]["aave3Pool"] = 0xDeBF20617708857ebe4F679508E7b7863a8A8EeE.toBytes32();
        values[mainnet]["CRV_AAVE_3CRV"] = 0xFd2a8fA60Abd58Efe3EeE34dd494cD491dC14900.toBytes32();
        values[mainnet]["stETHWethNg"] = 0x21E27a5E5513D6e65C4f830167390997aA84843a.toBytes32();
        values[mainnet]["EthFrxEthCurvePool"] = 0xa1F8A6807c402E4A15ef4EBa36528A3FED24E577.toBytes32();
        values[mainnet]["triCrypto2"] = 0xD51a44d3FaE010294C616388b506AcdA1bfAAE46.toBytes32();
        values[mainnet]["weETH_wETH_ng"] = 0xDB74dfDD3BB46bE8Ce6C33dC9D82777BCFc3dEd5.toBytes32();
        values[mainnet]["weETH_wETH_ng_gauge"] = 0x053df3e4D0CeD9a3Bf0494F97E83CE1f13BdC0E2.toBytes32();
        values[mainnet]["USD0_USD0++_CurvePool"] = 0x1d08E7adC263CfC70b1BaBe6dC5Bb339c16Eec52.toBytes32();
        values[mainnet]["USD0_USD0++_CurveGauge"] = 0x5C00817B67b40f3b347bD4275B4BBA4840c8127a.toBytes32();

        values[mainnet]["UsdcCrvUsdPool"] = 0x4DEcE678ceceb27446b35C672dC7d61F30bAD69E.toBytes32();
        values[mainnet]["UsdcCrvUsdToken"] = 0x4DEcE678ceceb27446b35C672dC7d61F30bAD69E.toBytes32();
        values[mainnet]["UsdcCrvUsdGauge"] = 0x95f00391cB5EebCd190EB58728B4CE23DbFa6ac1.toBytes32();
        values[mainnet]["WethRethPool"] = 0x0f3159811670c117c372428D4E69AC32325e4D0F.toBytes32();
        values[mainnet]["WethRethToken"] = 0x6c38cE8984a890F5e46e6dF6117C26b3F1EcfC9C.toBytes32();
        values[mainnet]["WethRethGauge"] = 0x9d4D981d8a9066f5db8532A5816543dE8819d4A8.toBytes32();
        values[mainnet]["UsdtCrvUsdPool"] = 0x390f3595bCa2Df7d23783dFd126427CCeb997BF4.toBytes32();
        values[mainnet]["UsdtCrvUsdToken"] = 0x390f3595bCa2Df7d23783dFd126427CCeb997BF4.toBytes32();
        values[mainnet]["UsdtCrvUsdGauge"] = 0x4e6bB6B7447B7B2Aa268C16AB87F4Bb48BF57939.toBytes32();
        values[mainnet]["EthStethPool"] = 0xDC24316b9AE028F1497c275EB9192a3Ea0f67022.toBytes32();
        values[mainnet]["EthStethToken"] = 0x06325440D014e39736583c165C2963BA99fAf14E.toBytes32();
        values[mainnet]["EthStethGauge"] = 0x182B723a58739a9c974cFDB385ceaDb237453c28.toBytes32();
        values[mainnet]["FraxUsdcPool"] = 0xDcEF968d416a41Cdac0ED8702fAC8128A64241A2.toBytes32();
        values[mainnet]["FraxUsdcToken"] = 0x3175Df0976dFA876431C2E9eE6Bc45b65d3473CC.toBytes32();
        values[mainnet]["FraxUsdcGauge"] = 0xCFc25170633581Bf896CB6CDeE170e3E3Aa59503.toBytes32();
        values[mainnet]["WethFrxethPool"] = 0x9c3B46C0Ceb5B9e304FCd6D88Fc50f7DD24B31Bc.toBytes32();
        values[mainnet]["WethFrxethToken"] = 0x9c3B46C0Ceb5B9e304FCd6D88Fc50f7DD24B31Bc.toBytes32();
        values[mainnet]["WethFrxethGauge"] = 0x4E21418095d32d15c6e2B96A9910772613A50d50.toBytes32();
        values[mainnet]["EthFrxethPool"] = 0xa1F8A6807c402E4A15ef4EBa36528A3FED24E577.toBytes32();
        values[mainnet]["EthFrxethToken"] = 0xf43211935C781D5ca1a41d2041F397B8A7366C7A.toBytes32();
        values[mainnet]["EthFrxethGauge"] = 0x2932a86df44Fe8D2A706d8e9c5d51c24883423F5.toBytes32();
        values[mainnet]["StethFrxethPool"] = 0x4d9f9D15101EEC665F77210cB999639f760F831E.toBytes32();
        values[mainnet]["StethFrxethToken"] = 0x4d9f9D15101EEC665F77210cB999639f760F831E.toBytes32();
        values[mainnet]["StethFrxethGauge"] = 0x821529Bb07c83803C9CC7763e5974386e9eFEdC7.toBytes32();
        values[mainnet]["WethCvxPool"] = 0xB576491F1E6e5E62f1d8F26062Ee822B40B0E0d4.toBytes32();
        values[mainnet]["WethCvxToken"] = 0x3A283D9c08E8b55966afb64C515f5143cf907611.toBytes32();
        values[mainnet]["WethCvxGauge"] = 0x7E1444BA99dcdFfE8fBdb42C02F0005D14f13BE1.toBytes32();
        values[mainnet]["EthStethNgPool"] = 0x21E27a5E5513D6e65C4f830167390997aA84843a.toBytes32();
        values[mainnet]["EthStethNgToken"] = 0x21E27a5E5513D6e65C4f830167390997aA84843a.toBytes32();
        values[mainnet]["EthStethNgGauge"] = 0x79F21BC30632cd40d2aF8134B469a0EB4C9574AA.toBytes32();
        values[mainnet]["EthOethPool"] = 0x94B17476A93b3262d87B9a326965D1E91f9c13E7.toBytes32();
        values[mainnet]["EthOethToken"] = 0x94B17476A93b3262d87B9a326965D1E91f9c13E7.toBytes32();
        values[mainnet]["EthOethGauge"] = 0xd03BE91b1932715709e18021734fcB91BB431715.toBytes32();
        values[mainnet]["FraxCrvUsdPool"] = 0x0CD6f267b2086bea681E922E19D40512511BE538.toBytes32();
        values[mainnet]["FraxCrvUsdToken"] = 0x0CD6f267b2086bea681E922E19D40512511BE538.toBytes32();
        values[mainnet]["FraxCrvUsdGauge"] = 0x96424E6b5eaafe0c3B36CA82068d574D44BE4e3c.toBytes32();
        values[mainnet]["mkUsdFraxUsdcPool"] = 0x0CFe5C777A7438C9Dd8Add53ed671cEc7A5FAeE5.toBytes32();
        values[mainnet]["mkUsdFraxUsdcToken"] = 0x0CFe5C777A7438C9Dd8Add53ed671cEc7A5FAeE5.toBytes32();
        values[mainnet]["mkUsdFraxUsdcGauge"] = 0xF184d80915Ba7d835D941BA70cDdf93DE36517ee.toBytes32();
        values[mainnet]["WethYethPool"] = 0x69ACcb968B19a53790f43e57558F5E443A91aF22.toBytes32();
        values[mainnet]["WethYethToken"] = 0x69ACcb968B19a53790f43e57558F5E443A91aF22.toBytes32();
        values[mainnet]["WethYethGauge"] = 0x138cC21D15b7A06F929Fc6CFC88d2b830796F4f1.toBytes32();
        values[mainnet]["EthEthxPool"] = 0x59Ab5a5b5d617E478a2479B0cAD80DA7e2831492.toBytes32();
        values[mainnet]["EthEthxToken"] = 0x59Ab5a5b5d617E478a2479B0cAD80DA7e2831492.toBytes32();
        values[mainnet]["EthEthxGauge"] = 0x7671299eA7B4bbE4f3fD305A994e6443b4be680E.toBytes32();
        values[mainnet]["CrvUsdSdaiPool"] = 0x1539c2461d7432cc114b0903f1824079BfCA2C92.toBytes32();
        values[mainnet]["CrvUsdSdaiToken"] = 0x1539c2461d7432cc114b0903f1824079BfCA2C92.toBytes32();
        values[mainnet]["CrvUsdSdaiGauge"] = 0x2B5a5e182768a18C70EDd265240578a72Ca475ae.toBytes32();
        values[mainnet]["CrvUsdSfraxPool"] = 0xfEF79304C80A694dFd9e603D624567D470e1a0e7.toBytes32();
        values[mainnet]["CrvUsdSfraxToken"] = 0xfEF79304C80A694dFd9e603D624567D470e1a0e7.toBytes32();
        values[mainnet]["CrvUsdSfraxGauge"] = 0x62B8DA8f1546a092500c457452fC2d45fa1777c4.toBytes32();
        values[mainnet]["LusdCrvUsdPool"] = 0x9978c6B08d28d3B74437c917c5dD7C026df9d55C.toBytes32();
        values[mainnet]["LusdCrvUsdToken"] = 0x9978c6B08d28d3B74437c917c5dD7C026df9d55C.toBytes32();
        values[mainnet]["LusdCrvUsdGauge"] = 0x66F65323bdE835B109A92045Aa7c655559dbf863.toBytes32();
        values[mainnet]["WstethEthXPool"] = 0x14756A5eD229265F86990e749285bDD39Fe0334F.toBytes32();
        values[mainnet]["WstethEthXToken"] = 0xfffAE954601cFF1195a8E20342db7EE66d56436B.toBytes32();
        values[mainnet]["WstethEthXGauge"] = 0xc1394d6c89cf8F553da8c8256674C778ccFf3E80.toBytes32();
        values[mainnet]["EthEthXPool"] = 0x59Ab5a5b5d617E478a2479B0cAD80DA7e2831492.toBytes32();
        values[mainnet]["EthEthXToken"] = 0x59Ab5a5b5d617E478a2479B0cAD80DA7e2831492.toBytes32();
        values[mainnet]["EthEthXGauge"] = 0x7671299eA7B4bbE4f3fD305A994e6443b4be680E.toBytes32();
        values[mainnet]["weETH_wETH_Curve_LP"] = 0x13947303F63b363876868D070F14dc865C36463b.toBytes32();
        values[mainnet]["weETH_wETH_Curve_Gauge"] = 0x1CAC1a0Ed47E2e0A313c712b2dcF85994021a365.toBytes32();
        values[mainnet]["weETH_wETH_Convex_Reward"] = 0x2D159E01A5cEe7498F84Be68276a5266b3cb3774.toBytes32();

        values[mainnet]["weETH_wETH_Pool"] = 0x13947303F63b363876868D070F14dc865C36463b.toBytes32();
        values[mainnet]["weETH_wETH_NG_Pool"] = 0xDB74dfDD3BB46bE8Ce6C33dC9D82777BCFc3dEd5.toBytes32();
        values[mainnet]["weETH_wETH_NG_Convex_Reward"] = 0x5411CC583f0b51104fA523eEF9FC77A29DF80F58.toBytes32();

        values[mainnet]["pyUsd_Usdc_Curve_Pool"] = 0x383E6b4437b59fff47B619CBA855CA29342A8559.toBytes32();
        values[mainnet]["pyUsd_Usdc_Convex_Id"] = address(270).toBytes32();
        values[mainnet]["frax_Usdc_Curve_Pool"] = 0xDcEF968d416a41Cdac0ED8702fAC8128A64241A2.toBytes32();
        values[mainnet]["frax_Usdc_Convex_Id"] = address(100).toBytes32();
        values[mainnet]["usdc_CrvUsd_Curve_Pool"] = 0x4DEcE678ceceb27446b35C672dC7d61F30bAD69E.toBytes32();
        values[mainnet]["usdc_CrvUsd_Convex_Id"] = address(182).toBytes32();
        values[mainnet]["sDai_sUsde_Curve_Pool"] = 0x167478921b907422F8E88B43C4Af2B8BEa278d3A.toBytes32();
        values[mainnet]["sDai_sUsde_Curve_Gauge"] = 0x330Cfd12e0E97B0aDF46158D2A81E8Bd2985c6cB.toBytes32();
        
        //FXUSD
        values[mainnet]["fxUSD_USDC_Curve_Pool"] = 0x5018BE882DccE5E3F2f3B0913AE2096B9b3fB61f.toBytes32();
        values[mainnet]["fxUSD_USDC_Curve_Gauge"] = 0xD7f9111D529ed8859A0d5A1DC1BA7a021b61f22A.toBytes32();
        
        //WETH_PXETH
        values[mainnet]["WETH_PXETH_Curve_Pool"] = 0xC8Eb2Cf2f792F77AF0Cd9e203305a585E588179D.toBytes32();
        values[mainnet]["WETH_PXETH_Curve_Gauge"] = 0xABaD903647511a0EC755a118849f733f7d2Ba002.toBytes32();
        values[mainnet]["WETH_PXETH_Convex_Rewards"] = 0x3B793E505A3C7dbCb718Fe871De8eBEf7854e74b.toBytes32();
        
        //STETH_PXETH
        values[mainnet]["STETH_PXETH_Curve_Pool"] = 0x6951bDC4734b9f7F3E1B74afeBC670c736A0EDB6.toBytes32();
        values[mainnet]["STETH_PXETH_Curve_Gauge"] = 0x58215F083882A5eb7056Ac34a0fdDA9D3b5665d2.toBytes32();
        values[mainnet]["STETH_PXETH_Convex_Rewards"] = 0x633556C8413FCFd45D83656290fF8d64EE41A7c1.toBytes32();


        values[mainnet]["ezETH_wETH_Curve_Pool"] = 0x85dE3ADd465a219EE25E04d22c39aB027cF5C12E.toBytes32();
        values[mainnet]["weETH_rswETH_Curve_Pool"] = 0x278cfB6f06B1EFc09d34fC7127d6060C61d629Db.toBytes32();
        values[mainnet]["rswETH_wETH_Curve_Pool"] = 0xeE04382c4cA6c450213923fE0f0daB19b0ff3939.toBytes32();
        values[mainnet]["USDe_USDC_Curve_Pool"] = 0x02950460E2b9529D0E00284A5fA2d7bDF3fA4d72.toBytes32();
        values[mainnet]["USDe_DAI_Curve_Pool"] = 0xF36a4BA50C603204c3FC6d2dA8b78A7b69CBC67d.toBytes32();
        values[mainnet]["sDAI_sUSDe_Curve_Pool"] = 0x167478921b907422F8E88B43C4Af2B8BEa278d3A.toBytes32();
        values[mainnet]["deUSD_USDC_Curve_Pool"] = 0x5F6c431AC417f0f430B84A666a563FAbe681Da94.toBytes32();
        values[mainnet]["deUSD_USDT_Curve_Pool"] = 0x7C4e143B23D72E6938E06291f705B5ae3D5c7c7C.toBytes32();
        values[mainnet]["deUSD_DAI_Curve_Pool"] = 0xb478Bf40dD622086E0d0889eeBbAdCb63806ADde.toBytes32();
        values[mainnet]["deUSD_FRAX_Curve_Pool"] = 0x88DFb9370fE350aA51ADE31C32549d4d3A24fAf2.toBytes32();
        values[mainnet]["deUSD_FRAX_Curve_Gauge"] = 0x7C634909DDbfd5C6EEd7Ccf3611e8C4f3643635d.toBytes32();
        values[mainnet]["eBTC_LBTC_WBTC_Curve_Pool"] = 0xabaf76590478F2fE0b396996f55F0b61101e9502.toBytes32();
        values[mainnet]["eBTC_LBTC_WBTC_Curve_Gauge"] = 0x8D666daED20B502e5Cf692B101028fc0058a5d4E.toBytes32();

        values[mainnet]["lBTC_wBTC_Curve_Pool"] = 0x2f3bC4c27A4437AeCA13dE0e37cdf1028f3706F0.toBytes32();

        values[mainnet]["WethMkUsdPool"] = 0xc89570207c5BA1B0E3cD372172cCaEFB173DB270.toBytes32();

        // Convex-Curve Platform Specifics
        values[mainnet]["convexCurveMainnetBooster"] = 0xF403C135812408BFbE8713b5A23a04b3D48AAE31.toBytes32();
        values[mainnet]["convexCurveMainnetRewardsContract"] = 0xF403C135812408BFbE8713b5A23a04b3D48AAE31.toBytes32();
        values[mainnet]["convexFXPoolRegistry"] = 0xdB95d646012bB87aC2E6CD63eAb2C42323c1F5AF.toBytes32(); 
        values[mainnet]["convexFXBooster"] = 0xAffe966B27ba3E4Ebb8A0eC124C7b7019CC762f8.toBytes32(); 

        values[mainnet]["convexFX_gauge_USDC_fxUSD"] = 0xf1E141C804BA39b4a031fDF46e8c08dBa7a0df60.toBytes32(); 
        values[mainnet]["convexFX_lp_USDC_fxUSD"] = 0x5018BE882DccE5E3F2f3B0913AE2096B9b3fB61f.toBytes32(); 

        values[mainnet]["ethFrxethBaseRewardPool"] = 0xbD5445402B0a287cbC77cb67B2a52e2FC635dce4.toBytes32();
        values[mainnet]["ethStethNgBaseRewardPool"] = 0x6B27D7BC63F1999D14fF9bA900069ee516669ee8.toBytes32();
        values[mainnet]["fraxCrvUsdBaseRewardPool"] = 0x3CfB4B26dc96B124D15A6f360503d028cF2a3c00.toBytes32();
        values[mainnet]["mkUsdFraxUsdcBaseRewardPool"] = 0x35FbE5520E70768DCD6E3215Ed54E14CBccA10D2.toBytes32();
        values[mainnet]["wethYethBaseRewardPool"] = 0xB0867ADE998641Ab1Ff04cF5cA5e5773fA92AaE3.toBytes32();
        values[mainnet]["ethEthxBaseRewardPool"] = 0x399e111c7209a741B06F8F86Ef0Fdd88fC198D20.toBytes32();
        values[mainnet]["crvUsdSFraxBaseRewardPool"] = 0x73eA73C3a191bd05F3266eB2414609dC5Fe777a2.toBytes32();
        values[mainnet]["usdtCrvUsdBaseRewardPool"] = 0xD1DdB0a0815fD28932fBb194C84003683AF8a824.toBytes32();
        values[mainnet]["lusdCrvUsdBaseRewardPool"] = 0x633D3B227696B3FacF628a197f982eF68d26c7b5.toBytes32();
        values[mainnet]["wstethEthxBaseRewardPool"] = 0x85b118e0Fa5706d99b270be43d782FBE429aD409.toBytes32();

        // Uniswap V3
        values[mainnet]["WSTETH_WETH_100"] = 0x109830a1AAaD605BbF02a9dFA7B0B92EC2FB7dAa.toBytes32();
        values[mainnet]["WSTETH_WETH_500"] = 0xD340B57AAcDD10F96FC1CF10e15921936F41E29c.toBytes32();
        values[mainnet]["DAI_USDC_100"] = 0x5777d92f208679DB4b9778590Fa3CAB3aC9e2168.toBytes32();
        values[mainnet]["uniswapV3NonFungiblePositionManager"] = 0xC36442b4a4522E871399CD717aBDD847Ab11FE88.toBytes32();

        // Redstone
        values[mainnet]["swEthAdapter"] = 0x68ba9602B2AeE30847412109D2eE89063bf08Ec2.toBytes32();
        values[mainnet]["swEthDataFeedId"] = 0x5357455448000000000000000000000000000000000000000000000000000000;
        values[mainnet]["swEthEthDataFeedId"] = 0x53574554482f4554480000000000000000000000000000000000000000000000;

        values[mainnet]["ethXEthAdapter"] = 0xc799194cAa24E2874Efa89b4Bf5c92a530B047FF.toBytes32();
        values[mainnet]["ethXEthDataFeedId"] = 0x455448782f455448000000000000000000000000000000000000000000000000;

        values[mainnet]["ethXAdapter"] = 0xF3eB387Ac1317fBc7E2EFD82214eE1E148f0Fe00.toBytes32();
        values[mainnet]["ethXUsdDataFeedId"] = 0x4554487800000000000000000000000000000000000000000000000000000000;

        values[mainnet]["weEthEthAdapter"] = 0x8751F736E94F6CD167e8C5B97E245680FbD9CC36.toBytes32();
        values[mainnet]["weEthDataFeedId"] = 0x77654554482f4554480000000000000000000000000000000000000000000000;
        values[mainnet]["weethAdapter"] = 0xdDb6F90fFb4d3257dd666b69178e5B3c5Bf41136.toBytes32();
        values[mainnet]["weethUsdDataFeedId"] = 0x7765455448000000000000000000000000000000000000000000000000000000;

        values[mainnet]["osEthEthAdapter"] = 0x66ac817f997Efd114EDFcccdce99F3268557B32C.toBytes32();
        values[mainnet]["osEthEthDataFeedId"] = 0x6f734554482f4554480000000000000000000000000000000000000000000000;

        values[mainnet]["rsEthEthAdapter"] = 0xA736eAe8805dDeFFba40cAB8c99bCB309dEaBd9B.toBytes32();
        values[mainnet]["rsEthEthDataFeedId"] = 0x72734554482f4554480000000000000000000000000000000000000000000000;

        values[mainnet]["ezEthEthAdapter"] = 0xF4a3e183F59D2599ee3DF213ff78b1B3b1923696.toBytes32();
        values[mainnet]["ezEthEthDataFeedId"] = 0x657a4554482f4554480000000000000000000000000000000000000000000000;

        // Maker
        values[mainnet]["dsrManager"] = 0x373238337Bfe1146fb49989fc222523f83081dDb.toBytes32();

        // Maker
        values[mainnet]["savingsDaiAddress"] = 0x83F20F44975D03b1b09e64809B757c47f942BEeA.toBytes32();
        values[mainnet]["sDAI"] = 0x83F20F44975D03b1b09e64809B757c47f942BEeA.toBytes32();

        // Frax
        values[mainnet]["sFRAX"] = 0xA663B02CF0a4b149d2aD41910CB81e23e1c41c32.toBytes32();

        // Lido
        values[mainnet]["unstETH"] = 0x889edC2eDab5f40e902b864aD4d7AdE8E412F9B1.toBytes32();

        // Stader
        values[mainnet]["stakePoolManagerAddress"] = 0xcf5EA1b38380f6aF39068375516Daf40Ed70D299.toBytes32();
        values[mainnet]["userWithdrawManagerAddress"] = 0x9F0491B32DBce587c50c4C43AB303b06478193A7.toBytes32();
        values[mainnet]["staderConfig"] = 0x4ABEF2263d5A5ED582FC9A9789a41D85b68d69DB.toBytes32();

        // Etherfi
        values[mainnet]["EETH_LIQUIDITY_POOL"] = 0x308861A430be4cce5502d0A12724771Fc6DaF216.toBytes32();
        values[mainnet]["withdrawalRequestNft"] = 0x7d5706f6ef3F89B3951E23e557CDFBC3239D4E2c.toBytes32();

        // Renzo
        values[mainnet]["restakeManager"] = 0x74a09653A083691711cF8215a6ab074BB4e99ef5.toBytes32();

        // Kelp DAO
        values[mainnet]["lrtDepositPool"] = 0x036676389e48133B63a802f8635AD39E752D375D.toBytes32();
        // Compound V3
        values[mainnet]["cUSDCV3"] = 0xc3d688B66703497DAA19211EEdff47f25384cdc3.toBytes32();
        values[mainnet]["cUSDTV3"] = 0x3Afdc9BCA9213A35503b077a6072F3D0d5AB0840.toBytes32();
        values[mainnet]["cWETHV3"] = 0xA17581A9E3356d9A858b789D68B4d866e593aE94.toBytes32();
        values[mainnet]["cometRewards"] = 0x1B0e765F6224C21223AeA2af16c1C46E38885a40.toBytes32();
        // Morpho Blue
        values[mainnet]["morphoBlue"] = 0xBBBBBbbBBb9cC5e90e3b3Af64bdAF62C37EEFFCb.toBytes32();
        values[mainnet]["ezEthOracle"] = 0x61025e2B0122ac8bE4e37365A4003d87ad888Cc3.toBytes32();
        values[mainnet]["ezEthIrm"] = 0x870aC11D48B15DB9a138Cf899d20F13F79Ba00BC.toBytes32();
        values[mainnet]["weETH_wETH_86_market"] = 0x698fe98247a40c5771537b5786b2f3f9d78eb487b4ce4d75533cd0e94d88a115;
        values[mainnet]["LBTC_WBTC_945"] = 0xf6a056627a51e511ec7f48332421432ea6971fc148d8f3c451e14ea108026549;
        values[mainnet]["sUSDePT03_USDC_915"] = 0x346afa2b6d528222a2f9721ded6e7e2c40ac94877a598f5dae5013c651d2a462;
        values[mainnet]["USD0_plusPT03_USDC_915"] = 0x8411eeb07c8e32de0b3784b6b967346a45593bfd8baeb291cc209dc195c7b3ad;
        values[mainnet]["sUSDePT_03_27_DAI_915"] = 0x5e3e6b1e01c5708055548d82d01db741e37d03b948a7ef9f3d4b962648bcbfa7;

        values[mainnet]["WBTC_USDC_86"] = 0x3a85e619751152991742810df6ec69ce473daef99e28a64ab2340d7b7ccfee49;
        values[mainnet]["WBTC_USDT_86"] = 0xa921ef34e2fc7a27ccc50ae7e4b154e16c9799d3387076c421423ef52ac4df99;
        values[mainnet]["Corn_eBTC_PT03_LBTC_915"] = 0x17af0be1f59e3eb8e3de2ed7655ed544c9465d089f21b89c465874a6447f2590;
        values[mainnet]["LBTC_PT03_LBTC_915"] = 0x3170feb9e3c0172beb9901f6035e4e005f42177c5c14e8c0538c27078864654e;
        values[mainnet]["LBTC_PT03_WBTC_915"] = 0xa39263bf7275f772863c464ef4e9e972aaa0f1a6a1bf2a47f92bf57a542d2458;
        values[mainnet]["LBTC_PT03_WBTC_86"] = 0x198132864e7974fb451dfebeb098b3b7e7e65566667fb1cf1116db4fb2ad23f9;
        values[mainnet]["EBTC_USDC_86"] = 0xb6f4eebd60871f99bf464ae0b67045a26797cf7ef57c458d57e08c205f84feac;
        values[mainnet]["wstUSR_PT03_USR_915"] = 0x1e1ae51d4be670307788612599a46a73649ef85e28bab194d3ae00c3cd693ea7;
        values[mainnet]["WBTC_USR_86"] = 0xf84288cdcf652627f66cd7a6d4c43c3ee43ca7146d9a9cfab3a136a861144d6f;
        values[mainnet]["EBTC_USR_86"] = 0xa4577bf93e8c70d9f91b6e000ae084ae0a7a29d4ebe28cbfea24975c28dccfb5;
        values[mainnet]["Corn_eBTC_PT03_2025_WETH_915"] = 0x4758ddbbcb96c8d0c10f46ca260d505e32399c2dd995380a832578ee84ef2d54;
        values[mainnet]["Corn_eBTC_PT03_2025_WBTC_915"] = 0x9dd533d05afa8dfce6a2ed82219e1c1dcebb16fe7722fb5912b989ef69df487f;

        // MetaMorpho
        values[mainnet]["usualBoostedUSDC"] = 0xd63070114470f685b75B74D60EEc7c1113d33a3D.toBytes32();
        values[mainnet]["gauntletUSDCcore"] = 0x8eB67A509616cd6A7c1B3c8C21D48FF57df3d458.toBytes32();
        values[mainnet]["gauntletUSDCprime"] = 0xdd0f28e19C1780eb6396170735D45153D261490d.toBytes32();
        values[mainnet]["steakhouseUSDC"] = 0xBEEF01735c132Ada46AA9aA4c54623cAA92A64CB.toBytes32();
        values[mainnet]["smokehouseUSDC"] = 0xBEeFFF209270748ddd194831b3fa287a5386f5bC.toBytes32();
        values[mainnet]["steakhouseUSDCRWA"] = 0x6D4e530B8431a52FFDA4516BA4Aadc0951897F8C.toBytes32();
        values[mainnet]["gauntletWBTCcore"] = 0x443df5eEE3196e9b2Dd77CaBd3eA76C3dee8f9b2.toBytes32();
        values[mainnet]["Re7WBTC"] = 0xE0C98605f279e4D7946d25B75869c69802823763.toBytes32();
        values[mainnet]["MCwBTC"] = 0x1c530D6de70c05A81bF1670157b9d928e9699089.toBytes32();
        values[mainnet]["MCUSR"] = 0xD50DA5F859811A91fD1876C9461fD39c23C747Ad.toBytes32();
        values[mainnet]["Re7cbBTC"] = 0xA02F5E93f783baF150Aa1F8b341Ae90fe0a772f7.toBytes32();
        values[mainnet]["gauntletCbBTCcore"] = 0xF587f2e8AfF7D76618d3B6B4626621860FbD54e3.toBytes32();
        values[mainnet]["MCcbBTC"] = 0x98cF0B67Da0F16E1F8f1a1D23ad8Dc64c0c70E0b.toBytes32();
        values[mainnet]["gauntletLBTCcore"] = 0xdC94785959B73F7A168452b3654E44fEc6A750e4.toBytes32();
        values[mainnet]["gauntletWETHPrime"] = 0x2371e134e3455e0593363cBF89d3b6cf53740618.toBytes32();
        values[mainnet]["gauntletWETHCore"] = 0x4881Ef0BF6d2365D3dd6499ccd7532bcdBCE0658.toBytes32();
        values[mainnet]["mevCapitalwWeth"] = 0x9a8bC3B04b7f3D87cfC09ba407dCED575f2d61D8.toBytes32();
        values[mainnet]["Re7WETH"] = 0x78Fc2c2eD1A4cDb5402365934aE5648aDAd094d0.toBytes32();
        values[mainnet]["PendleWBTC"] = 0x2f1aBb81ed86Be95bcf8178bA62C8e72D6834775.toBytes32();

        values[mainnet]["uniswapV3PositionManager"] = 0xC36442b4a4522E871399CD717aBDD847Ab11FE88.toBytes32();

        // 1Inch
        values[mainnet]["aggregationRouterV5"] = 0x1111111254EEB25477B68fb85Ed929f73A960582.toBytes32();
        values[mainnet]["oneInchExecutor"] = 0x5141B82f5fFDa4c6fE1E372978F1C5427640a190.toBytes32();
        values[mainnet]["wETHweETH5bps"] = 0x7A415B19932c0105c82FDB6b720bb01B0CC2CAe3.toBytes32();

        // Gearbox
        values[mainnet]["dWETHV3"] = 0xda0002859B2d05F66a753d8241fCDE8623f26F4f.toBytes32();
        values[mainnet]["sdWETHV3"] = 0x0418fEB7d0B25C411EB77cD654305d29FcbFf685.toBytes32();
        values[mainnet]["dUSDCV3"] = 0xda00000035fef4082F78dEF6A8903bee419FbF8E.toBytes32();
        values[mainnet]["sdUSDCV3"] = 0x9ef444a6d7F4A5adcd68FD5329aA5240C90E14d2.toBytes32();
        values[mainnet]["dDAIV3"] = 0xe7146F53dBcae9D6Fa3555FE502648deb0B2F823.toBytes32();
        values[mainnet]["sdDAIV3"] = 0xC853E4DA38d9Bd1d01675355b8c8f3BBC1451973.toBytes32();
        values[mainnet]["dUSDTV3"] = 0x05A811275fE9b4DE503B3311F51edF6A856D936e.toBytes32();
        values[mainnet]["sdUSDTV3"] = 0x16adAb68bDEcE3089D4f1626Bb5AEDD0d02471aD.toBytes32();
        values[mainnet]["dWBTCV3"] = 0xda00010eDA646913F273E10E7A5d1F659242757d.toBytes32();
        values[mainnet]["sdWBTCV3"] = 0xA8cE662E45E825DAF178DA2c8d5Fae97696A788A.toBytes32();

        // Pendle
        values[mainnet]["pendleMarketFactory"] = 0x1A6fCc85557BC4fB7B534ed835a03EF056552D52.toBytes32();
        values[mainnet]["pendleRouter"] = 0x888888888889758F76e7103c6CbF23ABbF58F946.toBytes32();
        values[mainnet]["pendleOracle"] = 0x66a1096C6366b2529274dF4f5D8247827fe4CEA8.toBytes32();
        values[mainnet]["pendleLimitOrderRouter"] = 0x000000000000c9B3E2C3Ec88B1B4c0cD853f4321.toBytes32();

        values[mainnet]["pendleWeETHMarket"] = 0xF32e58F92e60f4b0A37A69b95d642A471365EAe8.toBytes32();
        values[mainnet]["pendleWeethSy"] = 0xAC0047886a985071476a1186bE89222659970d65.toBytes32();
        values[mainnet]["pendleEethPt"] = 0xc69Ad9baB1dEE23F4605a82b3354F8E40d1E5966.toBytes32();
        values[mainnet]["pendleEethYt"] = 0xfb35Fd0095dD1096b1Ca49AD44d8C5812A201677.toBytes32();

        values[mainnet]["pendleZircuitWeETHMarket"] = 0xe26D7f9409581f606242300fbFE63f56789F2169.toBytes32();
        values[mainnet]["pendleZircuitWeethSy"] = 0xD7DF7E085214743530afF339aFC420c7c720BFa7.toBytes32();
        values[mainnet]["pendleZircuitEethPt"] = 0x4AE5411F3863CdB640309e84CEDf4B08B8b33FfF.toBytes32();
        values[mainnet]["pendleZircuitEethYt"] = 0x7C2D26182adeEf96976035986cF56474feC03bDa.toBytes32();

        values[mainnet]["pendleUSDeMarket"] = 0x19588F29f9402Bb508007FeADd415c875Ee3f19F.toBytes32();
        values[mainnet]["pendleUSDeSy"] = 0x42862F48eAdE25661558AFE0A630b132038553D0.toBytes32();
        values[mainnet]["pendleUSDePt"] = 0xa0021EF8970104c2d008F38D92f115ad56a9B8e1.toBytes32();
        values[mainnet]["pendleUSDeYt"] = 0x1e3d13932C31d7355fCb3FEc680b0cD159dC1A07.toBytes32();

        values[mainnet]["pendleZircuitUSDeMarket"] = 0x90c98ab215498B72Abfec04c651e2e496bA364C0.toBytes32();
        values[mainnet]["pendleZircuitUSDeSy"] = 0x293C6937D8D82e05B01335F7B33FBA0c8e256E30.toBytes32();
        values[mainnet]["pendleZircuitUSDePt"] = 0x3d4F535539A33FEAd4D76D7b3B7A9cB5B21C73f1.toBytes32();
        values[mainnet]["pendleZircuitUSDeYt"] = 0x40357b9f22B4DfF0Bf56A90661b8eC106C259d29.toBytes32();

        values[mainnet]["pendleSUSDeMarketSeptember"] = 0xd1D7D99764f8a52Aff007b7831cc02748b2013b5.toBytes32();
        values[mainnet]["pendleSUSDeMarketJuly"] = 0x107a2e3cD2BB9a32B9eE2E4d51143149F8367eBa.toBytes32();
        values[mainnet]["pendleKarakSUSDeMarket"] = 0xB1f587B354a4a363f5332e88effbbC2E4961250A.toBytes32();
        values[mainnet]["pendleKarakUSDeMarket"] = 0x1BCBDB8c8652345A5ACF04e6E74f70086c68FEfC.toBytes32();

        values[mainnet]["pendleWeETHMarketSeptember"] = 0xC8eDd52D0502Aa8b4D5C77361D4B3D300e8fC81c.toBytes32();
        values[mainnet]["pendleWeethSySeptember"] = 0xAC0047886a985071476a1186bE89222659970d65.toBytes32();
        values[mainnet]["pendleEethPtSeptember"] = 0x1c085195437738d73d75DC64bC5A3E098b7f93b1.toBytes32();
        values[mainnet]["pendleEethYtSeptember"] = 0xA54Df645A042D24121a737dAA89a57EbF8E0b71c.toBytes32();

        values[mainnet]["pendleWeETHMarketDecember"] = 0x7d372819240D14fB477f17b964f95F33BeB4c704.toBytes32();
        values[mainnet]["pendleWeethSyDecember"] = 0xAC0047886a985071476a1186bE89222659970d65.toBytes32();
        values[mainnet]["pendleEethPtDecember"] = 0x6ee2b5E19ECBa773a352E5B21415Dc419A700d1d.toBytes32();
        values[mainnet]["pendleEethYtDecember"] = 0x129e6B5DBC0Ecc12F9e486C5BC9cDF1a6A80bc6A.toBytes32();

        values[mainnet]["pendleUSDeZircuitMarketAugust"] = 0xF148a0B15712f5BfeefAdb4E6eF9739239F88b07.toBytes32();
        values[mainnet]["pendleKarakWeETHMarketSeptember"] = 0x18bAFcaBf2d5898956AE6AC31543d9657a604165.toBytes32();
        values[mainnet]["pendleKarakWeETHMarketDecember"] = 0xFF694CC3f74E080637008B3792a9D7760cB456Ca.toBytes32();

        values[mainnet]["pendleSwethMarket"] = 0x0e1C5509B503358eA1Dac119C1D413e28Cc4b303.toBytes32();

        values[mainnet]["pendleZircuitWeETHMarketAugust"] = 0x6c269DFc142259c52773430b3c78503CC994a93E.toBytes32();
        values[mainnet]["pendleWeETHMarketJuly"] = 0xe1F19CBDa26b6418B0C8E1EE978a533184496066.toBytes32();
        values[mainnet]["pendleWeETHkSeptember"] = 0x905A5a4792A0C27a2AdB2777f98C577D320079EF.toBytes32();
        values[mainnet]["pendleWeETHkDecember"] = 0x792b9eDe7a18C26b814f87Eb5E0c8D26AD189780.toBytes32();

        values[mainnet]["pendle_sUSDe_08_23_24"] = 0xbBf399db59A845066aAFce9AE55e68c505FA97B7.toBytes32();
        values[mainnet]["pendle_sUSDe_12_25_24"] = 0xa0ab94DeBB3cC9A7eA77f3205ba4AB23276feD08.toBytes32();
        values[mainnet]["pendle_USDe_08_23_24"] = 0x3d1E7312dE9b8fC246ddEd971EE7547B0a80592A.toBytes32();
        values[mainnet]["pendle_USDe_12_25_24"] = 0x8a49f2AC2730ba15AB7EA832EdaC7f6BA22289f8.toBytes32();
        values[mainnet]["pendle_sUSDe_03_26_25"] = 0xcDd26Eb5EB2Ce0f203a84553853667aE69Ca29Ce.toBytes32();
        values[mainnet]["pendle_sUSDe_karak_01_29_25"] = 0xDbE4D359D4E48087586Ec04b93809bA647343548.toBytes32();
        values[mainnet]["pendle_USDe_karak_01_29_25"] = 0x6C06bBFa3B63eD344ceb3312Df795eDC8d29BDD5.toBytes32();
        values[mainnet]["pendle_USDe_03_26_25"] = 0xB451A36c8B6b2EAc77AD0737BA732818143A0E25.toBytes32();
        values[mainnet]["pendle_sUSDe_05_28_25"] = 0xB162B764044697cf03617C2EFbcB1f42e31E4766.toBytes32();

        values[mainnet]["pendle_weETHs_market_08_28_24"] = 0xcAa8ABB72A75C623BECe1f4D5c218F425d47A0D0.toBytes32();
        values[mainnet]["pendle_weETHs_sy_08_28_24"] = 0x9e8f10574ACc2c62C6e5d19500CEd39163Da37A9.toBytes32();
        values[mainnet]["pendle_weETHs_pt_08_28_24"] = 0xda6530EfaFD63A42d7b9a0a5a60A03839CDb813A.toBytes32();
        values[mainnet]["pendle_weETHs_yt_08_28_24"] = 0x28cE264D0938C1051687FEbDCeFacc2242BA9E0E.toBytes32();
        values[mainnet]["pendle_weETHs_market_12_25_24"] = 0x40789E8536C668c6A249aF61c81b9dfaC3EB8F32.toBytes32();
        values[mainnet]["pendle_weETHs_market_6_25_25"] = 0xcbA3B226cA62e666042Cb4a1e6E4681053885F75.toBytes32();

        values[mainnet]["pendleUSD0PlusMarketOctober"] = 0x00b321D89A8C36B3929f20B7955080baeD706D1B.toBytes32();
        values[mainnet]["pendle_USD0Plus_market_01_29_2025"] = 0x64506968E80C9ed07bFF60C8D9d57474EFfFF2c9.toBytes32();
        values[mainnet]["pendle_USD0Plus_market_02_26_2025"] = 0x22a72B0C504cBb7f8245208f84D8f035c311aDec.toBytes32();
        values[mainnet]["pendle_USD0Plus_market_03_26_2025"] = 0xaFDC922d0059147486cC1F0f32e3A2354b0d35CC.toBytes32();
        values[mainnet]["pendle_USD0++_market_01_29_25"] = 0x64506968E80C9ed07bFF60C8D9d57474EFfFF2c9.toBytes32();
        values[mainnet]["pendle_USD0++_market_06_25_25"] = 0x048680F64d6DFf1748ba6D9a01F578433787e24B.toBytes32();
        values[mainnet]["pendle_USD0Plus_market_04_23_2025"] = 0x81f3a11dB1DE16f4F9ba8Bf46B71D2B168c64899.toBytes32();
        values[mainnet]["pendle_USD0Plus_market_06_25_2025"] = 0x048680F64d6DFf1748ba6D9a01F578433787e24B.toBytes32();

        values[mainnet]["pendle_eBTC_market_12_26_24"] = 0x36d3ca43ae7939645C306E26603ce16e39A89192.toBytes32();
        values[mainnet]["pendle_LBTC_corn_market_12_26_24"] = 0xCaE62858DB831272A03768f5844cbe1B40bB381f.toBytes32();
        values[mainnet]["pendle_LBTC_market_03_26_25"] = 0x70B70Ac0445C3eF04E314DFdA6caafd825428221.toBytes32();
        values[mainnet]["pendle_LBTC_market_06_25_25"] = 0x931F7eA0c31c14914a452d341bc5Cb5d996BE71d.toBytes32();
        values[mainnet]["pendle_LBTC_corn_market_02_26_25"] = 0xC118635bcde024c5B01C6be2B0569a2608A8032C.toBytes32();
        values[mainnet]["pendle_eBTC_corn_market_3_26_25"] = 0x2C71Ead7ac9AE53D05F8664e77031d4F9ebA064B.toBytes32();
        values[mainnet]["pendle_LBTC_concrete_market_04_09_25"] = 0x83916356556f51dcBcB226202c3efeEfc88d5eaA.toBytes32();
        values[mainnet]["pendle_WBTC_concrete_market_04_09_25"] = 0x9471d9c5B57b59d42B739b00389a6d520c33A7a9.toBytes32();
        values[mainnet]["pendle_eBTC_market_06_25_25"] = 0x523f9441853467477b4dDE653c554942f8E17162.toBytes32();
        values[mainnet]["pendle_zeBTC_market_03_26_25"] = 0x98ffeFd1a51D322c8DeF6d0Ba183e71547216F7f.toBytes32();


        values[mainnet]["pendle_pumpBTC_market_03_26_25"] = 0x8098B48a1c4e4080b30A43a7eBc0c87b52F17222.toBytes32();
        values[mainnet]["pendle_corn_pumpBTC_market_12_25_24"] = 0xf8208fB52BA80075aF09840A683143C22DC5B4dd.toBytes32();

        values[mainnet]["pendle_uniBTC_market_03_26_25"] = 0x380C751BD0412f47Ca560B6AFeB566d88dc18630.toBytes32();
        values[mainnet]["pendle_corn_uniBTC_market_12_26_24"] = 0x40dEAE18c3CE932Fdd5Df1f44b54D8Cf3902787B.toBytes32();
        values[mainnet]["pendle_sUSDs_market_03_26_25"] = 0x21D85Ff3BEDFF031EF466C7d5295240C8AB2a2b8.toBytes32();

        values[mainnet]["pendle_liquid_bera_eth_04_09_25"] = 0x46E6b4A950Eb1AbBa159517DEA956Afd01ea9497.toBytes32();
        values[mainnet]["pendle_liquidBeraBTC_04_09_25"] = 0xEbf5c58b74A836F1e51d08e9C909c4A4530AFD41.toBytes32();
        values[mainnet]["pendle_wstUSR_market_03_26_25"] = 0x353d0B2EFB5B3a7987fB06D30Ad6160522d08426.toBytes32();

        values[mainnet]["pendle_tETH_03_28_2025"] = 0xBDb8F9729d3194f75fD1A3D9bc4FFe0DDe3A404c.toBytes32();

        values[mainnet]["pendle_beraSTONE_04_09_2025"] = 0x7561C5CCfe41A26B33944B58C70D6a3CB63E881c.toBytes32();

        values[mainnet]["pendle_lvlUSD_05_28_25"] = 0xE45d2CE15aBbA3c67b9fF1E7A69225C855d3DA82.toBytes32(); 
        values[mainnet]["pendle_slvlUSD_05_28_25"] = 0x1C71752a6C10D66375702aaFAd4B6D20393702Cf.toBytes32(); 

        // Aave V3 Core
        values[mainnet]["v3Pool"] = 0x87870Bca3F3fD6335C3F4ce8392D69350B4fA4E2.toBytes32();
        values[mainnet]["v3RewardsController"] = 0x8164Cc65827dcFe994AB23944CBC90e0aa80bFcb.toBytes32();

        //Aave v3 Prime
        values[mainnet]["v3PrimePool"] = 0x4e033931ad43597d96D6bcc25c280717730B58B1.toBytes32();

        // Aave V3 Lido
        values[mainnet]["v3LidoPool"] = 0x4e033931ad43597d96D6bcc25c280717730B58B1.toBytes32();

        // SparkLend
        values[mainnet]["sparkLendPool"] = 0xC13e21B648A5Ee794902342038FF3aDAB66BE987.toBytes32();

        // Uniswap V3 Pools
        values[mainnet]["wETH_weETH_05"] = 0x7A415B19932c0105c82FDB6b720bb01B0CC2CAe3.toBytes32();
        values[mainnet]["wstETH_wETH_01"] = 0x109830a1AAaD605BbF02a9dFA7B0B92EC2FB7dAa.toBytes32();
        values[mainnet]["rETH_wETH_01"] = 0x553e9C493678d8606d6a5ba284643dB2110Df823.toBytes32();
        values[mainnet]["rETH_wETH_05"] = 0xa4e0faA58465A2D369aa21B3e42d43374c6F9613.toBytes32();
        values[mainnet]["wstETH_rETH_05"] = 0x18319135E02Aa6E02D412C98cCb16af3a0a9CB57.toBytes32();
        values[mainnet]["wETH_rswETH_05"] = 0xC410573Af188f56062Ee744cC3D6F2843f5bC13b.toBytes32();
        values[mainnet]["wETH_rswETH_30"] = 0xE62627326d7794E20bB7261B24985294de1579FE.toBytes32();
        values[mainnet]["ezETH_wETH_01"] = 0xBE80225f09645f172B079394312220637C440A63.toBytes32();
        values[mainnet]["PENDLE_wETH_30"] = 0x57aF956d3E2cCa3B86f3D8C6772C03ddca3eAacB.toBytes32();
        values[mainnet]["USDe_USDT_01"] = 0x435664008F38B0650fBC1C9fc971D0A3Bc2f1e47.toBytes32();
        values[mainnet]["USDe_USDC_01"] = 0xE6D7EbB9f1a9519dc06D557e03C522d53520e76A.toBytes32();
        values[mainnet]["USDe_DAI_01"] = 0x5B3a0f1acBE8594a079FaFeB1c84DEA9372A5Aad.toBytes32();
        values[mainnet]["sUSDe_USDT_05"] = 0x867B321132B18B5BF3775c0D9040D1872979422E.toBytes32();
        values[mainnet]["GEAR_wETH_100"] = 0xaEf52f72583E6c4478B220Da82321a6a023eEE50.toBytes32();
        values[mainnet]["GEAR_USDT_30"] = 0x349eE001D80f896F24571616932f54cBD66B18C9.toBytes32();
        values[mainnet]["DAI_USDC_01"] = 0x5777d92f208679DB4b9778590Fa3CAB3aC9e2168.toBytes32();
        values[mainnet]["DAI_USDC_05"] = 0x6c6Bc977E13Df9b0de53b251522280BB72383700.toBytes32();
        values[mainnet]["USDC_USDT_01"] = 0x3416cF6C708Da44DB2624D63ea0AAef7113527C6.toBytes32();
        values[mainnet]["USDC_USDT_05"] = 0x7858E59e0C01EA06Df3aF3D20aC7B0003275D4Bf.toBytes32();
        values[mainnet]["USDC_wETH_05"] = 0x88e6A0c2dDD26FEEb64F039a2c41296FcB3f5640.toBytes32();
        values[mainnet]["FRAX_USDC_05"] = 0xc63B0708E2F7e69CB8A1df0e1389A98C35A76D52.toBytes32();
        values[mainnet]["FRAX_USDC_01"] = 0x9A834b70C07C81a9fcD6F22E842BF002fBfFbe4D.toBytes32();
        values[mainnet]["DAI_FRAX_05"] = 0x97e7d56A0408570bA1a7852De36350f7713906ec.toBytes32();
        values[mainnet]["FRAX_USDT_05"] = 0xc2A856c3afF2110c1171B8f942256d40E980C726.toBytes32();
        values[mainnet]["PYUSD_USDC_01"] = 0x13394005C1012e708fCe1EB974F1130fDc73a5Ce.toBytes32();

        // EigenLayer
        values[mainnet]["strategyManager"] = 0x858646372CC42E1A627fcE94aa7A7033e7CF075A.toBytes32();
        values[mainnet]["delegationManager"] = 0x39053D51B77DC0d36036Fc1fCc8Cb819df8Ef37A.toBytes32();
        values[mainnet]["mETHStrategy"] = 0x298aFB19A105D59E74658C4C334Ff360BadE6dd2.toBytes32();
        values[mainnet]["USDeStrategy"] = 0x298aFB19A105D59E74658C4C334Ff360BadE6dd2.toBytes32();
        values[mainnet]["testOperator"] = 0xDbEd88D83176316fc46797B43aDeE927Dc2ff2F5.toBytes32();
        values[mainnet]["eigenStrategy"] = 0xaCB55C530Acdb2849e6d4f36992Cd8c9D50ED8F7.toBytes32();
        values[mainnet]["eEigenOperator"] = 0xDcAE4FAf7C7d0f4A78abe147244c6e9d60cFD202.toBytes32();
        values[mainnet]["eigenRewards"] = 0x7750d328b314EfFa365A0402CcfD489B80B0adda.toBytes32();
        values[mainnet]["ethfiStrategy"] = 0x7079A4277eAF578cbe9682ac7BC3EfFF8635ebBf.toBytes32();

        // Swell
        values[mainnet]["swellSimpleStaking"] = 0x38D43a6Cb8DA0E855A42fB6b0733A0498531d774.toBytes32();
        values[mainnet]["swEXIT"] = 0x48C11b86807627AF70a34662D4865cF854251663.toBytes32();
        values[mainnet]["accessControlManager"] = 0x625087d72c762254a72CB22cC2ECa40da6b95EAC.toBytes32();
        values[mainnet]["depositManager"] = 0xb3D9cf8E163bbc840195a97E81F8A34E295B8f39.toBytes32();

        // Frax
        values[mainnet]["frxETHMinter"] = 0xbAFA44EFE7901E04E39Dad13167D089C559c1138.toBytes32();
        values[mainnet]["frxETHRedemptionTicket"] = 0x82bA8da44Cd5261762e629dd5c605b17715727bd.toBytes32();

        // Zircuit
        values[mainnet]["zircuitSimpleStaking"] = 0xF047ab4c75cebf0eB9ed34Ae2c186f3611aEAfa6.toBytes32();

        // Mantle
        values[mainnet]["mantleLspStaking"] = 0xe3cBd06D7dadB3F4e6557bAb7EdD924CD1489E8f.toBytes32();

        // Fluid
        values[mainnet]["fUSDT"] = 0x5C20B550819128074FD538Edf79791733ccEdd18.toBytes32();
        values[mainnet]["fUSDTStakingRewards"] = 0x490681095ed277B45377d28cA15Ac41d64583048.toBytes32();
        values[mainnet]["fUSDC"] = 0x9Fb7b4477576Fe5B32be4C1843aFB1e55F251B33.toBytes32();
        values[mainnet]["fWETH"] = 0x90551c1795392094FE6D29B758EcCD233cFAa260.toBytes32();
        values[mainnet]["fWSTETH"] = 0x2411802D8BEA09be0aF8fD8D08314a63e706b29C.toBytes32();
        values[mainnet]["fGHO"] = 0x6A29A46E21C730DcA1d8b23d637c101cec605C5B.toBytes32();

        // Fluid Dex
        values[mainnet]["WeETHDexUSDC-USDT"] = 0x01F0D07fdE184614216e76782c6b7dF663F5375e.toBytes32();
        values[mainnet]["wBTC-cbBTCDex-USDT"] = 0xf7FA55D14C71241e3c970E30C509Ff58b5f5D557.toBytes32();
        values[mainnet]["weETH_ETHDex_wstETH"] = 0xb4a15526d427f4d20b0dAdaF3baB4177C85A699A.toBytes32();
        values[mainnet]["GHO_USDCDex_GHO_USDCDex"] = 0x20b32C597633f12B44CFAFe0ab27408028CA0f6A.toBytes32(); 

        // Symbiotic
        values[mainnet]["wstETHDefaultCollateral"] = 0xC329400492c6ff2438472D4651Ad17389fCb843a.toBytes32();
        values[mainnet]["cbETHDefaultCollateral"] = 0xB26ff591F44b04E78de18f43B46f8b70C6676984.toBytes32();
        values[mainnet]["wBETHDefaultCollateral"] = 0x422F5acCC812C396600010f224b320a743695f85.toBytes32();
        values[mainnet]["rETHDefaultCollateral"] = 0x03Bf48b8A1B37FBeAd1EcAbcF15B98B924ffA5AC.toBytes32();
        values[mainnet]["mETHDefaultCollateral"] = 0x475D3Eb031d250070B63Fa145F0fCFC5D97c304a.toBytes32();
        values[mainnet]["swETHDefaultCollateral"] = 0x38B86004842D3FA4596f0b7A0b53DE90745Ab654.toBytes32();
        values[mainnet]["sfrxETHDefaultCollateral"] = 0x5198CB44D7B2E993ebDDa9cAd3b9a0eAa32769D2.toBytes32();
        values[mainnet]["ETHxDefaultCollateral"] = 0xBdea8e677F9f7C294A4556005c640Ee505bE6925.toBytes32();
        values[mainnet]["uniETHDefaultCollateral"] = 0x1C57ea879dd3e8C9fefa8224fdD1fa20dd54211E.toBytes32();
        values[mainnet]["sUSDeDefaultCollateral"] = 0x19d0D8e6294B7a04a2733FE433444704B791939A.toBytes32();
        values[mainnet]["wBTCDefaultCollateral"] = 0x971e5b5D4baa5607863f3748FeBf287C7bf82618.toBytes32();
        values[mainnet]["tBTCDefaultCollateral"] = 0x0C969ceC0729487d264716e55F232B404299032c.toBytes32();
        values[mainnet]["ethfiDefaultCollateral"] = 0x21DbBA985eEA6ba7F27534a72CCB292eBA1D2c7c.toBytes32();
        values[mainnet]["LBTCDefaultCollateral"] = 0x9C0823D3A1172F9DdF672d438dec79c39a64f448.toBytes32();

        values[mainnet]["wstETHSymbioticVault"] = 0xBecfad885d8A89A0d2f0E099f66297b0C296Ea21.toBytes32();
        values[mainnet]["wstETHSymbioticVaultRewards"] = 0xe34DcEA5aB7c4f3c4AD2F5f144Fc7fc3D5b0137C.toBytes32();
        values[mainnet]["EtherFi_LBTCSymbioticVault"] = 0xd4E20ECA1f996Dab35883dC0AD5E3428AF888D45.toBytes32();
        values[mainnet]["EtherFi_wstETHSymbioticVault"] = 0x450a90fdEa8B87a6448Ca1C87c88Ff65676aC45b.toBytes32();

        values[mainnet]["EtherFi_ETHFISymbioticVault"] = 0x2Bcfa0283C92b7845ECE12cEaDc521414BeF1067.toBytes32(); 

        // Karak
        values[mainnet]["vaultSupervisor"] = 0x54e44DbB92dBA848ACe27F44c0CB4268981eF1CC.toBytes32();
        values[mainnet]["delegationSupervisor"] = 0xAfa904152E04aBFf56701223118Be2832A4449E0.toBytes32();

        values[mainnet]["kmETH"] = 0x7C22725d1E0871f0043397c9761AD99A86ffD498.toBytes32();
        values[mainnet]["kweETH"] = 0x2DABcea55a12d73191AeCe59F508b191Fb68AdaC.toBytes32();
        values[mainnet]["kwstETH"] = 0xa3726beDFD1a8AA696b9B4581277240028c4314b.toBytes32();
        values[mainnet]["krETH"] = 0x8E475A4F7820A4b6c0FF229f74fB4762f0813C47.toBytes32();
        values[mainnet]["kcbETH"] = 0xbD32b8aA6ff34BEDc447e503195Fb2524c72658f.toBytes32();
        values[mainnet]["kwBETH"] = 0x04BB50329A1B7D943E7fD2368288b674c8180d5E.toBytes32();
        values[mainnet]["kswETH"] = 0xc585DF3a8C9ca0c614D023A812624bE36161502B.toBytes32();
        values[mainnet]["kETHx"] = 0x989Ab830C6e2BdF3f28214fF54C9B7415C349a3F.toBytes32();
        values[mainnet]["ksfrxETH"] = 0x1751e1e4d2c9Fa99479C0c5574136F0dbD8f3EB8.toBytes32();
        values[mainnet]["krswETH"] = 0x1B4d88f5f38988BEA334C79f48aa69BEEeFE2e1e.toBytes32();
        values[mainnet]["krsETH"] = 0x9a23e79a8E6D77F940F2C30eb3d9282Af2E4036c.toBytes32();
        values[mainnet]["kETHFI"] = 0xB26bD8D1FD5415eED4C99f9fB6A278A42E7d1BA8.toBytes32();
        values[mainnet]["ksUSDe"] = 0xDe5Bff0755F192C333B126A449FF944Ee2B69681.toBytes32();
        values[mainnet]["kUSDe"] = 0xBE3cA34D0E877A1Fc889BD5231D65477779AFf4e.toBytes32();
        values[mainnet]["kWBTC"] = 0x126d4dBf752AaF61f3eAaDa24Ab0dB84FEcf6891.toBytes32();
        values[mainnet]["kFBTC"] = 0x40328669Bc9e3780dFa0141dBC87450a4af6EA11.toBytes32();
        values[mainnet]["kLBTC"] = 0x468c34703F6c648CCf39DBaB11305D17C70ba011.toBytes32();

        // CCIP token transfers.
        values[mainnet]["ccipRouter"] = 0x80226fc0Ee2b096224EeAc085Bb9a8cba1146f7D.toBytes32();

        // PancakeSwap V3
        values[mainnet]["pancakeSwapV3NonFungiblePositionManager"] =
            0x46A15B0b27311cedF172AB29E4f4766fbE7F4364.toBytes32();
        values[mainnet]["pancakeSwapV3MasterChefV3"] = 0x556B9306565093C855AEA9AE92A594704c2Cd59e.toBytes32();
        values[mainnet]["pancakeSwapV3Router"] = 0x13f4EA83D0bd40E75C8222255bc855a974568Dd4.toBytes32();
        // Arbitrum Bridge
        values[mainnet]["arbitrumDelayedInbox"] = 0x4Dbd4fc535Ac27206064B68FfCf827b0A60BAB3f.toBytes32();
        values[mainnet]["arbitrumOutbox"] = 0x0B9857ae2D4A3DBe74ffE1d7DF045bb7F96E4840.toBytes32();
        values[mainnet]["arbitrumL1GatewayRouter"] = 0x72Ce9c846789fdB6fC1f34aC4AD25Dd9ef7031ef.toBytes32();
        values[mainnet]["arbitrumL1ERC20Gateway"] = 0xa3A7B6F88361F48403514059F1F16C8E78d60EeC.toBytes32();
        values[mainnet]["arbitrumWethGateway"] = 0xd92023E9d9911199a6711321D1277285e6d4e2db.toBytes32();

        // Base Standard Bridge.
        values[mainnet]["baseStandardBridge"] = 0x3154Cf16ccdb4C6d922629664174b904d80F2C35.toBytes32();
        values[mainnet]["basePortal"] = 0x49048044D57e1C92A77f79988d21Fa8fAF74E97e.toBytes32();
        values[mainnet]["baseResolvedDelegate"] = 0x866E82a600A1414e583f7F13623F1aC5d58b0Afa.toBytes32();

        // Optimism Standard Bridge.
        values[mainnet]["optimismStandardBridge"] = 0x99C9fc46f92E8a1c0deC1b1747d010903E884bE1.toBytes32();
        values[mainnet]["optimismPortal"] = 0xbEb5Fc579115071764c7423A4f12eDde41f106Ed.toBytes32();
        values[mainnet]["optimismResolvedDelegate"] = 0x25ace71c97B33Cc4729CF772ae268934F7ab5fA1.toBytes32();

        // Swell Standard Bridge.
        values[mainnet]["swellStandardBridge"] = 0x7aA4960908B13D104bf056B23E2C76B43c5AACc8.toBytes32();
        values[mainnet]["swellPortal"] = 0x758E0EE66102816F5C3Ec9ECc1188860fbb87812.toBytes32();
        values[mainnet]["swellResolvedDelegate"] = 0xe6a99Ef12995DeFC5ff47EC0e13252f0E6903759.toBytes32();

        // Mantle Standard Bridge.
        values[mainnet]["mantleStandardBridge"] = 0x95fC37A27a2f68e3A647CDc081F0A89bb47c3012.toBytes32();
        values[mainnet]["mantlePortal"] = 0xc54cb22944F2bE476E02dECfCD7e3E7d3e15A8Fb.toBytes32();
        values[mainnet]["mantleResolvedDelegate"] = 0x676A795fe6E43C17c668de16730c3F690FEB7120.toBytes32(); // TODO update this.

        // Zircuit Standard Bridge.
        values[mainnet]["zircuitStandardBridge"] = 0x386B76D9cA5F5Fb150B6BFB35CF5379B22B26dd8.toBytes32();
        values[mainnet]["zircuitPortal"] = 0x17bfAfA932d2e23Bd9B909Fd5B4D2e2a27043fb1.toBytes32();
        values[mainnet]["zircuitResolvedDelegate"] = 0x2a721cBE81a128be0F01040e3353c3805A5EA091.toBytes32();

        // Fraxtal Standard Bridge.
        values[mainnet]["fraxtalStandardBridge"] = 0x34C0bD5877A5Ee7099D0f5688D65F4bB9158BDE2.toBytes32();
        values[mainnet]["fraxtalPortal"] = 0x36cb65c1967A0Fb0EEE11569C51C2f2aA1Ca6f6D.toBytes32();
        values[mainnet]["fraxtalResolvedDelegate"] = 0x2a721cBE81a128be0F01040e3353c3805A5EA091.toBytes32(); // TODO update this

        // Lido Base Standard Bridge.
        values[mainnet]["lidoBaseStandardBridge"] = 0x9de443AdC5A411E83F1878Ef24C3F52C61571e72.toBytes32();
        values[mainnet]["lidoBasePortal"] = 0x49048044D57e1C92A77f79988d21Fa8fAF74E97e.toBytes32();
        values[mainnet]["lidoBaseResolvedDelegate"] = 0x866E82a600A1414e583f7F13623F1aC5d58b0Afa.toBytes32();

        // Bob Standard Bridge
        values[mainnet]["bobStandardBridge"] = 0x3F6cE1b36e5120BBc59D0cFe8A5aC8b6464ac1f7.toBytes32(); 
        values[mainnet]["bobPortal"] = 0x8AdeE124447435fE03e3CD24dF3f4cAE32E65a3E.toBytes32(); 
        values[mainnet]["bobResolvedDelegate"] = 0xE3d981643b806FB8030CDB677D6E60892E547EdA.toBytes32(); 

        // Layer Zero.
        values[mainnet]["LayerZeroEndPoint"] = 0x1a44076050125825900e736c501f859c50fE728c.toBytes32();
        values[mainnet]["EtherFiOFTAdapter"] = 0xcd2eb13D6831d4602D80E5db9230A57596CDCA63.toBytes32();
        values[mainnet]["LBTCOFTAdapter"] = 0x6bc15D7930839Ec18A57F6f7dF72aE1B439D077f.toBytes32();
        values[mainnet]["WBTCOFTAdapter"] = 0x0555E30da8f98308EdB960aa94C0Db47230d2B9c.toBytes32();

        // Merkl
        values[mainnet]["merklDistributor"] = 0x3Ef3D8bA38EBe18DB133cEc108f4D14CE00Dd9Ae.toBytes32();

        // Pump Staking
        values[mainnet]["pumpStaking"] = 0x1fCca65fb6Ae3b2758b9b2B394CB227eAE404e1E.toBytes32();

        // Linea Bridging
        values[mainnet]["tokenBridge"] = 0x051F1D88f0aF5763fB888eC4378b4D8B29ea3319.toBytes32(); // approve, bridge token
        values[mainnet]["lineaMessageService"] = 0xd19d4B5d358258f05D7B411E21A1460D11B0876F.toBytes32(); // claim message, sendMessage

        // Scroll Bridging
        values[mainnet]["scrollGatewayRouter"] = 0xF8B1378579659D8F7EE5f3C929c2f3E332E41Fd6.toBytes32(); // approve, depositERC20
        values[mainnet]["scrollMessenger"] = 0x6774Bcbd5ceCeF1336b5300fb5186a12DDD8b367.toBytes32(); // sendMessage
        values[mainnet]["scrollCustomERC20Gateway"] = 0x67260A8B73C5B77B55c1805218A42A7A6F98F515.toBytes32(); // sendMessage

        // Syrup
        values[mainnet]["syrupRouter"] = 0x134cCaaA4F1e4552eC8aEcb9E4A2360dDcF8df76.toBytes32();

        // Satlayer
        values[mainnet]["satlayerPool"] = 0x42a856dbEBB97AbC1269EAB32f3bb40C15102819.toBytes32();

        // corn
        values[mainnet]["cornSilo"] = 0x8bc93498b861fd98277c3b51d240e7E56E48F23c.toBytes32();

        // Treehouse
        values[mainnet]["TreehouseRedemption"] = 0x0618DBdb3Be798346e6D9C08c3c84658f94aD09F.toBytes32();
        values[mainnet]["TreehouseRouter"] = 0xeFA3fa8e85D2b3CfdB250CdeA156c2c6C90628F5.toBytes32();
        values[mainnet]["tETH"] = 0xD11c452fc99cF405034ee446803b6F6c1F6d5ED8.toBytes32();
        values[mainnet]["tETH_wstETH_curve_pool"] = 0xA10d15538E09479186b4D3278BA5c979110dDdB1.toBytes32();

        // Term Finance
        values[mainnet]["termAuctionOfferLocker"] = 0xa557a6099d1a85d7569EA4B6d8ad59a94a8162CC.toBytes32();
        values[mainnet]["termRepoLocker"] = 0xFD9033C9A97Bc3Ec8a44439Cb6512516c5053076.toBytes32();
        values[mainnet]["termRepoServicer"] = 0xaD2401Dd7518Fac6C868c86442922E2236797e32.toBytes32();
        values[mainnet]["termRepoToken"] = 0x3A1427da14F8A57CEe76a5E85fB465ed72De8EC7.toBytes32();

        // Hyperlane
        values[mainnet]["hyperlaneUsdcRouter"] = 0xe1De9910fe71cC216490AC7FCF019e13a34481D7.toBytes32();
        values[mainnet]["hyperlaneTestRecipient"] = 0xfb53392bf4a0590a317ca716c28c29ace7c448bc132d7f8188ca234f595aa121;

        // Euler
        values[mainnet]["ethereumVaultConnector"] = 0x0C9a3dd6b8F28529d72d7f9cE918D493519EE383.toBytes32();
        values[mainnet]["evkWEETH"] = 0xe846ca062aB869b66aE8DcD811973f628BA82eAf.toBytes32();
        values[mainnet]["eulerPrimeWETH"] = 0xD8b27CF359b7D15710a5BE299AF6e7Bf904984C2.toBytes32();
        values[mainnet]["evkUSDC"] = 0x797DD80692c3b2dAdabCe8e30C07fDE5307D48a9.toBytes32();
        values[mainnet]["evkLBTC"] = 0xbC35161043EE2D74816d421EfD6a45fDa73B050A.toBytes32(); //Euler Prime
        values[mainnet]["evkDAI"] = 0x83C266bdf990574a05EE62831a266a3891817B5B.toBytes32();
        values[mainnet]["evkDAIDebt"] = 0x1796526a7705cBBe76dEdd4b13959A48c674A6cD.toBytes32();

        values[mainnet]["evkWETH"] = 0xD8b27CF359b7D15710a5BE299AF6e7Bf904984C2.toBytes32();
        values[mainnet]["evkeWETH-2"] = 0xD8b27CF359b7D15710a5BE299AF6e7Bf904984C2.toBytes32();

        values[mainnet]["evkUSDC"] = 0x797DD80692c3b2dAdabCe8e30C07fDE5307D48a9.toBytes32();
        values[mainnet]["evkeUSDC-2"] = 0x797DD80692c3b2dAdabCe8e30C07fDE5307D48a9.toBytes32();

        values[mainnet]["evkeUSDC-22"] = 0xe0a80d35bB6618CBA260120b279d357978c42BCE.toBytes32();
        values[mainnet]["evkeUSD0-3"] = 0xdEd27A6da244a5f3Ff74525A2cfaD4ed9E5B0957.toBytes32();
        values[mainnet]["evkeUSD0++-2"] = 0x6D671B9c618D5486814FEb777552BA723F1A235C.toBytes32();
        values[mainnet]["evkeUSDT-2"] = 0x313603FA690301b0CaeEf8069c065862f9162162.toBytes32();
        values[mainnet]["evkeUSDT-9"] = 0x7c280DBDEf569e96c7919251bD2B0edF0734C5A8.toBytes32();
        values[mainnet]["evkeUSDe-6"] = 0x2daCa71Cb58285212Dc05D65Cfd4f59A82BC4cF6.toBytes32();
        values[mainnet]["evkeDAI-4"] = 0x83C266bdf990574a05EE62831a266a3891817B5B.toBytes32();
        values[mainnet]["evkeLBTC-2"] = 0xbC35161043EE2D74816d421EfD6a45fDa73B050A.toBytes32();
        values[mainnet]["evkecbBTC-3"] = 0x056f3a2E41d2778D3a0c0714439c53af2987718E.toBytes32();
        values[mainnet]["evkeWBTC-3"] = 0x998D761eC1BAdaCeb064624cc3A1d37A46C88bA4.toBytes32();
        values[mainnet]["evkesUSDe-3"] = 0x498c014dE23f19700F51e85a384AB1B059F0672e.toBytes32();
        values[mainnet]["evkeeBTC-3"] = 0x34716B7026D9e6247D21e37Da1f1b157b62a16e0.toBytes32();
        values[mainnet]["evkesDAI-2"] = 0x8E4AF2F36ed6fb03E5E02Ab9f3C724B6E44C13b4.toBytes32();
        values[mainnet]["evkePYUSD-3"] = 0x6121591077Dc6898Ffd7216eA1b56cb890b3F84d.toBytes32();
        values[mainnet]["evkeUSR-1"] = 0x3A8992754E2EF51D8F90620d2766278af5C59b90.toBytes32();
        values[mainnet]["evkeUSDC-17"] = 0xE0c1bdab9A7d487c4fEcd402cb9b4f8B347e73c3.toBytes32();
        values[mainnet]["evkeUSDC-19"] = 0xcBC9B61177444A793B85442D3a953B90f6170b7D.toBytes32();
        values[mainnet]["evkeLBTC-3"] = 0xA2038a5B7Ce1C195F0C52b77134c5369CCfe0148.toBytes32();
        values[mainnet]["evkePT-wstUSR-27MAR2025-1"] = 0x81fa50cBe6C7Ed61961fE601B7c5AC334c2c84bB.toBytes32();
        values[mainnet]["evkePT-LBTC-27MAR2025-1"] = 0xBc99605074737d36266f45E0d192dDe6CFDFd72a.toBytes32();
        values[mainnet]["evkeWBTC-5"] = 0x82D2CE1f71cbe391c05E21132811e5172d51A6EE.toBytes32();
        values[mainnet]["evkewstUSR-1"] = 0x9f12d29c7CC72bb3d237E2D042A6D890421f9899.toBytes32();
        values[mainnet]["evkecbBTC-4"] = 0x29A9E5A004002Ff9E960bb8BB536E076F53cbDF1.toBytes32();
        values[mainnet]["evkeeBTC-1"] = 0xC605471aE09e0b7daA9e8813707d0DDbf9429Ad2.toBytes32();


        //values[mainnet]["USR"] = 0x66a1E37c9b0eAddca17d3662D6c05F4DECf3e110.toBytes32();
        //values[mainnet]["wstUSR"] = 0x1202F5C7b4B9E47a1A484E8B270be34dbbC75055.toBytes32();

        // Royco
        values[mainnet]["vaultMarketHub"] = 0xa97eCc6Bfda40baf2fdd096dD33e88bd8e769280.toBytes32();
        values[mainnet]["recipeMarketHub"] = 0x783251f103555068c1E9D755f69458f39eD937c0.toBytes32();
        values[mainnet]["supplyUSDCAaveWrappedVault"] = 0x2120ADcdCF8e0ed9D6dd3Df683F076402B79E3bd.toBytes32();

        // Usual
        values[mainnet]["usualSwapperEngine"] = 0xB969B0d14F7682bAF37ba7c364b351B830a812B2.toBytes32();

        // Sky
        values[mainnet]["daiConverter"] = 0x3225737a9Bbb6473CB4a45b7244ACa2BeFdB276A.toBytes32(); //converts dai to USDS
        values[mainnet]["usdsLitePsmUsdc"] = 0xA188EEC8F81263234dA3622A406892F3D630f98c.toBytes32();
        values[mainnet]["daiLitePsmUsdc"] = 0xf6e72Db5454dd049d0788e411b06CfAF16853042.toBytes32();

        // Resolv
        values[mainnet]["UsrExternalRequestsManager"] = 0xAC85eF29192487E0a109b7f9E40C267a9ea95f2e.toBytes32();

        //Sonic Gateway
        values[mainnet]["sonicGateway"] = 0xa1E2481a9CD0Cb0447EeB1cbc26F1b3fff3bec20.toBytes32();

        // Incentives Distributors
        values[mainnet]["beraUsual_incentives_distributor"] = 0x4a610757352d63D45B0a1680e95158887955582C.toBytes32();

        // Morpho Rewards
        values[mainnet]["morphoRewardsWrapper"] = 0x9D03bb2092270648d7480049d0E58d2FcF0E5123.toBytes32();
        values[mainnet]["legacyMorpho"] = 0x9994E35Db50125E0DF82e4c2dde62496CE330999.toBytes32();
        values[mainnet]["newMorpho"] = 0x58D97B57BB95320F9a05dC918Aef65434969c2B2.toBytes32();

        // Lombard
        values[mainnet]["lbtcBridge"] = 0xA869817b48b25EeE986bdF4bE04062e6fd2C418B.toBytes32();

        // Spectra
        values[mainnet]["ysUSDC"] = 0xF7DE3c70F2db39a188A81052d2f3C8e3e217822a.toBytes32(); //SuperUSDC Vault
        values[mainnet]["ysUSDC_PT"] = 0x3b9739eE0c3b5bD7b392a801DEaC1dc68cfB0C48.toBytes32();
        values[mainnet]["ysUSDC_YT"] = 0x9b9968Ba66B06c4340e60cB4dEa237CC6e3E5999.toBytes32();
        values[mainnet]["ysUSDC_Pool"] = 0xd7e163a91D11cfa2B4059f1626cCd6e33b143cbc.toBytes32();
        values[mainnet]["sRLP_Pool"] = 0x75c91a79Faf0fe64AcCdBd51e3fA6321d8952D84.toBytes32();
        values[mainnet]["sRLP_PT"] = 0x1F7Aa7104db822987E1F44A66dF709A8C4Fb301a.toBytes32();
        values[mainnet]["sRLP_YT"] = 0xC07cF8e6D7F6F47E196D36a4c18287E86f76b046.toBytes32();
        values[mainnet]["sRLP"] = 0x4eaFef6149C5B0c3E42fF444F79675B3E3125cb7.toBytes32();
        values[mainnet]["spectra_stkGHO_Pool"] = 0x9429E06FFD09Cf97007791B8bF3845171f1425E8.toBytes32();
        values[mainnet]["spectra_stkGHO_PT"] = 0x0F7454c4537AFe1243df65842C7919b5d6d6198C.toBytes32();
        values[mainnet]["spectra_stkGHO_YT"] = 0xdfB8D94C25C8Cfc4df171077fAd479AdAaef51c9.toBytes32();
        values[mainnet]["spectra_stkGHO"] = 0xa94ec39c91DF334DCAb55aDaA8EdD9C1dAF67cA7.toBytes32();
        values[mainnet]["spectra_lvlUSD_Pool"] = 0xAd6Cd1Aceb6E919E4C4918503C22a3F531cf8276.toBytes32();
        values[mainnet]["spectra_lvlUSD_PT"] = 0xBC30e564052a622d6b50170b73fF14ee49eEaDE0.toBytes32();
        values[mainnet]["spectra_lvlUSD_YT"] = 0xA6676B5d6D56F905d084914b70B2cC9C383f1A23.toBytes32();
        values[mainnet]["spectra_lvlUSD_IBT"] = 0x4737D9b4592B40d51e110b94c9C043c6654067Ae.toBytes32();
        values[mainnet]["spectra_sdeUSD_Pool"] = 0xFb7c3C95f4C2C05F6eC7dcFE3e368a40eB338603.toBytes32();
        values[mainnet]["spectra_sdeUSD_PT"] = 0xb4B8925c4CBce692F37C9D946883f2E330a042a9.toBytes32();
        values[mainnet]["spectra_sdeUSD_YT"] = 0xE9677Bfde5830B100281178681C7e78c7d861D1C.toBytes32();
        values[mainnet]["spectra_sdeUSD_IBT"] = 0x5C5b196aBE0d54485975D1Ec29617D42D9198326.toBytes32();

        // Odos
        values[mainnet]["odosRouterV2"] = 0xCf5540fFFCdC3d510B18bFcA6d2b9987b0772559.toBytes32();
        values[mainnet]["odosExecutor"] = 0xd768d1Fe6Ef1449A54F9409400fe9d0E4954ea3F.toBytes32();

        // Level
        values[mainnet]["levelMinter"] = 0x8E7046e27D14d09bdacDE9260ff7c8c2be68a41f.toBytes32();

    }

    function _addBaseValues() private {
        // Liquid Ecosystem
        values[base]["deployerAddress"] = 0x5F2F11ad8656439d5C14d9B351f8b09cDaC2A02d.toBytes32();
        values[base]["dev0Address"] = 0x0463E60C7cE10e57911AB7bD1667eaa21de3e79b.toBytes32();
        values[base]["dev1Address"] = 0xf8553c8552f906C19286F21711721E206EE4909E.toBytes32();
        values[base]["liquidPayoutAddress"] = 0xA9962a5BfBea6918E958DeE0647E99fD7863b95A.toBytes32();

        // DeFi Ecosystem
        values[base]["ETH"] = 0xEeeeeEeeeEeEeeEeEeEeeEEEeeeeEeeeeeeeEEeE.toBytes32();
        values[base]["uniswapV3NonFungiblePositionManager"] = 0x03a520b32C04BF3bEEf7BEb72E919cf822Ed34f1.toBytes32();

        values[base]["USDC"] = 0x833589fCD6eDb6E08f4c7C32D4f71b54bdA02913.toBytes32();
        values[base]["WETH"] = 0x4200000000000000000000000000000000000006.toBytes32();
        values[base]["WEETH"] = 0x04C0599Ae5A44757c0af6F9eC3b93da8976c150A.toBytes32();
        values[base]["WSTETH"] = 0xc1CBa3fCea344f92D9239c08C0568f6F2F0ee452.toBytes32();
        values[base]["AERO"] = 0x940181a94A35A4569E4529A3CDfB74e38FD98631.toBytes32();
        values[base]["CBETH"] = 0x2Ae3F1Ec7F1F5012CFEab0185bfc7aa3cf0DEc22.toBytes32();
        values[base]["AURA"] = 0x1509706a6c66CA549ff0cB464de88231DDBe213B.toBytes32();
        values[base]["BAL"] = 0x4158734D47Fc9692176B5085E0F52ee0Da5d47F1.toBytes32();
        values[base]["CRV"] = 0x8Ee73c484A26e0A5df2Ee2a4960B789967dd0415.toBytes32();
        values[base]["LINK"] = 0x88Fb150BDc53A65fe94Dea0c9BA0a6dAf8C6e196.toBytes32();
        values[base]["UNI"] = 0xc3De830EA07524a0761646a6a4e4be0e114a3C83.toBytes32();
        values[base]["RETH"] = 0xB6fe221Fe9EeF5aBa221c348bA20A1Bf5e73624c.toBytes32();
        values[base]["BSDETH"] = 0xCb327b99fF831bF8223cCEd12B1338FF3aA322Ff.toBytes32();
        values[base]["SFRXETH"] = 0x1f55a02A049033E3419a8E2975cF3F572F4e6E9A.toBytes32();
        values[base]["cbBTC"] = 0xcbB7C0000aB88B473b1f5aFd9ef808440eed33Bf.toBytes32();
        values[base]["tBTC"] = 0x236aa50979D5f3De3Bd1Eeb40E81137F22ab794b.toBytes32();
        values[base]["dlcBTC"] = 0x12418783e860997eb99e8aCf682DF952F721cF62.toBytes32();

        // Balancer vault
        values[base]["vault"] = 0xBA12222222228d8Ba445958a75a0704d566BF2C8.toBytes32();
        values[base]["balancerVault"] = 0xBA12222222228d8Ba445958a75a0704d566BF2C8.toBytes32();

        // Standard Bridge.
        values[base]["standardBridge"] = 0x4200000000000000000000000000000000000010.toBytes32();
        values[base]["crossDomainMessenger"] = 0x4200000000000000000000000000000000000007.toBytes32();

        // Lido Standard Bridge.
        values[base]["l2ERC20TokenBridge"] = 0xac9D11cD4D7eF6e54F14643a393F68Ca014287AB.toBytes32();

        values[base]["weETH_ETH_ExchangeRate"] = 0x35e9D7001819Ea3B39Da906aE6b06A62cfe2c181.toBytes32();

        // Aave V3
        values[base]["v3Pool"] = 0xA238Dd80C259a72e81d7e4664a9801593F98d1c5.toBytes32();

        // Merkl
        values[base]["merklDistributor"] = 0x3Ef3D8bA38EBe18DB133cEc108f4D14CE00Dd9Ae.toBytes32();

        // Aerodrome
        values[base]["aerodromeRouter"] = 0xcF77a3Ba9A5CA399B7c97c74d54e5b1Beb874E43.toBytes32();
        values[base]["aerodromeNonFungiblePositionManager"] = 0x827922686190790b37229fd06084350E74485b72.toBytes32();
        values[base]["aerodrome_Weth_Wsteth_v3_1_gauge"] = 0x2A1f7bf46bd975b5004b61c6040597E1B6117040.toBytes32();
        values[base]["aerodrome_Weth_Bsdeth_v3_1_gauge"] = 0x0b537aC41400433F09d97Cd370C1ea9CE78D8a74.toBytes32();
        values[base]["aerodrome_Cbeth_Weth_v3_1_gauge"] = 0xF5550F8F0331B8CAA165046667f4E6628E9E3Aac.toBytes32();
        values[base]["aerodrome_Weth_Wsteth_v2_30_gauge"] = 0xDf7c8F17Ab7D47702A4a4b6D951d2A4c90F99bf4.toBytes32();
        values[base]["aerodrome_Weth_Weeth_v2_30_gauge"] = 0xf8d47b641eD9DF1c924C0F7A6deEEA2803b9CfeF.toBytes32();
        values[base]["aerodrome_Weth_Reth_v2_05_gauge"] = 0xAa3D51d36BfE7C5C63299AF71bc19988BdBa0A06.toBytes32();
        values[base]["aerodrome_Sfrxeth_Wsteth_v2_30_gauge"] = 0xCe7Cb6260fCBf17485cd2439B89FdDf8B0Eb39cC.toBytes32();

        // MorphoBlue
        values[base]["morphoBlue"] = 0xBBBBBbbBBb9cC5e90e3b3Af64bdAF62C37EEFFCb.toBytes32();
        values[base]["weETH_wETH_915"] = 0x78d11c03944e0dc298398f0545dc8195ad201a18b0388cb8058b1bcb89440971;
        values[base]["wstETH_wETH_945"] = 0x3a4048c64ba1b375330d376b1ce40e4047d03b47ab4d48af484edec9fec801ba;
        values[base]["cbETH_wETH_965"] = 0x6600aae6c56d242fa6ba68bd527aff1a146e77813074413186828fd3f1cdca91;
        values[base]["cbETH_wETH_945"] = 0x84662b4f95b85d6b082b68d32cf71bb565b3f22f216a65509cc2ede7dccdfe8c;

        values[base]["uniV3Router"] = 0x2626664c2603336E57B271c5C0b26F421741e481.toBytes32();

        values[base]["aggregationRouterV5"] = 0x1111111254EEB25477B68fb85Ed929f73A960582.toBytes32();
        values[base]["oneInchExecutor"] = 0xE37e799D5077682FA0a244D46E5649F71457BD09.toBytes32();

        // Compound V3
        values[base]["cWETHV3"] = 0x46e6b214b524310239732D51387075E0e70970bf.toBytes32();
        values[base]["cometRewards"] = 0x123964802e6ABabBE1Bc9547D72Ef1B69B00A6b1.toBytes32();

        // Instadapp Fluid
        values[base]["fWETH"] = 0x9272D6153133175175Bc276512B2336BE3931CE9.toBytes32();
        values[base]["fWSTETH"] = 0x896E39f0E9af61ECA9dD2938E14543506ef2c2b5.toBytes32();
    }

    function _addArbitrumValues() private {
        // Liquid Ecosystem
        values[arbitrum]["deployerAddress"] = 0x5F2F11ad8656439d5C14d9B351f8b09cDaC2A02d.toBytes32();
        values[arbitrum]["dev0Address"] = 0x0463E60C7cE10e57911AB7bD1667eaa21de3e79b.toBytes32();
        values[arbitrum]["dev1Address"] = 0xf8553c8552f906C19286F21711721E206EE4909E.toBytes32();
        values[arbitrum]["liquidPayoutAddress"] = 0xA9962a5BfBea6918E958DeE0647E99fD7863b95A.toBytes32();
        values[arbitrum]["txBundlerAddress"] = 0x87D51666Da1b56332b216D456D1C2ba3Aed6089c.toBytes32();

        // DeFi Ecosystem
        values[arbitrum]["ETH"] = 0xEeeeeEeeeEeEeeEeEeEeeEEEeeeeEeeeeeeeEEeE.toBytes32();
        values[arbitrum]["uniV3Router"] = 0xE592427A0AEce92De3Edee1F18E0157C05861564.toBytes32();
        values[arbitrum]["uniV2Router"] = 0x7a250d5630B4cF539739dF2C5dAcb4c659F2488D.toBytes32();
        values[arbitrum]["uniswapV3NonFungiblePositionManager"] = 0xC36442b4a4522E871399CD717aBDD847Ab11FE88.toBytes32();
        values[arbitrum]["ccipRouter"] = 0x141fa059441E0ca23ce184B6A78bafD2A517DdE8.toBytes32();
        values[arbitrum]["vault"] = 0xBA12222222228d8Ba445958a75a0704d566BF2C8.toBytes32();

        values[arbitrum]["USDC"] = 0xaf88d065e77c8cC2239327C5EDb3A432268e5831.toBytes32();
        values[arbitrum]["USDCe"] = 0xFF970A61A04b1cA14834A43f5dE4533eBDDB5CC8.toBytes32();
        values[arbitrum]["WETH"] = 0x82aF49447D8a07e3bd95BD0d56f35241523fBab1.toBytes32();
        values[arbitrum]["WBTC"] = 0x2f2a2543B76A4166549F7aaB2e75Bef0aefC5B0f.toBytes32();
        values[arbitrum]["USDT"] = 0xFd086bC7CD5C481DCC9C85ebE478A1C0b69FCbb9.toBytes32();
        values[arbitrum]["DAI"] = 0xDA10009cBd5D07dd0CeCc66161FC93D7c9000da1.toBytes32();
        values[arbitrum]["WSTETH"] = 0x5979D7b546E38E414F7E9822514be443A4800529.toBytes32();
        values[arbitrum]["FRAX"] = 0x17FC002b466eEc40DaE837Fc4bE5c67993ddBd6F.toBytes32();
        values[arbitrum]["BAL"] = 0x040d1EdC9569d4Bab2D15287Dc5A4F10F56a56B8.toBytes32();
        values[arbitrum]["COMP"] = 0x354A6dA3fcde098F8389cad84b0182725c6C91dE.toBytes32();
        values[arbitrum]["LINK"] = 0xf97f4df75117a78c1A5a0DBb814Af92458539FB4.toBytes32();
        values[arbitrum]["rETH"] = 0xEC70Dcb4A1EFa46b8F2D97C310C9c4790ba5ffA8.toBytes32();
        values[arbitrum]["RETH"] = 0xEC70Dcb4A1EFa46b8F2D97C310C9c4790ba5ffA8.toBytes32();
        values[arbitrum]["cbETH"] = 0x1DEBd73E752bEaF79865Fd6446b0c970EaE7732f.toBytes32();
        values[arbitrum]["LUSD"] = 0x93b346b6BC2548dA6A1E7d98E9a421B42541425b.toBytes32();
        values[arbitrum]["UNI"] = 0xFa7F8980b0f1E64A2062791cc3b0871572f1F7f0.toBytes32();
        values[arbitrum]["CRV"] = 0x11cDb42B0EB46D95f990BeDD4695A6e3fA034978.toBytes32();
        values[arbitrum]["FRXETH"] = 0x178412e79c25968a32e89b11f63B33F733770c2A.toBytes32();
        values[arbitrum]["SFRXETH"] = 0x95aB45875cFFdba1E5f451B950bC2E42c0053f39.toBytes32();
        values[arbitrum]["ARB"] = 0x912CE59144191C1204E64559FE8253a0e49E6548.toBytes32();
        values[arbitrum]["WEETH"] = 0x35751007a407ca6FEFfE80b3cB397736D2cf4dbe.toBytes32();
        values[arbitrum]["USDE"] = 0x5d3a1Ff2b6BAb83b63cd9AD0787074081a52ef34.toBytes32();
        values[arbitrum]["AURA"] = 0x1509706a6c66CA549ff0cB464de88231DDBe213B.toBytes32();
        values[arbitrum]["PENDLE"] = 0x0c880f6761F1af8d9Aa9C466984b80DAb9a8c9e8.toBytes32();
        values[arbitrum]["RSR"] = 0xCa5Ca9083702c56b481D1eec86F1776FDbd2e594.toBytes32();
        values[arbitrum]["CBETH"] = 0x1DEBd73E752bEaF79865Fd6446b0c970EaE7732f.toBytes32();
        values[arbitrum]["OSETH"] = 0xf7d4e7273E5015C96728A6b02f31C505eE184603.toBytes32();
        values[arbitrum]["RSETH"] = 0x4186BFC76E2E237523CBC30FD220FE055156b41F.toBytes32();
        values[arbitrum]["GRAIL"] = 0x3d9907F9a368ad0a51Be60f7Da3b97cf940982D8.toBytes32();
        values[arbitrum]["cbBTC"] = 0xcbB7C0000aB88B473b1f5aFd9ef808440eed33Bf.toBytes32();

        // Aave V3
        values[arbitrum]["v3Pool"] = 0x794a61358D6845594F94dc1DB02A252b5b4814aD.toBytes32();

        // 1Inch
        values[arbitrum]["aggregationRouterV5"] = 0x1111111254EEB25477B68fb85Ed929f73A960582.toBytes32();
        values[arbitrum]["oneInchExecutor"] = 0xE37e799D5077682FA0a244D46E5649F71457BD09.toBytes32();

        values[arbitrum]["balancerVault"] = 0xBA12222222228d8Ba445958a75a0704d566BF2C8.toBytes32();
        // TODO This Balancer on L2s use a different minting logic so minter is not used
        // but the merkle tree should be refactored for L2s
        values[arbitrum]["minter"] = address(1).toBytes32();

        // Arbitrum native bridging.
        values[arbitrum]["arbitrumL2GatewayRouter"] = 0x5288c571Fd7aD117beA99bF60FE0846C4E84F933.toBytes32();
        values[arbitrum]["arbitrumSys"] = 0x0000000000000000000000000000000000000064.toBytes32();
        values[arbitrum]["arbitrumRetryableTx"] = 0x000000000000000000000000000000000000006E.toBytes32();
        values[arbitrum]["arbitrumL2Sender"] = 0x09e9222E96E7B4AE2a407B98d48e330053351EEe.toBytes32();

        // Pendle
        values[arbitrum]["pendleMarketFactory"] = 0x2FCb47B58350cD377f94d3821e7373Df60bD9Ced.toBytes32();
        values[arbitrum]["pendleRouter"] = 0x888888888889758F76e7103c6CbF23ABbF58F946.toBytes32();
        values[arbitrum]["pendleLimitOrderRouter"] = 0x000000000000c9B3E2C3Ec88B1B4c0cD853f4321.toBytes32();
        values[arbitrum]["pendleWeETHMarketSeptember"] = 0xf9F9779d8fF604732EBA9AD345E6A27EF5c2a9d6.toBytes32();
        values[arbitrum]["pendle_weETH_market_12_25_24"] = 0x6b92feB89ED16AA971B096e247Fe234dB4Aaa262.toBytes32();

        // Gearbox
        values[arbitrum]["dWETHV3"] = 0x04419d3509f13054f60d253E0c79491d9E683399.toBytes32();
        values[arbitrum]["sdWETHV3"] = 0xf3b7994e4dA53E04155057Fd61dc501599d57877.toBytes32();
        values[arbitrum]["dUSDCV3"] = 0x890A69EF363C9c7BdD5E36eb95Ceb569F63ACbF6.toBytes32();
        values[arbitrum]["sdUSDCV3"] = 0xD0181a36B0566a8645B7eECFf2148adE7Ecf2BE9.toBytes32();
        values[arbitrum]["dUSDCeV3"] = 0xa76c604145D7394DEc36C49Af494C144Ff327861.toBytes32();
        values[arbitrum]["sdUSDCeV3"] = 0x608F9e2E8933Ce6b39A8CddBc34a1e3E8D21cE75.toBytes32();

        // Uniswap V3 pools
        values[arbitrum]["wstETH_wETH_01"] = 0x35218a1cbaC5Bbc3E57fd9Bd38219D37571b3537.toBytes32();
        values[arbitrum]["wstETH_wETH_05"] = 0xb93F8a075509e71325c1c2fc8FA6a75f2d536A13.toBytes32();
        values[arbitrum]["PENDLE_wETH_30"] = 0xdbaeB7f0DFe3a0AAFD798CCECB5b22E708f7852c.toBytes32();
        values[arbitrum]["wETH_weETH_30"] = 0xA169d1aB5c948555954D38700a6cDAA7A4E0c3A0.toBytes32();
        values[arbitrum]["wETH_weETH_05"] = 0xd90660A0b8Ad757e7C1d660CE633776a0862b087.toBytes32();
        values[arbitrum]["wETH_weETH_01"] = 0x14353445c8329Df76e6f15e9EAD18fA2D45A8BB6.toBytes32();

        // Chainlink feeds
        values[arbitrum]["weETH_ETH_ExchangeRate"] = 0x20bAe7e1De9c596f5F7615aeaa1342Ba99294e12.toBytes32();

        // Fluid fTokens
        values[arbitrum]["fUSDC"] = 0x1A996cb54bb95462040408C06122D45D6Cdb6096.toBytes32();
        values[arbitrum]["fUSDT"] = 0x4A03F37e7d3fC243e3f99341d36f4b829BEe5E03.toBytes32();
        values[arbitrum]["fWETH"] = 0x45Df0656F8aDf017590009d2f1898eeca4F0a205.toBytes32();
        values[arbitrum]["fWSTETH"] = 0x66C25Cd75EBdAA7E04816F643d8E46cecd3183c9.toBytes32();

        // Merkl
        values[arbitrum]["merklDistributor"] = 0x3Ef3D8bA38EBe18DB133cEc108f4D14CE00Dd9Ae.toBytes32();

        // Vault Craft
        values[arbitrum]["compoundV3Weth"] = 0xC4bBbbAF12B1bE472E6E7B1A76d2756d5C763F95.toBytes32();
        values[arbitrum]["compoundV3WethGauge"] = 0x5E6A9859Dc1b393a82a5874F9cBA22E92d9fbBd2.toBytes32();

        // Camelot
        values[arbitrum]["camelotRouterV2"] = 0xc873fEcbd354f5A56E00E710B90EF4201db2448d.toBytes32();
        values[arbitrum]["camelotRouterV3"] = 0x1F721E2E82F6676FCE4eA07A5958cF098D339e18.toBytes32();
        values[arbitrum]["camelotNonFungiblePositionManager"] = 0x00c7f3082833e796A5b3e4Bd59f6642FF44DCD15.toBytes32();

        // Compound V3
        values[arbitrum]["cWETHV3"] = 0x6f7D514bbD4aFf3BcD1140B7344b32f063dEe486.toBytes32();
        values[arbitrum]["cometRewards"] = 0x88730d254A2f7e6AC8388c3198aFd694bA9f7fae.toBytes32();

        // Balancer
        values[arbitrum]["rsETH_wETH_BPT"] = 0x90e6CB5249f5e1572afBF8A96D8A1ca6aCFFd739.toBytes32();
        values[arbitrum]["rsETH_wETH_Id"] = 0x90e6cb5249f5e1572afbf8a96d8a1ca6acffd73900000000000000000000055c;
        values[arbitrum]["rsETH_wETH_Gauge"] = 0x59907f88C360D576Aa38dba84F26578367F96b6C.toBytes32();
        values[arbitrum]["aura_rsETH_wETH"] = 0x90cedFDb5284a274720f1dB339eEe9798f4fa29d.toBytes32();
        values[arbitrum]["wstETH_sfrxETH_BPT"] = 0xc2598280bFeA1Fe18dFcaBD21C7165c40c6859d3.toBytes32();
        values[arbitrum]["wstETH_sfrxETH_Id"] = 0xc2598280bfea1fe18dfcabd21c7165c40c6859d30000000000000000000004f3;
        values[arbitrum]["wstETH_sfrxETH_Gauge"] = 0x06eaf7bAabEac962301eE21296e711B3052F2c0d.toBytes32();
        values[arbitrum]["aura_wstETH_sfrxETH"] = 0x83D37cbA332ffd53A4336Ee06f3c301B8929E684.toBytes32();
        values[arbitrum]["wstETH_wETH_Gyro_BPT"] = 0x7967FA58B9501600D96bD843173b9334983EE6E6.toBytes32();
        values[arbitrum]["wstETH_wETH_Gyro_Id"] = 0x7967fa58b9501600d96bd843173b9334983ee6e600020000000000000000056e;
        values[arbitrum]["wstETH_wETH_Gyro_Gauge"] = 0x96d7C70c80518Ee189CB6ba672FbD22E4fDD9c19.toBytes32();
        values[arbitrum]["aura_wstETH_wETH_Gyro"] = 0x93e567b423ED470562911078b4d7A902d4E0BEea.toBytes32();
        values[arbitrum]["weETH_wstETH_Gyro_BPT"] = 0xCDCef9765D369954a4A936064535710f7235110A.toBytes32();
        values[arbitrum]["weETH_wstETH_Gyro_Id"] = 0xcdcef9765d369954a4a936064535710f7235110a000200000000000000000558;
        values[arbitrum]["weETH_wstETH_Gyro_Gauge"] = 0xdB66fFFf713B1FA758E348e69E2f2e24595111cF.toBytes32();
        values[arbitrum]["aura_weETH_wstETH_Gyro"] = 0x40bF10900a55c69c9dADdc3dC52465e01AcEF4A4.toBytes32();
        values[arbitrum]["osETH_wETH_BPT"] = 0x42f7Cfc38DD1583fFdA2E4f047F4F6FA06CEFc7c.toBytes32();
        values[arbitrum]["osETH_wETH_Id"] = 0x42f7cfc38dd1583ffda2e4f047f4f6fa06cefc7c000000000000000000000553;
        values[arbitrum]["osETH_wETH_Gauge"] = 0x5DA32F4724373c91Fdc657E0AD7B1836c70A4E52.toBytes32();

        // Karak
        values[arbitrum]["vaultSupervisor"] = 0x399f22ae52a18382a67542b3De9BeD52b7B9A4ad.toBytes32();
        values[arbitrum]["kETHFI"] = 0xc9A908402C7f0e343691cFB8c8Fc637449333ce0.toBytes32();

        // Dolomite
        values[arbitrum]["dolomiteMargin"] = 0x6Bd780E7fDf01D77e4d475c821f1e7AE05409072.toBytes32();
        values[arbitrum]["dolomiteDepositWithdrawRouter"] = 0xAdB9D68c613df4AA363B42161E1282117C7B9594.toBytes32();
        values[arbitrum]["dolomiteBorrowProxy"] = 0x38E49A617305101216eC6306e3a18065D14Bf3a7.toBytes32(); //V2
    }

    function _addOptimismValues() private {
        values[optimism]["deployerAddress"] = 0x5F2F11ad8656439d5C14d9B351f8b09cDaC2A02d.toBytes32();
        values[optimism]["dev0Address"] = 0x0463E60C7cE10e57911AB7bD1667eaa21de3e79b.toBytes32();
        values[optimism]["dev1Address"] = 0xf8553c8552f906C19286F21711721E206EE4909E.toBytes32();
        values[optimism]["liquidPayoutAddress"] = 0xA9962a5BfBea6918E958DeE0647E99fD7863b95A.toBytes32();
        values[optimism]["uniV3Router"] = 0xE592427A0AEce92De3Edee1F18E0157C05861564.toBytes32();
        values[optimism]["aggregationRouterV5"] = 0x1111111254EEB25477B68fb85Ed929f73A960582.toBytes32();
        values[optimism]["oneInchExecutor"] = 0xE37e799D5077682FA0a244D46E5649F71457BD09.toBytes32();

        values[optimism]["WETH"] = 0x4200000000000000000000000000000000000006.toBytes32();
        values[optimism]["WEETH"] = 0x346e03F8Cce9fE01dCB3d0Da3e9D00dC2c0E08f0.toBytes32();
        values[optimism]["WSTETH"] = 0x1F32b1c2345538c0c6f582fCB022739c4A194Ebb.toBytes32();
        values[optimism]["RETH"] = 0x9Bcef72be871e61ED4fBbc7630889beE758eb81D.toBytes32();
        values[optimism]["WEETH_OFT"] = 0x5A7fACB970D094B6C7FF1df0eA68D99E6e73CBFF.toBytes32();
        values[optimism]["OP"] = 0x4200000000000000000000000000000000000042.toBytes32();
        values[optimism]["CRV"] = 0x0994206dfE8De6Ec6920FF4D779B0d950605Fb53.toBytes32();
        values[optimism]["AURA"] = 0x1509706a6c66CA549ff0cB464de88231DDBe213B.toBytes32();
        values[optimism]["BAL"] = 0xFE8B128bA8C78aabC59d4c64cEE7fF28e9379921.toBytes32();
        values[optimism]["UNI"] = 0x6fd9d7AD17242c41f7131d257212c54A0e816691.toBytes32();
        values[optimism]["CBETH"] = 0xadDb6A0412DE1BA0F936DCaeb8Aaa24578dcF3B2.toBytes32();

        values[optimism]["vault"] = 0xBA12222222228d8Ba445958a75a0704d566BF2C8.toBytes32();
        values[optimism]["balancerVault"] = 0xBA12222222228d8Ba445958a75a0704d566BF2C8.toBytes32();
        values[optimism]["minter"] = 0x239e55F427D44C3cc793f49bFB507ebe76638a2b.toBytes32();

        values[optimism]["uniswapV3NonFungiblePositionManager"] = 0xC36442b4a4522E871399CD717aBDD847Ab11FE88.toBytes32();
        values[optimism]["ccipRouter"] = 0x3206695CaE29952f4b0c22a169725a865bc8Ce0f.toBytes32();
        values[optimism]["weETH_ETH_ExchangeRate"] = 0x72EC6bF88effEd88290C66DCF1bE2321d80502f5.toBytes32();

        // Gearbox
        values[optimism]["dWETHV3"] = 0x42dB77B3103c71059F4b997d6441cFB299FD0d94.toBytes32();
        values[optimism]["sdWETHV3"] = 0x704c4C9F0d29257E5b0E526b20b48EfFC8f758b2.toBytes32();

        // Standard Bridge
        values[optimism]["standardBridge"] = 0x4200000000000000000000000000000000000010.toBytes32();
        values[optimism]["crossDomainMessenger"] = 0x4200000000000000000000000000000000000007.toBytes32();

        // Aave V3
        values[optimism]["v3Pool"] = 0x794a61358D6845594F94dc1DB02A252b5b4814aD.toBytes32();

        // Merkl
        values[optimism]["merklDistributor"] = 0x3Ef3D8bA38EBe18DB133cEc108f4D14CE00Dd9Ae.toBytes32();

        // Beethoven
        values[optimism]["wstETH_weETH_BPT"] = 0x2Bb4712247D5F451063b5E4f6948abDfb925d93D.toBytes32();
        values[optimism]["wstETH_weETH_Id"] = 0x2bb4712247d5f451063b5e4f6948abdfb925d93d000000000000000000000136;
        values[optimism]["wstETH_weETH_Gauge"] = 0xF3B314B1D2bd7d9afa8eC637716A9Bb81dBc79e5.toBytes32();
        values[optimism]["aura_wstETH_weETH"] = 0xe351a69EB84a22E113E92A4C683391C95448d7d4.toBytes32();

        // Velodrome
        values[optimism]["velodromeRouter"] = 0xa062aE8A9c5e11aaA026fc2670B0D65cCc8B2858.toBytes32();
        values[optimism]["velodromeNonFungiblePositionManager"] = 0x416b433906b1B72FA758e166e239c43d68dC6F29.toBytes32();
        values[optimism]["velodrome_Weth_Wsteth_v3_1_gauge"] = 0xb2218A2cFeF38Ca30AE8C88B41f2E2BdD9347E3e.toBytes32();

        // Compound V3
        values[optimism]["cWETHV3"] = 0xE36A30D249f7761327fd973001A32010b521b6Fd.toBytes32();
        values[optimism]["cometRewards"] = 0x443EA0340cb75a160F31A440722dec7b5bc3C2E9.toBytes32();
    }

    function _addHoleskyValues() private {
        // ERC20
        values[holesky]["WSTETH"] = 0x8d09a4502Cc8Cf1547aD300E066060D043f6982D.toBytes32();

        // Symbiotic
        values[holesky]["wstETHSymbioticVault"] = 0xd88dDf98fE4d161a66FB836bee4Ca469eb0E4a75.toBytes32();
    }

    function _addMantleValues() private {
        values[mantle]["deployerAddress"] = 0x5F2F11ad8656439d5C14d9B351f8b09cDaC2A02d.toBytes32();
        values[mantle]["dev0Address"] = 0x0463E60C7cE10e57911AB7bD1667eaa21de3e79b.toBytes32();
        values[mantle]["dev1Address"] = 0xf8553c8552f906C19286F21711721E206EE4909E.toBytes32();
        values[mantle]["liquidPayoutAddress"] = 0xA9962a5BfBea6918E958DeE0647E99fD7863b95A.toBytes32();
        values[mantle]["balancerVault"] = address(1).toBytes32();

        // ERC20
        values[mantle]["WETH"] = 0xdEAddEaDdeadDEadDEADDEAddEADDEAddead1111.toBytes32();
        values[mantle]["USDC"] = 0x09Bc4E0D864854c6aFB6eB9A9cdF58aC190D0dF9.toBytes32();
        values[mantle]["METH"] = 0xcDA86A272531e8640cD7F1a92c01839911B90bb0.toBytes32();

        // Standard Bridge.
        values[mantle]["standardBridge"] = 0x4200000000000000000000000000000000000010.toBytes32();
        values[mantle]["crossDomainMessenger"] = 0x4200000000000000000000000000000000000007.toBytes32();
    }

    function _addZircuitValues() private {
        values[zircuit]["deployerAddress"] = 0xFD65ADF7d2f9ea09287543520a703522E0a360C9.toBytes32();
        values[zircuit]["dev0Address"] = 0x0463E60C7cE10e57911AB7bD1667eaa21de3e79b.toBytes32();
        values[zircuit]["dev1Address"] = 0xf8553c8552f906C19286F21711721E206EE4909E.toBytes32();
        values[zircuit]["liquidPayoutAddress"] = 0xA9962a5BfBea6918E958DeE0647E99fD7863b95A.toBytes32();
        values[zircuit]["balancerVault"] = address(1).toBytes32();

        values[zircuit]["WETH"] = 0x4200000000000000000000000000000000000006.toBytes32();
        values[zircuit]["METH"] = 0x91a0F6EBdCa0B4945FbF63ED4a95189d2b57163D.toBytes32();

        // Standard Bridge.
        values[zircuit]["standardBridge"] = 0x4200000000000000000000000000000000000010.toBytes32();
        values[zircuit]["crossDomainMessenger"] = 0x4200000000000000000000000000000000000007.toBytes32();
    }

    function _addLineaValues() private {
        values[linea]["deployerAddress"] = 0x5F2F11ad8656439d5C14d9B351f8b09cDaC2A02d.toBytes32();
        values[linea]["dev0Address"] = 0x0463E60C7cE10e57911AB7bD1667eaa21de3e79b.toBytes32();
        values[linea]["dev1Address"] = 0xf8553c8552f906C19286F21711721E206EE4909E.toBytes32();
        values[linea]["liquidPayoutAddress"] = 0xA9962a5BfBea6918E958DeE0647E99fD7863b95A.toBytes32();
        values[linea]["balancerVault"] = address(1).toBytes32();
        // ERC20
        values[linea]["DAI"] = 0x4AF15ec2A0BD43Db75dd04E62FAA3B8EF36b00d5.toBytes32();
        values[linea]["WETH"] = 0xe5D7C2a44FfDDf6b295A15c148167daaAf5Cf34f.toBytes32();
        values[linea]["WEETH"] = 0x1Bf74C010E6320bab11e2e5A532b5AC15e0b8aA6.toBytes32();

        // Linea Bridge.
        values[linea]["tokenBridge"] = 0x353012dc4a9A6cF55c941bADC267f82004A8ceB9.toBytes32(); //approve, also bridge token
        values[linea]["lineaMessageService"] = 0x508Ca82Df566dCD1B0DE8296e70a96332cD644ec.toBytes32(); // claim message, sendMessage
    }

    function _addScrollValues() private {
        values[scroll]["deployerAddress"] = 0x5F2F11ad8656439d5C14d9B351f8b09cDaC2A02d.toBytes32();
        values[scroll]["txBundlerAddress"] = 0x534b64608E601B581AB0cbF0b03ec9f4c65f3360.toBytes32();
        values[scroll]["dev0Address"] = 0x0463E60C7cE10e57911AB7bD1667eaa21de3e79b.toBytes32();
        values[scroll]["dev1Address"] = 0xf8553c8552f906C19286F21711721E206EE4909E.toBytes32();
        values[scroll]["liquidPayoutAddress"] = 0xA9962a5BfBea6918E958DeE0647E99fD7863b95A.toBytes32();
        values[scroll]["balancerVault"] = address(1).toBytes32();
        // ERC20
        values[scroll]["DAI"] = 0xcA77eB3fEFe3725Dc33bccB54eDEFc3D9f764f97.toBytes32();
        values[scroll]["WETH"] = 0x5300000000000000000000000000000000000004.toBytes32();
        values[scroll]["WEETH"] = 0x01f0a31698C4d065659b9bdC21B3610292a1c506.toBytes32();
        values[scroll]["WBTC"] = 0x3C1BCa5a656e69edCD0D4E36BEbb3FcDAcA60Cf1.toBytes32();
        values[scroll]["ZRO"] = address(1).toBytes32();

        // Layer Zero
        values[scroll]["LayerZeroEndPoint"] = 0x1a44076050125825900e736c501f859c50fE728c.toBytes32();

        // Scroll Bridge.
        values[scroll]["scrollGatewayRouter"] = 0x4C0926FF5252A435FD19e10ED15e5a249Ba19d79.toBytes32(); // withdrawERC20
        values[scroll]["scrollMessenger"] = 0x781e90f1c8Fc4611c9b7497C3B47F99Ef6969CbC.toBytes32(); // sendMessage
        values[scroll]["scrollCustomERC20Gateway"] = 0xaC78dff3A87b5b534e366A93E785a0ce8fA6Cc62.toBytes32(); // sendMessage
    }

    function _addFraxtalValues() private {
        values[fraxtal]["deployerAddress"] = 0x5F2F11ad8656439d5C14d9B351f8b09cDaC2A02d.toBytes32();
        values[fraxtal]["dev0Address"] = 0x0463E60C7cE10e57911AB7bD1667eaa21de3e79b.toBytes32();
        values[fraxtal]["dev1Address"] = 0xf8553c8552f906C19286F21711721E206EE4909E.toBytes32();
        values[fraxtal]["liquidPayoutAddress"] = 0xA9962a5BfBea6918E958DeE0647E99fD7863b95A.toBytes32();
        values[fraxtal]["balancerVault"] = address(1).toBytes32();
        // ERC20
        values[fraxtal]["wfrxETH"] = 0xFC00000000000000000000000000000000000006.toBytes32();

        // Standard Bridge.
        // values[fraxtal]["standardBridge"] = 0x4200000000000000000000000000000000000010.toBytes32();
        // values[fraxtal]["crossDomainMessenger"] = 0x4200000000000000000000000000000000000007.toBytes32();
    }

    function _addBscValues() private {
        values[bsc]["deployerAddress"] = 0x5F2F11ad8656439d5C14d9B351f8b09cDaC2A02d.toBytes32();
        values[bsc]["dev0Address"] = 0x0463E60C7cE10e57911AB7bD1667eaa21de3e79b.toBytes32();
        values[bsc]["dev1Address"] = 0xf8553c8552f906C19286F21711721E206EE4909E.toBytes32();

        values[bsc]["LBTC"] = 0xecAc9C5F704e954931349Da37F60E39f515c11c1.toBytes32();
        values[bsc]["WBTC"] = 0x0555E30da8f98308EdB960aa94C0Db47230d2B9c.toBytes32();
        values[bsc]["WBNB"] = 0xbb4CdB9CBd36B01bD1cBaEBF2De08d9173bc095c.toBytes32();
        values[bsc]["BTCB"] = 0x7130d2A12B9BCbFAe4f2634d864A1Ee1Ce3Ead9c.toBytes32();

        // 1Inch
        values[bsc]["aggregationRouterV5"] = 0x1111111254EEB25477B68fb85Ed929f73A960582.toBytes32();
        values[bsc]["oneInchExecutor"] = 0xde9e4FE32B049f821c7f3e9802381aa470FFCA73.toBytes32();

        // PancakeSwapV3
        values[bsc]["pancakeSwapV3NonFungiblePositionManager"] = 0x46A15B0b27311cedF172AB29E4f4766fbE7F4364.toBytes32();
        values[bsc]["pancakeSwapV3MasterChefV3"] = 0x556B9306565093C855AEA9AE92A594704c2Cd59e.toBytes32();
        values[bsc]["pancakeSwapV3Router"] = 0x13f4EA83D0bd40E75C8222255bc855a974568Dd4.toBytes32();
    }

    function _addCornValues() private {
        values[corn]["deployerAddress"] = 0x5F2F11ad8656439d5C14d9B351f8b09cDaC2A02d.toBytes32();
        values[corn]["txBundlerAddress"] = 0x5F2F11ad8656439d5C14d9B351f8b09cDaC2A02d.toBytes32();
        values[corn]["dev0Address"] = 0x0463E60C7cE10e57911AB7bD1667eaa21de3e79b.toBytes32();
        values[corn]["dev1Address"] = 0xf8553c8552f906C19286F21711721E206EE4909E.toBytes32();

        // Tokens
        values[corn]["WBTCN"] = 0xda5dDd7270381A7C2717aD10D1c0ecB19e3CDFb2.toBytes32();
        values[corn]["LBTC"] = 0xecAc9C5F704e954931349Da37F60E39f515c11c1.toBytes32();

        values[corn]["balancerVault"] = address(1).toBytes32();

        values[corn]["ZRO"] = address(69).toBytes32();
        values[corn]["LBTC"] = 0xecAc9C5F704e954931349Da37F60E39f515c11c1.toBytes32();

        // Layer Zero
        values[corn]["LayerZeroEndPoint"] = 0xcb566e3B6934Fa77258d68ea18E931fa75e1aaAa.toBytes32();
        values[corn]["WBTCN_OFT"] = 0x386E7A3a0c0919c9d53c3b04FF67E73Ff9e45Fb6.toBytes32();
        values[corn]["LBTC_OFT"] = 0xfc7B20D9B59A8A466f4fC3d34aA69a7D98e71d7A.toBytes32();

        // Curve
        values[corn]["curve_pool_LBTC_WBTCN"] = 0xAB3291b73a1087265E126E330cEDe0cFd4B8A693.toBytes32();
        values[corn]["curve_gauge_LBTC_WBTCN"] = 0xaE8f74c9eD7F72CA3Ea16955369f13D3d4b78Cd6.toBytes32();
    }

    function _addSonicMainnetValues() private {
        values[sonicMainnet]["dev0Address"] = 0x0463E60C7cE10e57911AB7bD1667eaa21de3e79b.toBytes32();
        values[sonicMainnet]["dev1Address"] = 0xf8553c8552f906C19286F21711721E206EE4909E.toBytes32();
        values[sonicMainnet]["deployerAddress"] = 0x5F2F11ad8656439d5C14d9B351f8b09cDaC2A02d.toBytes32();
        values[sonicMainnet]["txBundlerAddress"] = 0x5F2F11ad8656439d5C14d9B351f8b09cDaC2A02d.toBytes32();

        // ERC20
        values[sonicMainnet]["ETH"] = 0xEeeeeEeeeEeEeeEeEeEeeEEEeeeeEeeeeeeeEEeE.toBytes32(); //$S token
        values[sonicMainnet]["WETH"] = 0x50c42dEAcD8Fc9773493ED674b675bE577f2634b.toBytes32();
        values[sonicMainnet]["USDC"] = 0x29219dd400f2Bf60E5a23d13Be72B486D4038894.toBytes32();
        values[sonicMainnet]["USDT"] = 0x6047828dc181963ba44974801FF68e538dA5eaF9.toBytes32();
        values[sonicMainnet]["wS"] = 0x039e2fB66102314Ce7b64Ce5Ce3E5183bc94aD38.toBytes32();
        values[sonicMainnet]["stS"] = 0xE5DA20F15420aD15DE0fa650600aFc998bbE3955.toBytes32();
        values[sonicMainnet]["scUSD"] = 0xd3DCe716f3eF535C5Ff8d041c1A41C3bd89b97aE.toBytes32();
        values[sonicMainnet]["scETH"] = 0x3bcE5CB273F0F148010BbEa2470e7b5df84C7812.toBytes32();
        values[sonicMainnet]["scBTC"] = 0xBb30e76d9Bb2CC9631F7fC5Eb8e87B5Aff32bFbd.toBytes32();
        values[sonicMainnet]["stkscUSD"] = 0x4D85bA8c3918359c78Ed09581E5bc7578ba932ba.toBytes32();
        values[sonicMainnet]["EBTC"] = 0x657e8C867D8B37dCC18fA4Caead9C45EB088C642.toBytes32();
        values[sonicMainnet]["LBTC"] = 0xecAc9C5F704e954931349Da37F60E39f515c11c1.toBytes32();
        values[sonicMainnet]["WBTC"] = 0x0555E30da8f98308EdB960aa94C0Db47230d2B9c.toBytes32(); //also OFT
        values[sonicMainnet]["BEETS"] = 0x2D0E0814E62D80056181F5cd932274405966e4f0.toBytes32(); 
        values[sonicMainnet]["rEUL"] = 0x09E6cab47B7199b9d3839A2C40654f246d518a80.toBytes32(); 
        values[sonicMainnet]["EUL"] = 0x8e15C8D399e86d4FD7B427D42f06c60cDD9397e7.toBytes32(); 
        values[sonicMainnet]["ZRO"] = address(1).toBytes32();

        values[sonicMainnet]["balancerVault"] = address(1).toBytes32();
        values[sonicMainnet]["vault"] = address(1).toBytes32();

        // UniswapV3
        values[sonicMainnet]["uniswapV3NonFungiblePositionManager"] = 0x743E03cceB4af2efA3CC76838f6E8B50B63F184c.toBytes32();
        values[sonicMainnet]["uniV3Router"] = 0xaa52bB8110fE38D0d2d2AF0B85C3A3eE622CA455.toBytes32();

        // Beets/Balancer
        values[sonicMainnet]["balancerVault"] = 0xBA12222222228d8Ba445958a75a0704d566BF2C8.toBytes32();

        values[sonicMainnet]["scUSD_USDC_gauge"] = 0x33B29bcf17e866A35941e07CbAd54f1807B337f5.toBytes32();
        values[sonicMainnet]["scETH_WETH_gauge"] = 0x8828a6e3166cac78F3C90A5b5bf17618BDAf1Deb.toBytes32();
        values[sonicMainnet]["scBTC_LBTC_gauge"] = 0x11c43F630b52F1271a5005839d34b07C0C125e72.toBytes32();

        values[sonicMainnet]["scUSD_USDC_PoolId"] = 0xcd4d2b142235d5650ffa6a38787ed0b7d7a51c0c000000000000000000000037;
        values[sonicMainnet]["scETH_WETH_PoolId"] = 0xe54dd58a6d4e04687f2034dd4ddab49da55f8aff00000000000000000000007c;
        values[sonicMainnet]["USDC_stS_PoolId"] =  0x713fb5036dc70012588d77a5b066f1dd05c712d7000200000000000000000041;
        values[sonicMainnet]["USDC_wS_PoolId"] =  0xfc127dfc32b7739a7cfff7ed19e4c4ab3221953a0002000000000000000000a4;
        values[sonicMainnet]["stS_BEETS_PoolId"] =  0x10ac2f9dae6539e77e372adb14b1bf8fbd16b3e8000200000000000000000005;
        values[sonicMainnet]["USDC_WETH_PoolId"] =  0x308ebea1dc4ead75f0aebd1569e39354e26ae9e600020000000000000000009c;

        values[sonicMainnet]["scBTC_LBTC_PoolId"] = 0x83952912178aa33c3853ee5d942c96254b235dcc0002000000000000000000ab;

        // Tellers
        values[sonicMainnet]["scUSDTeller"] = 0x358CFACf00d0B4634849821BB3d1965b472c776a.toBytes32();
        values[sonicMainnet]["scETHTeller"] = 0x31A5A9F60Dc3d62fa5168352CaF0Ee05aA18f5B8.toBytes32();
        values[sonicMainnet]["stkscUSDTeller"] = 0x5e39021Ae7D3f6267dc7995BB5Dd15669060DAe0.toBytes32();
        values[sonicMainnet]["stkscETHTeller"] = 0x49AcEbF8f0f79e1Ecb0fd47D684DAdec81cc6562.toBytes32();

        // Accountant
        values[sonicMainnet]["scUSDAccountant"] = 0xA76E0F54918E39A63904b51F688513043242a0BE.toBytes32();
        values[sonicMainnet]["scETHAccountant"] = 0x3a592F9Ea2463379c4154d03461A73c484993668.toBytes32();
        values[sonicMainnet]["stkscUSDAccountant"] = 0x13cCc810DfaA6B71957F2b87060aFE17e6EB8034.toBytes32();
        values[sonicMainnet]["stkscETHAccountant"] = 0x61bE1eC20dfE0197c27B80bA0f7fcdb1a6B236E2.toBytes32();

        // Layer Zero
        values[sonicMainnet]["LayerZeroEndPoint"] = 0x6F475642a6e85809B1c36Fa62763669b1b48DD5B.toBytes32();
        values[sonicMainnet]["LBTC_OFT"] = 0x630e12D53D4E041b8C5451aD035Ea841E08391d7.toBytes32();

        // Sonic Gateway
        values[sonicMainnet]["sonicGateway"] = 0x9Ef7629F9B930168b76283AdD7120777b3c895b3.toBytes32();
        values[sonicMainnet]["circleTokenAdapter"] = 0xe6DCD54B4CDe2e9E935C22F57EBBBaaF5cc3BC8a.toBytes32();

        //Rings
        values[sonicMainnet]["scUSDVoter"] = 0xF365C45B6913BE7Ab74C970D9227B9D0dfF44aFb.toBytes32(); 
        values[sonicMainnet]["scETHVoter"] = 0x9842be0f52569155fA58fff36E772bC79D92706e.toBytes32(); 

        // Silo
        values[sonicMainnet]["siloRouter"] = 0x22AacdEc57b13911dE9f188CF69633cC537BdB76.toBytes32();
        values[sonicMainnet]["silo_stS_wS_config"] = 0x78C246f67c8A6cE03a1d894d4Cf68004Bd55Deea.toBytes32();
        values[sonicMainnet]["silo_wS_USDC_id8_config"] = 0x4915F6d3C9a7B20CedFc5d3854f2802f30311d13.toBytes32();
        values[sonicMainnet]["silo_wS_USDC_id20_config"] = 0x062A36Bbe0306c2Fd7aecdf25843291fBAB96AD2.toBytes32();
        values[sonicMainnet]["silo_USDC_wstkscUSD_id23_config"] = 0xbC24c0F594ECA381956895957c771437D61400D3.toBytes32();
        values[sonicMainnet]["silo_S_ETH_config"] = 0x9603Af53dC37F4BB6386f358A51a04fA8f599101.toBytes32();
        values[sonicMainnet]["silo_ETH_wstkscETH_config"] = 0xefA367570B11f8745B403c0D458b9D2EAf424686.toBytes32();

         // Curve
        values[sonicMainnet]["curve_USDC_scUSD_pool"] = 0x2Fd7CCDa50ED88fe17E15f3d5D8d51da4CCB43F3.toBytes32();
        values[sonicMainnet]["curve_USDC_scUSD_gauge"] = 0x12F89168C995e54Ec2ce9ee461D663a6dC72793A.toBytes32();

         // Euler
        values[sonicMainnet]["ethereumVaultConnector"] = 0x4860C903f6Ad709c3eDA46D3D502943f184D4315.toBytes32();
        values[sonicMainnet]["euler_scETH_MEV"] = 0x0806af1762Bdd85B167825ab1a64E31CF9497038.toBytes32();
        values[sonicMainnet]["euler_WETH_MEV"] = 0xa5cd24d9792F4F131f5976Af935A505D19c8Db2b.toBytes32();
        values[sonicMainnet]["euler_scUSD_MEV"] = 0xB38D431e932fEa77d1dF0AE0dFE4400c97e597B8.toBytes32();
        values[sonicMainnet]["euler_USDC_MEV"] = 0x196F3C7443E940911EE2Bb88e019Fd71400349D9.toBytes32();

        // Curve
        values[sonicMainnet]["curve_WETH_scETH_pool"] = 0xfF11f56281247EaD18dB76fD23b252156738FA94.toBytes32();
        values[sonicMainnet]["curve_WETH_scETH_gauge"] = 0x4F7Fc3F5112eAef10495B04b5dd376E50c42dA51.toBytes32();

        // Odos
        values[sonicMainnet]["odosRouterV2"] = 0xaC041Df48dF9791B0654f1Dbbf2CC8450C5f2e9D.toBytes32();
        values[sonicMainnet]["odosExecutor"] = 0xB28Ca7e465C452cE4252598e0Bc96Aeba553CF82.toBytes32();
        
        // Aave
        values[sonicMainnet]["v3Pool"] = 0x5362dBb1e601abF3a4c14c22ffEdA64042E5eAA3.toBytes32();
        values[sonicMainnet]["v3RewardsController"] = 0x24bD6e9ca54F1737467DEf82dCA9702925B3Aa59.toBytes32();
         
        // Merkl
        values[sonicMainnet]["merklDistributor"] = 0x3Ef3D8bA38EBe18DB133cEc108f4D14CE00Dd9Ae.toBytes32();
    }

    function _addSepoliaValues() private {
        values[sepolia]["dev0Address"] = 0x0463E60C7cE10e57911AB7bD1667eaa21de3e79b.toBytes32();
        values[sepolia]["dev1Address"] = 0xf8553c8552f906C19286F21711721E206EE4909E.toBytes32();
        values[sepolia]["deployerAddress"] = 0x5F2F11ad8656439d5C14d9B351f8b09cDaC2A02d.toBytes32();
        values[sepolia]["txBundlerAddress"] = 0x5F2F11ad8656439d5C14d9B351f8b09cDaC2A02d.toBytes32();

        values[sepolia]["WETH"] = 0xb16F35c0Ae2912430DAc15764477E179D9B9EbEa.toBytes32();
        values[sepolia]["CrispyUSD"] = 0x867F14Da2EcD4B582812d76D94c4B10cB00b507C.toBytes32();
        values[sepolia]["USDC"] = 0x2F6F07CDcf3588944Bf4C42aC74ff24bF56e7590.toBytes32();
        values[sepolia]["ZRO"] = address(1).toBytes32();
        values[sepolia]["CrispyCoin"] = 0x0c959E3AA0A74E972d1A8F759c198e660CcCebcB.toBytes32();

        values[sepolia]["balancerVault"] = address(1).toBytes32();

        values[sepolia]["LayerZeroEndPoint"] = 0x6EDCE65403992e310A62460808c4b910D972f10f.toBytes32();
    }

    function _addSonicTestnetValues() private {
        values[sonicTestnet]["dev0Address"] = 0x0463E60C7cE10e57911AB7bD1667eaa21de3e79b.toBytes32();
        values[sonicTestnet]["dev1Address"] = 0xf8553c8552f906C19286F21711721E206EE4909E.toBytes32();
        values[sonicTestnet]["deployerAddress"] = 0x5F2F11ad8656439d5C14d9B351f8b09cDaC2A02d.toBytes32();
        values[sonicTestnet]["txBundlerAddress"] = 0x5F2F11ad8656439d5C14d9B351f8b09cDaC2A02d.toBytes32();

        values[sonicTestnet]["WETH"] = address(1).toBytes32();
        values[sonicTestnet]["CrispyUSD"] = 0x867F14Da2EcD4B582812d76D94c4B10cB00b507C.toBytes32();
        values[sonicTestnet]["ZRO"] = address(1).toBytes32();

        values[sonicTestnet]["balancerVault"] = address(1).toBytes32();

        values[sonicTestnet]["LayerZeroEndPoint"] = 0x6C7Ab2202C98C4227C5c46f1417D81144DA716Ff.toBytes32();
    }

    function _addSonicBlazeValues() private {
        values[sonicBlaze]["dev0Address"] = 0x0463E60C7cE10e57911AB7bD1667eaa21de3e79b.toBytes32();
        values[sonicBlaze]["dev1Address"] = 0xf8553c8552f906C19286F21711721E206EE4909E.toBytes32();
        values[sonicBlaze]["deployerAddress"] = 0x5F2F11ad8656439d5C14d9B351f8b09cDaC2A02d.toBytes32();
        values[sonicBlaze]["txBundlerAddress"] = 0x5F2F11ad8656439d5C14d9B351f8b09cDaC2A02d.toBytes32();

        values[sonicBlaze]["WETH"] = address(1).toBytes32();
        values[sonicBlaze]["CrispyUSD"] = 0x867F14Da2EcD4B582812d76D94c4B10cB00b507C.toBytes32();
        values[sonicBlaze]["ZRO"] = address(1).toBytes32();

        values[sonicBlaze]["balancerVault"] = address(1).toBytes32();

        values[sonicBlaze]["LayerZeroEndPoint"] = 0x6C7Ab2202C98C4227C5c46f1417D81144DA716Ff.toBytes32();
    }

    function _addBartioValues() private {
        values[bartio]["dev0Address"] = 0x0463E60C7cE10e57911AB7bD1667eaa21de3e79b.toBytes32();
        values[bartio]["dev1Address"] = 0xf8553c8552f906C19286F21711721E206EE4909E.toBytes32();
        values[bartio]["deployerAddress"] = 0x5F2F11ad8656439d5C14d9B351f8b09cDaC2A02d.toBytes32();
        values[bartio]["txBundlerAddress"] = 0x5F2F11ad8656439d5C14d9B351f8b09cDaC2A02d.toBytes32();

        values[bartio]["balancerVault"] = address(1).toBytes32();
        values[bartio]["vault"] = address(1).toBytes32();

        // ERC20s
        values[bartio]["WBERA"] = 0x7507c1dc16935B82698e4C63f2746A2fCf994dF8.toBytes32();
        values[bartio]["YEET"] = 0x8c245484890a61Eb2d1F81114b1a7216dCe2752b.toBytes32();
        values[bartio]["USDC"] = 0xd6D83aF58a19Cd14eF3CF6fe848C9A4d21e5727c.toBytes32();
        values[bartio]["USDT"] = 0x05D0dD5135E3eF3aDE32a9eF9Cb06e8D37A6795D.toBytes32();
        values[bartio]["DAI"] = 0x806Ef538b228844c73E8E692ADCFa8Eb2fCF729c.toBytes32();
        values[bartio]["iBGT"] = 0x46eFC86F0D7455F135CC9df501673739d513E982.toBytes32();
        values[bartio]["WEETH"] = 0x7Cc43d94818005499D2740975D2aEFD3893E940E.toBytes32();

        // Kodiak
        values[bartio]["kodiakIslandRouterOld"] = 0x5E51894694297524581353bc1813073C512852bf.toBytes32(); //old
        values[bartio]["kodiakIslandRouter"] = 0x35c98A9bA533218155f9324585914e916066A153.toBytes32(); //new

        values[bartio]["kodiak_v1_WBERA_YEET"] = 0xE5A2ab5D2fb268E5fF43A5564e44c3309609aFF9.toBytes32(); //old island
        values[bartio]["kodiak_island_WBERA_YEET_1%"] = 0x0001513F4a1f86da0f02e647609E9E2c630B3a14.toBytes32(); //new island

        // Honey
        values[bartio]["honeyFactory"] = 0xAd1782b2a7020631249031618fB1Bd09CD926b31.toBytes32();

        // Infrared
        values[bartio]["infrared_kodiak_WBERA_YEET_vault"] = 0x89DAFF790313d0Cc5cC9971472f0C73A19D9C167.toBytes32();

        // Goldilocks
        values[bartio]["goldivault_weeth"] = 0xEE4A91F5BFA0Bf54124CF00cc7e144427cCE1162.toBytes32();
        values[bartio]["weethOT"] = 0x6218379852D5609870e91f168B81cbB4532f0346.toBytes32();
        values[bartio]["weethYT"] = 0x401CBe777E8BE57a426A5B5F13Ca4d73200BD95B.toBytes32();
    }

    function _addSwellValues() private {
        values[swell]["deployerAddress"] = 0x5F2F11ad8656439d5C14d9B351f8b09cDaC2A02d.toBytes32();
        values[swell]["txBundlerAddress"] = 0x5F2F11ad8656439d5C14d9B351f8b09cDaC2A02d.toBytes32();
        values[swell]["dev0Address"] = 0x0463E60C7cE10e57911AB7bD1667eaa21de3e79b.toBytes32();
        values[swell]["dev1Address"] = 0xf8553c8552f906C19286F21711721E206EE4909E.toBytes32();

        values[swell]["WETH"] = 0x4200000000000000000000000000000000000006.toBytes32();
        values[swell]["balancerVault"] = address(1).toBytes32();
        values[swell]["vault"] = address(1).toBytes32();

        // ERC20s
        values[swell]["ETH"] = 0xEeeeeEeeeEeEeeEeEeEeeEEEeeeeEeeeeeeeEEeE.toBytes32();
        values[swell]["WEETH"] = 0xA6cB988942610f6731e664379D15fFcfBf282b44.toBytes32(); //also OFT
        values[swell]["WSWELL"] = 0xda1F8EA667dc5600F5f654DF44b47F1639a83DD1.toBytes32();
        values[swell]["USDE"] = 0x5d3a1Ff2b6BAb83b63cd9AD0787074081a52ef34.toBytes32(); //also OFT

        // Standard Bridge
        values[swell]["standardBridge"] = 0x4200000000000000000000000000000000000010.toBytes32();
        values[swell]["crossDomainMessenger"] = 0x4200000000000000000000000000000000000007.toBytes32();

        // Euler
        values[swell]["ethereumVaultConnector"] = 0x08739CBede6E28E387685ba20e6409bD16969Cde.toBytes32();
        values[swell]["eulerWETH"] = 0x49C077B74292aA8F589d39034Bf9C1Ed1825a608.toBytes32();
        values[swell]["eulerWEETH"] = 0x10D0D11A8B693F4E3e33d09BBab7D4aFc3C03ef3.toBytes32();

        // Merkl
        values[swell]["merklDistributor"] = 0x3Ef3D8bA38EBe18DB133cEc108f4D14CE00Dd9Ae.toBytes32();

        // Ambient
        values[swell]["crocSwapDex"] = 0xaAAaAaaa82812F0a1f274016514ba2cA933bF24D.toBytes32();

    }

    function _addBerachainTestnetValues() private {
        values[berachainTestnet]["deployerAddress"] = 0x5F2F11ad8656439d5C14d9B351f8b09cDaC2A02d.toBytes32();
        values[berachainTestnet]["txBundlerAddress"] = 0x5F2F11ad8656439d5C14d9B351f8b09cDaC2A02d.toBytes32();
        values[berachainTestnet]["dev0Address"] = 0x0463E60C7cE10e57911AB7bD1667eaa21de3e79b.toBytes32();
        values[berachainTestnet]["dev1Address"] = 0xf8553c8552f906C19286F21711721E206EE4909E.toBytes32();

        values[berachainTestnet]["WETH"] = 0x4200000000000000000000000000000000000006.toBytes32();
        values[berachainTestnet]["balancerVault"] = address(1).toBytes32();
        values[berachainTestnet]["USDC"] = 0x015fd589F4f1A33ce4487E12714e1B15129c9329.toBytes32();
        values[berachainTestnet]["ZRO"] = address(1).toBytes32();

        // ERC20s
        values[berachainTestnet]["WEETH"] = 0xA6cB988942610f6731e664379D15fFcfBf282b44.toBytes32(); //also OFT

        values[berachainTestnet]["LayerZeroEndPoint"] = 0x6C7Ab2202C98C4227C5c46f1417D81144DA716Ff.toBytes32();
    }

    function _addBerachainValues() private {
        values[berachain]["deployerAddress"] = 0x5F2F11ad8656439d5C14d9B351f8b09cDaC2A02d.toBytes32();
        values[berachain]["txBundlerAddress"] = 0x5F2F11ad8656439d5C14d9B351f8b09cDaC2A02d.toBytes32();
        values[berachain]["dev0Address"] = 0x0463E60C7cE10e57911AB7bD1667eaa21de3e79b.toBytes32();
        values[berachain]["dev1Address"] = 0xf8553c8552f906C19286F21711721E206EE4909E.toBytes32();

        // ERC20s
        values[berachain]["WBERA"] = 0x6969696969696969696969696969696969696969.toBytes32();
        values[berachain]["WETH"] = 0x2F6F07CDcf3588944Bf4C42aC74ff24bF56e7590.toBytes32();
        values[berachain]["WEETH"] = 0x7DCC39B4d1C53CB31e1aBc0e358b43987FEF80f7.toBytes32();
        values[berachain]["LBTC"] = 0xecAc9C5F704e954931349Da37F60E39f515c11c1.toBytes32();
        values[berachain]["WBTC"] = 0x0555E30da8f98308EdB960aa94C0Db47230d2B9c.toBytes32();
        values[berachain]["EBTC"] = 0x657e8C867D8B37dCC18fA4Caead9C45EB088C642.toBytes32();
        values[berachain]["eBTC"] = 0x657e8C867D8B37dCC18fA4Caead9C45EB088C642.toBytes32();
        values[berachain]["rberaETH"] = 0x3B0145f3CFA64BC66F5742F512f871665309075d.toBytes32(); //LST
        values[berachain]["beraETH"] = 0x6fc6545d5cDE268D5C7f1e476D444F39c995120d.toBytes32(); //wrapped LST
        values[berachain]["WEETH_OT"] = 0x46C7BdE4422b6798A09e76B555F2fea8D7FfADdc.toBytes32();
        values[berachain]["WEETH_YT"] = 0x98577aC3C6b376fc9Ee56377FEcAb6D751e40610.toBytes32();

        values[berachain]["balancerVault"] = address(1).toBytes32();
        values[berachain]["vault"] = address(1).toBytes32();

        // Kodiak
        values[berachain]["kodiakRouter"] = 0xe301E48F77963D3F7DbD2a4796962Bd7f3867Fb4.toBytes32(); //swapRouter02, doesn't work with univ3 leaves for whatever reason
        values[berachain]["uniV3Router"] = 0xEd158C4b336A6FCb5B193A5570e3a571f6cbe690.toBytes32(); //for compatability w/ existing univ3 functions (swapRouter01)
        values[berachain]["kodiakNonFungiblePositionManager"] = 0xFE5E8C83FFE4d9627A75EaA7Fee864768dB989bD.toBytes32();
        values[berachain]["uniswapV3NonFungiblePositionManager"] = 0xFE5E8C83FFE4d9627A75EaA7Fee864768dB989bD.toBytes32(); //for compatability w/ existing univ3 functions
        values[berachain]["kodiakIslandRouter"] = 0x679a7C63FC83b6A4D9C1F931891d705483d4791F.toBytes32(); //for kodiak specific islands

        values[berachain]["kodiak_island_EBTC_WBTC_005%"] = 0xfC4994e0A4780ba7536d7e79611468B6bde14CaE.toBytes32();
        values[berachain]["kodiak_island_WETH_WEETH_005%"] = 0xA0cAbFc04Fc420b3d31BA431d18eB5bD33B3f334.toBytes32();
        values[berachain]["kodiak_island_WETH_beraETH_005%"] = 0x03bCcF796cDef61064c4a2EffdD21f1AC8C29E92.toBytes32();
        values[berachain]["kodiak_island_WEETH_WEETH_OT_005%"] = 0xAd63328f4F4b8681dB713ce2eB353596628fc3B2.toBytes32();
        values[berachain]["kodiak_island_WBTC_EBTC_005%"] = 0xfC4994e0A4780ba7536d7e79611468B6bde14CaE.toBytes32();
        values[berachain]["kodiak_island_EBTC_LBTC_005%"] = 0xc3E64469e1c333360Ddb6BF0eA9B0c18E69410f0.toBytes32();
        values[berachain]["kodiak_island_EBTC_EBTC_OT_005%"] = 0x6E29Ec043103fF346450763AC364a22fc7fd4a7C.toBytes32();
        values[berachain]["kodiak_island_EBTC_WBTC_005%"] = 0xfC4994e0A4780ba7536d7e79611468B6bde14CaE.toBytes32();
        values[berachain]["kodiak_island_beraETH_WEETH_005%"] = 0x2f8C651E2F576C8c4B6DE3c32210d9b4A4461d5c.toBytes32();

        // Dolomite
        values[berachain]["dolomiteMargin"] = 0x003Ca23Fd5F0ca87D01F6eC6CD14A8AE60c2b97D.toBytes32();
        values[berachain]["dolomiteDepositWithdrawRouter"] = 0xd6a31B6AeA4d26A19bF479b5032D9DDc481187e6.toBytes32();
        values[berachain]["dolomiteBorrowProxy"] = 0xC06271eb97d960F4034DDF953e16271CcB2B10BD.toBytes32();

        // dTokens
        values[berachain]["dWETH"] = 0xf7b5127B510E568fdC39e6Bb54e2081BFaD489AF.toBytes32();
        values[berachain]["dWEETH"] = 0x48282e3B990625CBDcb885E4a4D83B6e9D5C8442.toBytes32();
        values[berachain]["dWBTC"] = 0x29cF6e8eCeFb8d3c9dd2b727C1b7d1df1a754F6f.toBytes32();
        values[berachain]["dEBTC"] = 0x6B21026e1Fe8be7F23660B5fBFb1885dbd1147E6.toBytes32();

        // Goldilocks Vaults
        values[berachain]["goldivault_weETH"] = 0x0B8B5e0ec1dc908E0d8513cC03E91Eb479Ab6Ea9.toBytes32();
        values[berachain]["goldivault_eBTC"] = 0x0c3F856b93d6D7B46C76296f073A1357738d238C.toBytes32();
        
        // Tellers
        values[berachain]["eBTCTeller"] = 0x6Ee3aaCcf9f2321E49063C4F8da775DdBd407268.toBytes32(); 

        // dTokens
        values[berachain]["dWETH"] = 0xf7b5127B510E568fdC39e6Bb54e2081BFaD489AF.toBytes32();
        values[berachain]["dWEETH"] = 0x48282e3B990625CBDcb885E4a4D83B6e9D5C8442.toBytes32();

        // OFTs
        values[berachain]["LBTC_OFT"] = 0x630e12D53D4E041b8C5451aD035Ea841E08391d7.toBytes32();

    }

    function _addBobValues() private {
        values[bob]["deployerAddress"] = 0x5F2F11ad8656439d5C14d9B351f8b09cDaC2A02d.toBytes32();
        values[bob]["deployerAddress2"] = 0xF3d0672a91Fd56C9ef04C79ec67d60c34c6148a0.toBytes32();
        values[bob]["txBundlerAddress"] = 0xF3d0672a91Fd56C9ef04C79ec67d60c34c6148a0.toBytes32();
        values[bob]["dev0Address"] = 0x0463E60C7cE10e57911AB7bD1667eaa21de3e79b.toBytes32();
        values[bob]["dev1Address"] = 0xf8553c8552f906C19286F21711721E206EE4909E.toBytes32();

        // ERC20s
        values[bob]["WETH"] = 0x4200000000000000000000000000000000000006.toBytes32();
        values[bob]["WBTC"] = 0x03C7054BCB39f7b2e5B2c7AcB37583e32D70Cfa3.toBytes32();
        values[bob]["solvBTC"] = 0x541FD749419CA806a8bc7da8ac23D346f2dF8B77.toBytes32();
        values[bob]["solvBTC.BBN"] = 0xCC0966D8418d412c599A6421b760a847eB169A8c.toBytes32();
        values[bob]["LBTC"] = 0xA45d4121b3D47719FF57a947A9d961539Ba33204.toBytes32();

        values[bob]["balancerVault"] = address(1).toBytes32();
        values[bob]["vault"] = address(1).toBytes32();

        values[bob]["ZRO"] = address(1).toBytes32();
        values[bob]["LayerZeroEndPoint"] = 0x1a44076050125825900e736c501f859c50fE728c.toBytes32();

<<<<<<< HEAD
        // OFTs
        values[berachain]["LBTC_OFT"] = 0x630e12D53D4E041b8C5451aD035Ea841E08391d7.toBytes32();

=======
>>>>>>> 98e95958
        // Standard Bridge
        values[bob]["standardBridge"] = 0x4200000000000000000000000000000000000010.toBytes32();
        values[bob]["crossDomainMessenger"] = 0x4200000000000000000000000000000000000007.toBytes32();
    }
}<|MERGE_RESOLUTION|>--- conflicted
+++ resolved
@@ -1880,12 +1880,8 @@
         values[bob]["ZRO"] = address(1).toBytes32();
         values[bob]["LayerZeroEndPoint"] = 0x1a44076050125825900e736c501f859c50fE728c.toBytes32();
 
-<<<<<<< HEAD
         // OFTs
-        values[berachain]["LBTC_OFT"] = 0x630e12D53D4E041b8C5451aD035Ea841E08391d7.toBytes32();
-
-=======
->>>>>>> 98e95958
+        
         // Standard Bridge
         values[bob]["standardBridge"] = 0x4200000000000000000000000000000000000010.toBytes32();
         values[bob]["crossDomainMessenger"] = 0x4200000000000000000000000000000000000007.toBytes32();
