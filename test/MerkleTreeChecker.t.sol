// SPDX-License-Identifier: UNLICENSED
pragma solidity 0.8.21;

import {LombardBtcDecoderAndSanitizer} from "src/base/DecodersAndSanitizers/LombardBtcDecoderAndSanitizer.sol";
import {MerkleTreeHelper} from "test/resources/MerkleTreeHelper/MerkleTreeHelper.sol";
import {ERC20} from "@solmate/tokens/ERC20.sol";
import {Strings} from "lib/openzeppelin-contracts/contracts/utils/Strings.sol";
import {ERC4626} from "@solmate/tokens/ERC4626.sol";
import {Test, stdStorage, StdStorage, stdError, console} from "@forge-std/Test.sol";

contract MerkleTreeCheckerTest is Test, MerkleTreeHelper {
    address public boringVault = 0x5401b8620E5FB570064CA9114fd1e135fd77D57c;
    address public rawDataDecoderAndSanitizer;
    address public managerAddress = 0xcf38e37872748E3b66741A42560672A6cef75e9B;
    address public accountantAddress = 0x28634D0c5edC67CF2450E74deA49B90a4FF93dCE;

    function setUp() external {
        // Setup forked environment.
        string memory rpcKey = "MAINNET_RPC_URL";
        uint256 blockNumber = 20685700;

        _startFork(rpcKey, blockNumber);

<<<<<<< HEAD
        rawDataDecoderAndSanitizer = address(new LombardBtcDecoderAndSanitizer(address(0), address(0)));
=======
        rawDataDecoderAndSanitizer = address(new LombardBtcDecoderAndSanitizer(address(0), address(0), address(0)));

>>>>>>> 415cccb1
    }

    function testCheckingGoodTree() external {
        setSourceChainName(mainnet);
        setAddress(false, mainnet, "boringVault", boringVault);
        setAddress(false, mainnet, "managerAddress", managerAddress);
        setAddress(false, mainnet, "accountantAddress", accountantAddress);
        setAddress(false, mainnet, "rawDataDecoderAndSanitizer", rawDataDecoderAndSanitizer);

        ManageLeaf[] memory leafs = new ManageLeaf[](128);

        // ========================== Aave V3 ==========================
        ERC20[] memory supplyAssets = new ERC20[](1);
        supplyAssets[0] = getERC20(sourceChain, "WBTC");
        ERC20[] memory borrowAssets = new ERC20[](1);
        borrowAssets[0] = getERC20(sourceChain, "WBTC");
        _addAaveV3Leafs(leafs, supplyAssets, borrowAssets);

        // ========================== SparkLend ==========================
        /**
         * lend USDC, USDT, DAI, sDAI
         * borrow wETH, wstETH
         */
        borrowAssets = new ERC20[](1);
        borrowAssets[0] = getERC20(sourceChain, "WBTC");
        _addSparkLendLeafs(leafs, supplyAssets, borrowAssets);

        // ========================== Gearbox ==========================
        _addGearboxLeafs(leafs, ERC4626(getAddress(sourceChain, "dWBTCV3")), getAddress(sourceChain, "sdWBTCV3"));

        // ========================== UniswapV3 ==========================
        address[] memory token0 = new address[](1);
        token0[0] = getAddress(sourceChain, "WBTC");

        address[] memory token1 = new address[](1);
        token1[0] = getAddress(sourceChain, "LBTC");

        _addUniswapV3Leafs(leafs, token0, token1, false, false);

        // ========================== Fee Claiming ==========================
        /**
         * Claim fees in USDC, DAI, USDT and USDE
         */
        ERC20[] memory feeAssets = new ERC20[](2);
        feeAssets[0] = getERC20(sourceChain, "WBTC");
        feeAssets[1] = getERC20(sourceChain, "LBTC");
        _addLeafsForFeeClaiming(leafs, getAddress(sourceChain, "accountantAddress"), feeAssets, false);

        // ========================== 1inch ==========================
        address[] memory assets = new address[](10);
        SwapKind[] memory kind = new SwapKind[](10);
        assets[0] = getAddress(sourceChain, "WBTC");
        kind[0] = SwapKind.BuyAndSell;
        assets[1] = getAddress(sourceChain, "LBTC");
        kind[1] = SwapKind.BuyAndSell;
        assets[2] = getAddress(sourceChain, "GEAR");
        kind[2] = SwapKind.Sell;
        assets[3] = getAddress(sourceChain, "CRV");
        kind[3] = SwapKind.Sell;
        assets[4] = getAddress(sourceChain, "CVX");
        kind[4] = SwapKind.Sell;
        assets[5] = getAddress(sourceChain, "AURA");
        kind[5] = SwapKind.Sell;
        assets[6] = getAddress(sourceChain, "BAL");
        kind[6] = SwapKind.Sell;
        assets[7] = getAddress(sourceChain, "PENDLE");
        kind[7] = SwapKind.Sell;
        assets[8] = getAddress(sourceChain, "INST");
        kind[8] = SwapKind.Sell;
        assets[9] = getAddress(sourceChain, "RSR");
        kind[9] = SwapKind.Sell;
        _addLeafsFor1InchGeneralSwapping(leafs, assets, kind);

        // ========================== Flashloans ==========================
        _addBalancerFlashloanLeafs(leafs, getAddress(sourceChain, "WBTC"));

        // ========================== Curve ==========================
        _addCurveLeafs(leafs, getAddress(sourceChain, "lBTC_wBTC_Curve_Pool"), 2, address(0));

        _verifyDecoderImplementsLeafsFunctionSelectors(leafs);
    }

    function testFailCheckingBadTree() external {
        setSourceChainName(mainnet);
        setAddress(false, mainnet, "boringVault", boringVault);
        setAddress(false, mainnet, "managerAddress", managerAddress);
        setAddress(false, mainnet, "accountantAddress", accountantAddress);
        setAddress(false, mainnet, "rawDataDecoderAndSanitizer", rawDataDecoderAndSanitizer);

        ManageLeaf[] memory leafs = new ManageLeaf[](128);

        // ========================== Aave V3 ==========================
        ERC20[] memory supplyAssets = new ERC20[](1);
        supplyAssets[0] = getERC20(sourceChain, "WBTC");
        ERC20[] memory borrowAssets = new ERC20[](1);
        borrowAssets[0] = getERC20(sourceChain, "WBTC");
        _addAaveV3Leafs(leafs, supplyAssets, borrowAssets);

        // ========================== SparkLend ==========================
        /**
         * lend USDC, USDT, DAI, sDAI
         * borrow wETH, wstETH
         */
        borrowAssets = new ERC20[](1);
        borrowAssets[0] = getERC20(sourceChain, "WBTC");
        _addSparkLendLeafs(leafs, supplyAssets, borrowAssets);

        // ========================== Gearbox ==========================
        _addGearboxLeafs(leafs, ERC4626(getAddress(sourceChain, "dWBTCV3")), getAddress(sourceChain, "sdWBTCV3"));

        // ========================== UniswapV3 ==========================
        address[] memory token0 = new address[](1);
        token0[0] = getAddress(sourceChain, "WBTC");

        address[] memory token1 = new address[](1);
        token1[0] = getAddress(sourceChain, "LBTC");

        _addUniswapV3Leafs(leafs, token0, token1, false, false);

        // ========================== Fee Claiming ==========================
        /**
         * Claim fees in USDC, DAI, USDT and USDE
         */
        ERC20[] memory feeAssets = new ERC20[](2);
        feeAssets[0] = getERC20(sourceChain, "WBTC");
        feeAssets[1] = getERC20(sourceChain, "LBTC");
        _addLeafsForFeeClaiming(leafs, getAddress(sourceChain, "accountantAddress"), feeAssets, false);

        // ========================== 1inch ==========================
        address[] memory assets = new address[](10);
        SwapKind[] memory kind = new SwapKind[](10);
        assets[0] = getAddress(sourceChain, "WBTC");
        kind[0] = SwapKind.BuyAndSell;
        assets[1] = getAddress(sourceChain, "LBTC");
        kind[1] = SwapKind.BuyAndSell;
        assets[2] = getAddress(sourceChain, "GEAR");
        kind[2] = SwapKind.Sell;
        assets[3] = getAddress(sourceChain, "CRV");
        kind[3] = SwapKind.Sell;
        assets[4] = getAddress(sourceChain, "CVX");
        kind[4] = SwapKind.Sell;
        assets[5] = getAddress(sourceChain, "AURA");
        kind[5] = SwapKind.Sell;
        assets[6] = getAddress(sourceChain, "BAL");
        kind[6] = SwapKind.Sell;
        assets[7] = getAddress(sourceChain, "PENDLE");
        kind[7] = SwapKind.Sell;
        assets[8] = getAddress(sourceChain, "INST");
        kind[8] = SwapKind.Sell;
        assets[9] = getAddress(sourceChain, "RSR");
        kind[9] = SwapKind.Sell;
        _addLeafsFor1InchGeneralSwapping(leafs, assets, kind);

        // ========================== Flashloans ==========================
        _addBalancerFlashloanLeafs(leafs, getAddress(sourceChain, "WBTC"));

        // ========================== Curve ==========================
        _addCurveLeafs(leafs, getAddress(sourceChain, "lBTC_wBTC_Curve_Pool"), 2, address(0));

        ERC20[] memory tellerAssets = new ERC20[](1);
        tellerAssets[0] = getERC20(sourceChain, "WBTC");
        _addTellerLeafs(leafs, 0xe19a43B1b8af6CeE71749Af2332627338B3242D1, tellerAssets, false);

        _verifyDecoderImplementsLeafsFunctionSelectors(leafs);
    }

    // ========================================= HELPER FUNCTIONS =========================================

    function _startFork(string memory rpcKey, uint256 blockNumber) internal returns (uint256 forkId) {
        forkId = vm.createFork(vm.envString(rpcKey), blockNumber);
        vm.selectFork(forkId);
    }
}<|MERGE_RESOLUTION|>--- conflicted
+++ resolved
@@ -21,12 +21,8 @@
 
         _startFork(rpcKey, blockNumber);
 
-<<<<<<< HEAD
-        rawDataDecoderAndSanitizer = address(new LombardBtcDecoderAndSanitizer(address(0), address(0)));
-=======
         rawDataDecoderAndSanitizer = address(new LombardBtcDecoderAndSanitizer(address(0), address(0), address(0)));
 
->>>>>>> 415cccb1
     }
 
     function testCheckingGoodTree() external {
