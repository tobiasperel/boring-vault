--- conflicted
+++ resolved
@@ -105,13 +105,9 @@
         privateKey = vm.envUint("BORING_DEVELOPER");
 
         // Use the RPC URL directly instead of alias
-<<<<<<< HEAD
         vm.createSelectFork(vm.envString("KATANA_RPC_URL"));
         setSourceChainName("katana"); 
-=======
-        vm.createSelectFork(vm.envString("MAINNET_RPC_URL"));
-        setSourceChainName("mainnet");
->>>>>>> 5972d3cc
+
     }
 
     function run() external {
@@ -119,13 +115,12 @@
         bytes memory constructorArgs;
         vm.startBroadcast(privateKey);
 
-<<<<<<< HEAD
         address odosRouter = address(1);
         creationCode = type(KatanaDecoderAndSanitizer).creationCode;
         constructorArgs = abi.encode(odosRouter);
 
         deployer.deployContract("Katana Decoder And Sanitizer v0.0", creationCode, constructorArgs, 0);
-=======
+
         creationCode = type(HybridBtcDecoderAndSanitizer).creationCode;
         constructorArgs = abi.encode(getAddress(sourceChain, "uniswapV3NonFungiblePositionManager"));
         deployer.deployContract("Hybrid BTC Decoder And Sanitizer V0.1", creationCode, constructorArgs, 0);
@@ -138,7 +133,6 @@
         constructorArgs =
             abi.encode(uniswapV4PositionManager, uniswapV3NonFungiblePositionManager, odosRouterV2, dvStETHVault);
         deployer.deployContract("Golden Goose Decoder And Sanitizer v0.4", creationCode, constructorArgs, 0);
->>>>>>> 5972d3cc
 
         vm.stopBroadcast();
     }
