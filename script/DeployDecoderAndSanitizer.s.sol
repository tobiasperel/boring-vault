// SPDX-License-Identifier: UNLICENSED
pragma solidity 0.8.21;

import {ITBPositionDecoderAndSanitizer} from
    "src/base/DecodersAndSanitizers/Protocols/ITB/ITBPositionDecoderAndSanitizer.sol";
import {EtherFiLiquidUsdDecoderAndSanitizer} from
    "src/base/DecodersAndSanitizers/EtherFiLiquidUsdDecoderAndSanitizer.sol";
import {PancakeSwapV3FullDecoderAndSanitizer} from
    "src/base/DecodersAndSanitizers/PancakeSwapV3FullDecoderAndSanitizer.sol";
import {AerodromeDecoderAndSanitizer} from "src/base/DecodersAndSanitizers/AerodromeDecoderAndSanitizer.sol";
import {EtherFiLiquidEthDecoderAndSanitizer} from
    "src/base/DecodersAndSanitizers/EtherFiLiquidEthDecoderAndSanitizer.sol";
import {OnlyKarakDecoderAndSanitizer} from "src/base/DecodersAndSanitizers/OnlyKarakDecoderAndSanitizer.sol";
import {Deployer} from "src/helper/Deployer.sol";
import {MainnetAddresses} from "test/resources/MainnetAddresses.sol";
import {ContractNames} from "resources/ContractNames.sol";
import {PointFarmingDecoderAndSanitizer} from "src/base/DecodersAndSanitizers/PointFarmingDecoderAndSanitizer.sol";
import {OnlyHyperlaneDecoderAndSanitizer} from "src/base/DecodersAndSanitizers/OnlyHyperlaneDecoderAndSanitizer.sol";
<<<<<<< HEAD
import {SwellEtherFiLiquidEthDecoderAndSanitizer} from "src/base/DecodersAndSanitizers/SwellEtherFiLiquidEthDecoderAndSanitizer.sol"; 
=======
import {sBTCNMaizenetDecoderAndSanitizer} from "src/base/DecodersAndSanitizers/sBTCNMaizenetDecoderAndSanitizer.sol";
import {UniBTCDecoderAndSanitizer} from "src/base/DecodersAndSanitizers/UniBTCDecoderAndSanitizer.sol";
import {EdgeCapitalDecoderAndSanitizer} from "src/base/DecodersAndSanitizers/EdgeCapitalDecoderAndSanitizer.sol";
>>>>>>> e8a69770

import {BoringDrone} from "src/base/Drones/BoringDrone.sol";

import "forge-std/Script.sol";
import "forge-std/StdJson.sol";

/**
 *  source .env && forge script script/DeployDecoderAndSanitizer.s.sol:DeployDecoderAndSanitizerScript --with-gas-price 30000000000 --broadcast --etherscan-api-key $ETHERSCAN_KEY --verify
 * @dev Optionally can change `--with-gas-price` to something more reasonable
 */
contract DeployDecoderAndSanitizerScript is Script, ContractNames, MainnetAddresses {
    uint256 public privateKey;
    Deployer public deployer = Deployer(deployerAddress);
<<<<<<< HEAD
    
    address boringVault = 0xf0bb20865277aBd641a307eCe5Ee04E79073416C; 

    function setUp() external {
        privateKey = vm.envUint("BORING_DEVELOPER");
        vm.createSelectFork("swell");
=======

    //address boringVault = 0x5401b8620E5FB570064CA9114fd1e135fd77D57c;

    //address eEigen = 0xE77076518A813616315EaAba6cA8e595E845EeE9;

    //address boringVault = 0xf6d71c15657A7f2B9aeDf561615feF9E05fE2cb3;

    //address eEigen = 0xE77076518A813616315EaAba6cA8e595E845EeE9;

    //address eEigen = 0xE77076518A813616315EaAba6cA8e595E845EeE9;

    //address ultraUSDBoringVault = 0xbc0f3B23930fff9f4894914bD745ABAbA9588265;

    //address liquidUsd = 0x08c6F91e2B681FaF5e17227F2a44C307b3C1364C;

    address boringVault = 0x5E272ca4bD94e57Ec5C51D26703621Ccac1A7089;

    function setUp() external {
        privateKey = vm.envUint("BORING_DEVELOPER");
        vm.createSelectFork("corn");
>>>>>>> e8a69770
    }

    function run() external {
        // bytes memory creationCode;
        // bytes memory constructorArgs;
        vm.startBroadcast(privateKey);

        // creationCode = type(AerodromeDecoderAndSanitizer).creationCode;
        // constructorArgs =
        //     abi.encode(0xf0bb20865277aBd641a307eCe5Ee04E79073416C, 0x416b433906b1B72FA758e166e239c43d68dC6F29);
        // deployer.deployContract(EtherFiLiquidEthAerodromeDecoderAndSanitizerName, creationCode, constructorArgs, 0);

        // creationCode = type(OnlyKarakDecoderAndSanitizer).creationCode;
        // constructorArgs = abi.encode(boringVault);
        // deployer.deployContract(EtherFiLiquidEthDecoderAndSanitizerName, creationCode, constructorArgs, 0);

        // creationCode = type(PancakeSwapV3FullDecoderAndSanitizer).creationCode;
        // constructorArgs = abi.encode(boringVault, pancakeSwapV3NonFungiblePositionManager, pancakeSwapV3MasterChefV3);
        // deployer.deployContract(LombardPancakeSwapDecoderAndSanitizerName, creationCode, constructorArgs, 0);

        // creationCode = type(ITBPositionDecoderAndSanitizer).creationCode;
        // constructorArgs = abi.encode(eEigen);
        // deployer.deployContract(
        //     "ITB Eigen Position Manager Decoder and Sanitizer V0.1", creationCode, constructorArgs, 0
        // );
        // creationCode = type(ITBPositionDecoderAndSanitizer).creationCode;
        // constructorArgs = abi.encode(liquidUsd);
        // deployer.deployContract(ItbPositionDecoderAndSanitizerName, creationCode, constructorArgs, 0);

        // creationCode = type(EtherFiLiquidUsdDecoderAndSanitizer).creationCode;
        // constructorArgs = abi.encode(liquidUsd, uniswapV3NonFungiblePositionManager);
        // deployer.deployContract(EtherFiLiquidUsdDecoderAndSanitizerName, creationCode, constructorArgs, 0);

        //creationCode = type(OnlyHyperlaneDecoderAndSanitizer).creationCode;
        //constructorArgs = abi.encode(address(0));
        //deployer.deployContract("Hyperlane Decoder and Sanitizer V0.0", creationCode, constructorArgs, 0);

<<<<<<< HEAD
        creationCode = type(SwellEtherFiLiquidEthDecoderAndSanitizer).creationCode; 
        constructorArgs = abi.encode(boringVault); 
        deployer.deployContract("EtherFi Liquid ETH Decoder and Sanitizer V0.1", creationCode, constructorArgs, 0);
=======
        //creationCode = type(sBTCNMaizenetDecoderAndSanitizer).creationCode;
        //constructorArgs = abi.encode(boringVault);
        //version is synced w/ current deployed version
        //deployer.deployContract("Staked BTCN Decoder and Sanitizer V0.2", creationCode, constructorArgs, 0);

        //creationCode = type(UniBTCDecoderAndSanitizer).creationCode;
        //constructorArgs = abi.encode(boringVault, uniswapV3NonFungiblePositionManager);
        //deployer.deployContract("Bedrock BTC DeFi Vault Decoder And Sanitizer V0.0", creationCode, constructorArgs, 0);

        //creationCode = type(EdgeCapitalDecoderAndSanitizer).creationCode;
        //constructorArgs = abi.encode(ultraUSDBoringVault, uniswapV3NonFungiblePositionManager);
        //deployer.deployContract("Ultra Yield Stablecoin Vault Decoder And Sanitizer V0.0", creationCode, constructorArgs, 0);
>>>>>>> e8a69770

        vm.stopBroadcast();
    }
}<|MERGE_RESOLUTION|>--- conflicted
+++ resolved
@@ -16,13 +16,11 @@
 import {ContractNames} from "resources/ContractNames.sol";
 import {PointFarmingDecoderAndSanitizer} from "src/base/DecodersAndSanitizers/PointFarmingDecoderAndSanitizer.sol";
 import {OnlyHyperlaneDecoderAndSanitizer} from "src/base/DecodersAndSanitizers/OnlyHyperlaneDecoderAndSanitizer.sol";
-<<<<<<< HEAD
 import {SwellEtherFiLiquidEthDecoderAndSanitizer} from "src/base/DecodersAndSanitizers/SwellEtherFiLiquidEthDecoderAndSanitizer.sol"; 
-=======
 import {sBTCNMaizenetDecoderAndSanitizer} from "src/base/DecodersAndSanitizers/sBTCNMaizenetDecoderAndSanitizer.sol";
 import {UniBTCDecoderAndSanitizer} from "src/base/DecodersAndSanitizers/UniBTCDecoderAndSanitizer.sol";
 import {EdgeCapitalDecoderAndSanitizer} from "src/base/DecodersAndSanitizers/EdgeCapitalDecoderAndSanitizer.sol";
->>>>>>> e8a69770
+
 
 import {BoringDrone} from "src/base/Drones/BoringDrone.sol";
 
@@ -36,35 +34,12 @@
 contract DeployDecoderAndSanitizerScript is Script, ContractNames, MainnetAddresses {
     uint256 public privateKey;
     Deployer public deployer = Deployer(deployerAddress);
-<<<<<<< HEAD
     
     address boringVault = 0xf0bb20865277aBd641a307eCe5Ee04E79073416C; 
 
     function setUp() external {
         privateKey = vm.envUint("BORING_DEVELOPER");
         vm.createSelectFork("swell");
-=======
-
-    //address boringVault = 0x5401b8620E5FB570064CA9114fd1e135fd77D57c;
-
-    //address eEigen = 0xE77076518A813616315EaAba6cA8e595E845EeE9;
-
-    //address boringVault = 0xf6d71c15657A7f2B9aeDf561615feF9E05fE2cb3;
-
-    //address eEigen = 0xE77076518A813616315EaAba6cA8e595E845EeE9;
-
-    //address eEigen = 0xE77076518A813616315EaAba6cA8e595E845EeE9;
-
-    //address ultraUSDBoringVault = 0xbc0f3B23930fff9f4894914bD745ABAbA9588265;
-
-    //address liquidUsd = 0x08c6F91e2B681FaF5e17227F2a44C307b3C1364C;
-
-    address boringVault = 0x5E272ca4bD94e57Ec5C51D26703621Ccac1A7089;
-
-    function setUp() external {
-        privateKey = vm.envUint("BORING_DEVELOPER");
-        vm.createSelectFork("corn");
->>>>>>> e8a69770
     }
 
     function run() external {
@@ -102,11 +77,10 @@
         //constructorArgs = abi.encode(address(0));
         //deployer.deployContract("Hyperlane Decoder and Sanitizer V0.0", creationCode, constructorArgs, 0);
 
-<<<<<<< HEAD
-        creationCode = type(SwellEtherFiLiquidEthDecoderAndSanitizer).creationCode; 
-        constructorArgs = abi.encode(boringVault); 
-        deployer.deployContract("EtherFi Liquid ETH Decoder and Sanitizer V0.1", creationCode, constructorArgs, 0);
-=======
+        //creationCode = type(SwellEtherFiLiquidEthDecoderAndSanitizer).creationCode; 
+        //constructorArgs = abi.encode(boringVault); 
+        //deployer.deployContract("EtherFi Liquid ETH Decoder and Sanitizer V0.1", creationCode, constructorArgs, 0);
+        
         //creationCode = type(sBTCNMaizenetDecoderAndSanitizer).creationCode;
         //constructorArgs = abi.encode(boringVault);
         //version is synced w/ current deployed version
@@ -119,7 +93,7 @@
         //creationCode = type(EdgeCapitalDecoderAndSanitizer).creationCode;
         //constructorArgs = abi.encode(ultraUSDBoringVault, uniswapV3NonFungiblePositionManager);
         //deployer.deployContract("Ultra Yield Stablecoin Vault Decoder And Sanitizer V0.0", creationCode, constructorArgs, 0);
->>>>>>> e8a69770
+
 
         vm.stopBroadcast();
     }
