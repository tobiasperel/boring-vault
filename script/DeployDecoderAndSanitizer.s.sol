--- conflicted
+++ resolved
@@ -54,12 +54,9 @@
 import {TacLBTCvDecoderAndSanitizer} from "src/base/DecodersAndSanitizers/TacLBTCvDecoderAndSanitizer.sol";
 import {sBTCNDecoderAndSanitizer} from "src/base/DecodersAndSanitizers/sBTCNDecoderAndSanitizer.sol";
 import {CamelotFullDecoderAndSanitizer} from "src/base/DecodersAndSanitizers/CamelotFullDecoderAndSanitizer.sol";
-<<<<<<< HEAD
 import {EtherFiEigenDecoderAndSanitizer} from "src/base/DecodersAndSanitizers/EtherFiEigenDecoderAndSanitizer.sol";
+import {UnichainEtherFiLiquidEthDecoderAndSanitizer} from "src/base/DecodersAndSanitizers/UnichainEtherFiLiquidEthDecoderAndSanitizer.sol";
 
-=======
-import {UnichainEtherFiLiquidEthDecoderAndSanitizer} from "src/base/DecodersAndSanitizers/UnichainEtherFiLiquidEthDecoderAndSanitizer.sol";
->>>>>>> 9b0d5162
 
 import {BoringDrone} from "src/base/Drones/BoringDrone.sol";
 
@@ -79,10 +76,6 @@
     function setUp() external {
         privateKey = vm.envUint("BORING_DEVELOPER");
 
-<<<<<<< HEAD
-=======
-
->>>>>>> 9b0d5162
         vm.createSelectFork("mainnet");
         setSourceChainName("mainnet"); 
 
@@ -120,16 +113,10 @@
         //constructorArgs = abi.encode(getAddress(sourceChain, "camelotNonFungiblePositionManager"));
         //deployer.deployContract("Camelot Decoder And Sanitizer V0.0", creationCode, constructorArgs, 0);
 
-<<<<<<< HEAD
         creationCode = type(EtherFiEigenDecoderAndSanitizer).creationCode;
         constructorArgs = abi.encode();
         deployer.deployContract("EtherFi Eigen Decoder And Sanitizer V0.2", creationCode, constructorArgs, 0);
-=======
-        creationCode = type(SonicVaultDecoderAndSanitizer).creationCode;
-        constructorArgs = abi.encode(getAddress(sourceChain, "odosRouterV2"));
-        deployer.deployContract("Sonic Vault Decoder And Sanitizer V0.2", creationCode, constructorArgs, 0);
 
->>>>>>> 9b0d5162
 
         vm.stopBroadcast();
     }
