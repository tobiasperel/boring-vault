--- conflicted
+++ resolved
@@ -75,15 +75,9 @@
 
     function setUp() external {
         privateKey = vm.envUint("BORING_DEVELOPER");
-<<<<<<< HEAD
-        vm.createSelectFork("mainnet");
-        setSourceChainName("mainnet"); 
-=======
 
         vm.createSelectFork("mainnet");
         setSourceChainName("mainnet"); 
-
->>>>>>> 098db6c6
     }
 
     function run() external {
@@ -114,11 +108,6 @@
         //constructorArgs = abi.encode(getAddress(sourceChain, "uniswapV3NonFungiblePositionManager"));
         //deployer.deployContract("Staked BTCN Decoder And Sanitizer V0.4", creationCode, constructorArgs, 0);
         
-<<<<<<< HEAD
-        creationCode = type(EtherFiLiquidUsdDecoderAndSanitizer).creationCode;
-        constructorArgs = abi.encode(getAddress(sourceChain, "uniswapV3NonFungiblePositionManager"), getAddress(sourceChain, "odosRouterV2"));
-        deployer.deployContract("Ultra USD Decoder And Sanitizer V0.5", creationCode, constructorArgs, 0);
-=======
         //creationCode = type(CamelotFullDecoderAndSanitizer).creationCode;
         //constructorArgs = abi.encode(getAddress(sourceChain, "camelotNonFungiblePositionManager"));
         //deployer.deployContract("Camelot Decoder And Sanitizer V0.0", creationCode, constructorArgs, 0);
@@ -126,7 +115,6 @@
         creationCode = type(EtherFiEigenDecoderAndSanitizer).creationCode;
         constructorArgs = abi.encode();
         deployer.deployContract("EtherFi Eigen Decoder And Sanitizer V0.2", creationCode, constructorArgs, 0);
->>>>>>> 098db6c6
 
         vm.stopBroadcast();
     }
