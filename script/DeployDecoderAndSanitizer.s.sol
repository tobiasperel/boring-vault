// SPDX-License-Identifier: UNLICENSED
pragma solidity 0.8.21;


import {ChainValues} from "test/resources/ChainValues.sol";
import {MerkleTreeHelper} from "test/resources/MerkleTreeHelper/MerkleTreeHelper.sol";
import {ITBPositionDecoderAndSanitizer} from
    "src/base/DecodersAndSanitizers/Protocols/ITB/ITBPositionDecoderAndSanitizer.sol";
import {EtherFiLiquidUsdDecoderAndSanitizer} from
    "src/base/DecodersAndSanitizers/EtherFiLiquidUsdDecoderAndSanitizer.sol";
import {PancakeSwapV3FullDecoderAndSanitizer} from
    "src/base/DecodersAndSanitizers/PancakeSwapV3FullDecoderAndSanitizer.sol";
import {AerodromeDecoderAndSanitizer} from "src/base/DecodersAndSanitizers/AerodromeDecoderAndSanitizer.sol";
import {EtherFiLiquidEthDecoderAndSanitizer} from
    "src/base/DecodersAndSanitizers/EtherFiLiquidEthDecoderAndSanitizer.sol";
import {OnlyKarakDecoderAndSanitizer} from "src/base/DecodersAndSanitizers/OnlyKarakDecoderAndSanitizer.sol";
import {Deployer} from "src/helper/Deployer.sol";
import {MainnetAddresses} from "test/resources/MainnetAddresses.sol";
import {ContractNames} from "resources/ContractNames.sol";
import {PointFarmingDecoderAndSanitizer} from "src/base/DecodersAndSanitizers/PointFarmingDecoderAndSanitizer.sol";
import {OnlyHyperlaneDecoderAndSanitizer} from "src/base/DecodersAndSanitizers/OnlyHyperlaneDecoderAndSanitizer.sol";
import {SwellEtherFiLiquidEthDecoderAndSanitizer} from
    "src/base/DecodersAndSanitizers/SwellEtherFiLiquidEthDecoderAndSanitizer.sol";
import {sBTCNMaizenetDecoderAndSanitizer} from "src/base/DecodersAndSanitizers/sBTCNMaizenetDecoderAndSanitizer.sol";
import {UniBTCDecoderAndSanitizer} from "src/base/DecodersAndSanitizers/UniBTCDecoderAndSanitizer.sol";
import {EdgeCapitalDecoderAndSanitizer} from "src/base/DecodersAndSanitizers/EdgeCapitalDecoderAndSanitizer.sol";
import {EtherFiLiquidBtcDecoderAndSanitizer} from
    "src/base/DecodersAndSanitizers/EtherFiLiquidBtcDecoderAndSanitizer.sol";
import {SonicMainnetDecoderAndSanitizer} from "src/base/DecodersAndSanitizers/SonicEthMainnetDecoderAndSanitizer.sol";
import {AaveV3FullDecoderAndSanitizer} from "src/base/DecodersAndSanitizers/AaveV3FullDecoderAndSanitizer.sol"; 
import {LombardBtcDecoderAndSanitizer} from "src/base/DecodersAndSanitizers/LombardBtcDecoderAndSanitizer.sol"; 
import {TestVaultDecoderAndSanitizer} from "src/base/DecodersAndSanitizers/TestVaultDecoderAndSanitizer.sol";
import {LiquidBeraEthDecoderAndSanitizer} from "src/base/DecodersAndSanitizers/LiquidBeraEthDecoderAndSanitizer.sol"; 
import {SonicMainnetDecoderAndSanitizer} from "src/base/DecodersAndSanitizers/SonicEthMainnetDecoderAndSanitizer.sol"; 
import {SonicIncentivesHandlerDecoderAndSanitizer} from "src/base/DecodersAndSanitizers/SonicIncentivesHandlerDecoderAndSanitizer.sol";
import {AaveV3FullDecoderAndSanitizer} from "src/base/DecodersAndSanitizers/AaveV3FullDecoderAndSanitizer.sol";
import {LombardBtcDecoderAndSanitizer} from "src/base/DecodersAndSanitizers/LombardBtcDecoderAndSanitizer.sol";
import {EtherFiBtcDecoderAndSanitizer} from "src/base/DecodersAndSanitizers/EtherFiBtcDecoderAndSanitizer.sol";
import {SymbioticLRTDecoderAndSanitizer} from "src/base/DecodersAndSanitizers/SymbioticLRTDecoderAndSanitizer.sol";
<<<<<<< HEAD
import {SonicLBTCvSonicDecoderAndSanitizer} from "src/base/DecodersAndSanitizers/SonicLBTCvSonicDecoderAndSanitizer.sol";
=======
import {eBTCBerachainDecoderAndSanitizer} from "src/base/DecodersAndSanitizers/eBTCBerachainDecoderAndSanitizer.sol"; 
import {SonicBTCDecoderAndSanitizer} from "src/base/DecodersAndSanitizers/SonicBTCDecoderAndSanitizer.sol";
import {BerachainDecoderAndSanitizer} from "src/base/DecodersAndSanitizers/BerachainDecoderAndSanitizer.sol"; 
import {PrimeLiquidBeraBtcDecoderAndSanitizer} from "src/base/DecodersAndSanitizers/PrimeLiquidBeraBtcDecoderAndSanitizer.sol"; 
import {StakedSonicDecoderAndSanitizer} from "src/base/DecodersAndSanitizers/StakedSonicDecoderAndSanitizer.sol";
>>>>>>> bdc64672

import {BoringDrone} from "src/base/Drones/BoringDrone.sol";

import "forge-std/Script.sol";
import "forge-std/StdJson.sol";
/**
 *  source .env && forge script script/DeployDecoderAndSanitizer.s.sol:DeployDecoderAndSanitizerScript --with-gas-price 30000000000 --broadcast --etherscan-api-key $ETHERSCAN_KEY --verify
 * @dev Optionally can change `--with-gas-price` to something more reasonable
 */

contract DeployDecoderAndSanitizerScript is Script, ContractNames, MainnetAddresses, MerkleTreeHelper {
    uint256 public privateKey;
    Deployer public deployer = Deployer(deployerAddress);

    function setUp() external {
        privateKey = vm.envUint("BORING_DEVELOPER");
        vm.createSelectFork("mainnet");
        setSourceChainName("mainnet"); 
    }

    function run() external {
        bytes memory creationCode; bytes memory constructorArgs;
        vm.startBroadcast(privateKey);
<<<<<<< HEAD
       
        //address sonicUniV3 = 0x743E03cceB4af2efA3CC76838f6E8B50B63F184c; 
        creationCode = type(SonicLBTCvSonicDecoderAndSanitizer).creationCode;
        constructorArgs = abi.encode();
        deployer.deployContract("Sonic LBTCv Decoder And Sanitizer V0.3", creationCode, constructorArgs, 0);
=======
    
        creationCode = type(LombardBtcDecoderAndSanitizer).creationCode;
        constructorArgs = abi.encode(getAddress(sourceChain, "uniswapV3NonFungiblePositionManager"));
        deployer.deployContract("Liquid BTC Decoder And Sanitizer V0.0", creationCode, constructorArgs, 0);
>>>>>>> bdc64672

        creationCode = type(SonicMainnetDecoderAndSanitizer).creationCode;
        constructorArgs = abi.encode(uniswapV3NonFungiblePositionManager);
        deployer.deployContract("Sonic BTC Decoder and Sanitizer V0.1", creationCode, constructorArgs, 0);
        
        vm.stopBroadcast();
    }
}<|MERGE_RESOLUTION|>--- conflicted
+++ resolved
@@ -37,15 +37,12 @@
 import {LombardBtcDecoderAndSanitizer} from "src/base/DecodersAndSanitizers/LombardBtcDecoderAndSanitizer.sol";
 import {EtherFiBtcDecoderAndSanitizer} from "src/base/DecodersAndSanitizers/EtherFiBtcDecoderAndSanitizer.sol";
 import {SymbioticLRTDecoderAndSanitizer} from "src/base/DecodersAndSanitizers/SymbioticLRTDecoderAndSanitizer.sol";
-<<<<<<< HEAD
 import {SonicLBTCvSonicDecoderAndSanitizer} from "src/base/DecodersAndSanitizers/SonicLBTCvSonicDecoderAndSanitizer.sol";
-=======
 import {eBTCBerachainDecoderAndSanitizer} from "src/base/DecodersAndSanitizers/eBTCBerachainDecoderAndSanitizer.sol"; 
 import {SonicBTCDecoderAndSanitizer} from "src/base/DecodersAndSanitizers/SonicBTCDecoderAndSanitizer.sol";
 import {BerachainDecoderAndSanitizer} from "src/base/DecodersAndSanitizers/BerachainDecoderAndSanitizer.sol"; 
 import {PrimeLiquidBeraBtcDecoderAndSanitizer} from "src/base/DecodersAndSanitizers/PrimeLiquidBeraBtcDecoderAndSanitizer.sol"; 
 import {StakedSonicDecoderAndSanitizer} from "src/base/DecodersAndSanitizers/StakedSonicDecoderAndSanitizer.sol";
->>>>>>> bdc64672
 
 import {BoringDrone} from "src/base/Drones/BoringDrone.sol";
 
@@ -69,18 +66,15 @@
     function run() external {
         bytes memory creationCode; bytes memory constructorArgs;
         vm.startBroadcast(privateKey);
-<<<<<<< HEAD
-       
+  
         //address sonicUniV3 = 0x743E03cceB4af2efA3CC76838f6E8B50B63F184c; 
         creationCode = type(SonicLBTCvSonicDecoderAndSanitizer).creationCode;
         constructorArgs = abi.encode();
         deployer.deployContract("Sonic LBTCv Decoder And Sanitizer V0.3", creationCode, constructorArgs, 0);
-=======
-    
+
         creationCode = type(LombardBtcDecoderAndSanitizer).creationCode;
         constructorArgs = abi.encode(getAddress(sourceChain, "uniswapV3NonFungiblePositionManager"));
-        deployer.deployContract("Liquid BTC Decoder And Sanitizer V0.0", creationCode, constructorArgs, 0);
->>>>>>> bdc64672
+        deployer.deployContract("Liquid BTC Decoder And Sanitizer V0.0", creationCode, constructorArgs, 0)
 
         creationCode = type(SonicMainnetDecoderAndSanitizer).creationCode;
         constructorArgs = abi.encode(uniswapV3NonFungiblePositionManager);
