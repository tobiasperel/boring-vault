// SPDX-License-Identifier: UNLICENSED
pragma solidity 0.8.21;


import {ChainValues} from "test/resources/ChainValues.sol";
import {MerkleTreeHelper} from "test/resources/MerkleTreeHelper/MerkleTreeHelper.sol";
import {ITBPositionDecoderAndSanitizer} from
    "src/base/DecodersAndSanitizers/Protocols/ITB/ITBPositionDecoderAndSanitizer.sol";
import {EtherFiLiquidUsdDecoderAndSanitizer} from
    "src/base/DecodersAndSanitizers/EtherFiLiquidUsdDecoderAndSanitizer.sol";
import {PancakeSwapV3FullDecoderAndSanitizer} from
    "src/base/DecodersAndSanitizers/PancakeSwapV3FullDecoderAndSanitizer.sol";
import {AerodromeDecoderAndSanitizer} from "src/base/DecodersAndSanitizers/AerodromeDecoderAndSanitizer.sol";
import {EtherFiLiquidEthDecoderAndSanitizer} from
    "src/base/DecodersAndSanitizers/EtherFiLiquidEthDecoderAndSanitizer.sol";
import {OnlyKarakDecoderAndSanitizer} from "src/base/DecodersAndSanitizers/OnlyKarakDecoderAndSanitizer.sol";
import {Deployer} from "src/helper/Deployer.sol"; import {MainnetAddresses} from "test/resources/MainnetAddresses.sol";
import {ContractNames} from "resources/ContractNames.sol";
import {PointFarmingDecoderAndSanitizer} from "src/base/DecodersAndSanitizers/PointFarmingDecoderAndSanitizer.sol";
import {OnlyHyperlaneDecoderAndSanitizer} from "src/base/DecodersAndSanitizers/OnlyHyperlaneDecoderAndSanitizer.sol";
import {SwellEtherFiLiquidEthDecoderAndSanitizer} from
    "src/base/DecodersAndSanitizers/SwellEtherFiLiquidEthDecoderAndSanitizer.sol";
import {sBTCNMaizenetDecoderAndSanitizer} from "src/base/DecodersAndSanitizers/sBTCNMaizenetDecoderAndSanitizer.sol";
import {UniBTCDecoderAndSanitizer} from "src/base/DecodersAndSanitizers/UniBTCDecoderAndSanitizer.sol";
import {EdgeCapitalDecoderAndSanitizer} from "src/base/DecodersAndSanitizers/EdgeCapitalDecoderAndSanitizer.sol";
import {EtherFiLiquidBtcDecoderAndSanitizer} from
    "src/base/DecodersAndSanitizers/EtherFiLiquidBtcDecoderAndSanitizer.sol";
import {SonicMainnetDecoderAndSanitizer} from "src/base/DecodersAndSanitizers/SonicEthMainnetDecoderAndSanitizer.sol";
import {AaveV3FullDecoderAndSanitizer} from "src/base/DecodersAndSanitizers/AaveV3FullDecoderAndSanitizer.sol"; 
import {LombardBtcDecoderAndSanitizer} from "src/base/DecodersAndSanitizers/LombardBtcDecoderAndSanitizer.sol"; 
import {TestVaultDecoderAndSanitizer} from "src/base/DecodersAndSanitizers/TestVaultDecoderAndSanitizer.sol";
import {LiquidBeraEthDecoderAndSanitizer} from "src/base/DecodersAndSanitizers/LiquidBeraEthDecoderAndSanitizer.sol"; 
import {SonicMainnetDecoderAndSanitizer} from "src/base/DecodersAndSanitizers/SonicEthMainnetDecoderAndSanitizer.sol"; 
import {SonicIncentivesHandlerDecoderAndSanitizer} from "src/base/DecodersAndSanitizers/SonicIncentivesHandlerDecoderAndSanitizer.sol";
import {AaveV3FullDecoderAndSanitizer} from "src/base/DecodersAndSanitizers/AaveV3FullDecoderAndSanitizer.sol";
import {LombardBtcDecoderAndSanitizer} from "src/base/DecodersAndSanitizers/LombardBtcDecoderAndSanitizer.sol";
import {EtherFiBtcDecoderAndSanitizer} from "src/base/DecodersAndSanitizers/EtherFiBtcDecoderAndSanitizer.sol";
import {SymbioticLRTDecoderAndSanitizer} from "src/base/DecodersAndSanitizers/SymbioticLRTDecoderAndSanitizer.sol";
import {SonicLBTCvSonicDecoderAndSanitizer} from "src/base/DecodersAndSanitizers/SonicLBTCvSonicDecoderAndSanitizer.sol";
import {eBTCBerachainDecoderAndSanitizer} from "src/base/DecodersAndSanitizers/eBTCBerachainDecoderAndSanitizer.sol"; 
import {SonicBTCDecoderAndSanitizer} from "src/base/DecodersAndSanitizers/SonicBTCDecoderAndSanitizer.sol";
import {BerachainDecoderAndSanitizer} from "src/base/DecodersAndSanitizers/BerachainDecoderAndSanitizer.sol"; 
import {PrimeLiquidBeraBtcDecoderAndSanitizer} from "src/base/DecodersAndSanitizers/PrimeLiquidBeraBtcDecoderAndSanitizer.sol"; 
import {StakedSonicDecoderAndSanitizer} from "src/base/DecodersAndSanitizers/StakedSonicDecoderAndSanitizer.sol";
import {HybridBtcBobDecoderAndSanitizer} from "src/base/DecodersAndSanitizers/HybridBtcBobDecoderAndSanitizer.sol";
import {HybridBtcDecoderAndSanitizer} from "src/base/DecodersAndSanitizers/HybridBtcDecoderAndSanitizer.sol";
import {SonicVaultDecoderAndSanitizer} from "src/base/DecodersAndSanitizers/SonicVaultDecoderAndSanitizer.sol";
import {SonicLBTCvSonicDecoderAndSanitizer} from "src/base/DecodersAndSanitizers/SonicLBTCvSonicDecoderAndSanitizer.sol";

import {BoringDrone} from "src/base/Drones/BoringDrone.sol";

import "forge-std/Script.sol";
import "forge-std/StdJson.sol";

/**
 *  source .env && forge script script/DeployDecoderAndSanitizer.s.sol:DeployDecoderAndSanitizerScript --broadcast --etherscan-api-key $ETHERSCAN_KEY --verify --with-gas-price 30000000000
 * @dev Optionally can change `--with-gas-price` to something more reasonable
 */

contract DeployDecoderAndSanitizerScript is Script, ContractNames, MainnetAddresses, MerkleTreeHelper {
    uint256 public privateKey;
    Deployer public deployer = Deployer(deployerAddress);
    Deployer public bobDeployer = Deployer(0xF3d0672a91Fd56C9ef04C79ec67d60c34c6148a0); 

    function setUp() external {
        privateKey = vm.envUint("BORING_DEVELOPER");
        vm.createSelectFork("mainnet");
        setSourceChainName("mainnet"); 
    }

    function run() external {
        bytes memory creationCode; bytes memory constructorArgs;
        vm.startBroadcast(privateKey);
    
       creationCode = type(EtherFiLiquidUsdDecoderAndSanitizer).creationCode;
       constructorArgs = abi.encode(getAddress(sourceChain, "uniswapV3NonFungiblePositionManager"), getAddress(sourceChain, "odosRouterV2"));
       deployer.deployContract("Ultra USD Decoder And Sanitizer V0.1", creationCode, constructorArgs, 0);

       //creationCode = type(LombardBtcDecoderAndSanitizer).creationCode;
       //constructorArgs = abi.encode(getAddress(sourceChain, "uniswapV3NonFungiblePositionManager"), getAddress(sourceChain, "convexFXPoolRegistry"));
       //deployer.deployContract("Liquid BTC Decoder And Sanitizer V0.2", creationCode, constructorArgs, 0);

<<<<<<< HEAD
        //creationCode = type(LombardBtcDecoderAndSanitizer).creationCode;
        //constructorArgs = abi.encode(getAddress(sourceChain, "uniswapV3NonFungiblePositionManager"));
        //deployer.deployContract("Liquid BTC Decoder And Sanitizer V0.0", creationCode, constructorArgs, 0);

        creationCode = type(SonicVaultDecoderAndSanitizer).creationCode;
        constructorArgs = abi.encode(getAddress(sourceChain, "odosRouterV2"));
        deployer.deployContract("Sonic Vault Decoder and Sanitizer V0.1", creationCode, constructorArgs, 0);
        
        //creationCode = type(LombardBtcDecoderAndSanitizer).creationCode;
        //constructorArgs = abi.encode(getAddress(sourceChain, "uniswapV3NonFungiblePositionManager"));
        //deployer.deployContract("Liquid BTC Decoder And Sanitizer V0.0", creationCode, constructorArgs, 0);

        //creationCode = type(StakedSonicDecoderAndSanitizer).creationCode;
        //constructorArgs = abi.encode(getAddress(sourceChain, "uniswapV3NonFungiblePositionManager"), getAddress(sourceChain, "odosRouterV2"));
        //deployer.deployContract("Staked Sonic Decoder and Sanitizer V0.2", creationCode, constructorArgs, 0);
        //creationCode = type(EtherFiLiquidUsdDecoderAndSanitizer).creationCode;
        //constructorArgs = abi.encode(getAddress(sourceChain, "uniswapV3NonFungiblePositionManager"));
        //deployer.deployContract("Ultra USD Decoder And Sanitizer V0.0", creationCode, constructorArgs, 0);
=======
>>>>>>> 83eaca7c

    }
}<|MERGE_RESOLUTION|>--- conflicted
+++ resolved
@@ -80,7 +80,6 @@
        //constructorArgs = abi.encode(getAddress(sourceChain, "uniswapV3NonFungiblePositionManager"), getAddress(sourceChain, "convexFXPoolRegistry"));
        //deployer.deployContract("Liquid BTC Decoder And Sanitizer V0.2", creationCode, constructorArgs, 0);
 
-<<<<<<< HEAD
         //creationCode = type(LombardBtcDecoderAndSanitizer).creationCode;
         //constructorArgs = abi.encode(getAddress(sourceChain, "uniswapV3NonFungiblePositionManager"));
         //deployer.deployContract("Liquid BTC Decoder And Sanitizer V0.0", creationCode, constructorArgs, 0);
@@ -99,8 +98,7 @@
         //creationCode = type(EtherFiLiquidUsdDecoderAndSanitizer).creationCode;
         //constructorArgs = abi.encode(getAddress(sourceChain, "uniswapV3NonFungiblePositionManager"));
         //deployer.deployContract("Ultra USD Decoder And Sanitizer V0.0", creationCode, constructorArgs, 0);
-=======
->>>>>>> 83eaca7c
+
 
     }
 }