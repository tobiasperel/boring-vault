// SPDX-License-Identifier: UNLICENSED
pragma solidity 0.8.21;

import {ITBPositionDecoderAndSanitizer} from
    "src/base/DecodersAndSanitizers/Protocols/ITB/ITBPositionDecoderAndSanitizer.sol";
import {EtherFiLiquidUsdDecoderAndSanitizer} from
    "src/base/DecodersAndSanitizers/EtherFiLiquidUsdDecoderAndSanitizer.sol";
import {PancakeSwapV3FullDecoderAndSanitizer} from
    "src/base/DecodersAndSanitizers/PancakeSwapV3FullDecoderAndSanitizer.sol";
import {AerodromeDecoderAndSanitizer} from "src/base/DecodersAndSanitizers/AerodromeDecoderAndSanitizer.sol";
import {EtherFiLiquidEthDecoderAndSanitizer} from
    "src/base/DecodersAndSanitizers/EtherFiLiquidEthDecoderAndSanitizer.sol";
import {OnlyKarakDecoderAndSanitizer} from "src/base/DecodersAndSanitizers/OnlyKarakDecoderAndSanitizer.sol";
import {Deployer} from "src/helper/Deployer.sol";
import {MainnetAddresses} from "test/resources/MainnetAddresses.sol";
import {ContractNames} from "resources/ContractNames.sol";
import {PointFarmingDecoderAndSanitizer} from "src/base/DecodersAndSanitizers/PointFarmingDecoderAndSanitizer.sol";
import {OnlyHyperlaneDecoderAndSanitizer} from "src/base/DecodersAndSanitizers/OnlyHyperlaneDecoderAndSanitizer.sol";
import {SwellEtherFiLiquidEthDecoderAndSanitizer} from
    "src/base/DecodersAndSanitizers/SwellEtherFiLiquidEthDecoderAndSanitizer.sol";
import {sBTCNMaizenetDecoderAndSanitizer} from "src/base/DecodersAndSanitizers/sBTCNMaizenetDecoderAndSanitizer.sol";
import {UniBTCDecoderAndSanitizer} from "src/base/DecodersAndSanitizers/UniBTCDecoderAndSanitizer.sol";
import {EdgeCapitalDecoderAndSanitizer} from "src/base/DecodersAndSanitizers/EdgeCapitalDecoderAndSanitizer.sol";
import {EtherFiLiquidBtcDecoderAndSanitizer} from
    "src/base/DecodersAndSanitizers/EtherFiLiquidBtcDecoderAndSanitizer.sol";
import {SonicMainnetDecoderAndSanitizer} from "src/base/DecodersAndSanitizers/SonicEthMainnetDecoderAndSanitizer.sol";
import {AaveV3FullDecoderAndSanitizer} from "src/base/DecodersAndSanitizers/AaveV3FullDecoderAndSanitizer.sol";
import {LombardBtcDecoderAndSanitizer} from "src/base/DecodersAndSanitizers/LombardBtcDecoderAndSanitizer.sol";
import {EtherFiBtcDecoderAndSanitizer} from "src/base/DecodersAndSanitizers/EtherFiBtcDecoderAndSanitizer.sol";
import {SymbioticLRTDecoderAndSanitizer} from "src/base/DecodersAndSanitizers/SymbioticLRTDecoderAndSanitizer.sol";

import {BoringDrone} from "src/base/Drones/BoringDrone.sol";

import "forge-std/Script.sol";
import "forge-std/StdJson.sol";
/**
 *  source .env && forge script script/DeployDecoderAndSanitizer.s.sol:DeployDecoderAndSanitizerScript --with-gas-price 30000000000 --broadcast --etherscan-api-key $ETHERSCAN_KEY --verify
 * @dev Optionally can change `--with-gas-price` to something more reasonable
 */

contract DeployDecoderAndSanitizerScript is Script, ContractNames, MainnetAddresses {
    uint256 public privateKey;
    Deployer public deployer = Deployer(deployerAddress);

    function setUp() external {
        privateKey = vm.envUint("BORING_DEVELOPER");
        vm.createSelectFork("swell");
    }

    function run() external {
        bytes memory creationCode;
        bytes memory constructorArgs;
        vm.startBroadcast(privateKey);

        // creationCode = type(AerodromeDecoderAndSanitizer).creationCode;
        // constructorArgs =
        //     abi.encode(0xf0bb20865277aBd641a307eCe5Ee04E79073416C, 0x416b433906b1B72FA758e166e239c43d68dC6F29);
        // deployer.deployContract(EtherFiLiquidEthAerodromeDecoderAndSanitizerName, creationCode, constructorArgs, 0);

        // creationCode = type(OnlyKarakDecoderAndSanitizer).creationCode;
        // constructorArgs = abi.encode(boringVault);
        // deployer.deployContract(EtherFiLiquidEthDecoderAndSanitizerName, creationCode, constructorArgs, 0);

        // creationCode = type(PancakeSwapV3FullDecoderAndSanitizer).creationCode;
        // constructorArgs = abi.encode(boringVault, pancakeSwapV3NonFungiblePositionManager, pancakeSwapV3MasterChefV3);
        // deployer.deployContract(LombardPancakeSwapDecoderAndSanitizerName, creationCode, constructorArgs, 0);

        // creationCode = type(ITBPositionDecoderAndSanitizer).creationCode;
        // constructorArgs = abi.encode(eEigen);
        // deployer.deployContract(
        //     "ITB Eigen Position Manager Decoder and Sanitizer V0.1", creationCode, constructorArgs, 0
        // );
        // creationCode = type(ITBPositionDecoderAndSanitizer).creationCode;
        // constructorArgs = abi.encode(liquidUsd);
        // deployer.deployContract(ItbPositionDecoderAndSanitizerName, creationCode, constructorArgs, 0);

        //creationCode = type(EtherFiLiquidUsdDecoderAndSanitizer).creationCode;
        //constructorArgs = abi.encode(uniswapV3NonFungiblePositionManager);
        //deployer.deployContract(EtherFiLiquidUsdDecoderAndSanitizerName, creationCode, constructorArgs, 0);

        //creationCode = type(OnlyHyperlaneDecoderAndSanitizer).creationCode;
        //constructorArgs = abi.encode(address(0));
        //deployer.deployContract("Hyperlane Decoder and Sanitizer V0.0", creationCode, constructorArgs, 0);

        //creationCode = type(sBTCNMaizenetDecoderAndSanitizer).creationCode;
        //constructorArgs = abi.encode(boringVault);
        //version is not synced w/ current deployed version anymore
        //deployer.deployContract("Staked BTCN Decoder and Sanitizer V0.4", creationCode, constructorArgs, 0);

        creationCode = type(SwellEtherFiLiquidEthDecoderAndSanitizer).creationCode;
        constructorArgs = hex"";
        deployer.deployContract("EtherFi Liquid ETH Decoder and Sanitizer V0.3", creationCode, constructorArgs, 0);

        //creationCode = type(sBTCNMaizenetDecoderAndSanitizer).creationCode;
        //constructorArgs = abi.encode(boringVault);
        //version is synced w/ current deployed version
        //deployer.deployContract("Staked BTCN Decoder and Sanitizer V0.2", creationCode, constructorArgs, 0);

        //creationCode = type(UniBTCDecoderAndSanitizer).creationCode;
        //constructorArgs = abi.encode(boringVault, uniswapV3NonFungiblePositionManager);
        //deployer.deployContract("Bedrock BTC DeFi Vault Decoder And Sanitizer V0.0", creationCode, constructorArgs, 0);

        //creationCode = type(EdgeCapitalDecoderAndSanitizer).creationCode;
        //constructorArgs = abi.encode(ultraUSDBoringVault, uniswapV3NonFungiblePositionManager);
        //deployer.deployContract("Ultra Yield Stablecoin Vault Decoder And Sanitizer V0.0", creationCode, constructorArgs, 0);

        //creationCode = type(SonicMainnetDecoderAndSanitizer).creationCode;
        //constructorArgs = abi.encode(boringVault, uniswapV3NonFungiblePositionManager);
        // deployer.deployContract("Sonic ETH Decoder and Sanitizer V0.0", creationCode, constructorArgs, 0);

        //creationCode = type(EtherFiLiquidBtcDecoderAndSanitizer).creationCode;
        //constructorArgs = abi.encode(boringVault, uniswapV3NonFungiblePositionManager);
        //deployer.deployContract("EtherFi Liquid BTC Decoder And Sanitizer V0.0", creationCode, constructorArgs, 0);
<<<<<<< HEAD
        
        // creationCode = type(EtherFiLiquidEthDecoderAndSanitizer).creationCode;
        // constructorArgs = abi.encode(uniswapV3NonFungiblePositionManager); 
        // deployer.deployContract("EtherFi Liquid ETH Decoder And Sanitizer V0.8", creationCode, constructorArgs, 0);
=======
>>>>>>> 03003b32

        //creationCode = type(LombardBtcDecoderAndSanitizer).creationCode;
        //constructorArgs = abi.encode(uniswapV3NonFungiblePositionManager);
        //deployer.deployContract("Lombard BTC Decoder And Sanitizer V0.2", creationCode, constructorArgs, 0);

        //creationCode = type(EtherFiBtcDecoderAndSanitizer).creationCode;
        //constructorArgs = abi.encode(uniswapV3NonFungiblePositionManager);
        //deployer.deployContract("ether.fi BTC Decoder and Sanitizer V0.2", creationCode, constructorArgs, 0);

        creationCode = type(SymbioticLRTDecoderAndSanitizer).creationCode;
        constructorArgs = abi.encode(uniswapV3NonFungiblePositionManager);
        deployer.deployContract("Symbiotic LRT Vault Decoder and Sanitizer V0.4", creationCode, constructorArgs, 0);

        // address pancakeswapV3nfpm = 0x46A15B0b27311cedF172AB29E4f4766fbE7F4364;
        // address pancakeswapV3chef = 0x556B9306565093C855AEA9AE92A594704c2Cd59e;
        // creationCode = type(PancakeSwapV3FullDecoderAndSanitizer).creationCode;
        // constructorArgs = abi.encode(pancakeswapV3nfpm, pancakeswapV3chef);
        // deployer.deployContract("PancakeSwapV3 Decoder And Sanitizer V0.1", creationCode, constructorArgs, 0);

        //creationCode = type(EtherFiLiquidEthDecoderAndSanitizer).creationCode;
        //constructorArgs = abi.encode(uniswapV3NonFungiblePositionManager);
        //deployer.deployContract("EtherFi Liquid ETH Decoder And Sanitizer V0.8", creationCode, constructorArgs, 0);

        vm.stopBroadcast();
    }
}<|MERGE_RESOLUTION|>--- conflicted
+++ resolved
@@ -111,13 +111,10 @@
         //creationCode = type(EtherFiLiquidBtcDecoderAndSanitizer).creationCode;
         //constructorArgs = abi.encode(boringVault, uniswapV3NonFungiblePositionManager);
         //deployer.deployContract("EtherFi Liquid BTC Decoder And Sanitizer V0.0", creationCode, constructorArgs, 0);
-<<<<<<< HEAD
         
         // creationCode = type(EtherFiLiquidEthDecoderAndSanitizer).creationCode;
         // constructorArgs = abi.encode(uniswapV3NonFungiblePositionManager); 
         // deployer.deployContract("EtherFi Liquid ETH Decoder And Sanitizer V0.8", creationCode, constructorArgs, 0);
-=======
->>>>>>> 03003b32
 
         //creationCode = type(LombardBtcDecoderAndSanitizer).creationCode;
         //constructorArgs = abi.encode(uniswapV3NonFungiblePositionManager);
