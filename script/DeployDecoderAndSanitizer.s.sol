// SPDX-License-Identifier: UNLICENSED
pragma solidity 0.8.21;


import {ChainValues} from "test/resources/ChainValues.sol";
import {MerkleTreeHelper} from "test/resources/MerkleTreeHelper/MerkleTreeHelper.sol";
import {ITBPositionDecoderAndSanitizer} from
    "src/base/DecodersAndSanitizers/Protocols/ITB/ITBPositionDecoderAndSanitizer.sol";
import {EtherFiLiquidUsdDecoderAndSanitizer} from
    "src/base/DecodersAndSanitizers/EtherFiLiquidUsdDecoderAndSanitizer.sol";
import {PancakeSwapV3FullDecoderAndSanitizer} from
    "src/base/DecodersAndSanitizers/PancakeSwapV3FullDecoderAndSanitizer.sol";
import {AerodromeDecoderAndSanitizer} from "src/base/DecodersAndSanitizers/AerodromeDecoderAndSanitizer.sol";
import {EtherFiLiquidEthDecoderAndSanitizer} from
    "src/base/DecodersAndSanitizers/EtherFiLiquidEthDecoderAndSanitizer.sol";
import {OnlyKarakDecoderAndSanitizer} from "src/base/DecodersAndSanitizers/OnlyKarakDecoderAndSanitizer.sol";
import {Deployer} from "src/helper/Deployer.sol"; import {MainnetAddresses} from "test/resources/MainnetAddresses.sol";
import {ContractNames} from "resources/ContractNames.sol";
import {PointFarmingDecoderAndSanitizer} from "src/base/DecodersAndSanitizers/PointFarmingDecoderAndSanitizer.sol";
import {OnlyHyperlaneDecoderAndSanitizer} from "src/base/DecodersAndSanitizers/OnlyHyperlaneDecoderAndSanitizer.sol";
import {SwellEtherFiLiquidEthDecoderAndSanitizer} from
    "src/base/DecodersAndSanitizers/SwellEtherFiLiquidEthDecoderAndSanitizer.sol";
import {sBTCNMaizenetDecoderAndSanitizer} from "src/base/DecodersAndSanitizers/sBTCNMaizenetDecoderAndSanitizer.sol";
import {UniBTCDecoderAndSanitizer} from "src/base/DecodersAndSanitizers/UniBTCDecoderAndSanitizer.sol";
import {EdgeCapitalDecoderAndSanitizer} from "src/base/DecodersAndSanitizers/EdgeCapitalDecoderAndSanitizer.sol";
import {EtherFiLiquidBtcDecoderAndSanitizer} from
    "src/base/DecodersAndSanitizers/EtherFiLiquidBtcDecoderAndSanitizer.sol";
import {SonicMainnetDecoderAndSanitizer} from "src/base/DecodersAndSanitizers/SonicEthMainnetDecoderAndSanitizer.sol";
import {AaveV3FullDecoderAndSanitizer} from "src/base/DecodersAndSanitizers/AaveV3FullDecoderAndSanitizer.sol"; 
import {LombardBtcDecoderAndSanitizer} from "src/base/DecodersAndSanitizers/LombardBtcDecoderAndSanitizer.sol"; 
import {TestVaultDecoderAndSanitizer} from "src/base/DecodersAndSanitizers/TestVaultDecoderAndSanitizer.sol";
import {LiquidBeraEthDecoderAndSanitizer} from "src/base/DecodersAndSanitizers/LiquidBeraEthDecoderAndSanitizer.sol"; 
import {SonicMainnetDecoderAndSanitizer} from "src/base/DecodersAndSanitizers/SonicEthMainnetDecoderAndSanitizer.sol"; 
import {SonicIncentivesHandlerDecoderAndSanitizer} from "src/base/DecodersAndSanitizers/SonicIncentivesHandlerDecoderAndSanitizer.sol";
import {AaveV3FullDecoderAndSanitizer} from "src/base/DecodersAndSanitizers/AaveV3FullDecoderAndSanitizer.sol";
import {LombardBtcDecoderAndSanitizer} from "src/base/DecodersAndSanitizers/LombardBtcDecoderAndSanitizer.sol";
import {EtherFiBtcDecoderAndSanitizer} from "src/base/DecodersAndSanitizers/EtherFiBtcDecoderAndSanitizer.sol";
import {SymbioticLRTDecoderAndSanitizer} from "src/base/DecodersAndSanitizers/SymbioticLRTDecoderAndSanitizer.sol";
import {SonicLBTCvSonicDecoderAndSanitizer} from "src/base/DecodersAndSanitizers/SonicLBTCvSonicDecoderAndSanitizer.sol";
import {eBTCBerachainDecoderAndSanitizer} from "src/base/DecodersAndSanitizers/eBTCBerachainDecoderAndSanitizer.sol"; 
import {SonicBTCDecoderAndSanitizer} from "src/base/DecodersAndSanitizers/SonicBTCDecoderAndSanitizer.sol";
import {BerachainDecoderAndSanitizer} from "src/base/DecodersAndSanitizers/BerachainDecoderAndSanitizer.sol"; 
import {PrimeLiquidBeraBtcDecoderAndSanitizer} from "src/base/DecodersAndSanitizers/PrimeLiquidBeraBtcDecoderAndSanitizer.sol"; 
import {StakedSonicDecoderAndSanitizer} from "src/base/DecodersAndSanitizers/StakedSonicDecoderAndSanitizer.sol";
import {HybridBtcDecoderAndSanitizer} from "src/base/DecodersAndSanitizers/HybridBtcDecoderAndSanitizer.sol";
import {SonicVaultDecoderAndSanitizer} from "src/base/DecodersAndSanitizers/SonicVaultDecoderAndSanitizer.sol";

import {BoringDrone} from "src/base/Drones/BoringDrone.sol";

import "forge-std/Script.sol";
import "forge-std/StdJson.sol";
/**
 *  source .env && forge script script/DeployDecoderAndSanitizer.s.sol:DeployDecoderAndSanitizerScript --with-gas-price 30000000000 --broadcast --etherscan-api-key $ETHERSCAN_KEY --verify
 * @dev Optionally can change `--with-gas-price` to something more reasonable
 */

contract DeployDecoderAndSanitizerScript is Script, ContractNames, MainnetAddresses, MerkleTreeHelper {
    uint256 public privateKey;
    Deployer public deployer = Deployer(deployerAddress);

    function setUp() external {
        privateKey = vm.envUint("BORING_DEVELOPER");
        vm.createSelectFork("sonicMainnet");
        setSourceChainName("sonicMainnet"); 
    }

    function run() external {
        bytes memory creationCode; bytes memory constructorArgs;
        vm.startBroadcast(privateKey);

    
        //creationCode = type(LombardBtcDecoderAndSanitizer).creationCode;
        //constructorArgs = abi.encode(getAddress(sourceChain, "uniswapV3NonFungiblePositionManager"));
        //deployer.deployContract("Liquid BTC Decoder And Sanitizer V0.0", creationCode, constructorArgs, 0);
<<<<<<< HEAD

        creationCode = type(SonicMainnetDecoderAndSanitizer).creationCode;
        constructorArgs = abi.encode(getAddress(sourceChain, "uniswapV3NonFungiblePositionManager"), getAddress(sourceChain, "odosRouterV2"));
        deployer.deployContract("Sonic Mainnet Decoder and Sanitizer V0.1", creationCode, constructorArgs, 0);
=======

        creationCode = type(HybridBtcDecoderAndSanitizer).creationCode;
        constructorArgs = abi.encode(getAddress(sourceChain, "uniswapV3NonFungiblePositionManager"));
        deployer.deployContract("Hybrid BTC Decoder and Sanitizer V0.1", creationCode, constructorArgs, 0);

        //creationCode = type(LombardBtcDecoderAndSanitizer).creationCode;
        //constructorArgs = abi.encode(getAddress(sourceChain, "uniswapV3NonFungiblePositionManager"));
        //deployer.deployContract("Liquid BTC Decoder And Sanitizer V0.0", creationCode, constructorArgs, 0);

        creationCode = type(SonicVaultDecoderAndSanitizer).creationCode;
        constructorArgs = abi.encode(getAddress(sourceChain, "odosRouterV2"));
        deployer.deployContract("Sonic Vault Decoder and Sanitizer V0.0", creationCode, constructorArgs, 0);
        
        //creationCode = type(LombardBtcDecoderAndSanitizer).creationCode;
        //constructorArgs = abi.encode(getAddress(sourceChain, "uniswapV3NonFungiblePositionManager"));
        //deployer.deployContract("Liquid BTC Decoder And Sanitizer V0.0", creationCode, constructorArgs, 0);

        creationCode = type(StakedSonicDecoderAndSanitizer).creationCode;
        constructorArgs = abi.encode(getAddress(sourceChain, "uniswapV3NonFungiblePositionManager"), getAddress(sourceChain, "odosRouterV2"));
        deployer.deployContract("Staked Sonic Decoder and Sanitizer V0.2", creationCode, constructorArgs, 0);
        creationCode = type(EtherFiLiquidUsdDecoderAndSanitizer).creationCode;
        constructorArgs = abi.encode(getAddress(sourceChain, "uniswapV3NonFungiblePositionManager"));
        deployer.deployContract("Ultra USD Decoder And Sanitizer V0.0", creationCode, constructorArgs, 0);

        //creationCode = type(LombardBtcDecoderAndSanitizer).creationCode;
        //constructorArgs = abi.encode(getAddress(sourceChain, "uniswapV3NonFungiblePositionManager"), getAddress(sourceChain, "convexFXPoolRegistry"));
        //deployer.deployContract("Liquid BTC Decoder And Sanitizer V0.2", creationCode, constructorArgs, 0);
>>>>>>> 602512ce
        
        vm.stopBroadcast();
    }
}<|MERGE_RESOLUTION|>--- conflicted
+++ resolved
@@ -72,12 +72,10 @@
         //creationCode = type(LombardBtcDecoderAndSanitizer).creationCode;
         //constructorArgs = abi.encode(getAddress(sourceChain, "uniswapV3NonFungiblePositionManager"));
         //deployer.deployContract("Liquid BTC Decoder And Sanitizer V0.0", creationCode, constructorArgs, 0);
-<<<<<<< HEAD
 
         creationCode = type(SonicMainnetDecoderAndSanitizer).creationCode;
         constructorArgs = abi.encode(getAddress(sourceChain, "uniswapV3NonFungiblePositionManager"), getAddress(sourceChain, "odosRouterV2"));
         deployer.deployContract("Sonic Mainnet Decoder and Sanitizer V0.1", creationCode, constructorArgs, 0);
-=======
 
         creationCode = type(HybridBtcDecoderAndSanitizer).creationCode;
         constructorArgs = abi.encode(getAddress(sourceChain, "uniswapV3NonFungiblePositionManager"));
@@ -105,7 +103,6 @@
         //creationCode = type(LombardBtcDecoderAndSanitizer).creationCode;
         //constructorArgs = abi.encode(getAddress(sourceChain, "uniswapV3NonFungiblePositionManager"), getAddress(sourceChain, "convexFXPoolRegistry"));
         //deployer.deployContract("Liquid BTC Decoder And Sanitizer V0.2", creationCode, constructorArgs, 0);
->>>>>>> 602512ce
         
         vm.stopBroadcast();
     }
