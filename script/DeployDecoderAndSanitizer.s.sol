// SPDX-License-Identifier: UNLICENSED
pragma solidity 0.8.21;


import {ChainValues} from "test/resources/ChainValues.sol";
import {MerkleTreeHelper} from "test/resources/MerkleTreeHelper/MerkleTreeHelper.sol";
import {ITBPositionDecoderAndSanitizer} from
    "src/base/DecodersAndSanitizers/Protocols/ITB/ITBPositionDecoderAndSanitizer.sol";
import {EtherFiLiquidUsdDecoderAndSanitizer} from
    "src/base/DecodersAndSanitizers/EtherFiLiquidUsdDecoderAndSanitizer.sol";
import {PancakeSwapV3FullDecoderAndSanitizer} from
    "src/base/DecodersAndSanitizers/PancakeSwapV3FullDecoderAndSanitizer.sol";
import {AerodromeDecoderAndSanitizer} from "src/base/DecodersAndSanitizers/AerodromeDecoderAndSanitizer.sol";
import {EtherFiLiquidEthDecoderAndSanitizer} from
    "src/base/DecodersAndSanitizers/EtherFiLiquidEthDecoderAndSanitizer.sol";
import {OnlyKarakDecoderAndSanitizer} from "src/base/DecodersAndSanitizers/OnlyKarakDecoderAndSanitizer.sol";
import {Deployer} from "src/helper/Deployer.sol";
import {MainnetAddresses} from "test/resources/MainnetAddresses.sol";
import {ContractNames} from "resources/ContractNames.sol";
import {PointFarmingDecoderAndSanitizer} from "src/base/DecodersAndSanitizers/PointFarmingDecoderAndSanitizer.sol";
import {OnlyHyperlaneDecoderAndSanitizer} from "src/base/DecodersAndSanitizers/OnlyHyperlaneDecoderAndSanitizer.sol";
import {SwellEtherFiLiquidEthDecoderAndSanitizer} from
    "src/base/DecodersAndSanitizers/SwellEtherFiLiquidEthDecoderAndSanitizer.sol";
import {sBTCNMaizenetDecoderAndSanitizer} from "src/base/DecodersAndSanitizers/sBTCNMaizenetDecoderAndSanitizer.sol";
import {UniBTCDecoderAndSanitizer} from "src/base/DecodersAndSanitizers/UniBTCDecoderAndSanitizer.sol";
import {EdgeCapitalDecoderAndSanitizer} from "src/base/DecodersAndSanitizers/EdgeCapitalDecoderAndSanitizer.sol";
import {EtherFiLiquidBtcDecoderAndSanitizer} from
    "src/base/DecodersAndSanitizers/EtherFiLiquidBtcDecoderAndSanitizer.sol";
import {SonicMainnetDecoderAndSanitizer} from "src/base/DecodersAndSanitizers/SonicEthMainnetDecoderAndSanitizer.sol";
import {AaveV3FullDecoderAndSanitizer} from "src/base/DecodersAndSanitizers/AaveV3FullDecoderAndSanitizer.sol"; 
import {LombardBtcDecoderAndSanitizer} from "src/base/DecodersAndSanitizers/LombardBtcDecoderAndSanitizer.sol"; 
import {TestVaultDecoderAndSanitizer} from "src/base/DecodersAndSanitizers/TestVaultDecoderAndSanitizer.sol";
import {LiquidBeraEthDecoderAndSanitizer} from "src/base/DecodersAndSanitizers/LiquidBeraEthDecoderAndSanitizer.sol"; 
import {SonicMainnetDecoderAndSanitizer} from "src/base/DecodersAndSanitizers/SonicEthMainnetDecoderAndSanitizer.sol"; 
import {SonicIncentivesHandlerDecoderAndSanitizer} from "src/base/DecodersAndSanitizers/SonicIncentivesHandlerDecoderAndSanitizer.sol";
import {AaveV3FullDecoderAndSanitizer} from "src/base/DecodersAndSanitizers/AaveV3FullDecoderAndSanitizer.sol";
import {LombardBtcDecoderAndSanitizer} from "src/base/DecodersAndSanitizers/LombardBtcDecoderAndSanitizer.sol";
import {EtherFiBtcDecoderAndSanitizer} from "src/base/DecodersAndSanitizers/EtherFiBtcDecoderAndSanitizer.sol";
import {SymbioticLRTDecoderAndSanitizer} from "src/base/DecodersAndSanitizers/SymbioticLRTDecoderAndSanitizer.sol";
import {SonicBTCDecoderAndSanitizer} from "src/base/DecodersAndSanitizers/SonicBTCDecoderAndSanitizer.sol";
import {BerachainDecoderAndSanitizer} from "src/base/DecodersAndSanitizers/BerachainDecoderAndSanitizer.sol"; 
import {PrimeLiquidBeraBtcDecoderAndSanitizer} from "src/base/DecodersAndSanitizers/PrimeLiquidBeraBtcDecoderAndSanitizer.sol"; 
import {StakedSonicDecoderAndSanitizer} from "src/base/DecodersAndSanitizers/StakedSonicDecoderAndSanitizer.sol";


import {BoringDrone} from "src/base/Drones/BoringDrone.sol";

import "forge-std/Script.sol";
import "forge-std/StdJson.sol";
/**
 *  source .env && forge script script/DeployDecoderAndSanitizer.s.sol:DeployDecoderAndSanitizerScript --with-gas-price 30000000000 --broadcast --etherscan-api-key $ETHERSCAN_KEY --verify
 * @dev Optionally can change `--with-gas-price` to something more reasonable
 */

contract DeployDecoderAndSanitizerScript is Script, ContractNames, MainnetAddresses, MerkleTreeHelper {
    uint256 public privateKey;
    Deployer public deployer = Deployer(deployerAddress);

    function setUp() external {
        privateKey = vm.envUint("BORING_DEVELOPER");
<<<<<<< HEAD
        vm.createSelectFork("mainnet");
=======
        vm.createSelectFork("berachain");
        setSourceChainName("berachain"); 
>>>>>>> f54bd14b
    }

    function run() external {
        bytes memory creationCode; bytes memory constructorArgs;
        vm.startBroadcast(privateKey);
<<<<<<< HEAD
       
        creationCode = type(EtherFiLiquidUsdDecoderAndSanitizer).creationCode;
        constructorArgs = abi.encode(uniswapV3NonFungiblePositionManager);
        deployer.deployContract("EtherFi Liquid USD Decoder And Sanitizer V0.6", creationCode, constructorArgs, 0);
=======

        address sonicUniV3 = 0x743E03cceB4af2efA3CC76838f6E8B50B63F184c; 
        creationCode = type(StakedSonicDecoderAndSanitizer).creationCode;
        constructorArgs = abi.encode(sonicUniV3);
        deployer.deployContract("Staked Sonic Decoder And Sanitizer V0.0", creationCode, constructorArgs, 0);
>>>>>>> f54bd14b

        vm.stopBroadcast();
    }
}<|MERGE_RESOLUTION|>--- conflicted
+++ resolved
@@ -58,29 +58,17 @@
 
     function setUp() external {
         privateKey = vm.envUint("BORING_DEVELOPER");
-<<<<<<< HEAD
         vm.createSelectFork("mainnet");
-=======
-        vm.createSelectFork("berachain");
-        setSourceChainName("berachain"); 
->>>>>>> f54bd14b
+        setSourceChainName("mainnet"); 
     }
 
     function run() external {
         bytes memory creationCode; bytes memory constructorArgs;
         vm.startBroadcast(privateKey);
-<<<<<<< HEAD
        
         creationCode = type(EtherFiLiquidUsdDecoderAndSanitizer).creationCode;
         constructorArgs = abi.encode(uniswapV3NonFungiblePositionManager);
         deployer.deployContract("EtherFi Liquid USD Decoder And Sanitizer V0.6", creationCode, constructorArgs, 0);
-=======
-
-        address sonicUniV3 = 0x743E03cceB4af2efA3CC76838f6E8B50B63F184c; 
-        creationCode = type(StakedSonicDecoderAndSanitizer).creationCode;
-        constructorArgs = abi.encode(sonicUniV3);
-        deployer.deployContract("Staked Sonic Decoder And Sanitizer V0.0", creationCode, constructorArgs, 0);
->>>>>>> f54bd14b
 
         vm.stopBroadcast();
     }
