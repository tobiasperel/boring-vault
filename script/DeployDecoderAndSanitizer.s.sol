// SPDX-License-Identifier: UNLICENSED
pragma solidity 0.8.21;
import {ChainValues} from "test/resources/ChainValues.sol";
import {MerkleTreeHelper} from "test/resources/MerkleTreeHelper/MerkleTreeHelper.sol";
import {ITBPositionDecoderAndSanitizer} from
    "src/base/DecodersAndSanitizers/Protocols/ITB/ITBPositionDecoderAndSanitizer.sol";
import {EtherFiLiquidUsdDecoderAndSanitizer} from
    "src/base/DecodersAndSanitizers/EtherFiLiquidUsdDecoderAndSanitizer.sol";
import {PancakeSwapV3FullDecoderAndSanitizer} from
    "src/base/DecodersAndSanitizers/PancakeSwapV3FullDecoderAndSanitizer.sol";
import {AerodromeDecoderAndSanitizer} from "src/base/DecodersAndSanitizers/AerodromeDecoderAndSanitizer.sol";
import {EtherFiLiquidEthDecoderAndSanitizer} from
    "src/base/DecodersAndSanitizers/EtherFiLiquidEthDecoderAndSanitizer.sol";
import {OnlyKarakDecoderAndSanitizer} from "src/base/DecodersAndSanitizers/OnlyKarakDecoderAndSanitizer.sol";
import {Deployer} from "src/helper/Deployer.sol"; import {MainnetAddresses} from "test/resources/MainnetAddresses.sol";
import {ContractNames} from "resources/ContractNames.sol";
import {PointFarmingDecoderAndSanitizer} from "src/base/DecodersAndSanitizers/PointFarmingDecoderAndSanitizer.sol";
import {OnlyHyperlaneDecoderAndSanitizer} from "src/base/DecodersAndSanitizers/OnlyHyperlaneDecoderAndSanitizer.sol";
import {SwellEtherFiLiquidEthDecoderAndSanitizer} from
    "src/base/DecodersAndSanitizers/SwellEtherFiLiquidEthDecoderAndSanitizer.sol";
import {sBTCNMaizenetDecoderAndSanitizer} from "src/base/DecodersAndSanitizers/sBTCNMaizenetDecoderAndSanitizer.sol";
import {UniBTCDecoderAndSanitizer} from "src/base/DecodersAndSanitizers/UniBTCDecoderAndSanitizer.sol";
import {EdgeCapitalDecoderAndSanitizer} from "src/base/DecodersAndSanitizers/EdgeCapitalDecoderAndSanitizer.sol";
import {EtherFiLiquidBtcDecoderAndSanitizer} from
    "src/base/DecodersAndSanitizers/EtherFiLiquidBtcDecoderAndSanitizer.sol";
import {SonicMainnetDecoderAndSanitizer} from "src/base/DecodersAndSanitizers/SonicEthMainnetDecoderAndSanitizer.sol";
import {AaveV3FullDecoderAndSanitizer} from "src/base/DecodersAndSanitizers/AaveV3FullDecoderAndSanitizer.sol"; 
import {LombardBtcDecoderAndSanitizer} from "src/base/DecodersAndSanitizers/LombardBtcDecoderAndSanitizer.sol"; 
import {TestVaultDecoderAndSanitizer} from "src/base/DecodersAndSanitizers/TestVaultDecoderAndSanitizer.sol";
import {LiquidBeraEthDecoderAndSanitizer} from "src/base/DecodersAndSanitizers/LiquidBeraEthDecoderAndSanitizer.sol"; 
import {SonicMainnetDecoderAndSanitizer} from "src/base/DecodersAndSanitizers/SonicEthMainnetDecoderAndSanitizer.sol"; 
import {SonicIncentivesHandlerDecoderAndSanitizer} from "src/base/DecodersAndSanitizers/SonicIncentivesHandlerDecoderAndSanitizer.sol";
import {AaveV3FullDecoderAndSanitizer} from "src/base/DecodersAndSanitizers/AaveV3FullDecoderAndSanitizer.sol";
import {LombardBtcDecoderAndSanitizer} from "src/base/DecodersAndSanitizers/LombardBtcDecoderAndSanitizer.sol";
import {EtherFiBtcDecoderAndSanitizer} from "src/base/DecodersAndSanitizers/EtherFiBtcDecoderAndSanitizer.sol";
import {SymbioticLRTDecoderAndSanitizer} from "src/base/DecodersAndSanitizers/SymbioticLRTDecoderAndSanitizer.sol";
import {SonicLBTCvSonicDecoderAndSanitizer} from "src/base/DecodersAndSanitizers/SonicLBTCvSonicDecoderAndSanitizer.sol";
import {eBTCBerachainDecoderAndSanitizer} from "src/base/DecodersAndSanitizers/eBTCBerachainDecoderAndSanitizer.sol"; 
import {SonicBTCDecoderAndSanitizer} from "src/base/DecodersAndSanitizers/SonicBTCDecoderAndSanitizer.sol";
import {BerachainDecoderAndSanitizer} from "src/base/DecodersAndSanitizers/BerachainDecoderAndSanitizer.sol"; 
import {PrimeLiquidBeraBtcDecoderAndSanitizer} from "src/base/DecodersAndSanitizers/PrimeLiquidBeraBtcDecoderAndSanitizer.sol"; 
import {StakedSonicDecoderAndSanitizer} from "src/base/DecodersAndSanitizers/StakedSonicDecoderAndSanitizer.sol";
import {HybridBtcBobDecoderAndSanitizer} from "src/base/DecodersAndSanitizers/HybridBtcBobDecoderAndSanitizer.sol";
import {HybridBtcDecoderAndSanitizer} from "src/base/DecodersAndSanitizers/HybridBtcDecoderAndSanitizer.sol";
import {SonicVaultDecoderAndSanitizer} from "src/base/DecodersAndSanitizers/SonicVaultDecoderAndSanitizer.sol";
import {LBTCvBNBDecoderAndSanitizer} from "src/base/DecodersAndSanitizers/LBTCvBNBDecoderAndSanitizer.sol";
import {LBTCvBaseDecoderAndSanitizer} from "src/base/DecodersAndSanitizers/LBTCvBaseDecoderAndSanitizer.sol";
import {SonicLBTCvSonicDecoderAndSanitizer} from "src/base/DecodersAndSanitizers/SonicLBTCvSonicDecoderAndSanitizer.sol";
import {TacETHDecoderAndSanitizer} from "src/base/DecodersAndSanitizers/TacETHDecoderAndSanitizer.sol";
import {TacUSDDecoderAndSanitizer} from "src/base/DecodersAndSanitizers/TacUSDDecoderAndSanitizer.sol";

import {BoringDrone} from "src/base/Drones/BoringDrone.sol";

import "forge-std/Script.sol";
import "forge-std/StdJson.sol";

/**
 *  source .env && forge script script/DeployDecoderAndSanitizer.s.sol:DeployDecoderAndSanitizerScript --broadcast --etherscan-api-key $ETHERSCAN_KEY --verify --with-gas-price 30000000000
 * @dev Optionally can change `--with-gas-price` to something more reasonable
 */

contract DeployDecoderAndSanitizerScript is Script, ContractNames, MainnetAddresses, MerkleTreeHelper {
    uint256 public privateKey;
    Deployer public deployer = Deployer(deployerAddress);
    Deployer public bobDeployer = Deployer(0xF3d0672a91Fd56C9ef04C79ec67d60c34c6148a0); 

    function setUp() external {
        privateKey = vm.envUint("BORING_DEVELOPER");
<<<<<<< HEAD
        vm.createSelectFork("sonicMainnet");
        setSourceChainName("sonicMainnet"); 
=======
        vm.createSelectFork("mainnet");
        setSourceChainName("mainnet"); 
>>>>>>> 560b54c2
    }

    function run() external {
        bytes memory creationCode; bytes memory constructorArgs;
        vm.startBroadcast(privateKey);
    

        //creationCode = type(EtherFiLiquidEthDecoderAndSanitizer).creationCode;
        //constructorArgs = abi.encode(getAddress(sourceChain, "uniswapV3NonFungiblePositionManager"), getAddress(sourceChain, "odosRouterV2"));
        //deployer.deployContract("EtherFi Liquid ETH Decoder And Sanitizer V0.9", creationCode, constructorArgs, 0);


        //address sonicUniV3 = 0x743E03cceB4af2efA3CC76838f6E8B50B63F184c; 
        //creationCode = type(SonicLBTCvSonicDecoderAndSanitizer).creationCode;
        //constructorArgs = abi.encode();
        //deployer.deployContract("Sonic LBTCv Decoder And Sanitizer V0.3", creationCode, constructorArgs, 0);

        creationCode = type(LombardBtcDecoderAndSanitizer).creationCode;
        constructorArgs = abi.encode(
            getAddress(sourceChain, "uniswapV3NonFungiblePositionManager"),
            getAddress(sourceChain, "convexFXPoolRegistry"),
            getAddress(sourceChain, "odosRouterV2")
        );
        deployer.deployContract("Lombard BTC Decoder And Sanitizer V0.9", creationCode, constructorArgs, 0); 
        
        //creationCode = type(LBTCvBNBDecoderAndSanitizer).creationCode;
        //constructorArgs = abi.encode(getAddress(sourceChain, "pancakeSwapV3NonFungiblePositionManager"), getAddress(sourceChain, "pancakeSwapV3MasterChefV3"), getAddress(sourceChain, "odosRouterV2"));
        //deployer.deployContract("LBTCv BNB Decoder And Sanitizer V0.1", creationCode, constructorArgs, 0);
        
<<<<<<< HEAD
        creationCode = type(StakedSonicDecoderAndSanitizer).creationCode;
        constructorArgs = abi.encode(getAddress(sourceChain, "uniswapV3NonFungiblePositionManager"), getAddress(sourceChain, "odosRouterV2"));
        deployer.deployContract("Staked Sonic Decoder And Sanitizer V0.2", creationCode, constructorArgs, 0);
        
=======
        creationCode = type(TacETHDecoderAndSanitizer).creationCode;
        constructorArgs = abi.encode(getAddress(sourceChain, "uniswapV3NonFungiblePositionManager"), getAddress(sourceChain, "odosRouterV2"));
        deployer.deployContract("Turtle TAC ETH Decoder And Sanitizer V0.0", creationCode, constructorArgs, 0);

        creationCode = type(EtherFiLiquidUsdDecoderAndSanitizer).creationCode;
        constructorArgs = abi.encode(getAddress(sourceChain, "uniswapV3NonFungiblePositionManager"), getAddress(sourceChain, "odosRouterV2"));
        deployer.deployContract("Ultra USD Decoder And Sanitizer V0.4", creationCode, constructorArgs, 0);

>>>>>>> 560b54c2
        vm.stopBroadcast();
    }
}<|MERGE_RESOLUTION|>--- conflicted
+++ resolved
@@ -66,13 +66,8 @@
 
     function setUp() external {
         privateKey = vm.envUint("BORING_DEVELOPER");
-<<<<<<< HEAD
         vm.createSelectFork("sonicMainnet");
         setSourceChainName("sonicMainnet"); 
-=======
-        vm.createSelectFork("mainnet");
-        setSourceChainName("mainnet"); 
->>>>>>> 560b54c2
     }
 
     function run() external {
@@ -102,21 +97,10 @@
         //constructorArgs = abi.encode(getAddress(sourceChain, "pancakeSwapV3NonFungiblePositionManager"), getAddress(sourceChain, "pancakeSwapV3MasterChefV3"), getAddress(sourceChain, "odosRouterV2"));
         //deployer.deployContract("LBTCv BNB Decoder And Sanitizer V0.1", creationCode, constructorArgs, 0);
         
-<<<<<<< HEAD
         creationCode = type(StakedSonicDecoderAndSanitizer).creationCode;
         constructorArgs = abi.encode(getAddress(sourceChain, "uniswapV3NonFungiblePositionManager"), getAddress(sourceChain, "odosRouterV2"));
         deployer.deployContract("Staked Sonic Decoder And Sanitizer V0.2", creationCode, constructorArgs, 0);
-        
-=======
-        creationCode = type(TacETHDecoderAndSanitizer).creationCode;
-        constructorArgs = abi.encode(getAddress(sourceChain, "uniswapV3NonFungiblePositionManager"), getAddress(sourceChain, "odosRouterV2"));
-        deployer.deployContract("Turtle TAC ETH Decoder And Sanitizer V0.0", creationCode, constructorArgs, 0);
-
-        creationCode = type(EtherFiLiquidUsdDecoderAndSanitizer).creationCode;
-        constructorArgs = abi.encode(getAddress(sourceChain, "uniswapV3NonFungiblePositionManager"), getAddress(sourceChain, "odosRouterV2"));
-        deployer.deployContract("Ultra USD Decoder And Sanitizer V0.4", creationCode, constructorArgs, 0);
-
->>>>>>> 560b54c2
+       
         vm.stopBroadcast();
     }
 }