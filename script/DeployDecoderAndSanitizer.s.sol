// SPDX-License-Identifier: UNLICENSED
pragma solidity 0.8.21;

import {ChainValues} from "test/resources/ChainValues.sol";
import {MerkleTreeHelper} from "test/resources/MerkleTreeHelper/MerkleTreeHelper.sol";
import {ITBPositionDecoderAndSanitizer} from
    "src/base/DecodersAndSanitizers/Protocols/ITB/ITBPositionDecoderAndSanitizer.sol";
import {EtherFiLiquidUsdDecoderAndSanitizer} from
    "src/base/DecodersAndSanitizers/EtherFiLiquidUsdDecoderAndSanitizer.sol";
import {PancakeSwapV3FullDecoderAndSanitizer} from
    "src/base/DecodersAndSanitizers/PancakeSwapV3FullDecoderAndSanitizer.sol";
import {AerodromeDecoderAndSanitizer} from "src/base/DecodersAndSanitizers/AerodromeDecoderAndSanitizer.sol";
import {EtherFiLiquidEthDecoderAndSanitizer} from
    "src/base/DecodersAndSanitizers/EtherFiLiquidEthDecoderAndSanitizer.sol";
import {OnlyKarakDecoderAndSanitizer} from "src/base/DecodersAndSanitizers/OnlyKarakDecoderAndSanitizer.sol";
import {Deployer} from "src/helper/Deployer.sol"; import {MainnetAddresses} from "test/resources/MainnetAddresses.sol";
import {ContractNames} from "resources/ContractNames.sol";
import {PointFarmingDecoderAndSanitizer} from "src/base/DecodersAndSanitizers/PointFarmingDecoderAndSanitizer.sol";
import {OnlyHyperlaneDecoderAndSanitizer} from "src/base/DecodersAndSanitizers/OnlyHyperlaneDecoderAndSanitizer.sol";
import {SwellEtherFiLiquidEthDecoderAndSanitizer} from
    "src/base/DecodersAndSanitizers/SwellEtherFiLiquidEthDecoderAndSanitizer.sol";
import {sBTCNMaizenetDecoderAndSanitizer} from "src/base/DecodersAndSanitizers/sBTCNMaizenetDecoderAndSanitizer.sol";
import {UniBTCDecoderAndSanitizer} from "src/base/DecodersAndSanitizers/UniBTCDecoderAndSanitizer.sol";
import {EdgeCapitalDecoderAndSanitizer} from "src/base/DecodersAndSanitizers/EdgeCapitalDecoderAndSanitizer.sol";
import {EtherFiLiquidBtcDecoderAndSanitizer} from
    "src/base/DecodersAndSanitizers/EtherFiLiquidBtcDecoderAndSanitizer.sol";
import {SonicEthMainnetDecoderAndSanitizer} from "src/base/DecodersAndSanitizers/SonicEthMainnetDecoderAndSanitizer.sol";
import {AaveV3FullDecoderAndSanitizer} from "src/base/DecodersAndSanitizers/AaveV3FullDecoderAndSanitizer.sol"; 
import {LombardBtcDecoderAndSanitizer} from "src/base/DecodersAndSanitizers/LombardBtcDecoderAndSanitizer.sol"; 
import {StakedSonicUSDDecoderAndSanitizer} from "src/base/DecodersAndSanitizers/StakedSonicUSDDecoderAndSanitizer.sol"; 
import {TestVaultDecoderAndSanitizer} from "src/base/DecodersAndSanitizers/TestVaultDecoderAndSanitizer.sol";
import {LiquidBeraEthDecoderAndSanitizer} from "src/base/DecodersAndSanitizers/LiquidBeraEthDecoderAndSanitizer.sol"; 
import {SonicIncentivesHandlerDecoderAndSanitizer} from "src/base/DecodersAndSanitizers/SonicIncentivesHandlerDecoderAndSanitizer.sol";
import {AaveV3FullDecoderAndSanitizer} from "src/base/DecodersAndSanitizers/AaveV3FullDecoderAndSanitizer.sol";
import {EtherFiBtcDecoderAndSanitizer} from "src/base/DecodersAndSanitizers/EtherFiBtcDecoderAndSanitizer.sol";
import {SymbioticLRTDecoderAndSanitizer} from "src/base/DecodersAndSanitizers/SymbioticLRTDecoderAndSanitizer.sol";
import {SonicLBTCvSonicDecoderAndSanitizer} from "src/base/DecodersAndSanitizers/SonicLBTCvSonicDecoderAndSanitizer.sol";
import {eBTCBerachainDecoderAndSanitizer} from "src/base/DecodersAndSanitizers/eBTCBerachainDecoderAndSanitizer.sol"; 
import {SonicBTCDecoderAndSanitizer} from "src/base/DecodersAndSanitizers/SonicBTCDecoderAndSanitizer.sol";
import {BerachainDecoderAndSanitizer} from "src/base/DecodersAndSanitizers/BerachainDecoderAndSanitizer.sol"; 
import {PrimeLiquidBeraBtcDecoderAndSanitizer} from "src/base/DecodersAndSanitizers/PrimeLiquidBeraBtcDecoderAndSanitizer.sol"; 
import {StakedSonicDecoderAndSanitizer} from "src/base/DecodersAndSanitizers/StakedSonicDecoderAndSanitizer.sol";
import {HybridBtcBobDecoderAndSanitizer} from "src/base/DecodersAndSanitizers/HybridBtcBobDecoderAndSanitizer.sol";
import {HybridBtcDecoderAndSanitizer} from "src/base/DecodersAndSanitizers/HybridBtcDecoderAndSanitizer.sol";
import {SonicVaultDecoderAndSanitizer} from "src/base/DecodersAndSanitizers/SonicVaultDecoderAndSanitizer.sol";
import {LBTCvBNBDecoderAndSanitizer} from "src/base/DecodersAndSanitizers/LBTCvBNBDecoderAndSanitizer.sol";
import {LBTCvBaseDecoderAndSanitizer} from "src/base/DecodersAndSanitizers/LBTCvBaseDecoderAndSanitizer.sol";
import {SonicLBTCvSonicDecoderAndSanitizer} from "src/base/DecodersAndSanitizers/SonicLBTCvSonicDecoderAndSanitizer.sol";
import {RoyUSDCMainnetDecoderAndSanitizer} from "src/base/DecodersAndSanitizers/RoyUSDCMainnetDecoderAndSanitizer.sol";
import {RoyUSDCSonicDecoderAndSanitizer} from "src/base/DecodersAndSanitizers/RoyUSDCSonicDecoderAndSanitizer.sol";
import {RoySonicUSDCDecoderAndSanitizer} from "src/base/DecodersAndSanitizers/RoySonicUSDCDecoderAndSanitizer.sol";
import {TacETHDecoderAndSanitizer} from "src/base/DecodersAndSanitizers/TacETHDecoderAndSanitizer.sol";
import {TacUSDDecoderAndSanitizer} from "src/base/DecodersAndSanitizers/TacUSDDecoderAndSanitizer.sol";
import {sBTCNDecoderAndSanitizer} from "src/base/DecodersAndSanitizers/sBTCNDecoderAndSanitizer.sol";
import {CamelotFullDecoderAndSanitizer} from "src/base/DecodersAndSanitizers/CamelotFullDecoderAndSanitizer.sol";


import {BoringDrone} from "src/base/Drones/BoringDrone.sol";

import "forge-std/Script.sol";
import "forge-std/StdJson.sol";

/**
 *  source .env && forge script script/DeployDecoderAndSanitizer.s.sol:DeployDecoderAndSanitizerScript --broadcast --etherscan-api-key $ETHERSCAN_KEY --verify --with-gas-price 30000000000
 * @dev Optionally can change `--with-gas-price` to something more reasonable
 */

contract DeployDecoderAndSanitizerScript is Script, ContractNames, MainnetAddresses, MerkleTreeHelper {
    uint256 public privateKey;
    Deployer public deployer = Deployer(deployerAddress);
    //Deployer public bobDeployer = Deployer(0xF3d0672a91Fd56C9ef04C79ec67d60c34c6148a0); 

    function setUp() external {
        privateKey = vm.envUint("BORING_DEVELOPER");

        vm.createSelectFork("berachain");
        setSourceChainName("berachain"); 
<<<<<<< HEAD

=======
>>>>>>> f0b7e3f2
    }

    function run() external {
        bytes memory creationCode; bytes memory constructorArgs;
        vm.startBroadcast(privateKey);
    

        //creationCode = type(EtherFiLiquidEthDecoderAndSanitizer).creationCode;
        //constructorArgs = abi.encode(getAddress(sourceChain, "uniswapV3NonFungiblePositionManager"), getAddress(sourceChain, "odosRouterV2"));
        //deployer.deployContract("EtherFi Liquid ETH Decoder And Sanitizer V0.9", creationCode, constructorArgs, 0);

<<<<<<< HEAD
        //creationCode = type(LBTCvBNBDecoderAndSanitizer).creationCode;
        //constructorArgs = abi.encode(getAddress(sourceChain, "pancakeSwapV3NonFungiblePositionManager"), getAddress(sourceChain, "pancakeSwapV3MasterChefV3"), getAddress(sourceChain, "odosRouterV2"));
        //deployer.deployContract("LBTCv BNB Decoder And Sanitizer V0.1", creationCode, constructorArgs, 0);

        // creationCode = type(HybridBtcBobDecoderAndSanitizer).creationCode;
        // constructorArgs = abi.encode();
        // bobDeployer.deployContract("Hybrid BTC Decoder And Sanitizer V0.2", creationCode, constructorArgs, 0);
        
        // creationCode = type(RoyUSDCMainnetDecoderAndSanitizer).creationCode;
        // constructorArgs = abi.encode(getAddress(sourceChain, "odosRouterV2"));
        // deployer.deployContract("Royco USDC Mainnet Decoder And Sanitizer V0.1", creationCode, constructorArgs, 0);
        
        creationCode = type(BerachainDecoderAndSanitizer).creationCode;
        constructorArgs = abi.encode(getAddress(sourceChain, "uniswapV3NonFungiblePositionManager"), getAddress(sourceChain, "dolomiteMargin"));
        deployer.deployContract("Berachain Decoder And Sanitizer V0.5", creationCode, constructorArgs, 0);
=======

        //creationCode = type(sBTCNDecoderAndSanitizer).creationCode;
        //constructorArgs = abi.encode(getAddress(sourceChain, "uniswapV3NonFungiblePositionManager"), getAddress(sourceChain, "odosRouterV2"));
        //deployer.deployContract("Staked BTCN Decoder And Sanitizer V0.3", creationCode, constructorArgs, 0);

        //creationCode = type(sBTCNMaizenetDecoderAndSanitizer).creationCode;
        //constructorArgs = abi.encode(getAddress(sourceChain, "uniswapV3NonFungiblePositionManager"));
        //deployer.deployContract("Staked BTCN Decoder And Sanitizer V0.4", creationCode, constructorArgs, 0);
        
        //creationCode = type(CamelotFullDecoderAndSanitizer).creationCode;
        //constructorArgs = abi.encode(getAddress(sourceChain, "camelotNonFungiblePositionManager"));
        //deployer.deployContract("Camelot Decoder And Sanitizer V0.0", creationCode, constructorArgs, 0);

        creationCode = type(BerachainDecoderAndSanitizer).creationCode;
        constructorArgs = abi.encode(getAddress(sourceChain, "uniswapV3NonFungiblePositionManager"), getAddress(sourceChain, "dolomiteMargin"));
        deployer.deployContract("Berachain Decoder And Sanitizer V0.4", creationCode, constructorArgs, 0);

>>>>>>> f0b7e3f2

        vm.stopBroadcast();
    }
}<|MERGE_RESOLUTION|>--- conflicted
+++ resolved
@@ -75,10 +75,7 @@
 
         vm.createSelectFork("berachain");
         setSourceChainName("berachain"); 
-<<<<<<< HEAD
 
-=======
->>>>>>> f0b7e3f2
     }
 
     function run() external {
@@ -90,23 +87,6 @@
         //constructorArgs = abi.encode(getAddress(sourceChain, "uniswapV3NonFungiblePositionManager"), getAddress(sourceChain, "odosRouterV2"));
         //deployer.deployContract("EtherFi Liquid ETH Decoder And Sanitizer V0.9", creationCode, constructorArgs, 0);
 
-<<<<<<< HEAD
-        //creationCode = type(LBTCvBNBDecoderAndSanitizer).creationCode;
-        //constructorArgs = abi.encode(getAddress(sourceChain, "pancakeSwapV3NonFungiblePositionManager"), getAddress(sourceChain, "pancakeSwapV3MasterChefV3"), getAddress(sourceChain, "odosRouterV2"));
-        //deployer.deployContract("LBTCv BNB Decoder And Sanitizer V0.1", creationCode, constructorArgs, 0);
-
-        // creationCode = type(HybridBtcBobDecoderAndSanitizer).creationCode;
-        // constructorArgs = abi.encode();
-        // bobDeployer.deployContract("Hybrid BTC Decoder And Sanitizer V0.2", creationCode, constructorArgs, 0);
-        
-        // creationCode = type(RoyUSDCMainnetDecoderAndSanitizer).creationCode;
-        // constructorArgs = abi.encode(getAddress(sourceChain, "odosRouterV2"));
-        // deployer.deployContract("Royco USDC Mainnet Decoder And Sanitizer V0.1", creationCode, constructorArgs, 0);
-        
-        creationCode = type(BerachainDecoderAndSanitizer).creationCode;
-        constructorArgs = abi.encode(getAddress(sourceChain, "uniswapV3NonFungiblePositionManager"), getAddress(sourceChain, "dolomiteMargin"));
-        deployer.deployContract("Berachain Decoder And Sanitizer V0.5", creationCode, constructorArgs, 0);
-=======
 
         //creationCode = type(sBTCNDecoderAndSanitizer).creationCode;
         //constructorArgs = abi.encode(getAddress(sourceChain, "uniswapV3NonFungiblePositionManager"), getAddress(sourceChain, "odosRouterV2"));
@@ -124,8 +104,6 @@
         constructorArgs = abi.encode(getAddress(sourceChain, "uniswapV3NonFungiblePositionManager"), getAddress(sourceChain, "dolomiteMargin"));
         deployer.deployContract("Berachain Decoder And Sanitizer V0.4", creationCode, constructorArgs, 0);
 
->>>>>>> f0b7e3f2
-
         vm.stopBroadcast();
     }
 }