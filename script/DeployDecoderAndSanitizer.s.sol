--- conflicted
+++ resolved
@@ -90,14 +90,9 @@
     function setUp() external {
         privateKey = vm.envUint("BORING_DEVELOPER");
         
-<<<<<<< HEAD
         vm.createSelectFork("base");
         setSourceChainName("base"); 
-=======
-        vm.createSelectFork("sonicMainnet");
-        setSourceChainName("sonicMainnet"); 
 
->>>>>>> 5b9e1b1d
     }
 
     function run() external {
