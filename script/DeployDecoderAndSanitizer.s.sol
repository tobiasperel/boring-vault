--- conflicted
+++ resolved
@@ -3,11 +3,7 @@
 
 import {ChainValues} from "test/resources/ChainValues.sol";
 import {MerkleTreeHelper} from "test/resources/MerkleTreeHelper/MerkleTreeHelper.sol";
-<<<<<<< HEAD
 
-=======
-//import {ITBPositionDecoderAndSanitizer} from "src/base/DecodersAndSanitizers/Protocols/ITB/ITBPositionDecoderAndSanitizer.sol";
->>>>>>> 32a6a8c5
 import {EtherFiLiquidUsdDecoderAndSanitizer} from
     "src/base/DecodersAndSanitizers/EtherFiLiquidUsdDecoderAndSanitizer.sol";
 import {PancakeSwapV3FullDecoderAndSanitizer} from
@@ -65,10 +61,6 @@
 import {UnichainEtherFiLiquidEthDecoderAndSanitizer} from "src/base/DecodersAndSanitizers/UnichainEtherFiLiquidEthDecoderAndSanitizer.sol";
 import {LiquidBeraDecoderAndSanitizer} from "src/base/DecodersAndSanitizers/LiquidBeraDecoderAndSanitizer.sol";
 import {LiquidBeraEthBerachainDecoderAndSanitizer} from "src/base/DecodersAndSanitizers/LiquidBeraEthBerachainDecoderAndSanitizer.sol";
-<<<<<<< HEAD
-=======
-//import {FullCorkDecoderAndSanitizer} from "src/base/DecodersAndSanitizers/Protocols/ITB/cork/FullCorkDecoderAndSanitizer.sol";
->>>>>>> 32a6a8c5
 import {LiquidUSDFlareDecoderAndSanitizer} from "src/base/DecodersAndSanitizers/LiquidUSDFlareDecoderAndSanitizer.sol"; 
 import {AlphaSTETHDecoderAndSanitizer} from "src/base/DecodersAndSanitizers/AlphaSTETHDecoderAndSanitizer.sol";
 import {RoycoUSDDecoderAndSanitizer} from "src/base/DecodersAndSanitizers/RoycoUSDDecoderAndSanitizer.sol";
@@ -100,29 +92,18 @@
 
     function setUp() external {
         privateKey = vm.envUint("BORING_DEVELOPER");
-<<<<<<< HEAD
         
-=======
-
->>>>>>> 32a6a8c5
         vm.createSelectFork("mainnet");
         setSourceChainName("mainnet"); 
-
     }
 
     function run() external {
         bytes memory creationCode; bytes memory constructorArgs;
         vm.startBroadcast(privateKey);
         
-<<<<<<< HEAD
-        creationCode = type(AlphaSTETHDecoderAndSanitizer).creationCode;
-        constructorArgs = abi.encode(getAddress(sourceChain, "uniswapV3NonFungiblePositionManager"),getAddress(sourceChain, "uniV4PositionManager"), getAddress(sourceChain, "odosRouterV2"), getAddress(sourceChain, "dvStETHVault"));
-        deployer.deployContract("Golden Goose mainnet Decoder And Sanitizer V0.2", creationCode, constructorArgs, 0);
-=======
         creationCode = type(EtherFiLiquidUsdDecoderAndSanitizer).creationCode;
         constructorArgs = abi.encode(getAddress(sourceChain, "uniswapV3NonFungiblePositionManager"), getAddress(sourceChain, "odosRouterV2"));
         deployer.deployContract("Ether.Fi Liquid USD Decoder And Sanitizer V0.6", creationCode, constructorArgs, 0);
->>>>>>> 32a6a8c5
 
         vm.stopBroadcast();
     }
