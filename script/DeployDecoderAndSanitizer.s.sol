// SPDX-License-Identifier: UNLICENSED
pragma solidity 0.8.21;

import {ChainValues} from "test/resources/ChainValues.sol";
import {MerkleTreeHelper} from "test/resources/MerkleTreeHelper/MerkleTreeHelper.sol";
import {ITBPositionDecoderAndSanitizer} from
    "src/base/DecodersAndSanitizers/Protocols/ITB/ITBPositionDecoderAndSanitizer.sol";
import {EtherFiLiquidUsdDecoderAndSanitizer} from
    "src/base/DecodersAndSanitizers/EtherFiLiquidUsdDecoderAndSanitizer.sol";
import {PancakeSwapV3FullDecoderAndSanitizer} from
    "src/base/DecodersAndSanitizers/PancakeSwapV3FullDecoderAndSanitizer.sol";
import {AerodromeDecoderAndSanitizer} from "src/base/DecodersAndSanitizers/AerodromeDecoderAndSanitizer.sol";
import {EtherFiLiquidEthDecoderAndSanitizer} from
    "src/base/DecodersAndSanitizers/EtherFiLiquidEthDecoderAndSanitizer.sol";
import {OnlyKarakDecoderAndSanitizer} from "src/base/DecodersAndSanitizers/OnlyKarakDecoderAndSanitizer.sol";
import {Deployer} from "src/helper/Deployer.sol"; 
import {MainnetAddresses} from "test/resources/MainnetAddresses.sol";
import {ContractNames} from "resources/ContractNames.sol";
import {PointFarmingDecoderAndSanitizer} from "src/base/DecodersAndSanitizers/PointFarmingDecoderAndSanitizer.sol";
import {OnlyHyperlaneDecoderAndSanitizer} from "src/base/DecodersAndSanitizers/OnlyHyperlaneDecoderAndSanitizer.sol";
import {SwellEtherFiLiquidEthDecoderAndSanitizer} from
    "src/base/DecodersAndSanitizers/SwellEtherFiLiquidEthDecoderAndSanitizer.sol";
import {sBTCNMaizenetDecoderAndSanitizer} from "src/base/DecodersAndSanitizers/sBTCNMaizenetDecoderAndSanitizer.sol";
import {UniBTCDecoderAndSanitizer} from "src/base/DecodersAndSanitizers/UniBTCDecoderAndSanitizer.sol";
import {EdgeCapitalDecoderAndSanitizer} from "src/base/DecodersAndSanitizers/EdgeCapitalDecoderAndSanitizer.sol";
import {EtherFiLiquidBtcDecoderAndSanitizer} from
    "src/base/DecodersAndSanitizers/EtherFiLiquidBtcDecoderAndSanitizer.sol";
import {SonicEthMainnetDecoderAndSanitizer} from "src/base/DecodersAndSanitizers/SonicEthMainnetDecoderAndSanitizer.sol";
import {AaveV3FullDecoderAndSanitizer} from "src/base/DecodersAndSanitizers/AaveV3FullDecoderAndSanitizer.sol"; 
import {LombardBtcDecoderAndSanitizer} from "src/base/DecodersAndSanitizers/LombardBtcDecoderAndSanitizer.sol"; 
import {StakedSonicUSDDecoderAndSanitizer} from "src/base/DecodersAndSanitizers/StakedSonicUSDDecoderAndSanitizer.sol"; 
import {TestVaultDecoderAndSanitizer} from "src/base/DecodersAndSanitizers/TestVaultDecoderAndSanitizer.sol";
import {LiquidBeraEthDecoderAndSanitizer} from "src/base/DecodersAndSanitizers/LiquidBeraEthDecoderAndSanitizer.sol"; 
import {SonicIncentivesHandlerDecoderAndSanitizer} from "src/base/DecodersAndSanitizers/SonicIncentivesHandlerDecoderAndSanitizer.sol";
import {AaveV3FullDecoderAndSanitizer} from "src/base/DecodersAndSanitizers/AaveV3FullDecoderAndSanitizer.sol";
import {EtherFiBtcDecoderAndSanitizer} from "src/base/DecodersAndSanitizers/EtherFiBtcDecoderAndSanitizer.sol";
import {SymbioticLRTDecoderAndSanitizer} from "src/base/DecodersAndSanitizers/SymbioticLRTDecoderAndSanitizer.sol";
import {SonicLBTCvSonicDecoderAndSanitizer} from "src/base/DecodersAndSanitizers/SonicLBTCvSonicDecoderAndSanitizer.sol";
import {eBTCBerachainDecoderAndSanitizer} from "src/base/DecodersAndSanitizers/eBTCBerachainDecoderAndSanitizer.sol"; 
import {SonicBTCDecoderAndSanitizer} from "src/base/DecodersAndSanitizers/SonicBTCDecoderAndSanitizer.sol";
import {BerachainDecoderAndSanitizer} from "src/base/DecodersAndSanitizers/BerachainDecoderAndSanitizer.sol"; 
import {PrimeLiquidBeraBtcDecoderAndSanitizer} from "src/base/DecodersAndSanitizers/PrimeLiquidBeraBtcDecoderAndSanitizer.sol"; 
import {StakedSonicDecoderAndSanitizer} from "src/base/DecodersAndSanitizers/StakedSonicDecoderAndSanitizer.sol";
import {HybridBtcBobDecoderAndSanitizer} from "src/base/DecodersAndSanitizers/HybridBtcBobDecoderAndSanitizer.sol";
import {HybridBtcDecoderAndSanitizer} from "src/base/DecodersAndSanitizers/HybridBtcDecoderAndSanitizer.sol";
import {SonicVaultDecoderAndSanitizer} from "src/base/DecodersAndSanitizers/SonicVaultDecoderAndSanitizer.sol";
import {LBTCvBNBDecoderAndSanitizer} from "src/base/DecodersAndSanitizers/LBTCvBNBDecoderAndSanitizer.sol";
import {LBTCvBaseDecoderAndSanitizer} from "src/base/DecodersAndSanitizers/LBTCvBaseDecoderAndSanitizer.sol";
import {SonicLBTCvSonicDecoderAndSanitizer} from "src/base/DecodersAndSanitizers/SonicLBTCvSonicDecoderAndSanitizer.sol";
import {RoyUSDCMainnetDecoderAndSanitizer} from "src/base/DecodersAndSanitizers/RoyUSDCMainnetDecoderAndSanitizer.sol";
import {RoyUSDCSonicDecoderAndSanitizer} from "src/base/DecodersAndSanitizers/RoyUSDCSonicDecoderAndSanitizer.sol";
import {RoySonicUSDCDecoderAndSanitizer} from "src/base/DecodersAndSanitizers/RoySonicUSDCDecoderAndSanitizer.sol";
import {TacETHDecoderAndSanitizer} from "src/base/DecodersAndSanitizers/TacETHDecoderAndSanitizer.sol";
import {TacUSDDecoderAndSanitizer} from "src/base/DecodersAndSanitizers/TacUSDDecoderAndSanitizer.sol";
import {TacLBTCvDecoderAndSanitizer} from "src/base/DecodersAndSanitizers/TacLBTCvDecoderAndSanitizer.sol";
import {sBTCNDecoderAndSanitizer} from "src/base/DecodersAndSanitizers/sBTCNDecoderAndSanitizer.sol";
import {CamelotFullDecoderAndSanitizer} from "src/base/DecodersAndSanitizers/CamelotFullDecoderAndSanitizer.sol";
import {EtherFiEigenDecoderAndSanitizer} from "src/base/DecodersAndSanitizers/EtherFiEigenDecoderAndSanitizer.sol";
import {UnichainEtherFiLiquidEthDecoderAndSanitizer} from "src/base/DecodersAndSanitizers/UnichainEtherFiLiquidEthDecoderAndSanitizer.sol";
import {LiquidBeraDecoderAndSanitizer} from "src/base/DecodersAndSanitizers/LiquidBeraDecoderAndSanitizer.sol";
import {LiquidBeraEthBerachainDecoderAndSanitizer} from "src/base/DecodersAndSanitizers/LiquidBeraEthBerachainDecoderAndSanitizer.sol";
import {FullCorkDecoderAndSanitizer} from "src/base/DecodersAndSanitizers/Protocols/ITB/cork/FullCorkDecoderAndSanitizer.sol";
import {LiquidUSDFlareDecoderAndSanitizer} from "src/base/DecodersAndSanitizers/LiquidUSDFlareDecoderAndSanitizer.sol"; 
import {AlphaSTETHDecoderAndSanitizer} from "src/base/DecodersAndSanitizers/AlphaSTETHDecoderAndSanitizer.sol";
import {RoycoUSDDecoderAndSanitizer} from "src/base/DecodersAndSanitizers/RoycoUSDDecoderAndSanitizer.sol";
import {RoycoUSDPlumeDecoderAndSanitizer} from "src/base/DecodersAndSanitizers/RoycoUSDPlumeDecoderAndSanitizer.sol";
import {FullScrollBridgeDecoderAndSanitizer} from "src/base/DecodersAndSanitizers/FullScrollBridgeDecoderAndSanitizer.sol"; 
import {ScrollVaultsDecoderAndSanitizer} from "src/base/DecodersAndSanitizers/ScrollVaultsDecoderAndSanitizer.sol"; 
import {FullRewardTokenUnwrappingDecoderAndSanitizer} from "src/base/DecodersAndSanitizers/FullRewardTokenUnwrappingDecoderAndSanitizer.sol"; 
import {SonicLBTCvDecoderAndSanitizer} from "src/base/DecodersAndSanitizers/SonicLBTCvDecoderAndSanitizer.sol"; 
import {GoldenGooseUnichainDecoderAndSanitizer} from "src/base/DecodersAndSanitizers/GoldenGooseUnichainDecoderAndSanitizer.sol";

import {RoycoUSDDecoderAndSanitizer} from "src/base/DecodersAndSanitizers/RoycoUSDDecoderAndSanitizer.sol";
import {RoycoUSDPlumeDecoderAndSanitizer} from "src/base/DecodersAndSanitizers/RoycoUSDPlumeDecoderAndSanitizer.sol";
import {BoringDrone} from "src/base/Drones/BoringDrone.sol";

import "forge-std/Script.sol";
import "forge-std/StdJson.sol";

/**
 *  source .env && forge script script/DeployDecoderAndSanitizer.s.sol:DeployDecoderAndSanitizerScript --broadcast --etherscan-api-key $ETHERSCAN_KEY --verify --with-gas-price 30000000000
 * @dev Optionally can change `--with-gas-price` to something more reasonable
 */

contract DeployDecoderAndSanitizerScript is Script, ContractNames, MainnetAddresses, MerkleTreeHelper {
    uint256 public privateKey;
    Deployer public deployer = Deployer(deployerAddress);
    //Deployer public bobDeployer = Deployer(0xF3d0672a91Fd56C9ef04C79ec67d60c34c6148a0); 

    function setUp() external {
        privateKey = vm.envUint("BORING_DEVELOPER");
<<<<<<< HEAD
        
        vm.createSelectFork("unichain");
        setSourceChainName("unichain"); 
=======
>>>>>>> 146f5b50

        vm.createSelectFork("plume");
        setSourceChainName("plume"); 
    }

    function run() external {
        bytes memory creationCode; bytes memory constructorArgs;
        vm.startBroadcast(privateKey);
        
<<<<<<< HEAD
=======
        //creationCode = type(ScrollVaultsDecoderAndSanitizer).creationCode;
        //constructorArgs = abi.encode();
        //deployer.deployContract("Scroll Vaults Decoder And Sanitizer V0.0", creationCode, constructorArgs, 0);
>>>>>>> 146f5b50

        //creationCode = type(LBTCvBNBDecoderAndSanitizer).creationCode;
        //constructorArgs = abi.encode(getAddress(sourceChain, "pancakeSwapV3NonFungiblePositionManager"), getAddress(sourceChain, "pancakeSwapV3MasterChefV3"), getAddress(sourceChain, "odosRouterV2"));
        //deployer.deployContract("LBTCv BNB Decoder And Sanitizer V0.1", creationCode, constructorArgs, 0);

        // creationCode = type(HybridBtcBobDecoderAndSanitizer).creationCode;
        // constructorArgs = abi.encode();
        // bobDeployer.deployContract("Hybrid BTC Decoder And Sanitizer V0.2", creationCode, constructorArgs, 0);
        
        //creationCode = type(RoyUSDCMainnetDecoderAndSanitizer).creationCode;
        //constructorArgs = abi.encode(getAddress(sourceChain, "odosRouterV2"));
        //deployer.deployContract("Royco USDC Mainnet Decoder And Sanitizer V0.3", creationCode, constructorArgs, 0);

        // creationCode = type(sBTCNDecoderAndSanitizer).creationCode;
        // constructorArgs = abi.encode(getAddress(sourceChain, "uniswapV3NonFungiblePositionManager"), getAddress(sourceChain, "odosRouterV2"));
        // deployer.deployContract("Staked BTCN Decoder And Sanitizer V0.3", creationCode, constructorArgs, 0);
        
        // creationCode = type(LiquidUSDFlareDecoderAndSanitizer).creationCode;
        // constructorArgs = abi.encode(getAddress(sourceChain, "uniswapV3NonFungiblePositionManager"));
        // deployer.deployContract("Liquid USD Decoder And Sanitizer V0.0", creationCode, constructorArgs, 0);
        
        //creationCode = type(CamelotFullDecoderAndSanitizer).creationCode;
        //constructorArgs = abi.encode(getAddress(sourceChain, "camelotNonFungiblePositionManager"));
        //deployer.deployContract("Camelot Decoder And Sanitizer V0.0", creationCode, constructorArgs, 0);
        
        //creationCode = type(BerachainDecoderAndSanitizer).creationCode;
        //constructorArgs = abi.encode(getAddress(sourceChain, "uniswapV3NonFungiblePositionManager"), getAddress(sourceChain, "dolomiteMargin"));
        //deployer.deployContract("PrimeLiquidBeraBTC Berachain Decoder And Sanitizer V0.2", creationCode, constructorArgs, 0);

        // creationCode = type(AlphaSTETHDecoderAndSanitizer).creationCode;
        // constructorArgs = abi.encode(address(0), getAddress(sourceChain, "uniV4PositionManager"), address(0), address(0));
        // deployer.deployContract("Alpha STETH Decoder And Sanitizer V0.1", creationCode, constructorArgs, 0);
        //creationCode = type(RoycoUSDDecoderAndSanitizer).creationCode;
        //constructorArgs = abi.encode(getAddress(sourceChain, "recipeMarketHub"));
        //deployer.deployContract("Royco USD Decoder And Sanitizer V0.1", creationCode, constructorArgs, 0);

        //creationCode = type(RoycoUSDPlumeDecoderAndSanitizer).creationCode;
        // constructorArgs = abi.encode(getAddress(sourceChain, "recipeMarketHub"));
        // deployer.deployContract("Royco USD Plume Decoder And Sanitizer V0.1", creationCode, constructorArgs, 0);

        //creationCode = type(BerachainDecoderAndSanitizer).creationCode;
        //constructorArgs = abi.encode(getAddress(sourceChain, "uniswapV3NonFungiblePositionManager"), getAddress(sourceChain, "dolomiteMargin"));
        //deployer.deployContract("Berachain Decoder And Sanitizer V0.7", creationCode, constructorArgs, 0);
        
        // creationCode = type(SonicLBTCvDecoderAndSanitizer).creationCode;
        // constructorArgs = abi.encode(getAddress(sourceChain, "uniswapV3NonFungiblePositionManager"));
        // deployer.deployContract("Sonic LBTCv Decoder and Sanitizer V0.1", creationCode, constructorArgs, 0);

        //creationCode = type(BerachainDecoderAndSanitizer).creationCode;
        //constructorArgs = abi.encode(getAddress(sourceChain, "uniswapV3NonFungiblePositionManager"), getAddress(sourceChain, "dolomiteMargin"));
        //deployer.deployContract("Berachain Decoder And Sanitizer V0.7", creationCode, constructorArgs, 0);

        //creationCode = type(BerachainDecoderAndSanitizer).creationCode;
        //constructorArgs = abi.encode(getAddress(sourceChain, "uniswapV3NonFungiblePositionManager"), getAddress(sourceChain, "dolomiteMargin"));
        //deployer.deployContract("Berachain Decoder And Sanitizer V0.7", creationCode, constructorArgs, 0);

<<<<<<< HEAD
        // creationCode = type(LBTCvBaseDecoderAndSanitizer).creationCode;
        // constructorArgs = abi.encode(getAddress(sourceChain, "uniswapV3NonFungiblePositionManager"), getAddress(sourceChain, "odosRouterV2"));
        // deployer.deployContract("LTBCv Base Decoder And Sanitizer", creationCode, constructorArgs, 0);

        creationCode = type(GoldenGooseUnichainDecoderAndSanitizer).creationCode;
        constructorArgs = abi.encode(getAddress(sourceChain, "uniV4PositionManager"));
        deployer.deployContract("Golden Goose Unichain Decoder And Sanitizer V0.1", creationCode, constructorArgs, 0);
=======
        // creationCode = type(LiquidUSDFlareDecoderAndSanitizer).creationCode;
        // constructorArgs = abi.encode(getAddress(sourceChain, "uniswapV3NonFungiblePositionManager"));
        // deployer.deployContract("Liquid USD Decoder And Sanitizer V0.0", creationCode, constructorArgs, 0);
        
        //creationCode = type(CamelotFullDecoderAndSanitizer).creationCode;
        //constructorArgs = abi.encode(getAddress(sourceChain, "camelotNonFungiblePositionManager"));
        //deployer.deployContract("Camelot Decoder And Sanitizer V0.0", creationCode, constructorArgs, 0);
        
        //creationCode = type(BerachainDecoderAndSanitizer).creationCode;
        //constructorArgs = abi.encode(getAddress(sourceChain, "uniswapV3NonFungiblePositionManager"), getAddress(sourceChain, "dolomiteMargin"));
        //deployer.deployContract("PrimeLiquidBeraBTC Berachain Decoder And Sanitizer V0.2", creationCode, constructorArgs, 0);

        // creationCode = type(AlphaSTETHDecoderAndSanitizer).creationCode;
        // constructorArgs = abi.encode(address(0), getAddress(sourceChain, "uniV4PositionManager"), address(0), address(0));
        // deployer.deployContract("Alpha STETH Decoder And Sanitizer V0.1", creationCode, constructorArgs, 0);
        
        creationCode = type(RoycoUSDDecoderAndSanitizer).creationCode;
        constructorArgs = abi.encode(getAddress(sourceChain, "recipeMarketHub"));
        deployer.deployContract("Royco USD Decoder And Sanitizer V0.2", creationCode, constructorArgs, 0);

        //creationCode = type(RoycoUSDPlumeDecoderAndSanitizer).creationCode;
        // constructorArgs = abi.encode(getAddress(sourceChain, "recipeMarketHub"));
        // deployer.deployContract("Royco USD Plume Decoder And Sanitizer V0.1", creationCode, constructorArgs, 0);

        //creationCode = type(BerachainDecoderAndSanitizer).creationCode;
        //constructorArgs = abi.encode(getAddress(sourceChain, "uniswapV3NonFungiblePositionManager"), getAddress(sourceChain, "dolomiteMargin"));
        //deployer.deployContract("Berachain Decoder And Sanitizer V0.7", creationCode, constructorArgs, 0);

>>>>>>> 146f5b50
        
        vm.stopBroadcast();
    }
}<|MERGE_RESOLUTION|>--- conflicted
+++ resolved
@@ -89,122 +89,19 @@
 
     function setUp() external {
         privateKey = vm.envUint("BORING_DEVELOPER");
-<<<<<<< HEAD
         
         vm.createSelectFork("unichain");
         setSourceChainName("unichain"); 
-=======
->>>>>>> 146f5b50
-
-        vm.createSelectFork("plume");
-        setSourceChainName("plume"); 
     }
 
     function run() external {
         bytes memory creationCode; bytes memory constructorArgs;
         vm.startBroadcast(privateKey);
         
-<<<<<<< HEAD
-=======
-        //creationCode = type(ScrollVaultsDecoderAndSanitizer).creationCode;
-        //constructorArgs = abi.encode();
-        //deployer.deployContract("Scroll Vaults Decoder And Sanitizer V0.0", creationCode, constructorArgs, 0);
->>>>>>> 146f5b50
-
-        //creationCode = type(LBTCvBNBDecoderAndSanitizer).creationCode;
-        //constructorArgs = abi.encode(getAddress(sourceChain, "pancakeSwapV3NonFungiblePositionManager"), getAddress(sourceChain, "pancakeSwapV3MasterChefV3"), getAddress(sourceChain, "odosRouterV2"));
-        //deployer.deployContract("LBTCv BNB Decoder And Sanitizer V0.1", creationCode, constructorArgs, 0);
-
-        // creationCode = type(HybridBtcBobDecoderAndSanitizer).creationCode;
-        // constructorArgs = abi.encode();
-        // bobDeployer.deployContract("Hybrid BTC Decoder And Sanitizer V0.2", creationCode, constructorArgs, 0);
-        
-        //creationCode = type(RoyUSDCMainnetDecoderAndSanitizer).creationCode;
-        //constructorArgs = abi.encode(getAddress(sourceChain, "odosRouterV2"));
-        //deployer.deployContract("Royco USDC Mainnet Decoder And Sanitizer V0.3", creationCode, constructorArgs, 0);
-
-        // creationCode = type(sBTCNDecoderAndSanitizer).creationCode;
-        // constructorArgs = abi.encode(getAddress(sourceChain, "uniswapV3NonFungiblePositionManager"), getAddress(sourceChain, "odosRouterV2"));
-        // deployer.deployContract("Staked BTCN Decoder And Sanitizer V0.3", creationCode, constructorArgs, 0);
-        
-        // creationCode = type(LiquidUSDFlareDecoderAndSanitizer).creationCode;
-        // constructorArgs = abi.encode(getAddress(sourceChain, "uniswapV3NonFungiblePositionManager"));
-        // deployer.deployContract("Liquid USD Decoder And Sanitizer V0.0", creationCode, constructorArgs, 0);
-        
-        //creationCode = type(CamelotFullDecoderAndSanitizer).creationCode;
-        //constructorArgs = abi.encode(getAddress(sourceChain, "camelotNonFungiblePositionManager"));
-        //deployer.deployContract("Camelot Decoder And Sanitizer V0.0", creationCode, constructorArgs, 0);
-        
-        //creationCode = type(BerachainDecoderAndSanitizer).creationCode;
-        //constructorArgs = abi.encode(getAddress(sourceChain, "uniswapV3NonFungiblePositionManager"), getAddress(sourceChain, "dolomiteMargin"));
-        //deployer.deployContract("PrimeLiquidBeraBTC Berachain Decoder And Sanitizer V0.2", creationCode, constructorArgs, 0);
-
-        // creationCode = type(AlphaSTETHDecoderAndSanitizer).creationCode;
-        // constructorArgs = abi.encode(address(0), getAddress(sourceChain, "uniV4PositionManager"), address(0), address(0));
-        // deployer.deployContract("Alpha STETH Decoder And Sanitizer V0.1", creationCode, constructorArgs, 0);
-        //creationCode = type(RoycoUSDDecoderAndSanitizer).creationCode;
-        //constructorArgs = abi.encode(getAddress(sourceChain, "recipeMarketHub"));
-        //deployer.deployContract("Royco USD Decoder And Sanitizer V0.1", creationCode, constructorArgs, 0);
-
-        //creationCode = type(RoycoUSDPlumeDecoderAndSanitizer).creationCode;
-        // constructorArgs = abi.encode(getAddress(sourceChain, "recipeMarketHub"));
-        // deployer.deployContract("Royco USD Plume Decoder And Sanitizer V0.1", creationCode, constructorArgs, 0);
-
-        //creationCode = type(BerachainDecoderAndSanitizer).creationCode;
-        //constructorArgs = abi.encode(getAddress(sourceChain, "uniswapV3NonFungiblePositionManager"), getAddress(sourceChain, "dolomiteMargin"));
-        //deployer.deployContract("Berachain Decoder And Sanitizer V0.7", creationCode, constructorArgs, 0);
-        
-        // creationCode = type(SonicLBTCvDecoderAndSanitizer).creationCode;
-        // constructorArgs = abi.encode(getAddress(sourceChain, "uniswapV3NonFungiblePositionManager"));
-        // deployer.deployContract("Sonic LBTCv Decoder and Sanitizer V0.1", creationCode, constructorArgs, 0);
-
-        //creationCode = type(BerachainDecoderAndSanitizer).creationCode;
-        //constructorArgs = abi.encode(getAddress(sourceChain, "uniswapV3NonFungiblePositionManager"), getAddress(sourceChain, "dolomiteMargin"));
-        //deployer.deployContract("Berachain Decoder And Sanitizer V0.7", creationCode, constructorArgs, 0);
-
-        //creationCode = type(BerachainDecoderAndSanitizer).creationCode;
-        //constructorArgs = abi.encode(getAddress(sourceChain, "uniswapV3NonFungiblePositionManager"), getAddress(sourceChain, "dolomiteMargin"));
-        //deployer.deployContract("Berachain Decoder And Sanitizer V0.7", creationCode, constructorArgs, 0);
-
-<<<<<<< HEAD
-        // creationCode = type(LBTCvBaseDecoderAndSanitizer).creationCode;
-        // constructorArgs = abi.encode(getAddress(sourceChain, "uniswapV3NonFungiblePositionManager"), getAddress(sourceChain, "odosRouterV2"));
-        // deployer.deployContract("LTBCv Base Decoder And Sanitizer", creationCode, constructorArgs, 0);
-
         creationCode = type(GoldenGooseUnichainDecoderAndSanitizer).creationCode;
         constructorArgs = abi.encode(getAddress(sourceChain, "uniV4PositionManager"));
         deployer.deployContract("Golden Goose Unichain Decoder And Sanitizer V0.1", creationCode, constructorArgs, 0);
-=======
-        // creationCode = type(LiquidUSDFlareDecoderAndSanitizer).creationCode;
-        // constructorArgs = abi.encode(getAddress(sourceChain, "uniswapV3NonFungiblePositionManager"));
-        // deployer.deployContract("Liquid USD Decoder And Sanitizer V0.0", creationCode, constructorArgs, 0);
-        
-        //creationCode = type(CamelotFullDecoderAndSanitizer).creationCode;
-        //constructorArgs = abi.encode(getAddress(sourceChain, "camelotNonFungiblePositionManager"));
-        //deployer.deployContract("Camelot Decoder And Sanitizer V0.0", creationCode, constructorArgs, 0);
-        
-        //creationCode = type(BerachainDecoderAndSanitizer).creationCode;
-        //constructorArgs = abi.encode(getAddress(sourceChain, "uniswapV3NonFungiblePositionManager"), getAddress(sourceChain, "dolomiteMargin"));
-        //deployer.deployContract("PrimeLiquidBeraBTC Berachain Decoder And Sanitizer V0.2", creationCode, constructorArgs, 0);
-
-        // creationCode = type(AlphaSTETHDecoderAndSanitizer).creationCode;
-        // constructorArgs = abi.encode(address(0), getAddress(sourceChain, "uniV4PositionManager"), address(0), address(0));
-        // deployer.deployContract("Alpha STETH Decoder And Sanitizer V0.1", creationCode, constructorArgs, 0);
-        
-        creationCode = type(RoycoUSDDecoderAndSanitizer).creationCode;
-        constructorArgs = abi.encode(getAddress(sourceChain, "recipeMarketHub"));
-        deployer.deployContract("Royco USD Decoder And Sanitizer V0.2", creationCode, constructorArgs, 0);
-
-        //creationCode = type(RoycoUSDPlumeDecoderAndSanitizer).creationCode;
-        // constructorArgs = abi.encode(getAddress(sourceChain, "recipeMarketHub"));
-        // deployer.deployContract("Royco USD Plume Decoder And Sanitizer V0.1", creationCode, constructorArgs, 0);
-
-        //creationCode = type(BerachainDecoderAndSanitizer).creationCode;
-        //constructorArgs = abi.encode(getAddress(sourceChain, "uniswapV3NonFungiblePositionManager"), getAddress(sourceChain, "dolomiteMargin"));
-        //deployer.deployContract("Berachain Decoder And Sanitizer V0.7", creationCode, constructorArgs, 0);
-
->>>>>>> 146f5b50
-        
+         
         vm.stopBroadcast();
     }
 }