--- conflicted
+++ resolved
@@ -61,14 +61,11 @@
 import {FullCorkDecoderAndSanitizer} from "src/base/DecodersAndSanitizers/Protocols/ITB/cork/FullCorkDecoderAndSanitizer.sol";
 import {LiquidUSDFlareDecoderAndSanitizer} from "src/base/DecodersAndSanitizers/LiquidUSDFlareDecoderAndSanitizer.sol"; 
 import {AlphaSTETHDecoderAndSanitizer} from "src/base/DecodersAndSanitizers/AlphaSTETHDecoderAndSanitizer.sol";
-<<<<<<< HEAD
 import {RoycoUSDDecoderAndSanitizer} from "src/base/DecodersAndSanitizers/RoycoUSDDecoderAndSanitizer.sol";
 import {RoycoUSDPlumeDecoderAndSanitizer} from "src/base/DecodersAndSanitizers/RoycoUSDPlumeDecoderAndSanitizer.sol";
-=======
 import {FullScrollBridgeDecoderAndSanitizer} from "src/base/DecodersAndSanitizers/FullScrollBridgeDecoderAndSanitizer.sol"; 
 import {ScrollVaultsDecoderAndSanitizer} from "src/base/DecodersAndSanitizers/ScrollVaultsDecoderAndSanitizer.sol"; 
 
->>>>>>> 16ce5b8e
 import {BoringDrone} from "src/base/Drones/BoringDrone.sol";
 
 import "forge-std/Script.sol";
@@ -86,14 +83,8 @@
 
     function setUp() external {
         privateKey = vm.envUint("BORING_DEVELOPER");
-<<<<<<< HEAD
         vm.createSelectFork("plume");
         setSourceChainName("plume"); 
-=======
-
-        vm.createSelectFork("mainnet");
-        setSourceChainName("mainnet"); 
->>>>>>> 16ce5b8e
 
     }
 
@@ -120,8 +111,7 @@
         // creationCode = type(sBTCNDecoderAndSanitizer).creationCode;
         // constructorArgs = abi.encode(getAddress(sourceChain, "uniswapV3NonFungiblePositionManager"), getAddress(sourceChain, "odosRouterV2"));
         // deployer.deployContract("Staked BTCN Decoder And Sanitizer V0.3", creationCode, constructorArgs, 0);
-
-<<<<<<< HEAD
+        
         // creationCode = type(LiquidUSDFlareDecoderAndSanitizer).creationCode;
         // constructorArgs = abi.encode(getAddress(sourceChain, "uniswapV3NonFungiblePositionManager"));
         // deployer.deployContract("Liquid USD Decoder And Sanitizer V0.0", creationCode, constructorArgs, 0);
@@ -137,18 +127,18 @@
         // creationCode = type(AlphaSTETHDecoderAndSanitizer).creationCode;
         // constructorArgs = abi.encode(address(0), getAddress(sourceChain, "uniV4PositionManager"), address(0), address(0));
         // deployer.deployContract("Alpha STETH Decoder And Sanitizer V0.1", creationCode, constructorArgs, 0);
-        creationCode = type(RoycoUSDDecoderAndSanitizer).creationCode;
-        constructorArgs = abi.encode(getAddress(sourceChain, "recipeMarketHub"));
-        deployer.deployContract("Royco USD Decoder And Sanitizer V0.1", creationCode, constructorArgs, 0);
+        //creationCode = type(RoycoUSDDecoderAndSanitizer).creationCode;
+        //constructorArgs = abi.encode(getAddress(sourceChain, "recipeMarketHub"));
+        //deployer.deployContract("Royco USD Decoder And Sanitizer V0.1", creationCode, constructorArgs, 0);
 
         //creationCode = type(RoycoUSDPlumeDecoderAndSanitizer).creationCode;
         // constructorArgs = abi.encode(getAddress(sourceChain, "recipeMarketHub"));
         // deployer.deployContract("Royco USD Plume Decoder And Sanitizer V0.1", creationCode, constructorArgs, 0);
-=======
+
         creationCode = type(BerachainDecoderAndSanitizer).creationCode;
         constructorArgs = abi.encode(getAddress(sourceChain, "uniswapV3NonFungiblePositionManager"), getAddress(sourceChain, "dolomiteMargin"));
         deployer.deployContract("Berachain Decoder And Sanitizer V0.7", creationCode, constructorArgs, 0);
->>>>>>> 16ce5b8e
+
         
         vm.stopBroadcast();
     }
