--- conflicted
+++ resolved
@@ -107,16 +107,13 @@
 
         address uniswapV4PositionManager = getAddress(sourceChain, "uniV4PositionManager");
         address odosRouter = getAddress(sourceChain, "odosRouterV2");
-<<<<<<< HEAD
         address dvStETHVault = getAddress(sourceChain, "ethereumVaultConnector");
         creationCode = type(GoldenGooseUnichainDecoderAndSanitizer).creationCode;
         constructorArgs = abi.encode(uniswapV4PositionManager, odosRouter, dvStETHVault);
-=======
 
         address dvStETHVault = getAddress(sourceChain, "dvStETHVault");
         creationCode = type(GoldenGooseDecoderAndSanitizer).creationCode;
         constructorArgs = abi.encode(uniswapV4PositionManager, uniswapV3NonFungiblePositionManager, odosRouter, dvStETHVault);
->>>>>>> 3cc591d5
         deployer.deployContract("Golden Goose Decoder And Sanitizer v0.2", creationCode, constructorArgs, 0);
 
         vm.stopBroadcast();
