// SPDX-License-Identifier: UNLICENSED
pragma solidity 0.8.21;

import {ChainValues} from "test/resources/ChainValues.sol";
import {MerkleTreeHelper} from "test/resources/MerkleTreeHelper/MerkleTreeHelper.sol";
import {ITBPositionDecoderAndSanitizer} from
    "src/base/DecodersAndSanitizers/Protocols/ITB/ITBPositionDecoderAndSanitizer.sol";
import {EtherFiLiquidUsdDecoderAndSanitizer} from
    "src/base/DecodersAndSanitizers/EtherFiLiquidUsdDecoderAndSanitizer.sol";
import {PancakeSwapV3FullDecoderAndSanitizer} from
    "src/base/DecodersAndSanitizers/PancakeSwapV3FullDecoderAndSanitizer.sol";
import {AerodromeDecoderAndSanitizer} from "src/base/DecodersAndSanitizers/AerodromeDecoderAndSanitizer.sol";
import {EtherFiLiquidEthDecoderAndSanitizer} from
    "src/base/DecodersAndSanitizers/EtherFiLiquidEthDecoderAndSanitizer.sol";
import {OnlyKarakDecoderAndSanitizer} from "src/base/DecodersAndSanitizers/OnlyKarakDecoderAndSanitizer.sol";
import {Deployer} from "src/helper/Deployer.sol";
import {MainnetAddresses} from "test/resources/MainnetAddresses.sol";
import {ContractNames} from "resources/ContractNames.sol";
import {PointFarmingDecoderAndSanitizer} from "src/base/DecodersAndSanitizers/PointFarmingDecoderAndSanitizer.sol";
import {OnlyHyperlaneDecoderAndSanitizer} from "src/base/DecodersAndSanitizers/OnlyHyperlaneDecoderAndSanitizer.sol";
import {SwellEtherFiLiquidEthDecoderAndSanitizer} from
    "src/base/DecodersAndSanitizers/SwellEtherFiLiquidEthDecoderAndSanitizer.sol";
import {sBTCNMaizenetDecoderAndSanitizer} from "src/base/DecodersAndSanitizers/sBTCNMaizenetDecoderAndSanitizer.sol";
import {UniBTCDecoderAndSanitizer} from "src/base/DecodersAndSanitizers/UniBTCDecoderAndSanitizer.sol";
import {EdgeCapitalDecoderAndSanitizer} from "src/base/DecodersAndSanitizers/EdgeCapitalDecoderAndSanitizer.sol";
import {EtherFiLiquidBtcDecoderAndSanitizer} from
    "src/base/DecodersAndSanitizers/EtherFiLiquidBtcDecoderAndSanitizer.sol";
import {SonicMainnetDecoderAndSanitizer} from "src/base/DecodersAndSanitizers/SonicEthMainnetDecoderAndSanitizer.sol";
import {AaveV3FullDecoderAndSanitizer} from "src/base/DecodersAndSanitizers/AaveV3FullDecoderAndSanitizer.sol";
import {LombardBtcDecoderAndSanitizer} from "src/base/DecodersAndSanitizers/LombardBtcDecoderAndSanitizer.sol";
import {EtherFiBtcDecoderAndSanitizer} from "src/base/DecodersAndSanitizers/EtherFiBtcDecoderAndSanitizer.sol";
import {SymbioticLRTDecoderAndSanitizer} from "src/base/DecodersAndSanitizers/SymbioticLRTDecoderAndSanitizer.sol";
<<<<<<< HEAD
import {BerachainDecoderAndSanitizer} from "src/base/DecodersAndSanitizers/BerachainDecoderAndSanitizer.sol"; 
=======
>>>>>>> 03003b32

import {BoringDrone} from "src/base/Drones/BoringDrone.sol";

import "forge-std/Script.sol";
import "forge-std/StdJson.sol";
/**
 *  source .env && forge script script/DeployDecoderAndSanitizer.s.sol:DeployDecoderAndSanitizerScript --with-gas-price 30000000000 --broadcast --etherscan-api-key $ETHERSCAN_KEY --verify
 * @dev Optionally can change `--with-gas-price` to something more reasonable
 */

contract DeployDecoderAndSanitizerScript is Script, ContractNames, MainnetAddresses, MerkleTreeHelper {
    uint256 public privateKey;
    Deployer public deployer = Deployer(deployerAddress);

    function setUp() external {
        privateKey = vm.envUint("BORING_DEVELOPER");
        vm.createSelectFork("berachain");
        setSourceChainName("berachain"); 
    }

    function run() external {
        bytes memory creationCode; bytes memory constructorArgs;
        vm.startBroadcast(privateKey);

        // creationCode = type(AerodromeDecoderAndSanitizer).creationCode;
        // constructorArgs =
        //     abi.encode(0xf0bb20865277aBd641a307eCe5Ee04E79073416C, 0x416b433906b1B72FA758e166e239c43d68dC6F29);
        // deployer.deployContract(EtherFiLiquidEthAerodromeDecoderAndSanitizerName, creationCode, constructorArgs, 0);

        // creationCode = type(OnlyKarakDecoderAndSanitizer).creationCode;
        // constructorArgs = abi.encode(boringVault);
        // deployer.deployContract(EtherFiLiquidEthDecoderAndSanitizerName, creationCode, constructorArgs, 0);

        // creationCode = type(PancakeSwapV3FullDecoderAndSanitizer).creationCode;
        // constructorArgs = abi.encode(boringVault, pancakeSwapV3NonFungiblePositionManager, pancakeSwapV3MasterChefV3);
        // deployer.deployContract(LombardPancakeSwapDecoderAndSanitizerName, creationCode, constructorArgs, 0);

        // creationCode = type(ITBPositionDecoderAndSanitizer).creationCode;
        // constructorArgs = abi.encode(eEigen);
        // deployer.deployContract(
        //     "ITB Eigen Position Manager Decoder and Sanitizer V0.1", creationCode, constructorArgs, 0
        // );
        // creationCode = type(ITBPositionDecoderAndSanitizer).creationCode;
        // constructorArgs = abi.encode(liquidUsd);
        // deployer.deployContract(ItbPositionDecoderAndSanitizerName, creationCode, constructorArgs, 0);

        //creationCode = type(EtherFiLiquidUsdDecoderAndSanitizer).creationCode;
        //constructorArgs = abi.encode(uniswapV3NonFungiblePositionManager);
        //deployer.deployContract(EtherFiLiquidUsdDecoderAndSanitizerName, creationCode, constructorArgs, 0);

        //creationCode = type(OnlyHyperlaneDecoderAndSanitizer).creationCode;
        //constructorArgs = abi.encode(address(0));
        //deployer.deployContract("Hyperlane Decoder and Sanitizer V0.0", creationCode, constructorArgs, 0);

        //creationCode = type(sBTCNMaizenetDecoderAndSanitizer).creationCode;
        //constructorArgs = abi.encode(boringVault);
        //version is not synced w/ current deployed version anymore
        //deployer.deployContract("Staked BTCN Decoder and Sanitizer V0.4", creationCode, constructorArgs, 0);

        //creationCode = type(SwellEtherFiLiquidEthDecoderAndSanitizer).creationCode;
        //constructorArgs = abi.encode(boringVault);
        //deployer.deployContract("EtherFi Liquid ETH Decoder and Sanitizer V0.1", creationCode, constructorArgs, 0);

        //creationCode = type(sBTCNMaizenetDecoderAndSanitizer).creationCode;
        //constructorArgs = abi.encode(boringVault);
        //version is synced w/ current deployed version
        //deployer.deployContract("Staked BTCN Decoder and Sanitizer V0.2", creationCode, constructorArgs, 0);

        //creationCode = type(UniBTCDecoderAndSanitizer).creationCode;
        //constructorArgs = abi.encode(boringVault, uniswapV3NonFungiblePositionManager);
        //deployer.deployContract("Bedrock BTC DeFi Vault Decoder And Sanitizer V0.0", creationCode, constructorArgs, 0);

        //creationCode = type(EdgeCapitalDecoderAndSanitizer).creationCode;
        //constructorArgs = abi.encode(ultraUSDBoringVault, uniswapV3NonFungiblePositionManager);
        //deployer.deployContract("Ultra Yield Stablecoin Vault Decoder And Sanitizer V0.0", creationCode, constructorArgs, 0);

        //creationCode = type(SonicMainnetDecoderAndSanitizer).creationCode;
        //constructorArgs = abi.encode(boringVault, uniswapV3NonFungiblePositionManager);
        // deployer.deployContract("Sonic ETH Decoder and Sanitizer V0.0", creationCode, constructorArgs, 0);

        //creationCode = type(EtherFiLiquidBtcDecoderAndSanitizer).creationCode;
        //constructorArgs = abi.encode(boringVault, uniswapV3NonFungiblePositionManager);
        //deployer.deployContract("EtherFi Liquid BTC Decoder And Sanitizer V0.0", creationCode, constructorArgs, 0);

        //creationCode = type(LombardBtcDecoderAndSanitizer).creationCode;
        //constructorArgs = abi.encode(uniswapV3NonFungiblePositionManager);
        //deployer.deployContract("Lombard BTC Decoder And Sanitizer V0.2", creationCode, constructorArgs, 0);

<<<<<<< HEAD
       //creationCode = type(EtherFiBtcDecoderAndSanitizer).creationCode;
       //constructorArgs = abi.encode(uniswapV3NonFungiblePositionManager);
       //deployer.deployContract("ether.fi BTC Decoder and Sanitizer V0.2", creationCode, constructorArgs, 0);
        
        address kodiakNonFungiblePositionManager = getAddress(sourceChain, "uniswapV3NonFungiblePositionManager"); 
        address dolomiteMargin = getAddress(sourceChain, "dolomiteMargin"); 
        creationCode = type(BerachainDecoderAndSanitizer).creationCode;
        constructorArgs = abi.encode(uniswapV3NonFungiblePositionManager, dolomiteMargin);
        deployer.deployContract("Berachain Decoder and Sanitizer V0.0", creationCode, constructorArgs, 0);
=======
        //creationCode = type(EtherFiBtcDecoderAndSanitizer).creationCode;
        //constructorArgs = abi.encode(uniswapV3NonFungiblePositionManager);
        //deployer.deployContract("ether.fi BTC Decoder and Sanitizer V0.2", creationCode, constructorArgs, 0);

        creationCode = type(SymbioticLRTDecoderAndSanitizer).creationCode;
        constructorArgs = abi.encode(uniswapV3NonFungiblePositionManager);
        deployer.deployContract("Symbiotic LRT Vault Decoder and Sanitizer V0.4", creationCode, constructorArgs, 0);
>>>>>>> 03003b32

        // address pancakeswapV3nfpm = 0x46A15B0b27311cedF172AB29E4f4766fbE7F4364;
        // address pancakeswapV3chef = 0x556B9306565093C855AEA9AE92A594704c2Cd59e;
        // creationCode = type(PancakeSwapV3FullDecoderAndSanitizer).creationCode;
        // constructorArgs = abi.encode(pancakeswapV3nfpm, pancakeswapV3chef);
        // deployer.deployContract("PancakeSwapV3 Decoder And Sanitizer V0.1", creationCode, constructorArgs, 0);

        //creationCode = type(EtherFiLiquidEthDecoderAndSanitizer).creationCode;
        //constructorArgs = abi.encode(uniswapV3NonFungiblePositionManager);
        //deployer.deployContract("EtherFi Liquid ETH Decoder And Sanitizer V0.8", creationCode, constructorArgs, 0);

        vm.stopBroadcast();
    }
}<|MERGE_RESOLUTION|>--- conflicted
+++ resolved
@@ -1,6 +1,5 @@
 // SPDX-License-Identifier: UNLICENSED
 pragma solidity 0.8.21;
-
 import {ChainValues} from "test/resources/ChainValues.sol";
 import {MerkleTreeHelper} from "test/resources/MerkleTreeHelper/MerkleTreeHelper.sol";
 import {ITBPositionDecoderAndSanitizer} from
@@ -30,10 +29,7 @@
 import {LombardBtcDecoderAndSanitizer} from "src/base/DecodersAndSanitizers/LombardBtcDecoderAndSanitizer.sol";
 import {EtherFiBtcDecoderAndSanitizer} from "src/base/DecodersAndSanitizers/EtherFiBtcDecoderAndSanitizer.sol";
 import {SymbioticLRTDecoderAndSanitizer} from "src/base/DecodersAndSanitizers/SymbioticLRTDecoderAndSanitizer.sol";
-<<<<<<< HEAD
 import {BerachainDecoderAndSanitizer} from "src/base/DecodersAndSanitizers/BerachainDecoderAndSanitizer.sol"; 
-=======
->>>>>>> 03003b32
 
 import {BoringDrone} from "src/base/Drones/BoringDrone.sol";
 
@@ -122,7 +118,6 @@
         //constructorArgs = abi.encode(uniswapV3NonFungiblePositionManager);
         //deployer.deployContract("Lombard BTC Decoder And Sanitizer V0.2", creationCode, constructorArgs, 0);
 
-<<<<<<< HEAD
        //creationCode = type(EtherFiBtcDecoderAndSanitizer).creationCode;
        //constructorArgs = abi.encode(uniswapV3NonFungiblePositionManager);
        //deployer.deployContract("ether.fi BTC Decoder and Sanitizer V0.2", creationCode, constructorArgs, 0);
@@ -130,17 +125,13 @@
         address kodiakNonFungiblePositionManager = getAddress(sourceChain, "uniswapV3NonFungiblePositionManager"); 
         address dolomiteMargin = getAddress(sourceChain, "dolomiteMargin"); 
         creationCode = type(BerachainDecoderAndSanitizer).creationCode;
-        constructorArgs = abi.encode(uniswapV3NonFungiblePositionManager, dolomiteMargin);
-        deployer.deployContract("Berachain Decoder and Sanitizer V0.0", creationCode, constructorArgs, 0);
-=======
+        constructorArgs = abi.encode(kodiakNonFungiblePositionManager, dolomiteMargin);
+        deployer.deployContract("Berachain Decoder and Sanitizer V0.1", creationCode, constructorArgs, 0);
+
         //creationCode = type(EtherFiBtcDecoderAndSanitizer).creationCode;
         //constructorArgs = abi.encode(uniswapV3NonFungiblePositionManager);
         //deployer.deployContract("ether.fi BTC Decoder and Sanitizer V0.2", creationCode, constructorArgs, 0);
 
-        creationCode = type(SymbioticLRTDecoderAndSanitizer).creationCode;
-        constructorArgs = abi.encode(uniswapV3NonFungiblePositionManager);
-        deployer.deployContract("Symbiotic LRT Vault Decoder and Sanitizer V0.4", creationCode, constructorArgs, 0);
->>>>>>> 03003b32
 
         // address pancakeswapV3nfpm = 0x46A15B0b27311cedF172AB29E4f4766fbE7F4364;
         // address pancakeswapV3chef = 0x556B9306565093C855AEA9AE92A594704c2Cd59e;
