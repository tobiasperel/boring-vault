// SPDX-License-Identifier: UNLICENSED
pragma solidity 0.8.21;

import {ITBPositionDecoderAndSanitizer} from
    "src/base/DecodersAndSanitizers/Protocols/ITB/ITBPositionDecoderAndSanitizer.sol";
import {EtherFiLiquidUsdDecoderAndSanitizer} from
    "src/base/DecodersAndSanitizers/EtherFiLiquidUsdDecoderAndSanitizer.sol";
import {PancakeSwapV3FullDecoderAndSanitizer} from
    "src/base/DecodersAndSanitizers/PancakeSwapV3FullDecoderAndSanitizer.sol";
import {AerodromeDecoderAndSanitizer} from "src/base/DecodersAndSanitizers/AerodromeDecoderAndSanitizer.sol";
import {EtherFiLiquidEthDecoderAndSanitizer} from
    "src/base/DecodersAndSanitizers/EtherFiLiquidEthDecoderAndSanitizer.sol";
import {OnlyKarakDecoderAndSanitizer} from "src/base/DecodersAndSanitizers/OnlyKarakDecoderAndSanitizer.sol";
import {Deployer} from "src/helper/Deployer.sol";
import {MainnetAddresses} from "test/resources/MainnetAddresses.sol";
import {ContractNames} from "resources/ContractNames.sol";
import {PointFarmingDecoderAndSanitizer} from "src/base/DecodersAndSanitizers/PointFarmingDecoderAndSanitizer.sol";
import {OnlyHyperlaneDecoderAndSanitizer} from "src/base/DecodersAndSanitizers/OnlyHyperlaneDecoderAndSanitizer.sol";
import {SwellEtherFiLiquidEthDecoderAndSanitizer} from
    "src/base/DecodersAndSanitizers/SwellEtherFiLiquidEthDecoderAndSanitizer.sol";
import {sBTCNMaizenetDecoderAndSanitizer} from "src/base/DecodersAndSanitizers/sBTCNMaizenetDecoderAndSanitizer.sol";
import {UniBTCDecoderAndSanitizer} from "src/base/DecodersAndSanitizers/UniBTCDecoderAndSanitizer.sol";
import {EdgeCapitalDecoderAndSanitizer} from "src/base/DecodersAndSanitizers/EdgeCapitalDecoderAndSanitizer.sol";
import {EtherFiLiquidBtcDecoderAndSanitizer} from
    "src/base/DecodersAndSanitizers/EtherFiLiquidBtcDecoderAndSanitizer.sol";
import {LiquidBeraEthDecoderAndSanitizer} from "src/base/DecodersAndSanitizers/LiquidBeraEthDecoderAndSanitizer.sol"; 
import {SonicMainnetDecoderAndSanitizer} from "src/base/DecodersAndSanitizers/SonicEthMainnetDecoderAndSanitizer.sol"; 
import {SonicIncentivesHandlerDecoderAndSanitizer} from "src/base/DecodersAndSanitizers/SonicIncentivesHandlerDecoderAndSanitizer.sol";
import {AaveV3FullDecoderAndSanitizer} from "src/base/DecodersAndSanitizers/AaveV3FullDecoderAndSanitizer.sol";
import {LombardBtcDecoderAndSanitizer} from "src/base/DecodersAndSanitizers/LombardBtcDecoderAndSanitizer.sol";
import {EtherFiBtcDecoderAndSanitizer} from "src/base/DecodersAndSanitizers/EtherFiBtcDecoderAndSanitizer.sol";
import {SymbioticLRTDecoderAndSanitizer} from "src/base/DecodersAndSanitizers/SymbioticLRTDecoderAndSanitizer.sol";
<<<<<<< HEAD
import {StakedSonicDecoderAndSanitizer} from "src/base/DecodersAndSanitizers/StakedSonicDecoderAndSanitizer.sol";
=======
import {eBTCBerachainDecoderAndSanitizer} from "src/base/DecodersAndSanitizers/eBTCBerachainDecoderAndSanitizer.sol"; 
>>>>>>> 16656843

import {BoringDrone} from "src/base/Drones/BoringDrone.sol";

import "forge-std/Script.sol";
import "forge-std/StdJson.sol";
/**
 *  source .env && forge script script/DeployDecoderAndSanitizer.s.sol:DeployDecoderAndSanitizerScript --with-gas-price 30000000000 --broadcast --etherscan-api-key $ETHERSCAN_KEY --verify
 * @dev Optionally can change `--with-gas-price` to something more reasonable
 */

contract DeployDecoderAndSanitizerScript is Script, ContractNames, MainnetAddresses {
    uint256 public privateKey;
    Deployer public deployer = Deployer(deployerAddress);

    function setUp() external {
        privateKey = vm.envUint("BORING_DEVELOPER");
<<<<<<< HEAD
        vm.createSelectFork("sonicMainnet");
=======
        vm.createSelectFork("mainnet");
>>>>>>> 16656843
    }

    function run() external {
        bytes memory creationCode;
        bytes memory constructorArgs;
        vm.startBroadcast(privateKey);
<<<<<<< HEAD
       
        address sonicUniV3 = 0x743E03cceB4af2efA3CC76838f6E8B50B63F184c; 
        creationCode = type(StakedSonicDecoderAndSanitizer).creationCode;
        constructorArgs = abi.encode(sonicUniV3);
        deployer.deployContract("Staked Sonic Decoder And Sanitizer V0.0", creationCode, constructorArgs, 0);

=======

        creationCode = type(SonicMainnetDecoderAndSanitizer).creationCode;
        constructorArgs = abi.encode(uniswapV3NonFungiblePositionManager);
        deployer.deployContract("Sonic BTC Decoder and Sanitizer V0.0", creationCode, constructorArgs, 0);
>>>>>>> 16656843

        vm.stopBroadcast();
    }
}<|MERGE_RESOLUTION|>--- conflicted
+++ resolved
@@ -30,11 +30,8 @@
 import {LombardBtcDecoderAndSanitizer} from "src/base/DecodersAndSanitizers/LombardBtcDecoderAndSanitizer.sol";
 import {EtherFiBtcDecoderAndSanitizer} from "src/base/DecodersAndSanitizers/EtherFiBtcDecoderAndSanitizer.sol";
 import {SymbioticLRTDecoderAndSanitizer} from "src/base/DecodersAndSanitizers/SymbioticLRTDecoderAndSanitizer.sol";
-<<<<<<< HEAD
 import {StakedSonicDecoderAndSanitizer} from "src/base/DecodersAndSanitizers/StakedSonicDecoderAndSanitizer.sol";
-=======
-import {eBTCBerachainDecoderAndSanitizer} from "src/base/DecodersAndSanitizers/eBTCBerachainDecoderAndSanitizer.sol"; 
->>>>>>> 16656843
+
 
 import {BoringDrone} from "src/base/Drones/BoringDrone.sol";
 
@@ -51,31 +48,19 @@
 
     function setUp() external {
         privateKey = vm.envUint("BORING_DEVELOPER");
-<<<<<<< HEAD
         vm.createSelectFork("sonicMainnet");
-=======
-        vm.createSelectFork("mainnet");
->>>>>>> 16656843
     }
 
     function run() external {
         bytes memory creationCode;
         bytes memory constructorArgs;
         vm.startBroadcast(privateKey);
-<<<<<<< HEAD
        
         address sonicUniV3 = 0x743E03cceB4af2efA3CC76838f6E8B50B63F184c; 
         creationCode = type(StakedSonicDecoderAndSanitizer).creationCode;
         constructorArgs = abi.encode(sonicUniV3);
         deployer.deployContract("Staked Sonic Decoder And Sanitizer V0.0", creationCode, constructorArgs, 0);
 
-=======
-
-        creationCode = type(SonicMainnetDecoderAndSanitizer).creationCode;
-        constructorArgs = abi.encode(uniswapV3NonFungiblePositionManager);
-        deployer.deployContract("Sonic BTC Decoder and Sanitizer V0.0", creationCode, constructorArgs, 0);
->>>>>>> 16656843
-
         vm.stopBroadcast();
     }
 }