// SPDX-License-Identifier: UNLICENSED
pragma solidity 0.8.21;
import {ChainValues} from "test/resources/ChainValues.sol";
import {MerkleTreeHelper} from "test/resources/MerkleTreeHelper/MerkleTreeHelper.sol";
import {ITBPositionDecoderAndSanitizer} from
    "src/base/DecodersAndSanitizers/Protocols/ITB/ITBPositionDecoderAndSanitizer.sol";
import {EtherFiLiquidUsdDecoderAndSanitizer} from
    "src/base/DecodersAndSanitizers/EtherFiLiquidUsdDecoderAndSanitizer.sol";
import {PancakeSwapV3FullDecoderAndSanitizer} from
    "src/base/DecodersAndSanitizers/PancakeSwapV3FullDecoderAndSanitizer.sol";
import {AerodromeDecoderAndSanitizer} from "src/base/DecodersAndSanitizers/AerodromeDecoderAndSanitizer.sol";
import {EtherFiLiquidEthDecoderAndSanitizer} from
    "src/base/DecodersAndSanitizers/EtherFiLiquidEthDecoderAndSanitizer.sol";
import {OnlyKarakDecoderAndSanitizer} from "src/base/DecodersAndSanitizers/OnlyKarakDecoderAndSanitizer.sol";
import {Deployer} from "src/helper/Deployer.sol"; import {MainnetAddresses} from "test/resources/MainnetAddresses.sol";
import {ContractNames} from "resources/ContractNames.sol";
import {PointFarmingDecoderAndSanitizer} from "src/base/DecodersAndSanitizers/PointFarmingDecoderAndSanitizer.sol";
import {OnlyHyperlaneDecoderAndSanitizer} from "src/base/DecodersAndSanitizers/OnlyHyperlaneDecoderAndSanitizer.sol";
import {SwellEtherFiLiquidEthDecoderAndSanitizer} from
    "src/base/DecodersAndSanitizers/SwellEtherFiLiquidEthDecoderAndSanitizer.sol";
import {sBTCNMaizenetDecoderAndSanitizer} from "src/base/DecodersAndSanitizers/sBTCNMaizenetDecoderAndSanitizer.sol";
import {UniBTCDecoderAndSanitizer} from "src/base/DecodersAndSanitizers/UniBTCDecoderAndSanitizer.sol";
import {EdgeCapitalDecoderAndSanitizer} from "src/base/DecodersAndSanitizers/EdgeCapitalDecoderAndSanitizer.sol";
import {EtherFiLiquidBtcDecoderAndSanitizer} from
    "src/base/DecodersAndSanitizers/EtherFiLiquidBtcDecoderAndSanitizer.sol";
import {SonicMainnetDecoderAndSanitizer} from "src/base/DecodersAndSanitizers/SonicEthMainnetDecoderAndSanitizer.sol";
import {AaveV3FullDecoderAndSanitizer} from "src/base/DecodersAndSanitizers/AaveV3FullDecoderAndSanitizer.sol"; 
import {LombardBtcDecoderAndSanitizer} from "src/base/DecodersAndSanitizers/LombardBtcDecoderAndSanitizer.sol"; 
import {TestVaultDecoderAndSanitizer} from "src/base/DecodersAndSanitizers/TestVaultDecoderAndSanitizer.sol";
import {LiquidBeraEthDecoderAndSanitizer} from "src/base/DecodersAndSanitizers/LiquidBeraEthDecoderAndSanitizer.sol"; 
import {SonicMainnetDecoderAndSanitizer} from "src/base/DecodersAndSanitizers/SonicEthMainnetDecoderAndSanitizer.sol"; 
import {SonicIncentivesHandlerDecoderAndSanitizer} from "src/base/DecodersAndSanitizers/SonicIncentivesHandlerDecoderAndSanitizer.sol";
import {AaveV3FullDecoderAndSanitizer} from "src/base/DecodersAndSanitizers/AaveV3FullDecoderAndSanitizer.sol";
import {LombardBtcDecoderAndSanitizer} from "src/base/DecodersAndSanitizers/LombardBtcDecoderAndSanitizer.sol";
import {EtherFiBtcDecoderAndSanitizer} from "src/base/DecodersAndSanitizers/EtherFiBtcDecoderAndSanitizer.sol";
import {SymbioticLRTDecoderAndSanitizer} from "src/base/DecodersAndSanitizers/SymbioticLRTDecoderAndSanitizer.sol";
import {SonicLBTCvSonicDecoderAndSanitizer} from "src/base/DecodersAndSanitizers/SonicLBTCvSonicDecoderAndSanitizer.sol";
import {eBTCBerachainDecoderAndSanitizer} from "src/base/DecodersAndSanitizers/eBTCBerachainDecoderAndSanitizer.sol"; 
import {SonicBTCDecoderAndSanitizer} from "src/base/DecodersAndSanitizers/SonicBTCDecoderAndSanitizer.sol";
import {BerachainDecoderAndSanitizer} from "src/base/DecodersAndSanitizers/BerachainDecoderAndSanitizer.sol"; 
import {PrimeLiquidBeraBtcDecoderAndSanitizer} from "src/base/DecodersAndSanitizers/PrimeLiquidBeraBtcDecoderAndSanitizer.sol"; 
import {StakedSonicDecoderAndSanitizer} from "src/base/DecodersAndSanitizers/StakedSonicDecoderAndSanitizer.sol";
import {HybridBtcBobDecoderAndSanitizer} from "src/base/DecodersAndSanitizers/HybridBtcBobDecoderAndSanitizer.sol";
import {HybridBtcDecoderAndSanitizer} from "src/base/DecodersAndSanitizers/HybridBtcDecoderAndSanitizer.sol";
import {SonicVaultDecoderAndSanitizer} from "src/base/DecodersAndSanitizers/SonicVaultDecoderAndSanitizer.sol";
import {LBTCvBNBDecoderAndSanitizer} from "src/base/DecodersAndSanitizers/LBTCvBNBDecoderAndSanitizer.sol";
import {LBTCvBaseDecoderAndSanitizer} from "src/base/DecodersAndSanitizers/LBTCvBaseDecoderAndSanitizer.sol";
import {SonicLBTCvSonicDecoderAndSanitizer} from "src/base/DecodersAndSanitizers/SonicLBTCvSonicDecoderAndSanitizer.sol";
<<<<<<< HEAD
import {TacETHDecoderAndSanitizer} from "src/base/DecodersAndSanitizers/TacETHDecoderAndSanitizer.sol";
=======
import {TacUSDDecoderAndSanitizer} from "src/base/DecodersAndSanitizers/TacUSDDecoderAndSanitizer.sol";
>>>>>>> 794af05c

import {BoringDrone} from "src/base/Drones/BoringDrone.sol";

import "forge-std/Script.sol";
import "forge-std/StdJson.sol";

/**
 *  source .env && forge script script/DeployDecoderAndSanitizer.s.sol:DeployDecoderAndSanitizerScript --broadcast --etherscan-api-key $ETHERSCAN_KEY --verify --with-gas-price 30000000000
 * @dev Optionally can change `--with-gas-price` to something more reasonable
 */

contract DeployDecoderAndSanitizerScript is Script, ContractNames, MainnetAddresses, MerkleTreeHelper {
    uint256 public privateKey;
    Deployer public deployer = Deployer(deployerAddress);
    Deployer public bobDeployer = Deployer(0xF3d0672a91Fd56C9ef04C79ec67d60c34c6148a0); 

    function setUp() external {
        privateKey = vm.envUint("BORING_DEVELOPER");
        vm.createSelectFork("mainnet");
        setSourceChainName("mainnet"); 
    }

    function run() external {
        bytes memory creationCode; bytes memory constructorArgs;
        vm.startBroadcast(privateKey);
    

        //creationCode = type(EtherFiLiquidEthDecoderAndSanitizer).creationCode;
        //constructorArgs = abi.encode(getAddress(sourceChain, "uniswapV3NonFungiblePositionManager"), getAddress(sourceChain, "odosRouterV2"));
        //deployer.deployContract("EtherFi Liquid ETH Decoder And Sanitizer V0.9", creationCode, constructorArgs, 0);


        //address sonicUniV3 = 0x743E03cceB4af2efA3CC76838f6E8B50B63F184c; 
        //creationCode = type(SonicLBTCvSonicDecoderAndSanitizer).creationCode;
        //constructorArgs = abi.encode();
        //deployer.deployContract("Sonic LBTCv Decoder And Sanitizer V0.3", creationCode, constructorArgs, 0);

        creationCode = type(LombardBtcDecoderAndSanitizer).creationCode;
        constructorArgs = abi.encode(
            getAddress(sourceChain, "uniswapV3NonFungiblePositionManager"),
            getAddress(sourceChain, "convexFXPoolRegistry"),
            getAddress(sourceChain, "odosRouterV2")
        );
        deployer.deployContract("Lombard BTC Decoder And Sanitizer V0.9", creationCode, constructorArgs, 0); 
        
        //creationCode = type(LBTCvBNBDecoderAndSanitizer).creationCode;
        //constructorArgs = abi.encode(getAddress(sourceChain, "pancakeSwapV3NonFungiblePositionManager"), getAddress(sourceChain, "pancakeSwapV3MasterChefV3"), getAddress(sourceChain, "odosRouterV2"));
        //deployer.deployContract("LBTCv BNB Decoder And Sanitizer V0.1", creationCode, constructorArgs, 0);
        
<<<<<<< HEAD
        creationCode = type(TacETHDecoderAndSanitizer).creationCode;
        constructorArgs = abi.encode(getAddress(sourceChain, "uniswapV3NonFungiblePositionManager"), getAddress(sourceChain, "odosRouterV2"));
        deployer.deployContract("Turtle TAC ETH Decoder And Sanitizer V0.0", creationCode, constructorArgs, 0);
=======
        creationCode = type(EtherFiLiquidUsdDecoderAndSanitizer).creationCode;
        constructorArgs = abi.encode(getAddress(sourceChain, "uniswapV3NonFungiblePositionManager"), getAddress(sourceChain, "odosRouterV2"));
        deployer.deployContract("EtherFi Liquid USD Decoder And Sanitizer V0.8", creationCode, constructorArgs, 0);
>>>>>>> 794af05c
        
        creationCode = type(EtherFiLiquidUsdDecoderAndSanitizer).creationCode;
        constructorArgs = abi.encode(getAddress(sourceChain, "uniswapV3NonFungiblePositionManager"), getAddress(sourceChain, "odosRouterV2"));
        deployer.deployContract("Ultra USD Decoder And Sanitizer V0.4", creationCode, constructorArgs, 0);

        vm.stopBroadcast();

    }
}<|MERGE_RESOLUTION|>--- conflicted
+++ resolved
@@ -46,11 +46,8 @@
 import {LBTCvBNBDecoderAndSanitizer} from "src/base/DecodersAndSanitizers/LBTCvBNBDecoderAndSanitizer.sol";
 import {LBTCvBaseDecoderAndSanitizer} from "src/base/DecodersAndSanitizers/LBTCvBaseDecoderAndSanitizer.sol";
 import {SonicLBTCvSonicDecoderAndSanitizer} from "src/base/DecodersAndSanitizers/SonicLBTCvSonicDecoderAndSanitizer.sol";
-<<<<<<< HEAD
 import {TacETHDecoderAndSanitizer} from "src/base/DecodersAndSanitizers/TacETHDecoderAndSanitizer.sol";
-=======
 import {TacUSDDecoderAndSanitizer} from "src/base/DecodersAndSanitizers/TacUSDDecoderAndSanitizer.sol";
->>>>>>> 794af05c
 
 import {BoringDrone} from "src/base/Drones/BoringDrone.sol";
 
@@ -100,16 +97,10 @@
         //constructorArgs = abi.encode(getAddress(sourceChain, "pancakeSwapV3NonFungiblePositionManager"), getAddress(sourceChain, "pancakeSwapV3MasterChefV3"), getAddress(sourceChain, "odosRouterV2"));
         //deployer.deployContract("LBTCv BNB Decoder And Sanitizer V0.1", creationCode, constructorArgs, 0);
         
-<<<<<<< HEAD
         creationCode = type(TacETHDecoderAndSanitizer).creationCode;
         constructorArgs = abi.encode(getAddress(sourceChain, "uniswapV3NonFungiblePositionManager"), getAddress(sourceChain, "odosRouterV2"));
         deployer.deployContract("Turtle TAC ETH Decoder And Sanitizer V0.0", creationCode, constructorArgs, 0);
-=======
-        creationCode = type(EtherFiLiquidUsdDecoderAndSanitizer).creationCode;
-        constructorArgs = abi.encode(getAddress(sourceChain, "uniswapV3NonFungiblePositionManager"), getAddress(sourceChain, "odosRouterV2"));
-        deployer.deployContract("EtherFi Liquid USD Decoder And Sanitizer V0.8", creationCode, constructorArgs, 0);
->>>>>>> 794af05c
-        
+
         creationCode = type(EtherFiLiquidUsdDecoderAndSanitizer).creationCode;
         constructorArgs = abi.encode(getAddress(sourceChain, "uniswapV3NonFungiblePositionManager"), getAddress(sourceChain, "odosRouterV2"));
         deployer.deployContract("Ultra USD Decoder And Sanitizer V0.4", creationCode, constructorArgs, 0);
