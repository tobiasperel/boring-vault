--- conflicted
+++ resolved
@@ -70,13 +70,10 @@
         constructorArgs = abi.encode(getAddress(sourceChain, "uniswapV3NonFungiblePositionManager"));
         deployer.deployContract("Liquid BTC Decoder And Sanitizer V0.0", creationCode, constructorArgs, 0);
 
-<<<<<<< HEAD
         creationCode = type(SonicMainnetDecoderAndSanitizer).creationCode;
         constructorArgs = abi.encode(uniswapV3NonFungiblePositionManager);
         deployer.deployContract("Sonic BTC Decoder and Sanitizer V0.1", creationCode, constructorArgs, 0);
-=======
->>>>>>> 3f6cb245
-
+        
         vm.stopBroadcast();
     }
 }