// SPDX-License-Identifier: UNLICENSED
pragma solidity 0.8.21;

import {ChainValues} from "test/resources/ChainValues.sol";
import {MerkleTreeHelper} from "test/resources/MerkleTreeHelper/MerkleTreeHelper.sol";
import {ITBPositionDecoderAndSanitizer} from
    "src/base/DecodersAndSanitizers/Protocols/ITB/ITBPositionDecoderAndSanitizer.sol";
import {EtherFiLiquidUsdDecoderAndSanitizer} from
    "src/base/DecodersAndSanitizers/EtherFiLiquidUsdDecoderAndSanitizer.sol";
import {PancakeSwapV3FullDecoderAndSanitizer} from
    "src/base/DecodersAndSanitizers/PancakeSwapV3FullDecoderAndSanitizer.sol";
import {AerodromeDecoderAndSanitizer} from "src/base/DecodersAndSanitizers/AerodromeDecoderAndSanitizer.sol";
import {EtherFiLiquidEthDecoderAndSanitizer} from
    "src/base/DecodersAndSanitizers/EtherFiLiquidEthDecoderAndSanitizer.sol";
import {OnlyKarakDecoderAndSanitizer} from "src/base/DecodersAndSanitizers/OnlyKarakDecoderAndSanitizer.sol";
import {Deployer} from "src/helper/Deployer.sol"; import {MainnetAddresses} from "test/resources/MainnetAddresses.sol";
import {ContractNames} from "resources/ContractNames.sol";
import {PointFarmingDecoderAndSanitizer} from "src/base/DecodersAndSanitizers/PointFarmingDecoderAndSanitizer.sol";
import {OnlyHyperlaneDecoderAndSanitizer} from "src/base/DecodersAndSanitizers/OnlyHyperlaneDecoderAndSanitizer.sol";
import {SwellEtherFiLiquidEthDecoderAndSanitizer} from
    "src/base/DecodersAndSanitizers/SwellEtherFiLiquidEthDecoderAndSanitizer.sol";
import {sBTCNMaizenetDecoderAndSanitizer} from "src/base/DecodersAndSanitizers/sBTCNMaizenetDecoderAndSanitizer.sol";
import {UniBTCDecoderAndSanitizer} from "src/base/DecodersAndSanitizers/UniBTCDecoderAndSanitizer.sol";
import {EdgeCapitalDecoderAndSanitizer} from "src/base/DecodersAndSanitizers/EdgeCapitalDecoderAndSanitizer.sol";
import {EtherFiLiquidBtcDecoderAndSanitizer} from
    "src/base/DecodersAndSanitizers/EtherFiLiquidBtcDecoderAndSanitizer.sol";
import {SonicEthMainnetDecoderAndSanitizer} from "src/base/DecodersAndSanitizers/SonicEthMainnetDecoderAndSanitizer.sol";
import {AaveV3FullDecoderAndSanitizer} from "src/base/DecodersAndSanitizers/AaveV3FullDecoderAndSanitizer.sol"; 
import {LombardBtcDecoderAndSanitizer} from "src/base/DecodersAndSanitizers/LombardBtcDecoderAndSanitizer.sol"; 
import {StakedSonicUSDDecoderAndSanitizer} from "src/base/DecodersAndSanitizers/StakedSonicUSDDecoderAndSanitizer.sol"; 
import {TestVaultDecoderAndSanitizer} from "src/base/DecodersAndSanitizers/TestVaultDecoderAndSanitizer.sol";
import {LiquidBeraEthDecoderAndSanitizer} from "src/base/DecodersAndSanitizers/LiquidBeraEthDecoderAndSanitizer.sol"; 
import {SonicIncentivesHandlerDecoderAndSanitizer} from "src/base/DecodersAndSanitizers/SonicIncentivesHandlerDecoderAndSanitizer.sol";
import {AaveV3FullDecoderAndSanitizer} from "src/base/DecodersAndSanitizers/AaveV3FullDecoderAndSanitizer.sol";
import {EtherFiBtcDecoderAndSanitizer} from "src/base/DecodersAndSanitizers/EtherFiBtcDecoderAndSanitizer.sol";
import {SymbioticLRTDecoderAndSanitizer} from "src/base/DecodersAndSanitizers/SymbioticLRTDecoderAndSanitizer.sol";
import {SonicLBTCvSonicDecoderAndSanitizer} from "src/base/DecodersAndSanitizers/SonicLBTCvSonicDecoderAndSanitizer.sol";
import {eBTCBerachainDecoderAndSanitizer} from "src/base/DecodersAndSanitizers/eBTCBerachainDecoderAndSanitizer.sol"; 
import {SonicBTCDecoderAndSanitizer} from "src/base/DecodersAndSanitizers/SonicBTCDecoderAndSanitizer.sol";
import {BerachainDecoderAndSanitizer} from "src/base/DecodersAndSanitizers/BerachainDecoderAndSanitizer.sol"; 
import {PrimeLiquidBeraBtcDecoderAndSanitizer} from "src/base/DecodersAndSanitizers/PrimeLiquidBeraBtcDecoderAndSanitizer.sol"; 
import {StakedSonicDecoderAndSanitizer} from "src/base/DecodersAndSanitizers/StakedSonicDecoderAndSanitizer.sol";
import {HybridBtcBobDecoderAndSanitizer} from "src/base/DecodersAndSanitizers/HybridBtcBobDecoderAndSanitizer.sol";
import {HybridBtcDecoderAndSanitizer} from "src/base/DecodersAndSanitizers/HybridBtcDecoderAndSanitizer.sol";
import {SonicVaultDecoderAndSanitizer} from "src/base/DecodersAndSanitizers/SonicVaultDecoderAndSanitizer.sol";
import {LBTCvBNBDecoderAndSanitizer} from "src/base/DecodersAndSanitizers/LBTCvBNBDecoderAndSanitizer.sol";
import {LBTCvBaseDecoderAndSanitizer} from "src/base/DecodersAndSanitizers/LBTCvBaseDecoderAndSanitizer.sol";
import {SonicLBTCvSonicDecoderAndSanitizer} from "src/base/DecodersAndSanitizers/SonicLBTCvSonicDecoderAndSanitizer.sol";
import {RoyUSDCMainnetDecoderAndSanitizer} from "src/base/DecodersAndSanitizers/RoyUSDCMainnetDecoderAndSanitizer.sol";
import {RoyUSDCSonicDecoderAndSanitizer} from "src/base/DecodersAndSanitizers/RoyUSDCSonicDecoderAndSanitizer.sol";
import {RoySonicUSDCDecoderAndSanitizer} from "src/base/DecodersAndSanitizers/RoySonicUSDCDecoderAndSanitizer.sol";
import {TacETHDecoderAndSanitizer} from "src/base/DecodersAndSanitizers/TacETHDecoderAndSanitizer.sol";
import {TacUSDDecoderAndSanitizer} from "src/base/DecodersAndSanitizers/TacUSDDecoderAndSanitizer.sol";
import {sBTCNDecoderAndSanitizer} from "src/base/DecodersAndSanitizers/sBTCNDecoderAndSanitizer.sol";
import {CamelotFullDecoderAndSanitizer} from "src/base/DecodersAndSanitizers/CamelotFullDecoderAndSanitizer.sol";


import {BoringDrone} from "src/base/Drones/BoringDrone.sol";

import "forge-std/Script.sol";
import "forge-std/StdJson.sol";

/**
 *  source .env && forge script script/DeployDecoderAndSanitizer.s.sol:DeployDecoderAndSanitizerScript --broadcast --etherscan-api-key $ETHERSCAN_KEY --verify --with-gas-price 30000000000
 * @dev Optionally can change `--with-gas-price` to something more reasonable
 */

contract DeployDecoderAndSanitizerScript is Script, ContractNames, MainnetAddresses, MerkleTreeHelper {
    uint256 public privateKey;
    Deployer public deployer = Deployer(deployerAddress);
    //Deployer public bobDeployer = Deployer(0xF3d0672a91Fd56C9ef04C79ec67d60c34c6148a0); 

    function setUp() external {
        privateKey = vm.envUint("BORING_DEVELOPER");

        vm.createSelectFork("berachain");
        setSourceChainName("berachain"); 
    }

    function run() external {
        bytes memory creationCode; bytes memory constructorArgs;
        vm.startBroadcast(privateKey);
    

        //creationCode = type(EtherFiLiquidEthDecoderAndSanitizer).creationCode;
        //constructorArgs = abi.encode(getAddress(sourceChain, "uniswapV3NonFungiblePositionManager"), getAddress(sourceChain, "odosRouterV2"));
        //deployer.deployContract("EtherFi Liquid ETH Decoder And Sanitizer V0.9", creationCode, constructorArgs, 0);


        //creationCode = type(sBTCNDecoderAndSanitizer).creationCode;
        //constructorArgs = abi.encode(getAddress(sourceChain, "uniswapV3NonFungiblePositionManager"), getAddress(sourceChain, "odosRouterV2"));
        //deployer.deployContract("Staked BTCN Decoder And Sanitizer V0.3", creationCode, constructorArgs, 0);

<<<<<<< HEAD
        //creationCode = type(sBTCNMaizenetDecoderAndSanitizer).creationCode;
        //constructorArgs = abi.encode(getAddress(sourceChain, "uniswapV3NonFungiblePositionManager"));
        //deployer.deployContract("Staked BTCN Decoder And Sanitizer V0.4", creationCode, constructorArgs, 0);
        
        //creationCode = type(CamelotFullDecoderAndSanitizer).creationCode;
        //constructorArgs = abi.encode(getAddress(sourceChain, "camelotNonFungiblePositionManager"));
        //deployer.deployContract("Camelot Decoder And Sanitizer V0.0", creationCode, constructorArgs, 0);

        creationCode = type(BerachainDecoderAndSanitizer).creationCode;
        constructorArgs = abi.encode(getAddress(sourceChain, "uniswapV3NonFungiblePositionManager"), getAddress(sourceChain, "dolomiteMargin"));
        deployer.deployContract("Berachain Decoder And Sanitizer V0.4", creationCode, constructorArgs, 0);
=======
>>>>>>> 19b3dac8

        vm.stopBroadcast();
    }
}<|MERGE_RESOLUTION|>--- conflicted
+++ resolved
@@ -91,7 +91,6 @@
         //constructorArgs = abi.encode(getAddress(sourceChain, "uniswapV3NonFungiblePositionManager"), getAddress(sourceChain, "odosRouterV2"));
         //deployer.deployContract("Staked BTCN Decoder And Sanitizer V0.3", creationCode, constructorArgs, 0);
 
-<<<<<<< HEAD
         //creationCode = type(sBTCNMaizenetDecoderAndSanitizer).creationCode;
         //constructorArgs = abi.encode(getAddress(sourceChain, "uniswapV3NonFungiblePositionManager"));
         //deployer.deployContract("Staked BTCN Decoder And Sanitizer V0.4", creationCode, constructorArgs, 0);
@@ -103,8 +102,7 @@
         creationCode = type(BerachainDecoderAndSanitizer).creationCode;
         constructorArgs = abi.encode(getAddress(sourceChain, "uniswapV3NonFungiblePositionManager"), getAddress(sourceChain, "dolomiteMargin"));
         deployer.deployContract("Berachain Decoder And Sanitizer V0.4", creationCode, constructorArgs, 0);
-=======
->>>>>>> 19b3dac8
+
 
         vm.stopBroadcast();
     }
