// SPDX-License-Identifier: UNLICENSED
pragma solidity 0.8.21;
import {ChainValues} from "test/resources/ChainValues.sol";
import {MerkleTreeHelper} from "test/resources/MerkleTreeHelper/MerkleTreeHelper.sol";
import {ITBPositionDecoderAndSanitizer} from
    "src/base/DecodersAndSanitizers/Protocols/ITB/ITBPositionDecoderAndSanitizer.sol";
import {EtherFiLiquidUsdDecoderAndSanitizer} from
    "src/base/DecodersAndSanitizers/EtherFiLiquidUsdDecoderAndSanitizer.sol";
import {PancakeSwapV3FullDecoderAndSanitizer} from
    "src/base/DecodersAndSanitizers/PancakeSwapV3FullDecoderAndSanitizer.sol";
import {AerodromeDecoderAndSanitizer} from "src/base/DecodersAndSanitizers/AerodromeDecoderAndSanitizer.sol";
import {EtherFiLiquidEthDecoderAndSanitizer} from
    "src/base/DecodersAndSanitizers/EtherFiLiquidEthDecoderAndSanitizer.sol";
import {OnlyKarakDecoderAndSanitizer} from "src/base/DecodersAndSanitizers/OnlyKarakDecoderAndSanitizer.sol";
import {Deployer} from "src/helper/Deployer.sol"; import {MainnetAddresses} from "test/resources/MainnetAddresses.sol";
import {ContractNames} from "resources/ContractNames.sol";
import {PointFarmingDecoderAndSanitizer} from "src/base/DecodersAndSanitizers/PointFarmingDecoderAndSanitizer.sol";
import {OnlyHyperlaneDecoderAndSanitizer} from "src/base/DecodersAndSanitizers/OnlyHyperlaneDecoderAndSanitizer.sol";
import {SwellEtherFiLiquidEthDecoderAndSanitizer} from
    "src/base/DecodersAndSanitizers/SwellEtherFiLiquidEthDecoderAndSanitizer.sol";
import {sBTCNMaizenetDecoderAndSanitizer} from "src/base/DecodersAndSanitizers/sBTCNMaizenetDecoderAndSanitizer.sol";
import {UniBTCDecoderAndSanitizer} from "src/base/DecodersAndSanitizers/UniBTCDecoderAndSanitizer.sol";
import {EdgeCapitalDecoderAndSanitizer} from "src/base/DecodersAndSanitizers/EdgeCapitalDecoderAndSanitizer.sol";
import {EtherFiLiquidBtcDecoderAndSanitizer} from
    "src/base/DecodersAndSanitizers/EtherFiLiquidBtcDecoderAndSanitizer.sol";
import {SonicEthMainnetDecoderAndSanitizer} from "src/base/DecodersAndSanitizers/SonicEthMainnetDecoderAndSanitizer.sol";
import {AaveV3FullDecoderAndSanitizer} from "src/base/DecodersAndSanitizers/AaveV3FullDecoderAndSanitizer.sol"; 
import {LombardBtcDecoderAndSanitizer} from "src/base/DecodersAndSanitizers/LombardBtcDecoderAndSanitizer.sol"; 
import {TestVaultDecoderAndSanitizer} from "src/base/DecodersAndSanitizers/TestVaultDecoderAndSanitizer.sol";
import {LiquidBeraEthDecoderAndSanitizer} from "src/base/DecodersAndSanitizers/LiquidBeraEthDecoderAndSanitizer.sol"; 
import {SonicMainnetDecoderAndSanitizer} from "src/base/DecodersAndSanitizers/SonicEthMainnetDecoderAndSanitizer.sol"; 
import {SonicIncentivesHandlerDecoderAndSanitizer} from "src/base/DecodersAndSanitizers/SonicIncentivesHandlerDecoderAndSanitizer.sol";
import {AaveV3FullDecoderAndSanitizer} from "src/base/DecodersAndSanitizers/AaveV3FullDecoderAndSanitizer.sol";
import {LombardBtcDecoderAndSanitizer} from "src/base/DecodersAndSanitizers/LombardBtcDecoderAndSanitizer.sol";
import {EtherFiBtcDecoderAndSanitizer} from "src/base/DecodersAndSanitizers/EtherFiBtcDecoderAndSanitizer.sol";
import {SymbioticLRTDecoderAndSanitizer} from "src/base/DecodersAndSanitizers/SymbioticLRTDecoderAndSanitizer.sol";
import {SonicLBTCvSonicDecoderAndSanitizer} from "src/base/DecodersAndSanitizers/SonicLBTCvSonicDecoderAndSanitizer.sol";
import {eBTCBerachainDecoderAndSanitizer} from "src/base/DecodersAndSanitizers/eBTCBerachainDecoderAndSanitizer.sol"; 
import {SonicBTCDecoderAndSanitizer} from "src/base/DecodersAndSanitizers/SonicBTCDecoderAndSanitizer.sol";
import {BerachainDecoderAndSanitizer} from "src/base/DecodersAndSanitizers/BerachainDecoderAndSanitizer.sol"; 
import {PrimeLiquidBeraBtcDecoderAndSanitizer} from "src/base/DecodersAndSanitizers/PrimeLiquidBeraBtcDecoderAndSanitizer.sol"; 
import {StakedSonicDecoderAndSanitizer} from "src/base/DecodersAndSanitizers/StakedSonicDecoderAndSanitizer.sol";
import {HybridBtcBobDecoderAndSanitizer} from "src/base/DecodersAndSanitizers/HybridBtcBobDecoderAndSanitizer.sol";
import {HybridBtcDecoderAndSanitizer} from "src/base/DecodersAndSanitizers/HybridBtcDecoderAndSanitizer.sol";
import {SonicVaultDecoderAndSanitizer} from "src/base/DecodersAndSanitizers/SonicVaultDecoderAndSanitizer.sol";
import {LBTCvBNBDecoderAndSanitizer} from "src/base/DecodersAndSanitizers/LBTCvBNBDecoderAndSanitizer.sol";
import {LBTCvBaseDecoderAndSanitizer} from "src/base/DecodersAndSanitizers/LBTCvBaseDecoderAndSanitizer.sol";
import {SonicLBTCvSonicDecoderAndSanitizer} from "src/base/DecodersAndSanitizers/SonicLBTCvSonicDecoderAndSanitizer.sol";
<<<<<<< HEAD
import {RoyUSDCMainnetDecoderAndSanitizer} from "src/base/DecodersAndSanitizers/RoyUSDCMainnetDecoderAndSanitizer.sol";
import {RoyUSDCSonicDecoderAndSanitizer} from "src/base/DecodersAndSanitizers/RoyUSDCSonicDecoderAndSanitizer.sol";
import {RoySonicUSDCDecoderAndSanitizer} from "src/base/DecodersAndSanitizers/RoySonicUSDCDecoderAndSanitizer.sol";
=======
import {TacETHDecoderAndSanitizer} from "src/base/DecodersAndSanitizers/TacETHDecoderAndSanitizer.sol";
import {TacUSDDecoderAndSanitizer} from "src/base/DecodersAndSanitizers/TacUSDDecoderAndSanitizer.sol";
>>>>>>> 16fc7012

import {BoringDrone} from "src/base/Drones/BoringDrone.sol";

import "forge-std/Script.sol";
import "forge-std/StdJson.sol";

/**
 *  source .env && forge script script/DeployDecoderAndSanitizer.s.sol:DeployDecoderAndSanitizerScript --broadcast --etherscan-api-key $ETHERSCAN_KEY --verify --with-gas-price 30000000000
 * @dev Optionally can change `--with-gas-price` to something more reasonable
 */

contract DeployDecoderAndSanitizerScript is Script, ContractNames, MainnetAddresses, MerkleTreeHelper {
    uint256 public privateKey;
    Deployer public deployer = Deployer(deployerAddress);
    //Deployer public bobDeployer = Deployer(0xF3d0672a91Fd56C9ef04C79ec67d60c34c6148a0); 

    function setUp() external {
        privateKey = vm.envUint("BORING_DEVELOPER");
<<<<<<< HEAD
        vm.createSelectFork("mainnet");
        setSourceChainName("mainnet"); 
=======
        vm.createSelectFork("sonicMainnet");
        setSourceChainName("sonicMainnet"); 
>>>>>>> 16fc7012
    }

    function run() external {
        bytes memory creationCode; bytes memory constructorArgs;
        vm.startBroadcast(privateKey);
    

        //creationCode = type(EtherFiLiquidEthDecoderAndSanitizer).creationCode;
        //constructorArgs = abi.encode(getAddress(sourceChain, "uniswapV3NonFungiblePositionManager"), getAddress(sourceChain, "odosRouterV2"));
        //deployer.deployContract("EtherFi Liquid ETH Decoder And Sanitizer V0.9", creationCode, constructorArgs, 0);


        //address sonicUniV3 = 0x743E03cceB4af2efA3CC76838f6E8B50B63F184c; 
        //creationCode = type(SonicLBTCvSonicDecoderAndSanitizer).creationCode;
        //constructorArgs = abi.encode();
        //deployer.deployContract("Sonic LBTCv Decoder And Sanitizer V0.3", creationCode, constructorArgs, 0);
        
        //creationCode = type(LBTCvBNBDecoderAndSanitizer).creationCode;
        //constructorArgs = abi.encode(getAddress(sourceChain, "pancakeSwapV3NonFungiblePositionManager"), getAddress(sourceChain, "pancakeSwapV3MasterChefV3"), getAddress(sourceChain, "odosRouterV2"));
        //deployer.deployContract("LBTCv BNB Decoder And Sanitizer V0.1", creationCode, constructorArgs, 0);

        // creationCode = type(HybridBtcBobDecoderAndSanitizer).creationCode;
        // constructorArgs = abi.encode();
        // bobDeployer.deployContract("Hybrid BTC Decoder And Sanitizer V0.2", creationCode, constructorArgs, 0);
        
<<<<<<< HEAD
        creationCode = type(RoyUSDCMainnetDecoderAndSanitizer).creationCode;
        constructorArgs = abi.encode(getAddress(sourceChain, "odosRouterV2"));
        deployer.deployContract("Royco USDC Mainnet Decoder And Sanitizer V0.1", creationCode, constructorArgs, 0);
        
        vm.stopBroadcast();
=======
        creationCode = type(SonicEthMainnetDecoderAndSanitizer).creationCode;
        constructorArgs = abi.encode(getAddress(sourceChain, "uniswapV3NonFungiblePositionManager"), getAddress(sourceChain, "odosRouterV2"));
        deployer.deployContract("Sonic Mainnet Decoder And Sanitizer V0.4", creationCode, constructorArgs, 0);

>>>>>>> 16fc7012

        vm.stopBroadcast();
    }
}<|MERGE_RESOLUTION|>--- conflicted
+++ resolved
@@ -46,14 +46,11 @@
 import {LBTCvBNBDecoderAndSanitizer} from "src/base/DecodersAndSanitizers/LBTCvBNBDecoderAndSanitizer.sol";
 import {LBTCvBaseDecoderAndSanitizer} from "src/base/DecodersAndSanitizers/LBTCvBaseDecoderAndSanitizer.sol";
 import {SonicLBTCvSonicDecoderAndSanitizer} from "src/base/DecodersAndSanitizers/SonicLBTCvSonicDecoderAndSanitizer.sol";
-<<<<<<< HEAD
 import {RoyUSDCMainnetDecoderAndSanitizer} from "src/base/DecodersAndSanitizers/RoyUSDCMainnetDecoderAndSanitizer.sol";
 import {RoyUSDCSonicDecoderAndSanitizer} from "src/base/DecodersAndSanitizers/RoyUSDCSonicDecoderAndSanitizer.sol";
 import {RoySonicUSDCDecoderAndSanitizer} from "src/base/DecodersAndSanitizers/RoySonicUSDCDecoderAndSanitizer.sol";
-=======
 import {TacETHDecoderAndSanitizer} from "src/base/DecodersAndSanitizers/TacETHDecoderAndSanitizer.sol";
 import {TacUSDDecoderAndSanitizer} from "src/base/DecodersAndSanitizers/TacUSDDecoderAndSanitizer.sol";
->>>>>>> 16fc7012
 
 import {BoringDrone} from "src/base/Drones/BoringDrone.sol";
 
@@ -72,13 +69,8 @@
 
     function setUp() external {
         privateKey = vm.envUint("BORING_DEVELOPER");
-<<<<<<< HEAD
         vm.createSelectFork("mainnet");
         setSourceChainName("mainnet"); 
-=======
-        vm.createSelectFork("sonicMainnet");
-        setSourceChainName("sonicMainnet"); 
->>>>>>> 16fc7012
     }
 
     function run() external {
@@ -104,19 +96,14 @@
         // constructorArgs = abi.encode();
         // bobDeployer.deployContract("Hybrid BTC Decoder And Sanitizer V0.2", creationCode, constructorArgs, 0);
         
-<<<<<<< HEAD
-        creationCode = type(RoyUSDCMainnetDecoderAndSanitizer).creationCode;
-        constructorArgs = abi.encode(getAddress(sourceChain, "odosRouterV2"));
-        deployer.deployContract("Royco USDC Mainnet Decoder And Sanitizer V0.1", creationCode, constructorArgs, 0);
+        // creationCode = type(RoyUSDCMainnetDecoderAndSanitizer).creationCode;
+        // constructorArgs = abi.encode(getAddress(sourceChain, "odosRouterV2"));
+        // deployer.deployContract("Royco USDC Mainnet Decoder And Sanitizer V0.1", creationCode, constructorArgs, 0);
         
-        vm.stopBroadcast();
-=======
         creationCode = type(SonicEthMainnetDecoderAndSanitizer).creationCode;
         constructorArgs = abi.encode(getAddress(sourceChain, "uniswapV3NonFungiblePositionManager"), getAddress(sourceChain, "odosRouterV2"));
         deployer.deployContract("Sonic Mainnet Decoder And Sanitizer V0.4", creationCode, constructorArgs, 0);
 
->>>>>>> 16fc7012
-
         vm.stopBroadcast();
     }
 }