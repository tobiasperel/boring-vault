// SPDX-License-Identifier: UNLICENSED
pragma solidity 0.8.21;

import {ChainValues} from "test/resources/ChainValues.sol";
import {MerkleTreeHelper} from "test/resources/MerkleTreeHelper/MerkleTreeHelper.sol";
import {ITBPositionDecoderAndSanitizer} from
    "src/base/DecodersAndSanitizers/Protocols/ITB/ITBPositionDecoderAndSanitizer.sol";
import {EtherFiLiquidUsdDecoderAndSanitizer} from
    "src/base/DecodersAndSanitizers/EtherFiLiquidUsdDecoderAndSanitizer.sol";
import {PancakeSwapV3FullDecoderAndSanitizer} from
    "src/base/DecodersAndSanitizers/PancakeSwapV3FullDecoderAndSanitizer.sol";
import {AerodromeDecoderAndSanitizer} from "src/base/DecodersAndSanitizers/AerodromeDecoderAndSanitizer.sol";
import {EtherFiLiquidEthDecoderAndSanitizer} from
    "src/base/DecodersAndSanitizers/EtherFiLiquidEthDecoderAndSanitizer.sol";
import {OnlyKarakDecoderAndSanitizer} from "src/base/DecodersAndSanitizers/OnlyKarakDecoderAndSanitizer.sol";
import {Deployer} from "src/helper/Deployer.sol"; import {MainnetAddresses} from "test/resources/MainnetAddresses.sol";
import {ContractNames} from "resources/ContractNames.sol";
import {PointFarmingDecoderAndSanitizer} from "src/base/DecodersAndSanitizers/PointFarmingDecoderAndSanitizer.sol";
import {OnlyHyperlaneDecoderAndSanitizer} from "src/base/DecodersAndSanitizers/OnlyHyperlaneDecoderAndSanitizer.sol";
import {SwellEtherFiLiquidEthDecoderAndSanitizer} from
    "src/base/DecodersAndSanitizers/SwellEtherFiLiquidEthDecoderAndSanitizer.sol";
import {sBTCNMaizenetDecoderAndSanitizer} from "src/base/DecodersAndSanitizers/sBTCNMaizenetDecoderAndSanitizer.sol";
import {UniBTCDecoderAndSanitizer} from "src/base/DecodersAndSanitizers/UniBTCDecoderAndSanitizer.sol";
import {EdgeCapitalDecoderAndSanitizer} from "src/base/DecodersAndSanitizers/EdgeCapitalDecoderAndSanitizer.sol";
import {EtherFiLiquidBtcDecoderAndSanitizer} from
    "src/base/DecodersAndSanitizers/EtherFiLiquidBtcDecoderAndSanitizer.sol";
import {SonicEthMainnetDecoderAndSanitizer} from "src/base/DecodersAndSanitizers/SonicEthMainnetDecoderAndSanitizer.sol";
import {AaveV3FullDecoderAndSanitizer} from "src/base/DecodersAndSanitizers/AaveV3FullDecoderAndSanitizer.sol"; 
import {LombardBtcDecoderAndSanitizer} from "src/base/DecodersAndSanitizers/LombardBtcDecoderAndSanitizer.sol"; 
import {StakedSonicUSDDecoderAndSanitizer} from "src/base/DecodersAndSanitizers/StakedSonicUSDDecoderAndSanitizer.sol"; 
import {TestVaultDecoderAndSanitizer} from "src/base/DecodersAndSanitizers/TestVaultDecoderAndSanitizer.sol";
import {LiquidBeraEthDecoderAndSanitizer} from "src/base/DecodersAndSanitizers/LiquidBeraEthDecoderAndSanitizer.sol"; 
import {SonicIncentivesHandlerDecoderAndSanitizer} from "src/base/DecodersAndSanitizers/SonicIncentivesHandlerDecoderAndSanitizer.sol";
import {AaveV3FullDecoderAndSanitizer} from "src/base/DecodersAndSanitizers/AaveV3FullDecoderAndSanitizer.sol";
import {EtherFiBtcDecoderAndSanitizer} from "src/base/DecodersAndSanitizers/EtherFiBtcDecoderAndSanitizer.sol";
import {SymbioticLRTDecoderAndSanitizer} from "src/base/DecodersAndSanitizers/SymbioticLRTDecoderAndSanitizer.sol";
import {SonicLBTCvSonicDecoderAndSanitizer} from "src/base/DecodersAndSanitizers/SonicLBTCvSonicDecoderAndSanitizer.sol";
import {eBTCBerachainDecoderAndSanitizer} from "src/base/DecodersAndSanitizers/eBTCBerachainDecoderAndSanitizer.sol"; 
import {SonicBTCDecoderAndSanitizer} from "src/base/DecodersAndSanitizers/SonicBTCDecoderAndSanitizer.sol";
import {BerachainDecoderAndSanitizer} from "src/base/DecodersAndSanitizers/BerachainDecoderAndSanitizer.sol"; 
import {PrimeLiquidBeraBtcDecoderAndSanitizer} from "src/base/DecodersAndSanitizers/PrimeLiquidBeraBtcDecoderAndSanitizer.sol"; 
import {StakedSonicDecoderAndSanitizer} from "src/base/DecodersAndSanitizers/StakedSonicDecoderAndSanitizer.sol";
import {HybridBtcBobDecoderAndSanitizer} from "src/base/DecodersAndSanitizers/HybridBtcBobDecoderAndSanitizer.sol";
import {HybridBtcDecoderAndSanitizer} from "src/base/DecodersAndSanitizers/HybridBtcDecoderAndSanitizer.sol";
import {SonicVaultDecoderAndSanitizer} from "src/base/DecodersAndSanitizers/SonicVaultDecoderAndSanitizer.sol";
import {LBTCvBNBDecoderAndSanitizer} from "src/base/DecodersAndSanitizers/LBTCvBNBDecoderAndSanitizer.sol";
import {LBTCvBaseDecoderAndSanitizer} from "src/base/DecodersAndSanitizers/LBTCvBaseDecoderAndSanitizer.sol";
import {SonicLBTCvSonicDecoderAndSanitizer} from "src/base/DecodersAndSanitizers/SonicLBTCvSonicDecoderAndSanitizer.sol";
import {RoyUSDCMainnetDecoderAndSanitizer} from "src/base/DecodersAndSanitizers/RoyUSDCMainnetDecoderAndSanitizer.sol";
import {RoyUSDCSonicDecoderAndSanitizer} from "src/base/DecodersAndSanitizers/RoyUSDCSonicDecoderAndSanitizer.sol";
import {RoySonicUSDCDecoderAndSanitizer} from "src/base/DecodersAndSanitizers/RoySonicUSDCDecoderAndSanitizer.sol";
import {TacETHDecoderAndSanitizer} from "src/base/DecodersAndSanitizers/TacETHDecoderAndSanitizer.sol";
import {TacUSDDecoderAndSanitizer} from "src/base/DecodersAndSanitizers/TacUSDDecoderAndSanitizer.sol";
import {TacLBTCvDecoderAndSanitizer} from "src/base/DecodersAndSanitizers/TacLBTCvDecoderAndSanitizer.sol";
import {sBTCNDecoderAndSanitizer} from "src/base/DecodersAndSanitizers/sBTCNDecoderAndSanitizer.sol";
import {CamelotFullDecoderAndSanitizer} from "src/base/DecodersAndSanitizers/CamelotFullDecoderAndSanitizer.sol";


import {BoringDrone} from "src/base/Drones/BoringDrone.sol";

import "forge-std/Script.sol";
import "forge-std/StdJson.sol";

/**
 *  source .env && forge script script/DeployDecoderAndSanitizer.s.sol:DeployDecoderAndSanitizerScript --broadcast --etherscan-api-key $ETHERSCAN_KEY --verify --with-gas-price 30000000000
 * @dev Optionally can change `--with-gas-price` to something more reasonable
 */

contract DeployDecoderAndSanitizerScript is Script, ContractNames, MainnetAddresses, MerkleTreeHelper {
    uint256 public privateKey;
    Deployer public deployer = Deployer(deployerAddress);
    //Deployer public bobDeployer = Deployer(0xF3d0672a91Fd56C9ef04C79ec67d60c34c6148a0); 

    function setUp() external {
        privateKey = vm.envUint("BORING_DEVELOPER");

        vm.createSelectFork("berachain");
        setSourceChainName("berachain"); 

    }

    function run() external {
        bytes memory creationCode; bytes memory constructorArgs;
        vm.startBroadcast(privateKey);
    

        //creationCode = type(EtherFiLiquidEthDecoderAndSanitizer).creationCode;
        //constructorArgs = abi.encode(getAddress(sourceChain, "uniswapV3NonFungiblePositionManager"), getAddress(sourceChain, "odosRouterV2"));
        //deployer.deployContract("EtherFi Liquid ETH Decoder And Sanitizer V0.9", creationCode, constructorArgs, 0);


<<<<<<< HEAD
        //address sonicUniV3 = 0x743E03cceB4af2efA3CC76838f6E8B50B63F184c; 
        //creationCode = type(SonicLBTCvSonicDecoderAndSanitizer).creationCode;
        //constructorArgs = abi.encode();
        //deployer.deployContract("Sonic LBTCv Decoder And Sanitizer V0.3", creationCode, constructorArgs, 0);
        //creationCode = type(LombardBtcDecoderAndSanitizer).creationCode;
        //constructorArgs = abi.encode(getAddress(sourceChain, "uniswapV3NonFungiblePositionManager"));
        //deployer.deployContract("Liquid BTC Decoder And Sanitizer V0.0", creationCode, constructorArgs, 0);

        // creationCode = type(SonicMainnetDecoderAndSanitizer).creationCode;
        // constructorArgs = abi.encode(uniswapV3NonFungiblePositionManager);
        // deployer.deployContract("Sonic BTC Decoder and Sanitizer V0.1", creationCode, constructorArgs, 0);
        
        //creationCode = type(LBTCvBNBDecoderAndSanitizer).creationCode;
        //constructorArgs = abi.encode(getAddress(sourceChain, "pancakeSwapV3NonFungiblePositionManager"), getAddress(sourceChain, "pancakeSwapV3MasterChefV3"), getAddress(sourceChain, "odosRouterV2"));
        //deployer.deployContract("LBTCv BNB Decoder And Sanitizer V0.1", creationCode, constructorArgs, 0);

        // creationCode = type(HybridBtcBobDecoderAndSanitizer).creationCode;
        // constructorArgs = abi.encode();
        // bobDeployer.deployContract("Hybrid BTC Decoder And Sanitizer V0.2", creationCode, constructorArgs, 0);
        
        creationCode = type(RoyUSDCMainnetDecoderAndSanitizer).creationCode;
        constructorArgs = abi.encode(getAddress(sourceChain, "odosRouterV2"));
        deployer.deployContract("Royco USDC Decoder And Sanitizer V0.2", creationCode, constructorArgs, 0);

        // creationCode = type(RoyUSDCSonicDecoderAndSanitizer).creationCode;
        // constructorArgs = abi.encode(getAddress(sourceChain, "odosRouterV2"));
        // deployer.deployContract("Royco USDC Sonic Decoder And Sanitizer V0.2", creationCode, constructorArgs, 0);

        // creationCode = type(RoySonicUSDCDecoderAndSanitizer).creationCode;
        // constructorArgs = abi.encode(getAddress(sourceChain, "recipeMarketHub"), getAddress(sourceChain, "odosRouterV2"));
        // deployer.deployContract("Royco Sonic USDC Decoder And Sanitizer V0.2", creationCode, constructorArgs, 0);
        
        // creationCode = type(SonicEthMainnetDecoderAndSanitizer).creationCode;
        // constructorArgs = abi.encode(getAddress(sourceChain, "uniswapV3NonFungiblePositionManager"), getAddress(sourceChain, "odosRouterV2"));
        // deployer.deployContract("Sonic Mainnet Decoder And Sanitizer V0.4", creationCode, constructorArgs, 0);
=======
        //creationCode = type(sBTCNDecoderAndSanitizer).creationCode;
        //constructorArgs = abi.encode(getAddress(sourceChain, "uniswapV3NonFungiblePositionManager"), getAddress(sourceChain, "odosRouterV2"));
        //deployer.deployContract("Staked BTCN Decoder And Sanitizer V0.3", creationCode, constructorArgs, 0);

        //creationCode = type(sBTCNMaizenetDecoderAndSanitizer).creationCode;
        //constructorArgs = abi.encode(getAddress(sourceChain, "uniswapV3NonFungiblePositionManager"));
        //deployer.deployContract("Staked BTCN Decoder And Sanitizer V0.4", creationCode, constructorArgs, 0);

        // creationCode = type(SonicEthMainnetDecoderAndSanitizer).creationCode;
        // constructorArgs = abi.encode(getAddress(sourceChain, "uniswapV3NonFungiblePositionManager"), getAddress(sourceChain, "odosRouterV2"));
        // deployer.deployContract("Sonic Mainnet Decoder And Sanitizer V0.4", creationCode, constructorArgs, 0);

        creationCode = type(TacLBTCvDecoderAndSanitizer).creationCode;
        constructorArgs = abi.encode(getAddress(sourceChain, "uniswapV3NonFungiblePositionManager"), getAddress(sourceChain, "odosRouterV2"));

>>>>>>> 45e3b0a7

        vm.stopBroadcast();
    }
}<|MERGE_RESOLUTION|>--- conflicted
+++ resolved
@@ -83,49 +83,10 @@
         bytes memory creationCode; bytes memory constructorArgs;
         vm.startBroadcast(privateKey);
     
-
         //creationCode = type(EtherFiLiquidEthDecoderAndSanitizer).creationCode;
         //constructorArgs = abi.encode(getAddress(sourceChain, "uniswapV3NonFungiblePositionManager"), getAddress(sourceChain, "odosRouterV2"));
         //deployer.deployContract("EtherFi Liquid ETH Decoder And Sanitizer V0.9", creationCode, constructorArgs, 0);
 
-
-<<<<<<< HEAD
-        //address sonicUniV3 = 0x743E03cceB4af2efA3CC76838f6E8B50B63F184c; 
-        //creationCode = type(SonicLBTCvSonicDecoderAndSanitizer).creationCode;
-        //constructorArgs = abi.encode();
-        //deployer.deployContract("Sonic LBTCv Decoder And Sanitizer V0.3", creationCode, constructorArgs, 0);
-        //creationCode = type(LombardBtcDecoderAndSanitizer).creationCode;
-        //constructorArgs = abi.encode(getAddress(sourceChain, "uniswapV3NonFungiblePositionManager"));
-        //deployer.deployContract("Liquid BTC Decoder And Sanitizer V0.0", creationCode, constructorArgs, 0);
-
-        // creationCode = type(SonicMainnetDecoderAndSanitizer).creationCode;
-        // constructorArgs = abi.encode(uniswapV3NonFungiblePositionManager);
-        // deployer.deployContract("Sonic BTC Decoder and Sanitizer V0.1", creationCode, constructorArgs, 0);
-        
-        //creationCode = type(LBTCvBNBDecoderAndSanitizer).creationCode;
-        //constructorArgs = abi.encode(getAddress(sourceChain, "pancakeSwapV3NonFungiblePositionManager"), getAddress(sourceChain, "pancakeSwapV3MasterChefV3"), getAddress(sourceChain, "odosRouterV2"));
-        //deployer.deployContract("LBTCv BNB Decoder And Sanitizer V0.1", creationCode, constructorArgs, 0);
-
-        // creationCode = type(HybridBtcBobDecoderAndSanitizer).creationCode;
-        // constructorArgs = abi.encode();
-        // bobDeployer.deployContract("Hybrid BTC Decoder And Sanitizer V0.2", creationCode, constructorArgs, 0);
-        
-        creationCode = type(RoyUSDCMainnetDecoderAndSanitizer).creationCode;
-        constructorArgs = abi.encode(getAddress(sourceChain, "odosRouterV2"));
-        deployer.deployContract("Royco USDC Decoder And Sanitizer V0.2", creationCode, constructorArgs, 0);
-
-        // creationCode = type(RoyUSDCSonicDecoderAndSanitizer).creationCode;
-        // constructorArgs = abi.encode(getAddress(sourceChain, "odosRouterV2"));
-        // deployer.deployContract("Royco USDC Sonic Decoder And Sanitizer V0.2", creationCode, constructorArgs, 0);
-
-        // creationCode = type(RoySonicUSDCDecoderAndSanitizer).creationCode;
-        // constructorArgs = abi.encode(getAddress(sourceChain, "recipeMarketHub"), getAddress(sourceChain, "odosRouterV2"));
-        // deployer.deployContract("Royco Sonic USDC Decoder And Sanitizer V0.2", creationCode, constructorArgs, 0);
-        
-        // creationCode = type(SonicEthMainnetDecoderAndSanitizer).creationCode;
-        // constructorArgs = abi.encode(getAddress(sourceChain, "uniswapV3NonFungiblePositionManager"), getAddress(sourceChain, "odosRouterV2"));
-        // deployer.deployContract("Sonic Mainnet Decoder And Sanitizer V0.4", creationCode, constructorArgs, 0);
-=======
         //creationCode = type(sBTCNDecoderAndSanitizer).creationCode;
         //constructorArgs = abi.encode(getAddress(sourceChain, "uniswapV3NonFungiblePositionManager"), getAddress(sourceChain, "odosRouterV2"));
         //deployer.deployContract("Staked BTCN Decoder And Sanitizer V0.3", creationCode, constructorArgs, 0);
@@ -141,8 +102,6 @@
         creationCode = type(TacLBTCvDecoderAndSanitizer).creationCode;
         constructorArgs = abi.encode(getAddress(sourceChain, "uniswapV3NonFungiblePositionManager"), getAddress(sourceChain, "odosRouterV2"));
 
->>>>>>> 45e3b0a7
-
         vm.stopBroadcast();
     }
 }