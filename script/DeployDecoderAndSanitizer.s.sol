// SPDX-License-Identifier: UNLICENSED
pragma solidity 0.8.21;

import {ChainValues} from "test/resources/ChainValues.sol";
import {MerkleTreeHelper} from "test/resources/MerkleTreeHelper/MerkleTreeHelper.sol";
import {ITBPositionDecoderAndSanitizer} from
    "src/base/DecodersAndSanitizers/Protocols/ITB/ITBPositionDecoderAndSanitizer.sol";
import {EtherFiLiquidUsdDecoderAndSanitizer} from
    "src/base/DecodersAndSanitizers/EtherFiLiquidUsdDecoderAndSanitizer.sol";
import {PancakeSwapV3FullDecoderAndSanitizer} from
    "src/base/DecodersAndSanitizers/PancakeSwapV3FullDecoderAndSanitizer.sol";
import {AerodromeDecoderAndSanitizer} from "src/base/DecodersAndSanitizers/AerodromeDecoderAndSanitizer.sol";
import {EtherFiLiquidEthDecoderAndSanitizer} from
    "src/base/DecodersAndSanitizers/EtherFiLiquidEthDecoderAndSanitizer.sol";
import {OnlyKarakDecoderAndSanitizer} from "src/base/DecodersAndSanitizers/OnlyKarakDecoderAndSanitizer.sol";
import {Deployer} from "src/helper/Deployer.sol"; import {MainnetAddresses} from "test/resources/MainnetAddresses.sol";
import {ContractNames} from "resources/ContractNames.sol";
import {PointFarmingDecoderAndSanitizer} from "src/base/DecodersAndSanitizers/PointFarmingDecoderAndSanitizer.sol";
import {OnlyHyperlaneDecoderAndSanitizer} from "src/base/DecodersAndSanitizers/OnlyHyperlaneDecoderAndSanitizer.sol";
import {SwellEtherFiLiquidEthDecoderAndSanitizer} from
    "src/base/DecodersAndSanitizers/SwellEtherFiLiquidEthDecoderAndSanitizer.sol";
import {sBTCNMaizenetDecoderAndSanitizer} from "src/base/DecodersAndSanitizers/sBTCNMaizenetDecoderAndSanitizer.sol";
import {UniBTCDecoderAndSanitizer} from "src/base/DecodersAndSanitizers/UniBTCDecoderAndSanitizer.sol";
import {EdgeCapitalDecoderAndSanitizer} from "src/base/DecodersAndSanitizers/EdgeCapitalDecoderAndSanitizer.sol";
import {EtherFiLiquidBtcDecoderAndSanitizer} from
    "src/base/DecodersAndSanitizers/EtherFiLiquidBtcDecoderAndSanitizer.sol";
import {SonicEthMainnetDecoderAndSanitizer} from "src/base/DecodersAndSanitizers/SonicEthMainnetDecoderAndSanitizer.sol";
import {AaveV3FullDecoderAndSanitizer} from "src/base/DecodersAndSanitizers/AaveV3FullDecoderAndSanitizer.sol"; 
import {LombardBtcDecoderAndSanitizer} from "src/base/DecodersAndSanitizers/LombardBtcDecoderAndSanitizer.sol"; 
import {StakedSonicUSDDecoderAndSanitizer} from "src/base/DecodersAndSanitizers/StakedSonicUSDDecoderAndSanitizer.sol"; 
import {TestVaultDecoderAndSanitizer} from "src/base/DecodersAndSanitizers/TestVaultDecoderAndSanitizer.sol";
import {LiquidBeraEthDecoderAndSanitizer} from "src/base/DecodersAndSanitizers/LiquidBeraEthDecoderAndSanitizer.sol"; 
import {SonicIncentivesHandlerDecoderAndSanitizer} from "src/base/DecodersAndSanitizers/SonicIncentivesHandlerDecoderAndSanitizer.sol";
import {AaveV3FullDecoderAndSanitizer} from "src/base/DecodersAndSanitizers/AaveV3FullDecoderAndSanitizer.sol";
import {EtherFiBtcDecoderAndSanitizer} from "src/base/DecodersAndSanitizers/EtherFiBtcDecoderAndSanitizer.sol";
import {SymbioticLRTDecoderAndSanitizer} from "src/base/DecodersAndSanitizers/SymbioticLRTDecoderAndSanitizer.sol";
import {SonicLBTCvSonicDecoderAndSanitizer} from "src/base/DecodersAndSanitizers/SonicLBTCvSonicDecoderAndSanitizer.sol";
import {eBTCBerachainDecoderAndSanitizer} from "src/base/DecodersAndSanitizers/eBTCBerachainDecoderAndSanitizer.sol"; 
import {SonicBTCDecoderAndSanitizer} from "src/base/DecodersAndSanitizers/SonicBTCDecoderAndSanitizer.sol";
import {BerachainDecoderAndSanitizer} from "src/base/DecodersAndSanitizers/BerachainDecoderAndSanitizer.sol"; 
import {PrimeLiquidBeraBtcDecoderAndSanitizer} from "src/base/DecodersAndSanitizers/PrimeLiquidBeraBtcDecoderAndSanitizer.sol"; 
import {StakedSonicDecoderAndSanitizer} from "src/base/DecodersAndSanitizers/StakedSonicDecoderAndSanitizer.sol";
import {HybridBtcBobDecoderAndSanitizer} from "src/base/DecodersAndSanitizers/HybridBtcBobDecoderAndSanitizer.sol";
import {HybridBtcDecoderAndSanitizer} from "src/base/DecodersAndSanitizers/HybridBtcDecoderAndSanitizer.sol";
import {SonicVaultDecoderAndSanitizer} from "src/base/DecodersAndSanitizers/SonicVaultDecoderAndSanitizer.sol";
import {LBTCvBNBDecoderAndSanitizer} from "src/base/DecodersAndSanitizers/LBTCvBNBDecoderAndSanitizer.sol";
import {LBTCvBaseDecoderAndSanitizer} from "src/base/DecodersAndSanitizers/LBTCvBaseDecoderAndSanitizer.sol";
import {SonicLBTCvSonicDecoderAndSanitizer} from "src/base/DecodersAndSanitizers/SonicLBTCvSonicDecoderAndSanitizer.sol";
import {RoyUSDCMainnetDecoderAndSanitizer} from "src/base/DecodersAndSanitizers/RoyUSDCMainnetDecoderAndSanitizer.sol";
import {RoyUSDCSonicDecoderAndSanitizer} from "src/base/DecodersAndSanitizers/RoyUSDCSonicDecoderAndSanitizer.sol";
import {RoySonicUSDCDecoderAndSanitizer} from "src/base/DecodersAndSanitizers/RoySonicUSDCDecoderAndSanitizer.sol";
import {TacETHDecoderAndSanitizer} from "src/base/DecodersAndSanitizers/TacETHDecoderAndSanitizer.sol";
import {TacUSDDecoderAndSanitizer} from "src/base/DecodersAndSanitizers/TacUSDDecoderAndSanitizer.sol";
import {TacLBTCvDecoderAndSanitizer} from "src/base/DecodersAndSanitizers/TacLBTCvDecoderAndSanitizer.sol";
import {sBTCNDecoderAndSanitizer} from "src/base/DecodersAndSanitizers/sBTCNDecoderAndSanitizer.sol";
import {CamelotFullDecoderAndSanitizer} from "src/base/DecodersAndSanitizers/CamelotFullDecoderAndSanitizer.sol";
import {EtherFiEigenDecoderAndSanitizer} from "src/base/DecodersAndSanitizers/EtherFiEigenDecoderAndSanitizer.sol";
import {UnichainEtherFiLiquidEthDecoderAndSanitizer} from "src/base/DecodersAndSanitizers/UnichainEtherFiLiquidEthDecoderAndSanitizer.sol";
import {LiquidBeraDecoderAndSanitizer} from "src/base/DecodersAndSanitizers/LiquidBeraDecoderAndSanitizer.sol";
import {LiquidBeraEthBerachainDecoderAndSanitizer} from "src/base/DecodersAndSanitizers/LiquidBeraEthBerachainDecoderAndSanitizer.sol";
import {FullCorkDecoderAndSanitizer} from "src/base/DecodersAndSanitizers/Protocols/ITB/cork/FullCorkDecoderAndSanitizer.sol";
import {LiquidUSDFlareDecoderAndSanitizer} from "src/base/DecodersAndSanitizers/LiquidUSDFlareDecoderAndSanitizer.sol"; 
import {AlphaSTETHDecoderAndSanitizer} from "src/base/DecodersAndSanitizers/AlphaSTETHDecoderAndSanitizer.sol";
import {RoycoUSDDecoderAndSanitizer} from "src/base/DecodersAndSanitizers/RoycoUSDDecoderAndSanitizer.sol";
import {RoycoUSDPlumeDecoderAndSanitizer} from "src/base/DecodersAndSanitizers/RoycoUSDPlumeDecoderAndSanitizer.sol";
import {FullScrollBridgeDecoderAndSanitizer} from "src/base/DecodersAndSanitizers/FullScrollBridgeDecoderAndSanitizer.sol"; 
import {ScrollVaultsDecoderAndSanitizer} from "src/base/DecodersAndSanitizers/ScrollVaultsDecoderAndSanitizer.sol"; 
import {SonicLBTCvDecoderAndSanitizer} from "src/base/DecodersAndSanitizers/SonicLBTCvDecoderAndSanitizer.sol"; 

import {BoringDrone} from "src/base/Drones/BoringDrone.sol";

import "forge-std/Script.sol";
import "forge-std/StdJson.sol";

/**
 *  source .env && forge script script/DeployDecoderAndSanitizer.s.sol:DeployDecoderAndSanitizerScript --broadcast --etherscan-api-key $ETHERSCAN_KEY --verify --with-gas-price 30000000000
 * @dev Optionally can change `--with-gas-price` to something more reasonable
 */

contract DeployDecoderAndSanitizerScript is Script, ContractNames, MainnetAddresses, MerkleTreeHelper {
    uint256 public privateKey;
    Deployer public deployer = Deployer(deployerAddress);
    //Deployer public bobDeployer = Deployer(0xF3d0672a91Fd56C9ef04C79ec67d60c34c6148a0); 

    function setUp() external {
        privateKey = vm.envUint("BORING_DEVELOPER");
        vm.createSelectFork("plume");
        setSourceChainName("plume"); 

    }

    function run() external {
        bytes memory creationCode; bytes memory constructorArgs;
        vm.startBroadcast(privateKey);
        
        //creationCode = type(ScrollVaultsDecoderAndSanitizer).creationCode;
        //constructorArgs = abi.encode();
        //deployer.deployContract("Scroll Vaults Decoder And Sanitizer V0.0", creationCode, constructorArgs, 0);

        //creationCode = type(LBTCvBNBDecoderAndSanitizer).creationCode;
        //constructorArgs = abi.encode(getAddress(sourceChain, "pancakeSwapV3NonFungiblePositionManager"), getAddress(sourceChain, "pancakeSwapV3MasterChefV3"), getAddress(sourceChain, "odosRouterV2"));
        //deployer.deployContract("LBTCv BNB Decoder And Sanitizer V0.1", creationCode, constructorArgs, 0);

        // creationCode = type(HybridBtcBobDecoderAndSanitizer).creationCode;
        // constructorArgs = abi.encode();
        // bobDeployer.deployContract("Hybrid BTC Decoder And Sanitizer V0.2", creationCode, constructorArgs, 0);
        
        // creationCode = type(RoyUSDCMainnetDecoderAndSanitizer).creationCode;
        // constructorArgs = abi.encode(getAddress(sourceChain, "odosRouterV2"));
        // deployer.deployContract("Royco USDC Mainnet Decoder And Sanitizer V0.1", creationCode, constructorArgs, 0);

        // creationCode = type(sBTCNDecoderAndSanitizer).creationCode;
        // constructorArgs = abi.encode(getAddress(sourceChain, "uniswapV3NonFungiblePositionManager"), getAddress(sourceChain, "odosRouterV2"));
        // deployer.deployContract("Staked BTCN Decoder And Sanitizer V0.3", creationCode, constructorArgs, 0);
        
        // creationCode = type(LiquidUSDFlareDecoderAndSanitizer).creationCode;
        // constructorArgs = abi.encode(getAddress(sourceChain, "uniswapV3NonFungiblePositionManager"));
        // deployer.deployContract("Liquid USD Decoder And Sanitizer V0.0", creationCode, constructorArgs, 0);
        
        //creationCode = type(CamelotFullDecoderAndSanitizer).creationCode;
        //constructorArgs = abi.encode(getAddress(sourceChain, "camelotNonFungiblePositionManager"));
        //deployer.deployContract("Camelot Decoder And Sanitizer V0.0", creationCode, constructorArgs, 0);
        
        //creationCode = type(BerachainDecoderAndSanitizer).creationCode;
        //constructorArgs = abi.encode(getAddress(sourceChain, "uniswapV3NonFungiblePositionManager"), getAddress(sourceChain, "dolomiteMargin"));
        //deployer.deployContract("PrimeLiquidBeraBTC Berachain Decoder And Sanitizer V0.2", creationCode, constructorArgs, 0);

        // creationCode = type(AlphaSTETHDecoderAndSanitizer).creationCode;
        // constructorArgs = abi.encode(address(0), getAddress(sourceChain, "uniV4PositionManager"), address(0), address(0));
        // deployer.deployContract("Alpha STETH Decoder And Sanitizer V0.1", creationCode, constructorArgs, 0);
        //creationCode = type(RoycoUSDDecoderAndSanitizer).creationCode;
        //constructorArgs = abi.encode(getAddress(sourceChain, "recipeMarketHub"));
        //deployer.deployContract("Royco USD Decoder And Sanitizer V0.1", creationCode, constructorArgs, 0);

        //creationCode = type(RoycoUSDPlumeDecoderAndSanitizer).creationCode;
        // constructorArgs = abi.encode(getAddress(sourceChain, "recipeMarketHub"));
        // deployer.deployContract("Royco USD Plume Decoder And Sanitizer V0.1", creationCode, constructorArgs, 0);

<<<<<<< HEAD
        //creationCode = type(BerachainDecoderAndSanitizer).creationCode;
        //constructorArgs = abi.encode(getAddress(sourceChain, "uniswapV3NonFungiblePositionManager"), getAddress(sourceChain, "dolomiteMargin"));
        //deployer.deployContract("Berachain Decoder And Sanitizer V0.7", creationCode, constructorArgs, 0);
        
        creationCode = type(SonicLBTCvDecoderAndSanitizer).creationCode;
        constructorArgs = abi.encode(getAddress(sourceChain, "uniswapV3NonFungiblePositionManager"));
        deployer.deployContract("Sonic LBTCv Decoder and Sanitizer V0.1", creationCode, constructorArgs, 0);
=======
        creationCode = type(BerachainDecoderAndSanitizer).creationCode;
        constructorArgs = abi.encode(getAddress(sourceChain, "uniswapV3NonFungiblePositionManager"), getAddress(sourceChain, "dolomiteMargin"));
        deployer.deployContract("Berachain Decoder And Sanitizer V0.7", creationCode, constructorArgs, 0);

>>>>>>> 5c1c04e7
        
        vm.stopBroadcast();
    }
}<|MERGE_RESOLUTION|>--- conflicted
+++ resolved
@@ -136,7 +136,6 @@
         // constructorArgs = abi.encode(getAddress(sourceChain, "recipeMarketHub"));
         // deployer.deployContract("Royco USD Plume Decoder And Sanitizer V0.1", creationCode, constructorArgs, 0);
 
-<<<<<<< HEAD
         //creationCode = type(BerachainDecoderAndSanitizer).creationCode;
         //constructorArgs = abi.encode(getAddress(sourceChain, "uniswapV3NonFungiblePositionManager"), getAddress(sourceChain, "dolomiteMargin"));
         //deployer.deployContract("Berachain Decoder And Sanitizer V0.7", creationCode, constructorArgs, 0);
@@ -144,12 +143,11 @@
         creationCode = type(SonicLBTCvDecoderAndSanitizer).creationCode;
         constructorArgs = abi.encode(getAddress(sourceChain, "uniswapV3NonFungiblePositionManager"));
         deployer.deployContract("Sonic LBTCv Decoder and Sanitizer V0.1", creationCode, constructorArgs, 0);
-=======
+
         creationCode = type(BerachainDecoderAndSanitizer).creationCode;
         constructorArgs = abi.encode(getAddress(sourceChain, "uniswapV3NonFungiblePositionManager"), getAddress(sourceChain, "dolomiteMargin"));
         deployer.deployContract("Berachain Decoder And Sanitizer V0.7", creationCode, constructorArgs, 0);
 
->>>>>>> 5c1c04e7
         
         vm.stopBroadcast();
     }
