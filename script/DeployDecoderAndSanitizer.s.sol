// SPDX-License-Identifier: UNLICENSED
pragma solidity 0.8.21;

import {ChainValues} from "test/resources/ChainValues.sol";
import {MerkleTreeHelper} from "test/resources/MerkleTreeHelper/MerkleTreeHelper.sol";
import {ITBPositionDecoderAndSanitizer} from
    "src/base/DecodersAndSanitizers/Protocols/ITB/ITBPositionDecoderAndSanitizer.sol";
import {EtherFiLiquidUsdDecoderAndSanitizer} from
    "src/base/DecodersAndSanitizers/EtherFiLiquidUsdDecoderAndSanitizer.sol";
import {PancakeSwapV3FullDecoderAndSanitizer} from
    "src/base/DecodersAndSanitizers/PancakeSwapV3FullDecoderAndSanitizer.sol";
import {AerodromeDecoderAndSanitizer} from "src/base/DecodersAndSanitizers/AerodromeDecoderAndSanitizer.sol";
import {EtherFiLiquidEthDecoderAndSanitizer} from
    "src/base/DecodersAndSanitizers/EtherFiLiquidEthDecoderAndSanitizer.sol";
import {OnlyKarakDecoderAndSanitizer} from "src/base/DecodersAndSanitizers/OnlyKarakDecoderAndSanitizer.sol";
import {Deployer} from "src/helper/Deployer.sol"; import {MainnetAddresses} from "test/resources/MainnetAddresses.sol";
import {ContractNames} from "resources/ContractNames.sol";
import {PointFarmingDecoderAndSanitizer} from "src/base/DecodersAndSanitizers/PointFarmingDecoderAndSanitizer.sol";
import {OnlyHyperlaneDecoderAndSanitizer} from "src/base/DecodersAndSanitizers/OnlyHyperlaneDecoderAndSanitizer.sol";
import {SwellEtherFiLiquidEthDecoderAndSanitizer} from
    "src/base/DecodersAndSanitizers/SwellEtherFiLiquidEthDecoderAndSanitizer.sol";
import {sBTCNMaizenetDecoderAndSanitizer} from "src/base/DecodersAndSanitizers/sBTCNMaizenetDecoderAndSanitizer.sol";
import {UniBTCDecoderAndSanitizer} from "src/base/DecodersAndSanitizers/UniBTCDecoderAndSanitizer.sol";
import {EdgeCapitalDecoderAndSanitizer} from "src/base/DecodersAndSanitizers/EdgeCapitalDecoderAndSanitizer.sol";
import {EtherFiLiquidBtcDecoderAndSanitizer} from
    "src/base/DecodersAndSanitizers/EtherFiLiquidBtcDecoderAndSanitizer.sol";
import {SonicMainnetDecoderAndSanitizer} from "src/base/DecodersAndSanitizers/SonicEthMainnetDecoderAndSanitizer.sol";
import {AaveV3FullDecoderAndSanitizer} from "src/base/DecodersAndSanitizers/AaveV3FullDecoderAndSanitizer.sol"; 
import {LombardBtcDecoderAndSanitizer} from "src/base/DecodersAndSanitizers/LombardBtcDecoderAndSanitizer.sol"; 
import {TestVaultDecoderAndSanitizer} from "src/base/DecodersAndSanitizers/TestVaultDecoderAndSanitizer.sol";
import {LiquidBeraEthDecoderAndSanitizer} from "src/base/DecodersAndSanitizers/LiquidBeraEthDecoderAndSanitizer.sol"; 
import {SonicMainnetDecoderAndSanitizer} from "src/base/DecodersAndSanitizers/SonicEthMainnetDecoderAndSanitizer.sol"; 
import {SonicIncentivesHandlerDecoderAndSanitizer} from "src/base/DecodersAndSanitizers/SonicIncentivesHandlerDecoderAndSanitizer.sol";
import {AaveV3FullDecoderAndSanitizer} from "src/base/DecodersAndSanitizers/AaveV3FullDecoderAndSanitizer.sol";
import {LombardBtcDecoderAndSanitizer} from "src/base/DecodersAndSanitizers/LombardBtcDecoderAndSanitizer.sol";
import {EtherFiBtcDecoderAndSanitizer} from "src/base/DecodersAndSanitizers/EtherFiBtcDecoderAndSanitizer.sol";
import {SymbioticLRTDecoderAndSanitizer} from "src/base/DecodersAndSanitizers/SymbioticLRTDecoderAndSanitizer.sol";
import {SonicLBTCvSonicDecoderAndSanitizer} from "src/base/DecodersAndSanitizers/SonicLBTCvSonicDecoderAndSanitizer.sol";
import {eBTCBerachainDecoderAndSanitizer} from "src/base/DecodersAndSanitizers/eBTCBerachainDecoderAndSanitizer.sol"; 
import {SonicBTCDecoderAndSanitizer} from "src/base/DecodersAndSanitizers/SonicBTCDecoderAndSanitizer.sol";
import {BerachainDecoderAndSanitizer} from "src/base/DecodersAndSanitizers/BerachainDecoderAndSanitizer.sol"; 
import {PrimeLiquidBeraBtcDecoderAndSanitizer} from "src/base/DecodersAndSanitizers/PrimeLiquidBeraBtcDecoderAndSanitizer.sol"; 
import {StakedSonicDecoderAndSanitizer} from "src/base/DecodersAndSanitizers/StakedSonicDecoderAndSanitizer.sol";
import {HybridBtcBobDecoderAndSanitizer} from "src/base/DecodersAndSanitizers/HybridBtcBobDecoderAndSanitizer.sol";
import {HybridBtcDecoderAndSanitizer} from "src/base/DecodersAndSanitizers/HybridBtcDecoderAndSanitizer.sol";
import {SonicVaultDecoderAndSanitizer} from "src/base/DecodersAndSanitizers/SonicVaultDecoderAndSanitizer.sol";
import {LBTCvBNBDecoderAndSanitizer} from "src/base/DecodersAndSanitizers/LBTCvBNBDecoderAndSanitizer.sol";
import {LBTCvBaseDecoderAndSanitizer} from "src/base/DecodersAndSanitizers/LBTCvBaseDecoderAndSanitizer.sol";
import {SonicLBTCvSonicDecoderAndSanitizer} from "src/base/DecodersAndSanitizers/SonicLBTCvSonicDecoderAndSanitizer.sol";

import {BoringDrone} from "src/base/Drones/BoringDrone.sol";

import "forge-std/Script.sol";
import "forge-std/StdJson.sol";

/**
 *  source .env && forge script script/DeployDecoderAndSanitizer.s.sol:DeployDecoderAndSanitizerScript --broadcast --etherscan-api-key $ETHERSCAN_KEY --verify --with-gas-price 30000000000
 * @dev Optionally can change `--with-gas-price` to something more reasonable
 */

contract DeployDecoderAndSanitizerScript is Script, ContractNames, MainnetAddresses, MerkleTreeHelper {
    uint256 public privateKey;
    Deployer public deployer = Deployer(deployerAddress);
    Deployer public bobDeployer = Deployer(0xF3d0672a91Fd56C9ef04C79ec67d60c34c6148a0); 

    function setUp() external {
        privateKey = vm.envUint("BORING_DEVELOPER");
        vm.createSelectFork("mainnet");
        setSourceChainName("mainnet"); 
    }

    function run() external {
        bytes memory creationCode; bytes memory constructorArgs;
        vm.startBroadcast(privateKey);
    
<<<<<<< HEAD
        creationCode = type(EtherFiLiquidEthDecoderAndSanitizer).creationCode;
        constructorArgs = abi.encode(getAddress(sourceChain, "uniswapV3NonFungiblePositionManager"), getAddress(sourceChain, "odosRouterV2"));
        deployer.deployContract("EtherFi Liquid ETH Decoder And Sanitizer V0.9", creationCode, constructorArgs, 0);

        
=======
        creationCode = type(LBTCvBNBDecoderAndSanitizer).creationCode;
        constructorArgs = abi.encode(getAddress(sourceChain, "pancakeSwapV3NonFungiblePositionManager"), getAddress(sourceChain, "pancakeSwapV3MasterChefV3"), getAddress(sourceChain, "odosRouterV2"));
        deployer.deployContract("LBTCv BNB Decoder And Sanitizer V0.1", creationCode, constructorArgs, 0);


>>>>>>> e232614e
        vm.stopBroadcast();

    }
}<|MERGE_RESOLUTION|>--- conflicted
+++ resolved
@@ -73,19 +73,18 @@
         bytes memory creationCode; bytes memory constructorArgs;
         vm.startBroadcast(privateKey);
     
-<<<<<<< HEAD
+
         creationCode = type(EtherFiLiquidEthDecoderAndSanitizer).creationCode;
         constructorArgs = abi.encode(getAddress(sourceChain, "uniswapV3NonFungiblePositionManager"), getAddress(sourceChain, "odosRouterV2"));
         deployer.deployContract("EtherFi Liquid ETH Decoder And Sanitizer V0.9", creationCode, constructorArgs, 0);
 
         
-=======
         creationCode = type(LBTCvBNBDecoderAndSanitizer).creationCode;
         constructorArgs = abi.encode(getAddress(sourceChain, "pancakeSwapV3NonFungiblePositionManager"), getAddress(sourceChain, "pancakeSwapV3MasterChefV3"), getAddress(sourceChain, "odosRouterV2"));
         deployer.deployContract("LBTCv BNB Decoder And Sanitizer V0.1", creationCode, constructorArgs, 0);
 
 
->>>>>>> e232614e
+
         vm.stopBroadcast();
 
     }
