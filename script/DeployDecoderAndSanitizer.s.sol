--- conflicted
+++ resolved
@@ -56,12 +56,9 @@
 import {CamelotFullDecoderAndSanitizer} from "src/base/DecodersAndSanitizers/CamelotFullDecoderAndSanitizer.sol";
 import {EtherFiEigenDecoderAndSanitizer} from "src/base/DecodersAndSanitizers/EtherFiEigenDecoderAndSanitizer.sol";
 import {UnichainEtherFiLiquidEthDecoderAndSanitizer} from "src/base/DecodersAndSanitizers/UnichainEtherFiLiquidEthDecoderAndSanitizer.sol";
-<<<<<<< HEAD
 import {LiquidBeraEthBerachainDecoderAndSanitizer} from "src/base/DecodersAndSanitizers/LiquidBeraEthBerachainDecoderAndSanitizer.sol";
-=======
 import {FullCorkDecoderAndSanitizer} from "src/base/DecodersAndSanitizers/Protocols/ITB/cork/FullCorkDecoderAndSanitizer.sol";
 
->>>>>>> 5f56e139
 
 import {BoringDrone} from "src/base/Drones/BoringDrone.sol";
 
@@ -81,14 +78,8 @@
     function setUp() external {
         privateKey = vm.envUint("BORING_DEVELOPER");
 
-<<<<<<< HEAD
-        vm.createSelectFork("berachain");
-        setSourceChainName("berachain"); 
-
-=======
         vm.createSelectFork("mainnet");
         setSourceChainName("mainnet"); 
->>>>>>> 5f56e139
     }
 
     function run() external {
