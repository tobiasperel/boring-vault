// SPDX-License-Identifier: UNLICENSED
pragma solidity 0.8.21;

import {ChainValues} from "test/resources/ChainValues.sol";
import {MerkleTreeHelper} from "test/resources/MerkleTreeHelper/MerkleTreeHelper.sol";

import {EtherFiLiquidUsdDecoderAndSanitizer} from
    "src/base/DecodersAndSanitizers/EtherFiLiquidUsdDecoderAndSanitizer.sol";
import {PancakeSwapV3FullDecoderAndSanitizer} from
    "src/base/DecodersAndSanitizers/PancakeSwapV3FullDecoderAndSanitizer.sol";
import {AerodromeDecoderAndSanitizer} from "src/base/DecodersAndSanitizers/AerodromeDecoderAndSanitizer.sol";
import {EtherFiLiquidEthDecoderAndSanitizer} from
    "src/base/DecodersAndSanitizers/EtherFiLiquidEthDecoderAndSanitizer.sol";
import {OnlyKarakDecoderAndSanitizer} from "src/base/DecodersAndSanitizers/OnlyKarakDecoderAndSanitizer.sol";
import {Deployer} from "src/helper/Deployer.sol"; 
import {MainnetAddresses} from "test/resources/MainnetAddresses.sol";
import {ContractNames} from "resources/ContractNames.sol";
import {PointFarmingDecoderAndSanitizer} from "src/base/DecodersAndSanitizers/PointFarmingDecoderAndSanitizer.sol";
import {OnlyHyperlaneDecoderAndSanitizer} from "src/base/DecodersAndSanitizers/OnlyHyperlaneDecoderAndSanitizer.sol";
import {SwellEtherFiLiquidEthDecoderAndSanitizer} from
    "src/base/DecodersAndSanitizers/SwellEtherFiLiquidEthDecoderAndSanitizer.sol";
import {sBTCNMaizenetDecoderAndSanitizer} from "src/base/DecodersAndSanitizers/sBTCNMaizenetDecoderAndSanitizer.sol";
import {UniBTCDecoderAndSanitizer} from "src/base/DecodersAndSanitizers/UniBTCDecoderAndSanitizer.sol";
import {EdgeCapitalDecoderAndSanitizer} from "src/base/DecodersAndSanitizers/EdgeCapitalDecoderAndSanitizer.sol";
import {EtherFiLiquidBtcDecoderAndSanitizer} from
    "src/base/DecodersAndSanitizers/EtherFiLiquidBtcDecoderAndSanitizer.sol";
import {LiquidBtcDecoderAndSanitizer} from
    "src/base/DecodersAndSanitizers/LiquidBtcDecoderAndSanitizer.sol";
import {SonicEthMainnetDecoderAndSanitizer} from "src/base/DecodersAndSanitizers/SonicEthMainnetDecoderAndSanitizer.sol";
import {AaveV3FullDecoderAndSanitizer} from "src/base/DecodersAndSanitizers/AaveV3FullDecoderAndSanitizer.sol"; 
import {LombardBtcDecoderAndSanitizer} from "src/base/DecodersAndSanitizers/LombardBtcDecoderAndSanitizer.sol"; 
import {StakedSonicUSDDecoderAndSanitizer} from "src/base/DecodersAndSanitizers/StakedSonicUSDDecoderAndSanitizer.sol"; 
import {TestVaultDecoderAndSanitizer} from "src/base/DecodersAndSanitizers/TestVaultDecoderAndSanitizer.sol";
import {LiquidBeraEthDecoderAndSanitizer} from "src/base/DecodersAndSanitizers/LiquidBeraEthDecoderAndSanitizer.sol"; 
import {SonicIncentivesHandlerDecoderAndSanitizer} from "src/base/DecodersAndSanitizers/SonicIncentivesHandlerDecoderAndSanitizer.sol";
import {AaveV3FullDecoderAndSanitizer} from "src/base/DecodersAndSanitizers/AaveV3FullDecoderAndSanitizer.sol";
import {EtherFiBtcDecoderAndSanitizer} from "src/base/DecodersAndSanitizers/EtherFiBtcDecoderAndSanitizer.sol";
import {SymbioticLRTDecoderAndSanitizer} from "src/base/DecodersAndSanitizers/SymbioticLRTDecoderAndSanitizer.sol";
import {SonicLBTCvSonicDecoderAndSanitizer} from "src/base/DecodersAndSanitizers/SonicLBTCvSonicDecoderAndSanitizer.sol";
import {eBTCBerachainDecoderAndSanitizer} from "src/base/DecodersAndSanitizers/eBTCBerachainDecoderAndSanitizer.sol"; 
import {SonicBTCDecoderAndSanitizer} from "src/base/DecodersAndSanitizers/SonicBTCDecoderAndSanitizer.sol";
import {BerachainDecoderAndSanitizer} from "src/base/DecodersAndSanitizers/BerachainDecoderAndSanitizer.sol"; 
import {PrimeLiquidBeraBtcDecoderAndSanitizer} from "src/base/DecodersAndSanitizers/PrimeLiquidBeraBtcDecoderAndSanitizer.sol"; 
import {StakedSonicDecoderAndSanitizer} from "src/base/DecodersAndSanitizers/StakedSonicDecoderAndSanitizer.sol";
import {HybridBtcBobDecoderAndSanitizer} from "src/base/DecodersAndSanitizers/HybridBtcBobDecoderAndSanitizer.sol";
import {HybridBtcDecoderAndSanitizer} from "src/base/DecodersAndSanitizers/HybridBtcDecoderAndSanitizer.sol";
import {SonicVaultDecoderAndSanitizer} from "src/base/DecodersAndSanitizers/SonicVaultDecoderAndSanitizer.sol";
import {LBTCvBNBDecoderAndSanitizer} from "src/base/DecodersAndSanitizers/LBTCvBNBDecoderAndSanitizer.sol";
import {LBTCvBaseDecoderAndSanitizer} from "src/base/DecodersAndSanitizers/LBTCvBaseDecoderAndSanitizer.sol";
import {SonicLBTCvSonicDecoderAndSanitizer} from "src/base/DecodersAndSanitizers/SonicLBTCvSonicDecoderAndSanitizer.sol";
import {RoyUSDCMainnetDecoderAndSanitizer} from "src/base/DecodersAndSanitizers/RoyUSDCMainnetDecoderAndSanitizer.sol";
import {HyperUsdDecoderAndSanitizer} from "src/base/DecodersAndSanitizers/HyperUsdDecoderAndSanitizer.sol";
import {RoyUSDCSonicDecoderAndSanitizer} from "src/base/DecodersAndSanitizers/RoyUSDCSonicDecoderAndSanitizer.sol";
import {RoySonicUSDCDecoderAndSanitizer} from "src/base/DecodersAndSanitizers/RoySonicUSDCDecoderAndSanitizer.sol";
import {TacETHDecoderAndSanitizer} from "src/base/DecodersAndSanitizers/TacETHDecoderAndSanitizer.sol";
import {TacUSDDecoderAndSanitizer} from "src/base/DecodersAndSanitizers/TacUSDDecoderAndSanitizer.sol";
import {TacLBTCvDecoderAndSanitizer} from "src/base/DecodersAndSanitizers/TacLBTCvDecoderAndSanitizer.sol";
import {sBTCNDecoderAndSanitizer} from "src/base/DecodersAndSanitizers/sBTCNDecoderAndSanitizer.sol";
import {CamelotFullDecoderAndSanitizer} from "src/base/DecodersAndSanitizers/CamelotFullDecoderAndSanitizer.sol";
import {EtherFiEigenDecoderAndSanitizer} from "src/base/DecodersAndSanitizers/EtherFiEigenDecoderAndSanitizer.sol";
import {UnichainEtherFiLiquidEthDecoderAndSanitizer} from "src/base/DecodersAndSanitizers/UnichainEtherFiLiquidEthDecoderAndSanitizer.sol";
import {LiquidBeraDecoderAndSanitizer} from "src/base/DecodersAndSanitizers/LiquidBeraDecoderAndSanitizer.sol";
import {LiquidBeraEthBerachainDecoderAndSanitizer} from "src/base/DecodersAndSanitizers/LiquidBeraEthBerachainDecoderAndSanitizer.sol";
import {LiquidUSDFlareDecoderAndSanitizer} from "src/base/DecodersAndSanitizers/LiquidUSDFlareDecoderAndSanitizer.sol"; 
import {AlphaSTETHDecoderAndSanitizer} from "src/base/DecodersAndSanitizers/AlphaSTETHDecoderAndSanitizer.sol";
import {RoycoUSDDecoderAndSanitizer} from "src/base/DecodersAndSanitizers/RoycoUSDDecoderAndSanitizer.sol";
import {RoycoUSDPlumeDecoderAndSanitizer} from "src/base/DecodersAndSanitizers/RoycoUSDPlumeDecoderAndSanitizer.sol";
import {FullScrollBridgeDecoderAndSanitizer} from "src/base/DecodersAndSanitizers/FullScrollBridgeDecoderAndSanitizer.sol"; 
import {ScrollVaultsDecoderAndSanitizer} from "src/base/DecodersAndSanitizers/ScrollVaultsDecoderAndSanitizer.sol"; 
import {FullRewardTokenUnwrappingDecoderAndSanitizer} from "src/base/DecodersAndSanitizers/FullRewardTokenUnwrappingDecoderAndSanitizer.sol"; 
import {SonicLBTCvDecoderAndSanitizer} from "src/base/DecodersAndSanitizers/SonicLBTCvDecoderAndSanitizer.sol"; 
import { SonicEthMainnetDecoderAndSanitizer} from "src/base/DecodersAndSanitizers/SonicEthMainnetDecoderAndSanitizer.sol";
import {GoldenGooseUnichainDecoderAndSanitizer} from "src/base/DecodersAndSanitizers/GoldenGooseUnichainDecoderAndSanitizer.sol";
import {LevelDecoderAndSanitizer} from "src/base/DecodersAndSanitizers/Protocols/LevelDecoderAndSanitizer.sol";

import {RoycoUSDDecoderAndSanitizer} from "src/base/DecodersAndSanitizers/RoycoUSDDecoderAndSanitizer.sol";
import {RoycoUSDPlumeDecoderAndSanitizer} from "src/base/DecodersAndSanitizers/RoycoUSDPlumeDecoderAndSanitizer.sol";
import {BoringDrone} from "src/base/Drones/BoringDrone.sol";
import {PrimeGoldenGooseUnichainDecoderAndSanitizer} from "src/base/DecodersAndSanitizers/PrimeGoldenGooseUnichainDecoderAndSanitizer.sol";
import {PrimeGoldenGooseDecoderAndSanitizer} from "src/base/DecodersAndSanitizers/PrimeGoldenGooseDecoderAndSanitizer.sol";
import {GoldenGooseDecoderAndSanitizer} from "src/base/DecodersAndSanitizers/GoldenGooseDecoderAndSanitizer.sol";
import "forge-std/Script.sol";
import "forge-std/StdJson.sol";

/**
 *  source .env && forge script script/DeployDecoderAndSanitizer.s.sol:DeployDecoderAndSanitizerScript --broadcast --etherscan-api-key $ETHERSCAN_API_KEY --verify --verifier-url 'https://api.routescan.io/v2/network/mainnet/evm/21000000/etherscan'
 * @dev Optionally can change `--with-gas-price` to something more reasonable
 * @dev For Unichain verification, use appropriate block explorer when available
 */

contract DeployDecoderAndSanitizerScript is Script, ContractNames, MainnetAddresses, MerkleTreeHelper {
    uint256 public privateKey;
    Deployer public deployer = Deployer(deployerAddress);
    //Deployer public bobDeployer = Deployer(0xF3d0672a91Fd56C9ef04C79ec67d60c34c6148a0); 

    function setUp() external {
        privateKey = vm.envUint("BORING_DEVELOPER");
        
        // Use the RPC URL directly instead of alias
        vm.createSelectFork(vm.envString("UNICHAIN_RPC_URL"));
        setSourceChainName("unichain"); 
    }

    function run() external {
        bytes memory creationCode; bytes memory constructorArgs;
        vm.startBroadcast(privateKey);
<<<<<<< HEAD
        
        creationCode = type(HybridBtcDecoderAndSanitizer).creationCode;
        constructorArgs = abi.encode(getAddress(sourceChain, "uniswapV3NonFungiblePositionManager"));
        deployer.deployContract("Hybrid BTC Decoder And Sanitizer V0.1", creationCode, constructorArgs, 0);
=======

        address uniswapV4PositionManager = getAddress(sourceChain, "uniV4PositionManager");
        address odosRouter = getAddress(sourceChain, "odosRouterV2");
        address dvStETHVault = getAddress(sourceChain, "ethereumVaultConnector");
        creationCode = type(GoldenGooseUnichainDecoderAndSanitizer).creationCode;
        constructorArgs = abi.encode(uniswapV4PositionManager, odosRouter, dvStETHVault);

        address dvStETHVault = getAddress(sourceChain, "dvStETHVault");
        creationCode = type(GoldenGooseDecoderAndSanitizer).creationCode;
        constructorArgs = abi.encode(uniswapV4PositionManager, uniswapV3NonFungiblePositionManager, odosRouter, dvStETHVault);
        deployer.deployContract("Golden Goose Decoder And Sanitizer v0.2", creationCode, constructorArgs, 0);
>>>>>>> 8ebb2509

        vm.stopBroadcast();
    }
}<|MERGE_RESOLUTION|>--- conflicted
+++ resolved
@@ -104,12 +104,10 @@
     function run() external {
         bytes memory creationCode; bytes memory constructorArgs;
         vm.startBroadcast(privateKey);
-<<<<<<< HEAD
-        
+
         creationCode = type(HybridBtcDecoderAndSanitizer).creationCode;
         constructorArgs = abi.encode(getAddress(sourceChain, "uniswapV3NonFungiblePositionManager"));
         deployer.deployContract("Hybrid BTC Decoder And Sanitizer V0.1", creationCode, constructorArgs, 0);
-=======
 
         address uniswapV4PositionManager = getAddress(sourceChain, "uniV4PositionManager");
         address odosRouter = getAddress(sourceChain, "odosRouterV2");
@@ -121,7 +119,6 @@
         creationCode = type(GoldenGooseDecoderAndSanitizer).creationCode;
         constructorArgs = abi.encode(uniswapV4PositionManager, uniswapV3NonFungiblePositionManager, odosRouter, dvStETHVault);
         deployer.deployContract("Golden Goose Decoder And Sanitizer v0.2", creationCode, constructorArgs, 0);
->>>>>>> 8ebb2509
 
         vm.stopBroadcast();
     }
