--- conflicted
+++ resolved
@@ -66,7 +66,6 @@
         "Bridging Test ETH Vault Decoder and Sanitizer V0.0";
     string public constant BridgingTestVaultEthDelayedWithdrawer = "Bridging Test ETH Vault Delayed Withdrawer V0.0";
 
-<<<<<<< HEAD
     string public constant CanaryBtcRolesAuthorityName = "Lombard BTC RolesAuthority Version 0.0";
     string public constant CanaryBtcName = "Lombard BTC V0.1";
     string public constant CanaryBtcManagerName = "Lombard BTC Manager With Merkle Verification V0.0";
@@ -74,18 +73,7 @@
     string public constant CanaryBtcTellerName = "Lombard BTC Teller With Multi Asset Support V0.1";
     string public constant CanaryBtcDecoderAndSanitizerName = "Lombard BTC Decoder and Sanitizer V0.0";
     string public constant CanaryBtcDelayedWithdrawer = "Lombard BTC Delayed Withdrawer V0.0";
-=======
     string public constant TestCCIPTellerName = "Test CCIP Teller V0.0";
-
-    // gernic Rate Providers
-    string public constant CanaryBtcRolesAuthorityName = "Canary BTC RolesAuthority Version 0.0";
-    string public constant CanaryBtcName = "Canary BTC V0.1";
-    string public constant CanaryBtcManagerName = "Canary BTC Manager With Merkle Verification V0.0";
-    string public constant CanaryBtcAccountantName = "Canary BTC Accountant With Rate Providers V0.0";
-    string public constant CanaryBtcTellerName = "Canary BTC Teller With Multi Asset Support V0.0";
-    string public constant CanaryBtcDecoderAndSanitizerName = "Canary BTC Decoder and Sanitizer V0.0";
-    string public constant CanaryBtcDelayedWithdrawer = "Canary BTC Delayed Withdrawer V0.0";
->>>>>>> e6a7aafc
 
     string public constant SymbioticLRTVaultRolesAuthorityName = "Symbiotic LRT Vault RolesAuthority V0.0";
     string public constant SymbioticLRTVaultName = "Symbiotic LRT Vault V0.0";
